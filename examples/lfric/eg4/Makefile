# -----------------------------------------------------------------------------
# BSD 3-Clause License
#
# Copyright (c) 2020, Science and Technology Facilities Council.
# All rights reserved.
#
# Redistribution and use in source and binary forms, with or without
# modification, are permitted provided that the following conditions are met:
#
# * Redistributions of source code must retain the above copyright notice, this
#   list of conditions and the following disclaimer.
#
# * Redistributions in binary form must reproduce the above copyright notice,
#   this list of conditions and the following disclaimer in the documentation
#   and/or other materials provided with the distribution.
#
# * Neither the name of the copyright holder nor the names of its
#   contributors may be used to endorse or promote products derived from
#   this software without specific prior written permission.
#
# THIS SOFTWARE IS PROVIDED BY THE COPYRIGHT HOLDERS AND CONTRIBUTORS
# "AS IS" AND ANY EXPRESS OR IMPLIED WARRANTIES, INCLUDING, BUT NOT
# LIMITED TO, THE IMPLIED WARRANTIES OF MERCHANTABILITY AND FITNESS
# FOR A PARTICULAR PURPOSE ARE DISCLAIMED. IN NO EVENT SHALL THE
# COPYRIGHT HOLDER OR CONTRIBUTORS BE LIABLE FOR ANY DIRECT, INDIRECT,
# INCIDENTAL, SPECIAL, EXEMPLARY, OR CONSEQUENTIAL DAMAGES (INCLUDING,
# BUT NOT LIMITED TO, PROCUREMENT OF SUBSTITUTE GOODS OR SERVICES;
# LOSS OF USE, DATA, OR PROFITS; OR BUSINESS INTERRUPTION) HOWEVER
# CAUSED AND ON ANY THEORY OF LIABILITY, WHETHER IN CONTRACT, STRICT
# LIABILITY, OR TORT (INCLUDING NEGLIGENCE OR OTHERWISE) ARISING IN
# ANY WAY OUT OF THE USE OF THIS SOFTWARE, EVEN IF ADVISED OF THE
# POSSIBILITY OF SUCH DAMAGE.
# ------------------------------------------------------------------------------
# Author: A. R. Porter, STFC Daresbury Laboratory
# Modified J. Henrichs, Bureau of Meteorology

include ../../common.mk

.PHONY: serial dm

transform: serial dm backends

serial:
	${PSYCLONE} -nodm solver_mod.x90

dm:
	${PSYCLONE} solver_mod.x90

<<<<<<< HEAD
compile: transform
=======
backends:
	${PSYCLONE} -s ./backends_transform.py -nodm solver_mod.x90

compile:
>>>>>>> a54e042d
	@echo "No compilation supported for lfric/eg4"

run: compile
	@echo "No run targets for lfric/eg4"<|MERGE_RESOLUTION|>--- conflicted
+++ resolved
@@ -1,7 +1,7 @@
 # -----------------------------------------------------------------------------
 # BSD 3-Clause License
 #
-# Copyright (c) 2020, Science and Technology Facilities Council.
+# Copyright (c) 2020-2021, Science and Technology Facilities Council.
 # All rights reserved.
 #
 # Redistribution and use in source and binary forms, with or without
@@ -46,15 +46,11 @@
 dm:
 	${PSYCLONE} solver_mod.x90
 
-<<<<<<< HEAD
 compile: transform
-=======
+	@echo "No compilation supported for lfric/eg4"
+
 backends:
 	${PSYCLONE} -s ./backends_transform.py -nodm solver_mod.x90
 
-compile:
->>>>>>> a54e042d
-	@echo "No compilation supported for lfric/eg4"
-
 run: compile
 	@echo "No run targets for lfric/eg4"