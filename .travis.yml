--- conflicted
+++ resolved
@@ -65,13 +65,9 @@
   # Execute all example Jupyter notebooks
   - ( make -C examples notebook )
   # Execute the tutorial 'solutions' scripts
-<<<<<<< HEAD
   - ( make -C tutorial/practicals/LFRic test  > /dev/null )
-  after_success:
-=======
   - ( make -C tutorial/practicals/nemo test  > /dev/null )
 after_success:
->>>>>>> 97aff1c5
   - codecov
 # Configure travis to deploy to the pypi server when a new
 # version is tagged on master
