# -----------------------------------------------------------------------------
# BSD 3-Clause License
#
# Copyright (c) 2017-2018, Science and Technology Facilities Council.
# All rights reserved.
#
# Redistribution and use in source and binary forms, with or without
# modification, are permitted provided that the following conditions are met:
#
# * Redistributions of source code must retain the above copyright notice, this
#   list of conditions and the following disclaimer.
#
# * Redistributions in binary form must reproduce the above copyright notice,
#   this list of conditions and the following disclaimer in the documentation
#   and/or other materials provided with the distribution.
#
# * Neither the name of the copyright holder nor the names of its
#   contributors may be used to endorse or promote products derived from
#   this software without specific prior written permission.
#
# THIS SOFTWARE IS PROVIDED BY THE COPYRIGHT HOLDERS AND CONTRIBUTORS
# "AS IS" AND ANY EXPRESS OR IMPLIED WARRANTIES, INCLUDING, BUT NOT
# LIMITED TO, THE IMPLIED WARRANTIES OF MERCHANTABILITY AND FITNESS
# FOR A PARTICULAR PURPOSE ARE DISCLAIMED. IN NO EVENT SHALL THE
# COPYRIGHT HOLDER OR CONTRIBUTORS BE LIABLE FOR ANY DIRECT, INDIRECT,
# INCIDENTAL, SPECIAL, EXEMPLARY, OR CONSEQUENTIAL DAMAGES (INCLUDING,
# BUT NOT LIMITED TO, PROCUREMENT OF SUBSTITUTE GOODS OR SERVICES;
# LOSS OF USE, DATA, OR PROFITS; OR BUSINESS INTERRUPTION) HOWEVER
# CAUSED AND ON ANY THEORY OF LIABILITY, WHETHER IN CONTRACT, STRICT
# LIABILITY, OR TORT (INCLUDING NEGLIGENCE OR OTHERWISE) ARISING IN
# ANY WAY OUT OF THE USE OF THIS SOFTWARE, EVEN IF ADVISED OF THE
# POSSIBILITY OF SUCH DAMAGE.
# -----------------------------------------------------------------------------

language: python
python:
  - 2.7
  - 3.6
# The env section allows us to specify multiple, different environments
# in which the test suite must be run. The environment variables set
# here are picked up in the bin/install_optional.sh script.
env:
  matrix:
    - WITH_TERMCOLOR=0
    - WITH_TERMCOLOR=1
# command to install dependencies
before_install:
  # Specify "fparser_submodule" (without quotes) as an argument to
<<<<<<< HEAD
  # install_optional.sh in order to run the tests with the version of fparser
  # pointed to by the git submodule.
=======
  # install_optional.sh in order to run the tests with the version of
  # fparser pointed to by the git submodule.
>>>>>>> 8778f69d
  - ./bin/install_optional.sh fparser_submodule
  - pip install coveralls
  - pip install codecov
# TODO remove following two lines (which install the master branch of
# habakkuk) before final merge
  - git clone https://github.com/arporter/habakkuk.git ~/habakkuk
  - cd ~/habakkuk; pip install .; cd -
install:
  - "pip install ."
script:
  # We specify the tests directory to avoid pytest running the fparser test
  # suite (pulled in with the fparser submodule)
  - coverage run --source=psyclone -m py.test src/psyclone/tests
  - coverage report -m
  # Invoke the directory change and check_examples script as a single command
  # so that Travis is returned the error code from the script
  - ( cd examples && ./check_examples )
after_success:
  - coveralls
  - codecov
# Configure travis to deploy to the pypi server when a new
# version is tagged on master
deploy:
  provider: pypi
  user: "trackstand"
  password:
    secure: "A9BpeNY9Yvwqs7Z51dLS8OAd4iKvnsIF7t5xO/V5tS3t63xM9I6mC1mYm3TbT8eLAEje78JPXPIIAzLbOiGyaL59h01Qh3jA7AtK7tqTV3zQt5nQf6vKs0Uv1Bep65eTD8eIO7J3IM0nswk8aSeKWBkHO7rwuOOeAAI/aU3XFU0hXkMjpXz8om/crj1tfKvHdJ8X+Bzlslau4X1Q1oW33QJy0c+verHW4Ux/eAV365C6KkhRKCmaU0VHutwtVcplSulq4nvVTYCIoC1NL7wf7eR9LAkzaXAuo1aPcr3Gcw+TfQgxw28+w+jtq+OwEh9HSiw64FyaVl8utotm4hbRLR6xru4qpH2Sm7HzB1VSHS9Oi4REap2c1kxjfV6C7OEVxfrIEHBZVs59VIyg5+qlvSaKJLnNIngEXJu6jdNJFwYAUpViglWR43SaqcErDPbliAD9cdIpibWv2zT6O5gISv/aiPfL4qKINcEEPM6uONb5BWSgvMmLQuQXIsihvvRYtQWqJytqfX7HGm0rjWBWruPMl2WYEuYZ0IldIRREhSNBgryaKp1ikzUgAndMBJstb+CYvy30rMcxJESyVs5vJkwqYkw/vIbvjEsZZ5i2Y8Lh92Jb4XVuaJGUEldnN9e/cJaexuZT8eVbwhon3rBNWTMldGm+eng7u1FQmLEMFJo="
  on:
    tags: true
<|MERGE_RESOLUTION|>--- conflicted
+++ resolved
@@ -46,13 +46,8 @@
 # command to install dependencies
 before_install:
   # Specify "fparser_submodule" (without quotes) as an argument to
-<<<<<<< HEAD
-  # install_optional.sh in order to run the tests with the version of fparser
-  # pointed to by the git submodule.
-=======
   # install_optional.sh in order to run the tests with the version of
   # fparser pointed to by the git submodule.
->>>>>>> 8778f69d
   - ./bin/install_optional.sh fparser_submodule
   - pip install coveralls
   - pip install codecov
