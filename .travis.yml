--- conflicted
+++ resolved
@@ -64,14 +64,9 @@
   - ( make -C examples transform > /dev/null )
   # Execute all example Jupyter notebooks
   - ( make -C examples notebook )
-<<<<<<< HEAD
-  # Execute the LFRic tutorial scripts
-  - ( make -C tutorial/practicals/LFRic test  > /dev/null )
-=======
   # Execute the tutorial 'solutions' scripts
   - ( make -C tutorial/practicals/LFRic test  > /dev/null )
   - ( make -C tutorial/practicals/nemo test  > /dev/null )
->>>>>>> 738f8b99
 after_success:
   - codecov
 # Configure travis to deploy to the pypi server when a new
