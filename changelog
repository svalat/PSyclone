--- conflicted
+++ resolved
@@ -92,12 +92,9 @@
 	routine scope following an inline transformation. (Works around
 	#2424.)
 
-<<<<<<< HEAD
-=======
 	35) PR #2412 for #2411. Remove NemoKern and add the 'routine' profiling
 	option to the psyclone command.
 
->>>>>>> fbc14e29
 release 2.4.0 29th of September 2023
 
 	1) PR #1758 for #1741. Splits the PSyData read functionality into a
