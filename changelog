--- conflicted
+++ resolved
@@ -153,16 +153,14 @@
 	50) #899 for #896. Adds a new PSyIR Routine Node that subclasses
 	Schedule and is subclassed by KernelSchedule.
 
-<<<<<<< HEAD
-	51) #919 for #916. Fixes errors in docstrings which show up when
-	generating the reference guide.
-=======
         51) #932 for #931. Fixes the dependency analysis in the case
         that no existing Symbol is found for an array access. This is
         a workaround until the NEMO API has a fully-functioning symbol
         table enabling the dependency analysis to be based upon Symbol
         information (#845).
->>>>>>> b14900e9
+
+	52) #919 for #916. Fixes errors in docstrings which show up when
+	generating the reference guide.
 
 release 1.9.0 20th May 2020
 
