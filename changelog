--- conflicted
+++ resolved
@@ -244,14 +244,12 @@
 	83) PR #1466 for #1465. Update SIR backend so that generated code
 	specifies cartesian grid (to match latest Dawn API).
 
-<<<<<<< HEAD
-	84) PR #1455 for #1441. Extends PSyAD to cope with kernels
-	containing multiple assignment statements.
-=======
 	84) PR #1469 for #1468. Update deprecated 'operatorPrecedence' to
 	'infixNotation' in 'src/psyclone/expression.py' for compatibility
 	with the pyparsing 3.01 update in GitHub.
->>>>>>> 3db97991
+
+	85) PR #1455 for #1441. Extends PSyAD to cope with kernels
+	containing multiple assignment statements.
 
 release 2.0.0 28th April 2021
 
