
	1) #172 and PR #173 Add support for logical declaration, the save
	attribute and initialisation in f2pygen (required for the OpenACC
	transformation)

        2) #137 Add support for Python 3. Travis now runs the test suite
	for both Python 2 and Python 3.

        3) #159 and PR #165. Adds a configuration option for the Dynamo
	0.3 API to turn on (redundant) computation over annexed dofs in
	order to reduce the number of halo exchanges required.

	4) #119 and PR #171. Adds support for inserting profiling/
	monitoring into a Schedule.

	5) #179 and PR #183. Bug fix in CompileError constructor to run
	tests under Python 3.

	6) #121 and PR #166. Adds a user editable configuration file.

	7) #181 and PR #182. Adds support for generating declarations of
	character variables and for the target attribute.

	8) #170 and PR #177. Adds OpenACC transformations for use with the
	GOcean1.0 API. Appropriate Kernel transformations need to be added
	for full automated OpenACC code parallelisation.

	9) #164 and PR #184. Updates documentation to refer to psyclone
	script instead of generator.py.

        10) PR #187. Add example transformation scripts for the Dynamo
        0.3 API.

	11) PR #180. Makes the specification of loop limits in the GOcean
	API more flexible. This will enable us to support single-iteration
	loops.

        12) #188 and PR #189. Bug fix to ensure that the name of profiling
        regions remains the same when gen() is called multiple times.

        13) #176 and PR #200. Introduce new RegionTrans base class and
	add _validate method to ensure that the list of nodes to
	be transformed (with OpenMP or OpenACC) is correct.

        14) #197. Tidying of the test suite to use the new, get_invoke()
	utility everywhere.

	15) #212 and PR #213. Adds fparser as a submodule of psyclone to
	allow concurrent development of PSyclone and fparser (by allowing
	development versions of PSyclone to point to development versions
	of fparser).

	16) #185 and PR #202. Adds ability to modify a kernel in PSyclone
	using fparser2 and includes an OpenACC transformation to specify a
	kernel is an OpenACC kernel by adding an appropriate
	directive. Currently it is not possible to write the modified
	kernel to file.

	17) #134 and PR #217. Add support for colouring intergrid kernels.

	18) #196 and PR #210. Adds metadata support for evaluators on
	multiple function spaces in the Dynamo 0.3 API.

	19) #191 and PR #215. Add ability to specify iteration space
	definitions to the configuration file.

	20) #228 and PR #232. Fix for examples and travis now checks
	examples at the same time as coverage and code style.

        21) #219 and PR #225. Refactor dependence analysis and fix bug
        that meant that unnecessary halo exchanges of vector components
        were not being removed (following a redundant computation
        transformation).

	22) #27 and PR #209. Created initial NEMO api. Needs lots of work
	but it provides a starting point.

        23) #214 and PR #221. Adds a transformation to convert a
        synchronous halo exchange into an asynchronous halo exchange.

	24) #235 and PR #243. Removes dependency on Habakkuk in NEMO API.

<<<<<<< HEAD
        25) #198 and PR #223. Updates PSyclone to use the latest
        version of dl_esm_inf which has "GO_" prefixed to all public
        quantities. Adds dl_esm_inf as a git submodule.
=======
	25) #134 and PR #236. Adds support for adding OpenMP to intergrid
	kernels.
>>>>>>> c3f6779c

release 1.6.0 18th May 2018

        1) #91 and PR #111 Remove unnecessary __init__.py files.

        2) PR #107 Fix errors in Fortran test files revealed by update
	to fparser 0.0.6. Update to catch new AnalyzeError raised by
        fparser.

        3) #90 and PR #102 Add support for integer, read-only, scalar
        arguments to built-in kernels. Add new inc_X_powint_n Built-in
        that raises a field to an integer power.

        4) #67 Bug fix - printing Invoke object caused crash.

        5) #112 and PR #113 - add travis support for codecov coverage tool

	6) #118 and PR #122 - add .pylintrc file in tests directory
	to disable some warnings that we don't care about (for testing
	code).

	7) #117 and PR #125 - bug fix for passing kernel arguments by value
	in the GOcean API.

	8) #105 and PR #115 - add support for coloured loops when
	performing redundant computation.

        9) #84 and PR #128 - make w2v and wtheta discontinuous function
        spaces

	10) PR #93 - add support for a swap-loop transform for the GOcean
	API.

        11) PR #152 - add pylintrc so that pylint's line-length limit
        matches that of pep8.

	12) PR #143 - bug fix for DAG generation in the GOcean API.

        13) PR #153 - added -v option to the psyclone script to show the
	version

	14) PR #136 - add support for intergrid kernels (required for
	multigrid)

	15) PR #149 - add support for GH_READWRITE access for
	discontinuous fields

	16) PR #163 - updating PSyclone to work with the latest version of
	the parser (0.0.7) as the API has changed

	17) PR #169 - add support for specifying stencils in the GOcean
	kernel meta-data.

release 1.5.1 3rd December 2017

	1) #53 and PR #88 Add a version file so that PSyclone does not
	need to be installed to generate documentation.

	2) #94, #96, #98 and PR #97 Make name="name" support in invoke
	calls more robust e.g. names must be valid fortran and match
	should be insensitive to case.

	3) #76 and PR #89 Add support for the new LFRic quadrature
	api. Currently only gh_quadrature_xyoz is supported.

        4) #99 and PR #100 Make the author list for the user manual
        strictly alphabetical.

        5) #50 and PR #78 Implement a redundant-computation transformation.
        This enables a user to request that a kernel (or kernels) is
        computed out into the halo region and any affected halo swaps
        be updated (and/or removed) as required.

        6) #103 and PR #104. Bug fix to ensure that a halo swap is not
        inserted if read annexed dofs are already clean due to a previous
	write to the L1 halo.

release 1.5.0 3rd October 2017

        1) #20 and PR #28 Add dependence analysis (and a Move
        transformation) to PSyclone. This will subsequently allow for
        the safe implementation of more complex schedule transformations
        and optimisations.

	2) #16 and PR #29 Update and add new PSyclone-generated builtins
	to support the functionality required by the current LFRic code.

        3) #43 and PR #44 Update of Met Office-specific install script to
	symlink the generator.py file rather than copy it.

	4) #40 and PR #47 Update example dynamo/eg3 to use builtins and to
	merge invokes together as much as possible

	5) #45 and PR #49 Change of kernel metadata names from
	evaluator_shape to gh_shape and modifications to its values.

	6) #3 and PR #51 Restructure repository to allow installation via
	pip. Due to this change we can now use travis and coveralls within
	github for automated testing. Also, new releases are now
	automatically uploaded to pypi (via travis) and status badges can
	now be used so have been added to the README.md file (which is
	shown on the main github page).

	7) #55 and PR #66 Update the documentation to cover installation
	on systems running OpenSUSE.

	8) #61 and PR #71 Re-name existing Dynamo0.3 builtins to follow
	a consistent scheme and add support for some new ones (including
	setval_{c,X}, X_minus_bY etc.). See psyclone.pdf for the full list.

	9) #32 and PR #39 Adds the ability to build the generated code
	when performing python tests. Generated code can now be checked
	that it compiles as part of the development process helping avoid
	making releases with errors in them. Note, existing tests still
	need to be updated.

	10) #54 and PR #63 The view() method (used to look at the internal
	representation of a schedule) now outputs coloured text (for
	easier viewing) if the termcolor package is installed.

	11) #69 and PR #73 setup.py now uses an absolute path to avoid
	failing tests (with file not found) in some environments when
	running py.test from a different directory to the tests
	themselves.

	12) #59 and PR #75 added metadata support for inter-grid kernels
	which will be used for the multi-grid code.

	13) #82 and PR #83 modified a test to work with different versions
	of graphviz which output files with different ammounts of white
	space

	14) #52 and PR #60 added support for evaluators. An evaluator is
	specified by setting the gh_shape metadata in kernels
	appropriately.

	15) #85 and PR #86 - minor correction to documentation (section
	on Inter-Grid kernel rules was in the wrong place).

release 1.4.1

	1) #22 Updated PSyclone to support enforce_operator_bc_kernel (in
	addition to the existing enforce_bc_kernel) for boundary
	conditions. PSyclone no longer adds in boundary condition calls
	after a call to matrix_vector_kernel, it is up to the user to add
	them in the algorithm layer in all cases. Also fixes a bug
	introduced in 1.4.0 issue #12.

release 1.4.0

        1) #2 Add support for kernel meta-data changes required to support
        Column-wise operators (Column Matrix Assembly).

	2) #6 Implement support for Column Matrix Assembly (CMA) in
	PSyclone.

	3) #12 Add support for the any_w2 function space descriptor

	4) #33 Update documentation referring to fparser.

release 1.3.3

	1) Project moved to github: https://github.com/stfc/PSyclone.
        Hereon, ticket numbers now refer to github issues instead of
        SRS tickets.

        2) #8 Remove the f2py source code from the PSyclone distribution
	and use the fparser package (https://github.com/stfc/fparser)
	instead.

	3) #9 Update documentation to refer to github.

release 1.3.2

	1) #908 Bug fix - ensure that the dynamo0p3 loop colour
	transformation raises an exception if the loop it is applied to
	does not iterate over cells.

	2) #923 Change the name of the generated Fortran module containing
	PSy-layer code for the Dynamo 0.3 API. The name is constructed by
	appending "_psy" to the Algorithm-layer name. (Previously "psy_"
	was prepended to it.) The names of modules produced by other
	PSyclone APIs are unchanged.

release 1.3.1

	1) #846 Bug fix - generate correct logic and code for the call to
	enforce_bc_kernel after a call to matrix_vector_kernel. Also add
	w2h and w2v as spaces that cause enforce_bc_kernel to be called in
	addition to W1 and W2.

	2) #853 Bug fix - make sure that an operator object is only used
	as a lookup for values in the PSy layer when it is correct to do
	so. In particular, make sure that the dofmap lookup is always from
	a field, as this fixes the known bug.

release 1.3.0

        1) #686 Stencil extents (depth of the stencil) are now changed to
	stencil sizes (number of elements in the stencil) in the PSy-layer
	as the algorithm expects to provide the former and the kernel
	expects to receive the latter.

        2) #706 Avoid potential name clashes with stencil extent and
	direction arguments (as well as nlayers).

	3) #673 Fixed an xfailing built-in test

        4) #721 Bug fix - generate correct variable declarations and
        module use statements without modifying original arguments. Invokes
        requiring multiple enforce-bc kernel calls are now handled correctly.

        5) #727 Addition of install script (contributions/install) to
	support Met Office modules environment.

        6) #423 Add support for distributed-memory for built-ins.
        Global sums are now generated for calls to inner_product and
        sum_field built-in kernels.

        7) #489 Support the dereferencing of an object/derived type in the
	argument list of a kernel call within an invoke in the algorithm
	layer e.g. call invoke(kern(a%b))

	8) #669 Added support for named arguments to the expression
	analyser. This is the first step towards supporting named invokes
	in PSyclone.

        9) #628 dofmap lookups are now outside loops in the
	PSy-layer. This makes no functional difference but should give a
	performance benefit.

        10) #304 Added support for named invokes in PSyclone.

	11) #580 Implemented tests for the agreed dynamo0.3 builtin
	rules. For example, all fields must be on the same function space
	within a builtin.

	12) #761 Added support for parsing evaluator metadata.

        13) #484 Add support for the use of OpenMP (including reductions)
        with builtins.

        14) #819 Re-structuring of DynKern._create_arg_list. Replaced with
	new ArgList base class which is then sub-classed to KernCallArgList
	and KernStubArgList.

	15) #576 Added tests and documentation to check and describe the
	dynamo0.3 api kernel and builtin rules.

release 1.2.4

        1) #658 Adds support for the use of real and integer literals with
	kind specified in kernel calls from the algorithm layer. For
	example 0.0_rdef. This will be particularly useful for built-ins.

        2) #475 Fixes any remaining string assert comparison errors in
	tests. Updates algen_test.py to be pep8, pyflakes and pylint
	compliant.

	3) #468 Add support for kernels that perform stencil operations.
	Stencil depth is specified at the algorithm layer.

        4) #672 Fix error in boundary layer code generation for
	matrix_vector_kernel. The function space check is now always
	correct (hopefully).

        5) #680 Bug fix: the kernel stub generator was not adding the stencil
	dofmap required by a field with stencil access.

release 1.2.3

        1) #111 Adds support for dynamo0.3 built-in operations running
	sequentially.

        2) #640 Update PSyclone to call enforce_bc_kernel after every
	call to matrix_vector_kernel if the space is W1 or W2. (Previously
	PSyclone looked for matrix_vector_mm_kernel and only W2.)

	3) #430 Adds support for multiple kernels within an invoke with
	kernel arguments specified as any_space. Previously there was a
	limit of one kernel per invoke. This is particularly relevant for
	built-ins as all of these currently have arguments that are
	any_space.

	4) #657 Changes to the declaration and assignment of the mesh
	object (it is now a pointer) within the generated PSy layer so as
	to use the mesh singleton and not generate a temporary copy of it.

release 1.2.2

        1) #575 Add parser support for stencil meta-data.

        2) #587 Changed scalar metadata names to gh_real and gh_integer

        3) #501 Updates to parser and documentation to support writing to
	scalar arguments (reductions). Note that this is currently only
	supported for serial code. Implementation of this functionality
	for OpenMP and MPI will be done under #484 and #423, respectively.

	4) #235 PSyclone now uses the appropriate intent for arguments in
	the generated PSy code. Previously it always used inout. This
	allows the algorithm developer to specify the intent of data in
	the algorithm layer appropriately, rather than being forced to use
	inout in all cases.

        5) #604 If PSyclone encounters an Algorithm file that contains no
	invoke calls then it now issues a warning and outputs that file
	unchanged (previously it did not output a file at all). No PSy
	file is created in this case.

        6) #618 fix for #235. Data with intent out should have fields
	declared as inout as internal subroutines within the field are
	dereferenced so are required as intent in.

	7) #610 When PSyclone is operating in line length limiting mode
	("-l" switch) problems are caused if it breaks a line in the middle
	of a string. PSyclone now prefixes all continued lines with an
	ampersand. This then produces valid Fortran irrespective of whether
	the line-break happens within a string.

release 1.2.1

        1) Added a PSyclone logo

        2) #360 Internal code structure changes to make the Node class
	calls() method more intuitive and consistent with other methods. A
	side effect is that the OpenMP private list should no longer
	contain any variables names that are not required (as this change
	fixes that bug).

        3) #546 Bug fix for colouring when a kernel is passed an operator.
        PSyclone was not generating the correct cell look-up when
        colouring a loop containing a kernel call with an operator. i.e.
        the PSy layer passed 'cell' to the kernel rather than
        'cmap(colour, cell)'.

        4) #542 generate correct OpenMP private list. This was actually
        fixed by the changes made under #360 (change 2 above) so this
        ticket only adds a test for this functionality.

release 1.2.0

	1) #415 Support for parsing stencil information supplied in
	Dynamo 0.3 kernel meta-data.

	2) #367 Make gocean python conform to pep8

	3) #230 Add documentation for the GOcean1.0 API

	4) #379 Make f2pygen and its tests conform to pep8, pylint and
	improve the test coverage

	5) #429 Support for read-only scalar arguments in the 0.3
	Dynamo API.

	6) #420 Support for inter-invoke halo calls and logic (for
	distributed memory)

	7) #514 Fix for a bug in the if test round a halo_exchange call
	in which arrays (vectors) did not have their index added.

	8) #521 Fix bugs in the logic for adding halo exchange calls before
	loops.

        9) #532 Fix in the logic for adding halo exchange calls before
	loops which recognises that operators do not have halos.

	10) #467 Support transformations in Distributed Memory. Enable the use
	of OpenMP (and other transformations) with DM. Note that PSyclone
	currently does not support halo swaps inside OpenMP parallel regions.

release 1.1.0

	1) #263 OpenMP (including colouring) supported for the 0.3 Dynamo
	API. Parser fails gracefully if Kernel-code parsing is
	unsuccessful.

	2) #292 Add support for user-supplied transformations/optimisations
	via a script passed to the generate function/command-line. This
	enables the use of transformations within a build system.

	3) #292 Documentation for Algorithm, PSy and Kernel layers as well
	as for transformations has been added. Documentation on using
	transformation scripts then added on top.

	4) #292 Dynamo example scripts fixed.

	5) #258 First version of kernel-stub generator added. Given kernel
	metadata as input, PSyclone has enough information to be able to
	generate stub kernel code with the appropriate arguments and
	argument ordering.

	6) #364 OpenMP fix for update 1) (ticket #263). 'ncolour' variable
	now declared. New dynamo/eg3 example added to demonstrate the use
	of transformation scripts introduced in update 2) (ticket #292).

	7) #361 Minor updates to the kernel-stub generator. Remove spurious
	dir() command, remove additional '_code' from kernel subroutine name
	and add 'implicit none' to the generated subroutine.

	8) #363 Update to the generator script to catch any run-time
	errors generated by the user-supplied optimisation script. Such
	errors are then reported in a user-friendly fashion to aid
	debugging.

	9) #272 Added support for explicit loop bounds in the PSy layer
	for the GOcean1.0 API. The Cray compiler makes use of this
	information to generate more efficient code. This option can be
	switched on or off using a transformation.

        10) Support the module in-lining of kernel subroutines. i.e.
        kernel subroutines can be moved into the same module that contains
        the invoke from which they are called. This functionality is
        implemented as a new transformation, 'KernelModuleInlineTrans'.
        psyGen.py has also been made fully pep8 compliant.

        11) #347 Add an option to limit the length of lines of fortran
        code that PSyclone generates to 132 chars. This is the length
        mandated by the Fortran free-format standard and is rigorously
        enforced by some compilers (e.g. PGI). As a part of this change
        PSyclone now checks the length of all lines of source code in
	the Algorithm and Kernel files that it parses.

        12) #395 Add support for new function spaces: Wtheta, W2H and W2V.

	13) #396 and #397 Make all tests work with Python 2.6. Previously
	two of the tests only worked in Python 2.7 and a third caused
	resource issues when using deepcopy.

        14) #355 Support operators where the "to" and "from" function
        spaces are different.

release 1.0.2

	1) #299 temporary boundary condition
	support. matrix_vector_kernel_mm now uses enforce_bc_code rather
	than enforce_boundary_w2 as the latter is no longer used.

release 1.0.1

	1) #299 temporary boundary condition support. removed the
	hardwired code and associated test that added an additional
	boundary condition array to ru_kernel as this kernel is no longer
	required. Added support for generating a boundary condition array
	in the PSy layer and passing it into the enforce_bc_kernel
	kernel. enforce_bc_kernel should be placed by the algorithm
	developer to enforce boundary conditions.

release 1.0.0<|MERGE_RESOLUTION|>--- conflicted
+++ resolved
@@ -80,14 +80,12 @@
 
 	24) #235 and PR #243. Removes dependency on Habakkuk in NEMO API.
 
-<<<<<<< HEAD
-        25) #198 and PR #223. Updates PSyclone to use the latest
+	25) #134 and PR #236. Adds support for adding OpenMP to intergrid
+	kernels.
+
+        26) #198 and PR #223. Updates PSyclone to use the latest
         version of dl_esm_inf which has "GO_" prefixed to all public
         quantities. Adds dl_esm_inf as a git submodule.
-=======
-	25) #134 and PR #236. Adds support for adding OpenMP to intergrid
-	kernels.
->>>>>>> c3f6779c
 
 release 1.6.0 18th May 2018
 
