--- conflicted
+++ resolved
@@ -97,11 +97,7 @@
     _instance = None
 
     # List of supported API by PSyclone
-<<<<<<< HEAD
-    _supported_api_list = ["dynamo0.1", "dynamo0.3", "gocean1.0", "nemo"]
-=======
-    _supported_api_list = ["dynamo0.3", "gocean0.1", "gocean1.0", "nemo"]
->>>>>>> 5f4177ad
+    _supported_api_list = ["dynamo0.3", "gocean1.0", "nemo"]
 
     # List of supported stub API by PSyclone
     _supported_stub_api_list = ["dynamo0.3"]
@@ -363,22 +359,7 @@
         for api in Config._supported_api_list:
             if api in self._config:
                 if api == "dynamo0.3":
-<<<<<<< HEAD
-                    self._api_conf[api] = DynConfig(self, self._config[api])
-                elif api == "dynamo0.1":
-                    # For now we use the same class as dynamo0.3.
-                    # However, we use it to read a different section of the
-                    # config file, so the dynamo0.1 mapping will be correctly
-                    # used.
-                    self._api_conf[api] = DynConfig(self, self._config[api])
-=======
                     self._api_conf[api] = LFRicConfig(self, self._config[api])
-                elif api == "gocean0.1":
-                    # For now we use the same class as gocean1.0.
-                    # However, we use it to read a different section of the
-                    # config file
-                    self._api_conf[api] = GOceanConfig(self, self._config[api])
->>>>>>> 5f4177ad
                 elif api == "gocean1.0":
                     self._api_conf[api] = GOceanConfig(self, self._config[api])
                 elif api == "nemo":
