# -----------------------------------------------------------------------------
# BSD 3-Clause License
#
# Copyright (c) 2014-2022, Science and Technology Facilities Council.
# All rights reserved.
#
# Redistribution and use in source and binary forms, with or without
# modification, are permitted provided that the following conditions are met:
#
# * Redistributions of source code must retain the above copyright notice, this
#   list of conditions and the following disclaimer.
#
# * Redistributions in binary form must reproduce the above copyright notice,
#   this list of conditions and the following disclaimer in the documentation
#   and/or other materials provided with the distribution.
#
# * Neither the name of the copyright holder nor the names of its
#   contributors may be used to endorse or promote products derived from
#   this software without specific prior written permission.
#
# THIS SOFTWARE IS PROVIDED BY THE COPYRIGHT HOLDERS AND CONTRIBUTORS
# "AS IS" AND ANY EXPRESS OR IMPLIED WARRANTIES, INCLUDING, BUT NOT
# LIMITED TO, THE IMPLIED WARRANTIES OF MERCHANTABILITY AND FITNESS
# FOR A PARTICULAR PURPOSE ARE DISCLAIMED. IN NO EVENT SHALL THE
# COPYRIGHT HOLDER OR CONTRIBUTORS BE LIABLE FOR ANY DIRECT, INDIRECT,
# INCIDENTAL, SPECIAL, EXEMPLARY, OR CONSEQUENTIAL DAMAGES (INCLUDING,
# BUT NOT LIMITED TO, PROCUREMENT OF SUBSTITUTE GOODS OR SERVICES;
# LOSS OF USE, DATA, OR PROFITS; OR BUSINESS INTERRUPTION) HOWEVER
# CAUSED AND ON ANY THEORY OF LIABILITY, WHETHER IN CONTRACT, STRICT
# LIABILITY, OR TORT (INCLUDING NEGLIGENCE OR OTHERWISE) ARISING IN
# ANY WAY OUT OF THE USE OF THIS SOFTWARE, EVEN IF ADVISED OF THE
# POSSIBILITY OF SUCH DAMAGE.
# -----------------------------------------------------------------------------
# Authors R. W. Ford and A. R. Porter, STFC Daresbury Lab

'''This module provides the Alg class and supporting
exception-handling to translate the original algorithm file into one
that can be compiled and linked with the generated PSy code.

'''

# fparser contains classes that are generated at run time.
# pylint: disable=no-name-in-module
from fparser.two.Fortran2003 import (Main_Program, Module, Use_Stmt, Part_Ref,
                                     Subroutine_Subprogram, Call_Stmt, Name,
                                     Section_Subscript_List, Only_List,
                                     Function_Subprogram, Specification_Part)
# pylint: enable=no-name-in-module
from fparser.two.utils import Base, walk

from psyclone.errors import GenerationError, InternalError, PSycloneError


class NoInvokesError(PSycloneError):
    '''Provides a PSyclone-specific error class for the situation when an
    algorithm code contains no invoke calls.

    :param str value: the message associated with the error.

    '''
    def __init__(self, value):
        PSycloneError.__init__(self, value)
        self.value = "Algorithm Error: "+str(value)


# pylint: disable=too-few-public-methods
class Alg:
    '''Generate a modified algorithm code for a single algorithm
    specification. Takes the parse tree of the algorithm specification
    output from the function :func:`psyclone.parse.algorithm.parse`
    and an instance of the :class:`psyGen.PSy` class as input. The
    latter allows consistent names to be generated between the
    algorithm (callng) and psy (callee) layers.

    For example:

    >>> from psyclone.algorithm.parse import parse
    >>> parse_tree, info = parse("argspec.F90")
    >>> from psyclone.psyGen import PSy
    >>> psy = PSy(info)
    >>> from psyclone.alg_gen import Alg
    >>> alg = Alg(parse_tree, psy)
    >>> print(alg.gen)

    :param parse_tree: an object containing a parse tree of the \
        algorithm specification which was produced by the function \
        :func:`psyclone.parse.algorithm.parse`. Assumes the algorithm \
        will be parsed by fparser2 and expects a valid program unit, \
        program, module, subroutine or function.
    :type parse_tree: :py:class:`fparser.two.utils.Base`
    :param psy: an object containing information about the PSy layer.
    :type psy: :py:class:`psyclone.psyGen.PSy`
    :param str invoke_name: the name that the algorithm layer uses to \
        indicate an invoke call. This is an optional argument that \
        defaults to the name "invoke".

    '''

    def __init__(self, parse_tree, psy, invoke_name="invoke"):
        self._ast = parse_tree
        self._psy = psy
        self._invoke_name = invoke_name

    @property
    def gen(self):
        '''
        Modifies and returns the algorithm code. 'invoke' calls are replaced
        with calls to the corresponding PSy-layer routines and the USE
        statements for the kernels that were referenced by each 'invoke' are
        removed.

        :returns: the modified algorithm specification as an fparser2 \
                  parse tree.
        :rtype: :py:class:`fparser.two.utils.Base`

        :raises NoInvokesError: if no 'invoke()' calls are found.

        '''
        invoked_kernels = set()
        idx = 0
        # Walk through all statements looking for procedure calls
        for statement in walk(self._ast.content, Call_Stmt):
            # found a Fortran call statement
            call_name = str(statement.items[0])
            if call_name.lower() == self._invoke_name.lower():
                # The call statement is an invoke

                # Work out which kernels are involved so that we can update the
                # USE statements later.
                arg_spec_list = statement.children[1]
                for child in arg_spec_list.children:
                    # An invoke() can include a 'name=xxx' argument so we have
                    # to check that we have a Part_Ref
                    if isinstance(child, Part_Ref):
                        invoked_kernels.add(child.children[0].tostr().lower())

                # Get the PSy callee name and argument list and
                # replace the existing algorithm invoke call with
                # these.
                psy_invoke_info = self._psy.invokes.invoke_list[idx]
                new_name = psy_invoke_info.name
                new_args = Section_Subscript_List(
                    ", ".join(psy_invoke_info.alg_unique_args))
                statement.items = (new_name, new_args)

                # The PSy-layer generates a subroutine within a module
                # so we need to add a 'use module_name, only :
                # subroutine_name' to the algorithm layer.
<<<<<<< HEAD
                adduse(statement, self._psy.name, only=True,
                       funcnames=[psy_invoke_info.name])

=======
                _adduse(statement, self._psy.name, only=True,
                        funcnames=[psy_invoke_info.name])
>>>>>>> 9f4a96a7
                idx += 1

        if idx == 0:
            raise NoInvokesError(
                "Algorithm file contains no invoke() calls: refusing to "
                "generate empty PSy code")

        # Remove any un-needed imports of the kernels referenced by the removed
        # invoke() calls.
        _rm_kernel_use_stmts(invoked_kernels, self._ast)

        return self._ast


<<<<<<< HEAD
def _rm_kernel_use_stmts(kernels, ptree):
    '''
    Remove any unneeded imports of the named kernels from the supplied fparser2
    parse tree.

    :param Set[str] kernels: the names of the kernels that are no longer \
        invoked.
    :param ptree: the fparser2 parse tree to update.
    :type ptree: :py:class:`fparser.two.Fortran2003.Program`

    '''
    # Setup the various lookup tables that we'll need.
    # Map from the module name to the associated Use_Stmt in the
    # parse tree.
    use_stmt_map = {}
    # Map from module name to the list of symbols imported from it.
    use_only_list = {}
    # Map from symbol name to the name of the module from which it is
    # imported.
    sym_to_mod_map = {}

    for use_stmt in walk(ptree, Use_Stmt):
        mod_name = use_stmt.children[2].tostr().lower()
        use_stmt_map[mod_name] = use_stmt
        use_only_list[mod_name] = None
        only = walk(use_stmt, Only_List)
        if only:
            use_only_list[mod_name] = []
            for child in only[0].children:
                sym_name = child.tostr().lower()
                use_only_list[mod_name].append(sym_name)
                sym_to_mod_map[sym_name] = mod_name

    # Remove the USE statements for the invoked kernels provided that
    # they're not referenced anywhere (apart from USE statements).
    all_other_names = set(name.tostr().lower() for name in
                          walk(ptree.children, Name)
                          if not isinstance(name.parent, Only_List))
    # Update the lists of symbols imported from each module
    for kern in kernels:
        if kern not in all_other_names and kern in sym_to_mod_map:
            # Kernel name is not referenced anywhere but is imported from
            # a module (so is not a Built-In).
            mod_name = sym_to_mod_map[kern]
            use_only_list[mod_name].remove(kern)

    # Finally remove those USE statements that used to have symbols
    # associated with them but now have none.
    for mod, symbols in use_only_list.items():
        if symbols == []:
            this_use = use_stmt_map[mod]
            spec_part = this_use.parent
            spec_part.children.remove(this_use)
            # fparser currently falls over when asked to create Fortran for an
            # empty Specification_Part (fparser/#359). We therefore remove the
            # modified Specification_Part entirely if it is now empty.
            if not spec_part.children:
                spec_part.parent.children.remove(spec_part)


def adduse(location, name, only=None, funcnames=None):
=======
def _adduse(location, name, only=None, funcnames=None):
>>>>>>> 9f4a96a7
    '''Add a Fortran 'use' statement to an existing fparser2 parse
    tree. This will be added at the first valid location before the
    current location.

    This function should be part of the fparser2 replacement for
    f2pygen (which uses fparser1) but is kept here until this is
    developed, see issue #240.

    :param location: the current location (node) in the parse tree to which \
                     to add a USE.
    :type location: :py:class:`fparser.two.utils.Base`
    :param str name: the name of the use statement.
    :param bool only: whether to include the 'only' clause in the use \
        statement or not. Defaults to None which will result in only being \
        added if funcnames has content and not being added otherwise.
    :param funcnames: a list of names to include in the use statement's \
        only list. If the list is empty or None then nothing is \
        added. Defaults to None.
    :type funcnames: list of str

    :raises GenerationError: if no suitable enclosing program unit is found \
                             for the provided location.
    :raises NotImplementedError: if the type of parent node is not supported.
    :raises InternalError: if the parent node does not have the expected \
                           structure.
    '''
    # pylint: disable=too-many-locals
    # pylint: disable=too-many-branches
    if not isinstance(location, Base):
        raise GenerationError(
            f"alg_gen.py:_adduse: Location argument must be a sub-class of "
            f"fparser.two.utils.Base but got: {type(location).__name__}.")

    if funcnames:
        # funcnames have been provided for the only clause.
        if only is False:
            # However, the only clause has been explicitly set to False.
            raise GenerationError(
                "alg_gen.py:_adduse: If the 'funcnames' argument is provided "
                "and has content, then the 'only' argument must not be set "
                "to 'False'.")
        if only is None:
            # only has not been specified so set it to True as it is
            # required when funcnames has content.
            only = True

    if only is None:
        # only has not been specified and we can therefore infer that
        # funcnames is empty or is not provided (as earlier code would
        # have set only to True otherwise) so only is not required.
        only = False

    # Create the specified use statement
    only_str = ""
    if only:
        only_str = ", only :"
    my_funcnames = funcnames
    if funcnames is None:
        my_funcnames = []
    use = Use_Stmt(f"use {name}{only_str} {', '.join(my_funcnames)}")

    # find the parent program statement containing the specified location
    parent_prog_statement = None
    current = location
    while current:
        if isinstance(current, (Main_Program, Module, Subroutine_Subprogram,
                                Function_Subprogram)):
            parent_prog_statement = current
            break
        current = current.parent
    else:
        raise GenerationError(
            "The specified location is invalid as it has no parent in the "
            "parse tree that is a program, module, subroutine or function.")

    if not isinstance(parent_prog_statement,
                      (Main_Program, Subroutine_Subprogram,
                       Function_Subprogram)):
        # We currently only support program, subroutine and function
        # as ancestors
        raise NotImplementedError(
            f"alg_gen.py:_adduse: Unsupported parent code found "
            f"'{type(parent_prog_statement)}'. Currently support is limited "
            f"to program, subroutine and function.")
    if not isinstance(parent_prog_statement.content[1], Specification_Part):
        raise InternalError(
            f"alg_gen.py:_adduse: The second child of the parent code "
            f"(content[1]) is expected to be a specification part but "
            f"found '{repr(parent_prog_statement.content[1])}'.")

    # add the use statement as the first child of the specification
    # part of the program
    spec_part = parent_prog_statement.content[1]
    spec_part.content.insert(0, use)


# For auto-API documentation generation.
__all__ = ["NoInvokesError", "Alg"]<|MERGE_RESOLUTION|>--- conflicted
+++ resolved
@@ -146,14 +146,8 @@
                 # The PSy-layer generates a subroutine within a module
                 # so we need to add a 'use module_name, only :
                 # subroutine_name' to the algorithm layer.
-<<<<<<< HEAD
-                adduse(statement, self._psy.name, only=True,
-                       funcnames=[psy_invoke_info.name])
-
-=======
                 _adduse(statement, self._psy.name, only=True,
                         funcnames=[psy_invoke_info.name])
->>>>>>> 9f4a96a7
                 idx += 1
 
         if idx == 0:
@@ -168,7 +162,6 @@
         return self._ast
 
 
-<<<<<<< HEAD
 def _rm_kernel_use_stmts(kernels, ptree):
     '''
     Remove any unneeded imports of the named kernels from the supplied fparser2
@@ -229,10 +222,7 @@
                 spec_part.parent.children.remove(spec_part)
 
 
-def adduse(location, name, only=None, funcnames=None):
-=======
 def _adduse(location, name, only=None, funcnames=None):
->>>>>>> 9f4a96a7
     '''Add a Fortran 'use' statement to an existing fparser2 parse
     tree. This will be added at the first valid location before the
     current location.
