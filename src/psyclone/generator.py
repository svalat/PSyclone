--- conflicted
+++ resolved
@@ -170,8 +170,8 @@
                               kernel code.
     :param bool kern_naming: the scheme to use when re-naming transformed \
                              kernels.
-    :return: 2-tuple containing fparser1 ASTs for the algorithm code and \
-             the psy code.
+    :returns: 2-tuple containing fparser1 ASTs for the algorithm code and \
+              the psy code.
     :rtype: (:py:class:`fparser.one.block_statements.BeginSource`, \
              :py:class:`fparser.one.block_statements.Module`)
 
@@ -308,21 +308,12 @@
         print("PSyclone version: {0}".format(__VERSION__))
 
     if args.script is not None and args.profile is not None:
-<<<<<<< HEAD
-        print("Error: use of automatic profiling in combination with an")
-        print("optimisation script is not recommended since it may not work")
-        print("as expected.")
-        print("You can use --force-profile instead of --profile if you "
-              "really want to use both options")
-        print("at the same time.")
-=======
         print("Error: use of automatic profiling in combination with an\n"
               "optimisation script is not recommened since it may not work\n"
               "as expected.\n"
               "You can use --force-profile instead of --profile if you \n"
               "really want to use both options at the same time.",
               file=sys.stderr)
->>>>>>> 642e891a
         exit(1)
 
     if args.profile is not None and args.force_profile is not None:
