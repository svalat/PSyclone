--- conflicted
+++ resolved
@@ -224,13 +224,9 @@
                 # values that are not set at all (halo regions, or a
                 # kernel might not set all values). This way the array
                 # comparison with the post value works as expected
-<<<<<<< HEAD
-                assign = AssignGen(prog, local_name, "0.0")
-=======
                 # TODO #644 - create the right "0.0" type here (e.g.
                 # 0.0d0, ...)
-                assign = AssignGen(prog, var_name, "0.0")
->>>>>>> 36d733b5
+                assign = AssignGen(prog, local_name, "0.0")
                 prog.add(assign)
 
         # Now add the region that was extracted here:
