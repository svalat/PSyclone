--- conflicted
+++ resolved
@@ -78,28 +78,15 @@
             self._symtab = invoke_sched.symbol_table
         else:
             self._symtab = SymbolTable()
-<<<<<<< HEAD
-=======
 
         # TODO #1934 Completely remove the usage of strings, instead
         # use the PSyIR representation.
->>>>>>> 1670cb5b
         self._arglist = []
 
         # This stores the PSyIR representation of the arguments
         self._psyir_arglist = []
         self._arg_index_to_metadata_index = {}
 
-<<<<<<< HEAD
-    def psyir_append(self, reference):
-        '''Appends a reference to the PSyIR argument list.
-
-        :param reference: the reference to append.
-        :type reference: :py:class:`psyclone.psyir.nodes.reference`
-
-        '''
-        self._psyir_arglist.append(reference)
-=======
     def psyir_append(self, node):
         '''Appends a PSyIR node to the PSyIR argument list.
 
@@ -108,7 +95,6 @@
 
         '''
         self._psyir_arglist.append(node)
->>>>>>> 1670cb5b
 
     def append(self, var_name, var_accesses=None, var_access_name=None,
                mode=AccessType.READ, metadata_posn=None):
@@ -201,20 +187,10 @@
             # Either the symbol doesn't exist, or it doesn't have a type yet.
             # Create a DataSymbol for this kernel argument.
             datatype = psyir.LfricIntegerScalarDataType()
-<<<<<<< HEAD
-            consts = LFRicConstants()
-            precision_name = consts.SCALAR_PRECISION_MAP["integer"]
-            psyir.add_lfric_precision_symbol(self._symtab, precision_name)
-            if sym is not None:
-                # The symbol exists, but is not a DataSymbol. So we need to
-                # properly declare this symbol now by removing the old symbol,
-                # and adding a new symbol with the same name and tag in:
-=======
             if sym is not None:
                 # The symbol exists, but is not a DataSymbol. So we need to
                 # properly declare this symbol now by removing the old symbol,
                 # and adding a new symbol with the same name and tag:
->>>>>>> 1670cb5b
                 new_sym = DataSymbol(sym.name, datatype=datatype)
                 self._symtab.remove(sym)
                 self._symtab.add(new_sym, tag=tag)
@@ -225,15 +201,9 @@
                                               datatype=datatype)
         return sym
 
-<<<<<<< HEAD
-    def add_integer_reference(self, name, tag=None):
-        '''This function adds a reference to an integer variable to the list
-        of PSyIR nodes. If the symbol does not exit, it will be added to the
-=======
     def append_integer_reference(self, name, tag=None):
         '''This function adds a reference to an integer variable to the list
         of PSyIR nodes. If the symbol does not exist, it will be added to the
->>>>>>> 1670cb5b
         symbol table. It also returns the symbol.
 
         :param str name: name of the integer variable to declare.
@@ -241,23 +211,6 @@
         :type tag: Optional[str]
 
         :returns: the symbol to which a reference was added.
-<<<<<<< HEAD
-        :rtype: :py:class:`psyclone.psyir.symbols.Symbol
-
-        '''
-        sym = self.get_integer_symbol(name, tag)
-        self._psyir_arglist.append(Reference(sym))
-        return sym
-
-    def get_array_reference(self, array_name, indices, intrinsic_type):
-        '''This function adds an array reference. If there is no sumbol with
-        the given tag, a new array symbol will be defined using the given
-        intrinsic_type. If a symbol already exists but has no type, it will
-        be replaced. The created reference is added to the list of PSyIR
-        expressions, and the symbol is returned to the user
-        but also returned to the user (so the name of the
-        created symbol can be queried).
-=======
         :rtype: :py:class:`psyclone.psyir.symbols.Symbol`
 
         '''
@@ -270,7 +223,6 @@
         with the given tag, a new array symbol will be defined using the given
         intrinsic_type. If a symbol already exists but has no type, it will
         be replaced.
->>>>>>> 1670cb5b
 
         :param str array_name: the name and tag of the array.
         :param indices: the indices to be used in the PSyIR reference. It \
@@ -291,17 +243,10 @@
                 datatype = psyir.LfricRealScalarDataType()
             elif intrinsic_type == "integer":
                 datatype = psyir.LfricIntegerScalarDataType()
-<<<<<<< HEAD
-            consts = LFRicConstants()
-            precision_name = consts.SCALAR_PRECISION_MAP[intrinsic_type]
-            psyir.add_lfric_precision_symbol(self._symtab,
-                                             precision_name)
-=======
             else:
                 raise InternalError(f"Unsupported data type "
                                     f"'{intrinsic_type}' in "
                                     f"get_array_reference")
->>>>>>> 1670cb5b
             array_type = ArrayType(datatype,
                                    [ArrayType.Extent.ATTRIBUTE]*len(indices))
             tag = array_name
@@ -323,23 +268,12 @@
             ref = ArrayReference.create(sym, indices)
         return ref
 
-<<<<<<< HEAD
-    def add_array_reference(self, array_name, indices, intrinsic_type):
-        '''This function adds an array reference. If there is no sumbol with
-        the given tag, a new array symbol will be defined using the given
-        intrinsic_type. If a symbol already exists but has no type, it will
-        be replaced. The created reference is added to the list of PSyIR
-        expressions, and the symbol is returned to the user
-        but also returned to the user (so the name of the
-        created symbol can be queried).
-=======
     def append_array_reference(self, array_name, indices, intrinsic_type):
         '''This function adds an array reference. If there is no symbol with
         the given tag, a new array symbol will be defined using the given
         intrinsic_type. If a symbol already exists but has no type, it will
         be replaced. The created reference is added to the list of PSyIR
         expressions, and the symbol is returned to the user.
->>>>>>> 1670cb5b
 
         :param str array_name: the name and tag of the array.
         :param indices: the indices to be used in the PSyIR reference. It \
@@ -390,11 +324,7 @@
         :raises InternalError: if the generate() method has not been called.
 
         '''
-<<<<<<< HEAD
-        if not self._generate_called:
-=======
         if not self._psyir_arglist:
->>>>>>> 1670cb5b
             raise InternalError(
                 f"The PSyIR argument list in {type(self).__name__} is empty. "
                 f"Has the generate() method been called?")
@@ -850,11 +780,7 @@
 
         '''
         # There is currently one argument: "ndf"
-<<<<<<< HEAD
-        sym = self.add_integer_reference(function_space.ndf_name)
-=======
         sym = self.append_integer_reference(function_space.ndf_name)
->>>>>>> 1670cb5b
         self.append(sym.name, var_accesses)
 
     def fs_compulsory_field(self, function_space, var_accesses=None):
@@ -986,11 +912,7 @@
         # Note that the necessary ndf values will already have been added
         # to the argument list as they are mandatory for every function
         # space that appears in the meta-data.
-<<<<<<< HEAD
-        sym = self.add_integer_reference(function_space.cbanded_map_name)
-=======
         sym = self.append_integer_reference(function_space.cbanded_map_name)
->>>>>>> 1670cb5b
         self.append(sym.name, var_accesses)
 
     def indirection_dofmap(self, function_space, operator=None,
