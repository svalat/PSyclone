--- conflicted
+++ resolved
@@ -612,23 +612,14 @@
 
     # -------------------------------------------------------------------------
     def add_precision_symbols(self, symbol_table):
-<<<<<<< HEAD
         '''This function adds an import of the various precision
         symbols used by LFRic from the constants_mod module.
-=======
-        '''This function adds an import of the iso_fortran_env standard
-        module to the given symbol table. It uses the various precision
-        symbols defined there to define the LFRic specific precision
-        symbols like 'r_def' ... The actual type is picked depending on
-        the setting in the ``self._precision`` dictionary.
->>>>>>> a94be966
 
         :param symbol_table: the symbol table to which the precision symbols \
             must be added.
         :type symbol_table: :py:class:`psyclone.psyir.symbols.SymbolTable`
 
         '''
-<<<<<<< HEAD
         const = LFRicConstants()
         mod_name = const.UTILITIES_MOD_MAP["constants"]["module"]
         constant_mod = ContainerSymbol(mod_name)
@@ -639,29 +630,6 @@
         all_precisions = [name for name in const.PRECISION_MAP
                           if name != "r_quad"]
         for prec_name in all_precisions:
-=======
-        # Using the intrinsic module requires a ",". Just add this
-        # as part of the name, the writer then produces the expected
-        # Fortran code (``use ,intrinsic::iso_fortran_env, only:``)
-        intrinsic_mod = ContainerSymbol(",intrinsic::iso_fortran_env")
-        symbol_table.add(intrinsic_mod)
-
-        # Add the import of the real32 and real64 symbols from
-        # iso_fortran_env:
-        real32_type = DataTypeSymbol("real32", INTEGER_TYPE,
-                                     interface=ImportInterface(intrinsic_mod))
-        symbol_table.add(real32_type)
-        real64_type = DataTypeSymbol("real64", INTEGER_TYPE,
-                                     interface=ImportInterface(intrinsic_mod))
-        symbol_table.add(real64_type)
-
-        # Define all required real precision symbols:
-        map_prec = {"real32": real32_type,
-                    "real64": real64_type}
-
-        for prec_name in ["r_def", "r_second", "r_solver", "r_tran"]:
-            prec_type = map_prec[self._precision[prec_name]]
->>>>>>> a94be966
             symbol_table.new_symbol(prec_name,
                                     symbol_type=DataSymbol,
                                     datatype=INTEGER_TYPE,
@@ -889,13 +857,8 @@
     def get_driver_as_string(self, nodes, input_list, output_list,
                              prefix, postfix, region_name,
                              writer=FortranWriter()):
-<<<<<<< HEAD
         # pylint: disable=too-many-arguments, too-many-locals
         '''This function uses `create()` function to get a PSyIR of a
-=======
-        # pylint: disable=too-many-arguments
-        '''This function uses ``create()`` function to get a PSyIR of a
->>>>>>> a94be966
         stand-alone driver, and then uses the provided language writer
         to create a string representation in the selected language
         (defaults to Fortran).
