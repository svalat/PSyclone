# -----------------------------------------------------------------------------
# BSD 3-Clause License
#
# Copyright (c) 2017-2021, Science and Technology Facilities Council.
# All rights reserved.
#
# Redistribution and use in source and binary forms, with or without
# modification, are permitted provided that the following conditions are met:
#
# * Redistributions of source code must retain the above copyright notice, this
#   list of conditions and the following disclaimer.
#
# * Redistributions in binary form must reproduce the above copyright notice,
#   this list of conditions and the following disclaimer in the documentation
#   and/or other materials provided with the distribution.
#
# * Neither the name of the copyright holder nor the names of its
#   contributors may be used to endorse or promote products derived from
#   this software without specific prior written permission.
#
# THIS SOFTWARE IS PROVIDED BY THE COPYRIGHT HOLDERS AND CONTRIBUTORS
# "AS IS" AND ANY EXPRESS OR IMPLIED WARRANTIES, INCLUDING, BUT NOT
# LIMITED TO, THE IMPLIED WARRANTIES OF MERCHANTABILITY AND FITNESS
# FOR A PARTICULAR PURPOSE ARE DISCLAIMED. IN NO EVENT SHALL THE
# COPYRIGHT HOLDER OR CONTRIBUTORS BE LIABLE FOR ANY DIRECT, INDIRECT,
# INCIDENTAL, SPECIAL, EXEMPLARY, OR CONSEQUENTIAL DAMAGES (INCLUDING,
# BUT NOT LIMITED TO, PROCUREMENT OF SUBSTITUTE GOODS OR SERVICES;
# LOSS OF USE, DATA, OR PROFITS; OR BUSINESS INTERRUPTION) HOWEVER
# CAUSED AND ON ANY THEORY OF LIABILITY, WHETHER IN CONTRACT, STRICT
# LIABILITY, OR TORT (INCLUDING NEGLIGENCE OR OTHERWISE) ARISING IN
# ANY WAY OUT OF THE USE OF THIS SOFTWARE, EVEN IF ADVISED OF THE
# POSSIBILITY OF SUCH DAMAGE.
# -----------------------------------------------------------------------------
# Authors R. W. Ford, A. R. Porter and S. Siso, STFC Daresbury Lab
# Modified I. Kavcic and A. Coughtrie, Met Office
# Modified J. Henrichs, Bureau of Meteorology

'''This module implements a class that manages the argument for a kernel
call. It especially adds all implicitly required parameters.
'''

from __future__ import print_function, absolute_import

from collections import namedtuple

from psyclone import psyGen
<<<<<<< HEAD
from psyclone.core.access_type import AccessType
from psyclone.domain.lfric import (ArgOrdering, LFRicConstants)
=======
from psyclone.core import AccessType, Signature
from psyclone.domain.lfric import (ArgOrdering, LFRicArgDescriptor)
>>>>>>> e3a2a66b
from psyclone.errors import GenerationError, InternalError


class KernCallArgList(ArgOrdering):
    # pylint: disable=too-many-public-methods
    # TODO: #845 Check that all implicit variables have the right type.
    '''Creates the argument list required to call kernel "kern" from the
    PSy-layer and captures the positions of the following arguments in
    the argument list: nlayers, number of quadrature points and number
    of degrees of freedom. The ordering and type of arguments is
    captured by the base class.

    :param kern: The kernel that is being called.
    :type kern: :py:class:`psyclone.dynamo0p3.DynKern`

    '''
    NdfInfo = namedtuple("NdfInfo", ["position", "function_space"])

    def __init__(self, kern):
        super(KernCallArgList, self).__init__(kern)
        self._nlayers_positions = []
        self._nqp_positions = []
        self._ndf_positions = []

    def cell_position(self, var_accesses=None):
        '''Adds a cell argument to the argument list and if supplied stores
        this access in var_accesses.

        :param var_accesses: optional VariablesAccessInfo instance to store \
            the information about variable accesses.
        :type var_accesses: \
            :py:class:`psyclone.core.access_info.VariablesAccessInfo`
        '''
        self.append(self._cell_ref_name(var_accesses))

    def cell_map(self, var_accesses=None):
        '''Add cell-map and related cell counts (for inter-grid kernels)
        to the argument list. If supplied it also stores these accesses to the
        var_access object.

        :param var_accesses: optional VariablesAccessInfo instance to store \
            the information about variable accesses.
        :type var_accesses: \
            :py:class:`psyclone.core.access_info.VariablesAccessInfo`

        '''
        symtab = self._kern.root.symbol_table
        cargs = psyGen.args_filter(self._kern.args, arg_meshes=["gh_coarse"])
        carg = cargs[0]
        fargs = psyGen.args_filter(self._kern.args, arg_meshes=["gh_fine"])
        farg = fargs[0]
        base_name = "cell_map_" + carg.name
        map_name = symtab.symbol_from_tag(base_name).name
        # Add the cell map to our argument list
        self.append("{0}(:,:,{1})".format(map_name,
                                          self._cell_ref_name(var_accesses)),
                    var_accesses=var_accesses)
        # No. of fine cells per coarse cell in x
        base_name = "ncpc_{0}_{1}_x".format(farg.name, carg.name)
        ncellpercellx = symtab.symbol_from_tag(base_name).name
        self.append(ncellpercellx, var_accesses)
        # No. of fine cells per coarse cell in y
        base_name = "ncpc_{0}_{1}_y".format(farg.name, carg.name)
        ncellpercelly = symtab.symbol_from_tag(base_name).name
        self.append(ncellpercelly, var_accesses)
        # No. of columns in the fine mesh
        base_name = "ncell_{0}".format(farg.name)
        ncell_fine = symtab.symbol_from_tag(base_name).name
        self.append(ncell_fine, var_accesses)

    def mesh_height(self, var_accesses=None):
        '''Add mesh height (nlayers) to the argument list and if supplied
        stores this access in var_accesses.

        :param var_accesses: optional VariablesAccessInfo instance to store \
            the information about variable accesses.
        :type var_accesses: \
            :py:class:`psyclone.core.access_info.VariablesAccessInfo`

        '''
        nlayers_name = \
            self._kern.root.symbol_table.symbol_from_tag("nlayers").name
        self.append(nlayers_name, var_accesses)
        self._nlayers_positions.append(self.num_args)

    # TODO uncomment this method when ensuring we only pass ncell3d once
    # to any given kernel.
    # def mesh_ncell3d(self):
    #     ''' Add the number of cells in the full 3D mesh to the argument
    #     list '''
    #     ncell3d_name = self._name_space_manager.create_name(
    #         root_name="ncell_3d", context="PSyVars", label="ncell3d")
    #     self.append(ncell3d_name)

    def mesh_ncell2d(self, var_accesses=None):
        '''Add the number of columns in the mesh to the argument list and if
        supplied stores this access in var_accesses.

        :param var_accesses: optional VariablesAccessInfo instance to store \
            the information about variable accesses.
        :type var_accesses: \
            :py:class:`psyclone.core.access_info.VariablesAccessInfo`

        '''
        ncell2d_name = \
            self._kern.root.symbol_table.symbol_from_tag("ncell_2d").name
        self.append(ncell2d_name, var_accesses)

    def cma_operator(self, arg, var_accesses=None):
        '''Add the CMA operator and associated scalars to the argument
        list and optionally add them to the variable access
        information.

        :param arg: the CMA operator argument.
        :type arg: :py:class:`psyclone.dynamo0p3.DynKernelArgument`
        :param var_accesses: optional VariablesAccessInfo instance to store \
            the information about variable accesses.
        :type var_accesses: \
            :py:class:`psyclone.core.access_info.VariablesAccessInfo`

        '''
        components = ["matrix"]
<<<<<<< HEAD
        # Avoid circular import
=======
        # Avoid circular import:
>>>>>>> e3a2a66b
        # pylint: disable=import-outside-toplevel
        from psyclone.dynamo0p3 import DynCMAOperators
        if arg.function_space_to.orig_name != (arg.function_space_from.
                                               orig_name):
            components += DynCMAOperators.cma_diff_fs_params
        else:
            components += DynCMAOperators.cma_same_fs_params
        for component in components:
            name = self._kern.root.symbol_table.symbol_from_tag(
                arg.name + "_" + component).name
            # Matrix is an output parameter, the rest are input
            if component == "matrix":
                mode = AccessType.WRITE
            else:
                mode = AccessType.READ
            self.append(name, var_accesses, mode=mode)

    def field_vector(self, argvect, var_accesses=None):
        '''Add the field vector associated with the argument 'argvect' to the
        argument list. If supplied it also stores these accesses to the
        var_access object.

        :param argvect: the field vector to add.
        :type argvect: :py:class:`psyclone.dynamo0p3.DynKernelArgument`
        :param var_accesses: optional VariablesAccessInfo instance to store \
            the information about variable accesses.
        :type var_accesses: \
            :py:class:`psyclone.core.access_info.VariablesAccessInfo`

        '''
        # the range function below returns values from
        # 1 to the vector size which is what we
        # require in our Fortran code
        for idx in range(1, argvect.vector_size + 1):
            text = argvect.proxy_name + "(" + str(idx) + ")%data"
            self.append(text)
        if var_accesses is not None:
            # We add the whole field-vector, not the individual accesses.
            var_accesses.add_access(Signature(argvect.name), argvect.access,
                                    self._kern)

    def field(self, arg, var_accesses=None):
        '''Add the field array associated with the argument 'arg' to the
        argument list. If supplied it also stores this access in var_accesses.

        :param arg: the field to be added.
        :type arg: :py:class:`psyclone.dynamo0p3.DynKernelArgument`
        :param var_accesses: optional VariablesAccessInfo instance to store \
            the information about variable accesses.
        :type var_accesses: \
            :py:class:`psyclone.core.access_info.VariablesAccessInfo`

        '''
        text = arg.proxy_name + "%data"
        # Add the field object arg%name and not just the proxy part
        # as being read.
        self.append(text, var_accesses, var_access_name=arg.name,
                    mode=arg.access)

    def stencil_unknown_extent(self, arg, var_accesses=None):
        '''Add stencil information to the argument list associated with the
        argument 'arg' if the extent is unknown. If supplied it also stores
        this access in var_accesses.

        :param arg: the kernel argument with which the stencil is associated.
        :type arg: :py:class:`psyclone.dynamo0p3.DynKernelArgument`
        :param var_accesses: optional VariablesAccessInfo instance to store \
            the information about variable accesses.
        :type var_accesses: \
            :py:class:`psyclone.core.access_info.VariablesAccessInfo`

        '''
        # The extent is not specified in the metadata so pass the value in
        # Import here to avoid circular dependency
        # pylint: disable=import-outside-toplevel
        from psyclone.dynamo0p3 import DynStencils
        var_name = DynStencils.dofmap_size_name(self._kern.root.symbol_table,
                                                arg)
        name = "{0}({1})".format(var_name, self._cell_ref_name(var_accesses))
        self.append(name, var_accesses, var_access_name=var_name)

    def stencil_2d_unknown_extent(self, arg, var_accesses=None):
        '''Add 2D stencil information to the argument list associated with the
        argument 'arg' if the extent is unknown. If supplied it also stores
        this access in var_accesses.

        :param arg: the kernel argument with which the stencil is associated.
        :type arg: :py:class:`psyclone.dynamo0p3.DynKernelArgument`
        :param var_accesses: optional VariablesAccessInfo instance to store \
            the information about variable accesses.
        :type var_accesses: \
            :py:class:`psyclone.core.access_info.VariablesAccessInfo`

        '''
        # The extent is not specified in the metadata so pass the value in
        # Import here to avoid circular dependency
        # pylint: disable=import-outside-toplevel
        from psyclone.dynamo0p3 import DynStencils
        var_name = DynStencils.dofmap_size_name(self._kern.root.symbol_table,
                                                arg)
        name = "{0}(:,{1})".format(var_name,
                                   self._cell_ref_name(var_accesses))
        self.append(name, var_accesses, var_access_name=var_name)

    def stencil_2d_max_extent(self, arg, var_accesses=None):
        '''Add the maximum branch extent for a 2D stencil associated with the
        argument 'arg' to the argument list. If supplied it also stores this
        in var_accesses.

        :param arg: the kernel argument with which the stencil is associated.
        :type arg: :py:class:`pclone.dynamo0p3.DynKernelArgument`
        :param var_accesses: optional SingleVariableAccessInfo instance \
            to store the information about variable accesses.
        :type var_accesses: \
            :py:class:1psyclone.core.access_info.SingleVariableAccessInfo`

        '''
        # The maximum branch extent is not specified in the metadata so pass
        # the value in.
        # Import here to avoid circular dependency
        # pylint: disable=import-outside-toplevel
        from psyclone.dynamo0p3 import DynStencils
        name = DynStencils.max_branch_length_name(
            self._kern.root.symbol_table, arg)
        self.append(name, var_accesses)

    def stencil_unknown_direction(self, arg, var_accesses=None):
        '''Add stencil information to the argument list associated with the
        argument 'arg' if the direction is unknown (i.e. it's being supplied
        in a variable). If supplied it also stores this access in
        var_accesses.

        :param arg: the kernel argument with which the stencil is associated.
        :type arg: :py:class:`psyclone.dynamo0p3.DynKernelArgument`
        :param var_accesses: optional VariablesAccessInfo instance to store \
            the information about variable accesses.
        :type var_accesses: \
            :py:class:`psyclone.core.access_info.VariablesAccessInfo`

        '''
        # the direction of the stencil is not known so pass the value in
        name = arg.stencil.direction_arg.varname
        self.append(name, var_accesses)

    def stencil(self, arg, var_accesses=None):
        '''Add general stencil information associated with the argument 'arg'
        to the argument list. If supplied it also stores this access in
        var_accesses.

        :param arg: the meta-data description of the kernel \
            argument with which the stencil is associated.
        :type arg: :py:class:`psyclone.dynamo0p3.DynKernelArgument`
        :param var_accesses: optional VariablesAccessInfo instance to store \
            the information about variable accesses.
        :type var_accesses: \
            :py:class:`psyclone.core.access_info.VariablesAccessInfo`

        '''
        # add in stencil dofmap
        # Import here to avoid circular dependency
        # pylint: disable=import-outside-toplevel
        from psyclone.dynamo0p3 import DynStencils
        var_name = DynStencils.dofmap_name(self._kern.root.symbol_table, arg)
        name = "{0}(:,:,{1})".format(var_name,
                                     self._cell_ref_name(var_accesses))
        self.append(name, var_accesses, var_access_name=var_name)

    def stencil_2d(self, arg, var_accesses=None):
        '''Add general 2D stencil information associated with the argument
        'arg' to the argument list. If supplied it also stores this access in
        var_accesses.

        :param arg: the meta-data description of the kernel \
            argument with which the stencil is associated.
        :type arg: :py:class:`psyclone.dynamo0p3.DynKernelArgument`
        :param var_accesses: optional VariablesAccessInfo instance to store \
            the information about variable accesses.
        :type var_accesses: \
            :py:class:`psyclone.core.access_info.VariablesAccessInfo`

        '''
        # The stencil_2D differs from the stencil in that the direction
        # of the branch is baked into the stencil_dofmap array.
        # The array dimensions are thus (dof_in_cell, cell_in_branch,
        # branch_in_stencil) where the branch_in_stencil is always ordered
        # West, South, East, North which is standard in LFRic. This allows
        # for knowledge of what direction a stencil cell is in relation
        # to the center even when the stencil is truncated at boundaries.
        # Import here to avoid circular dependency
        # pylint: disable=import-outside-toplevel
        from psyclone.dynamo0p3 import DynStencils
        var_name = DynStencils.dofmap_name(self._kern.root.symbol_table, arg)
        name = "{0}(:,:,:,{1})".format(var_name,
                                       self._cell_ref_name(var_accesses))
        self.append(name, var_accesses, var_access_name=var_name)

    def operator(self, arg, var_accesses=None):
        '''Add the operator arguments to the argument list. If supplied it
        also stores this access in var_accesses.

        :param arg: the meta-data description of the operator.
        :type arg: :py:class:`psyclone.dynamo0p3.DynKernelArgument`
        :param var_accesses: optional VariablesAccessInfo instance to store \
            the information about variable accesses.
        :type var_accesses: \
            :py:class:`psyclone.core.access_info.VariablesAccessInfo`

        '''
        # TODO we should only be including ncell_3d once in the argument
        # list but this adds it for every operator
        self.append(arg.proxy_name_indexed + "%ncell_3d", var_accesses,
                    mode=AccessType.READ)
        self.append(arg.proxy_name_indexed + "%local_stencil", var_accesses,
                    mode=AccessType.WRITE)

    def fs_common(self, function_space, var_accesses=None):
        '''Add function-space related arguments common to LMA operators and
        fields. If supplied it also stores this access in var_accesses.

        :param function_space: the function space for which the related \
            arguments common to LMA operators and fields are added.
        :type function_space: :py:class:`psyclone.domain.lfric.FunctionSpace`
        :param var_accesses: optional VariablesAccessInfo instance to store \
            the information about variable accesses.
        :type var_accesses: \
            :py:class:`psyclone.core.access_info.VariablesAccessInfo`

        '''
        super(KernCallArgList, self).fs_common(function_space, var_accesses)
        self._ndf_positions.append(
            KernCallArgList.NdfInfo(position=self.num_args,
                                    function_space=function_space.orig_name))

    def fs_compulsory_field(self, function_space, var_accesses=None):
        '''Add compulsory arguments associated with this function space to
        the list. If supplied it also stores this access in var_accesses.

        :param function_space: the function space for which the compulsory \
            arguments are added.
        :type function_space: :py:class:`psyclone.domain.lfric.FunctionSpace`
        :param var_accesses: optional VariablesAccessInfo instance to store \
            the information about variable accesses.
        :type var_accesses: \
            :py:class:`psyclone.core.access_info.VariablesAccessInfo`

        '''
        undf_name = function_space.undf_name
        self.append(undf_name, var_accesses)
        map_name = function_space.map_name
        if self._kern.iterates_over == 'domain':
            # This kernel takes responsibility for iterating over cells so
            # pass the whole dofmap.
            self.append("{0}".format(map_name),
                        var_accesses, var_access_name=map_name)
        else:
            # Pass the dofmap for the cell column
            self.append("{0}(:,{1})".format(map_name,
                                            self._cell_ref_name(var_accesses)),
                        var_accesses, var_access_name=map_name)

    def fs_intergrid(self, function_space, var_accesses=None):
        '''Add function-space related arguments for an intergrid kernel.
        If supplied it also stores this access in var_accesses.

        :param function_space: the function space for which to add arguments
        :type function_space: :py:class:`psyclone.domain.lfric.FunctionSpace`
        :param var_accesses: optional VariablesAccessInfo instance to store \
            the information about variable accesses.
        :type var_accesses: \
            :py:class:`psyclone.core.access_info.VariablesAccessInfo`

        '''
        # Is this FS associated with the coarse or fine mesh? (All fields
        # on a given mesh must be on the same FS.)
        arg = self._kern.arguments.get_arg_on_space(function_space)
        if arg.mesh == "gh_fine":
            # For the fine mesh, we need ndf, undf and the *whole*
            # dofmap
            self.fs_common(function_space, var_accesses=var_accesses)
            undf_name = function_space.undf_name
            self.append(undf_name, var_accesses)
            map_name = function_space.map_name
            self.append(map_name, var_accesses)
        else:
            # For the coarse mesh we only need undf and the dofmap for
            # the current column
            self.fs_compulsory_field(function_space,
                                     var_accesses=var_accesses)

    def basis(self, function_space, var_accesses=None):
        '''Add basis function information for this function space to the
        argument list and optionally to the variable access information.

        :param function_space: the function space for which the basis \
                               function is required.
        :type function_space: :py:class:`psyclone.domain.lfric.FunctionSpace`
        :param var_accesses: optional VariablesAccessInfo instance to store \
            the information about variable accesses.
        :type var_accesses: \
            :py:class:`psyclone.core.access_info.VariablesAccessInfo`

        '''
        for rule in self._kern.qr_rules.values():
            basis_name = function_space.get_basis_name(qr_var=rule.psy_name)
            self.append(basis_name, var_accesses)

        if "gh_evaluator" in self._kern.eval_shapes:
            # We are dealing with an evaluator and therefore need as many
            # basis functions as there are target function spaces.
            for fs_name in self._kern.eval_targets:
                # The associated FunctionSpace object is the first item in
                # the tuple dict entry associated with the name of the target
                # function space
                fspace = self._kern.eval_targets[fs_name][0]
                basis_name = function_space.get_basis_name(on_space=fspace)
                self.append(basis_name, var_accesses)

    def diff_basis(self, function_space, var_accesses=None):
        '''Add differential basis information for the function space to the
        argument list. If supplied it also stores this access in
        var_accesses.

        :param function_space: the function space for which the differential \
            basis functions are required.
        :type function_space: :py:class:`psyclone.domain.lfric.FunctionSpace`
        :param var_accesses: optional VariablesAccessInfo instance to store \
            the information about variable accesses.
        :type var_accesses: \
            :py:class:`psyclone.core.access_info.VariablesAccessInfo`

        '''
        for rule in self._kern.qr_rules.values():
            diff_basis_name = function_space.get_diff_basis_name(
                qr_var=rule.psy_name)
            self.append(diff_basis_name, var_accesses)

        if "gh_evaluator" in self._kern.eval_shapes:
            # We are dealing with an evaluator and therefore need as many
            # basis functions as there are target function spaces.
            for fs_name in self._kern.eval_targets:
                # The associated FunctionSpace object is the first item in
                # the tuple dict entry associated with the name of the target
                # function space
                fspace = self._kern.eval_targets[fs_name][0]
                diff_basis_name = function_space.get_diff_basis_name(
                    on_space=fspace)
                self.append(diff_basis_name, var_accesses)

    def field_bcs_kernel(self, function_space, var_accesses=None):
        '''Implement the boundary_dofs array fix for a field. If supplied it
        also stores this access in var_accesses.

        :param function_space: the function space for which boundary dofs \
            are required.
        :type function_space: :py:class:`psyclone.domain.lfric.FunctionSpace`
        :param var_accesses: optional VariablesAccessInfo instance to store \
            the information about variable accesses.
        :type var_accesses: \
            :py:class:`psyclone.core.access_info.VariablesAccessInfo`

        :raises GenerationError: if the bcs kernel does not contain \
            a field as argument (but e.g. an operator).

        '''
        fspace = None
        for fspace in self._kern.arguments.unique_fss:
            if fspace.orig_name == "any_space_1":
                break
        farg = self._kern.arguments.get_arg_on_space(fspace)
        # Sanity check - expect the enforce_bc_code kernel to only have
        # a field argument.
        const = LFRicConstants()
        if not farg.is_field:
            raise GenerationError(
                "Expected an argument of {0} type from which to look-up "
                "boundary dofs for kernel {1} but got '{2}'".
                format(const.VALID_FIELD_NAMES,
                       self._kern.name, farg.argument_type))

        base_name = "boundary_dofs_" + farg.name
        name = self._kern.root.symbol_table.symbol_from_tag(base_name).name
        self.append(name, var_accesses)

    def operator_bcs_kernel(self, function_space, var_accesses=None):
        '''Supply necessary additional arguments for the kernel that
        applies boundary conditions to a LMA operator. If supplied it
        also stores this access in var_accesses.

        :param function_space: unused, only for consistency with base class.
        :type function_space: :py:class:`psyclone.dynamo3.FunctionSpace`
        :param var_accesses: optional VariablesAccessInfo instance to store \
            the information about variable accesses.
        :type var_accesses: \
            :py:class:`psyclone.core.access_info.VariablesAccessInfo`

        '''
        # This kernel has only a single LMA operator as argument.
        # Checks for this are performed in ArgOrdering.generate()
        op_arg = self._kern.arguments.args[0]
        base_name = "boundary_dofs_" + op_arg.name
        name = self._kern.root.symbol_table.symbol_from_tag(base_name).name
        self.append(name, var_accesses)

    def mesh_properties(self, var_accesses=None):
        '''Provide the kernel arguments required for the mesh properties
        specified in the kernel metadata. If supplied it also stores this
        access in var_accesses.

        :param var_accesses: optional VariablesAccessInfo instance to store \
            the information about variable accesses.
        :type var_accesses: \
            :py:class:`psyclone.core.access_info.VariablesAccessInfo`

        '''
        if self._kern.mesh.properties:
<<<<<<< HEAD
            # Avoid circular import
=======
            # Avoid circular import:
>>>>>>> e3a2a66b
            # pylint: disable=import-outside-toplevel
            from psyclone.dynamo0p3 import LFRicMeshProperties
            self.extend(LFRicMeshProperties(self._kern).
                        kern_args(stub=False, var_accesses=var_accesses))

    def quad_rule(self, var_accesses=None):
        '''Add quadrature-related information to the kernel argument list.
        Adds the necessary arguments to the argument list, and optionally
        adds variable access information to the var_accesses object.

        :param var_accesses: optional VariablesAccessInfo instance to store \
            the information about variable accesses.
        :type var_accesses: \
            :py:class:`psyclone.core.access_info.VariablesAccessInfo`

        '''
        # The QR shapes that this routine supports
        supported_qr_shapes = ["gh_quadrature_xyoz", "gh_quadrature_edge",
                               "gh_quadrature_face"]

        for shape, rule in self._kern.qr_rules.items():
            if shape == "gh_quadrature_xyoz":
                # XYoZ quadrature requires the number of quadrature points in
                # the horizontal and in the vertical.
                self._nqp_positions.append(
                    {"horizontal": self.num_args + 1,
                     "vertical": self.num_args + 2})
                self.extend(rule.kernel_args, var_accesses)

            elif shape == "gh_quadrature_edge":
                # TODO #705 support transformations supplying the number of
                # quadrature points for edge quadrature.
                self.extend(rule.kernel_args, var_accesses)
            elif shape == "gh_quadrature_face":
                # TODO #705 support transformations supplying the number of
                # quadrature points for face quadrature.
                self.extend(rule.kernel_args, var_accesses)
            else:
                raise NotImplementedError(
                    "quad_rule: no support implemented for quadrature with a "
                    "shape of '{0}'. Supported shapes are: {1}.".format(
                        shape, supported_qr_shapes))

    @property
    def nlayers_positions(self):
        ''':returns: the position(s) in the argument list of the \
            variable(s) that passes the number of layers. The generate \
            method must be called first.
        :rtype: list of int.

        :raises InternalError: if the generate() method has not been called.

        '''
        if not self._generate_called:
            raise InternalError(
                "KernCallArgList: the generate() method should be called "
                "before the nlayers_positions() method")
        return self._nlayers_positions

    @property
    def nqp_positions(self):
        ''':return: the positions in the argument list of the variables that \
            pass the number of quadrature points. The number and type of \
            these will change depending on the type of quadrature. A list \
            of dictionaries is returned with the quadrature types \
            being the keys to the dictionaries and their position in the \
            argument list being the values. At the moment only XYoZ is \
            supported (which has horizontal and vertical quadrature \
            points). The generate method must be called first.
        :rtype: [{str: int, ...}]

        :raises InternalError: if the generate() method has not been \
        called.

        '''
        if not self._generate_called:
            raise InternalError(
                "KernCallArgList: the generate() method should be called "
                "before the nqp_positions() method")
        return self._nqp_positions

    @property
    def ndf_positions(self):
        ''':return: the position(s) in the argument list and the function \
            space(s) associated with the variable(s) that pass(es) the \
            number of degrees of freedom for the function space. The \
            generate method must be called first.
        :rtype: list of namedtuple (position=int, function_space=str).

        :raises InternalError: if the generate() method has not been \
            called.

        '''
        if not self._generate_called:
            raise InternalError(
                "KernCallArgList: the generate() method should be called "
                "before the ndf_positions() method")
        return self._ndf_positions

    def _cell_ref_name(self, var_accesses=None):
        '''Utility routine which determines whether to return the cell value
        or the colourmap lookup value. If supplied it also stores this access
        in var_accesses.

        :param var_accesses: optional VariablesAccessInfo instance to store \
            the information about variable accesses.
        :type var_accesses: \
            :py:class:`psyclone.core.access_info.VariablesAccessInfo`

        :returns: the Fortran code needed to access the current cell index.
        :rtype: str

        '''
        if self._kern.is_coloured():
            if var_accesses is not None:
                var_accesses.add_access(Signature("colour"), AccessType.READ,
                                        self._kern)
                var_accesses.add_access(Signature("cell"), AccessType.READ,
                                        self._kern)
                var_accesses.add_access(Signature(self._kern.colourmap),
                                        AccessType.READ,
                                        self._kern, ["colour", "cell"])
            return self._kern.colourmap + "(colour, cell)"

        if var_accesses is not None:
            var_accesses.add_access(Signature("cell"), AccessType.READ,
                                    self._kern)

        return "cell"


# ============================================================================
# For automatic documentation creation:
__all__ = ["KernCallArgList"]<|MERGE_RESOLUTION|>--- conflicted
+++ resolved
@@ -44,13 +44,8 @@
 from collections import namedtuple
 
 from psyclone import psyGen
-<<<<<<< HEAD
-from psyclone.core.access_type import AccessType
+from psyclone.core.access_type import AccessType, Signature
 from psyclone.domain.lfric import (ArgOrdering, LFRicConstants)
-=======
-from psyclone.core import AccessType, Signature
-from psyclone.domain.lfric import (ArgOrdering, LFRicArgDescriptor)
->>>>>>> e3a2a66b
 from psyclone.errors import GenerationError, InternalError
 
 
@@ -173,11 +168,7 @@
 
         '''
         components = ["matrix"]
-<<<<<<< HEAD
-        # Avoid circular import
-=======
         # Avoid circular import:
->>>>>>> e3a2a66b
         # pylint: disable=import-outside-toplevel
         from psyclone.dynamo0p3 import DynCMAOperators
         if arg.function_space_to.orig_name != (arg.function_space_from.
@@ -593,11 +584,7 @@
 
         '''
         if self._kern.mesh.properties:
-<<<<<<< HEAD
-            # Avoid circular import
-=======
             # Avoid circular import:
->>>>>>> e3a2a66b
             # pylint: disable=import-outside-toplevel
             from psyclone.dynamo0p3 import LFRicMeshProperties
             self.extend(LFRicMeshProperties(self._kern).
