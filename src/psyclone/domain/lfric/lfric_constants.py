--- conflicted
+++ resolved
@@ -406,11 +406,7 @@
         '''
         Maps from a valid kernel metadata function-space name to one
         that exists within the LFRic infrastructure. This is necessary
-<<<<<<< HEAD
-        because meta-data can contain 'wildcard' names such as 'any_w2' but,
-=======
         because meta-data can contain 'generic' names such as 'any_w2' but,
->>>>>>> bc6c5089
         when generating code, we need the name of a specific function space
         that is recognised by the LFRic infrastructure.
 
@@ -430,20 +426,6 @@
                 f"'{space}' is not a recognised LFRic function space (one of "
                 f"{LFRicConstants.VALID_FUNCTION_SPACE_NAMES}).")
 
-<<<<<<< HEAD
-        if not space.startswith("any_"):
-            return space
-        elif space == "any_w2":
-            return "w2"
-        elif space.startswith("any_space_"):
-            return LFRicConstants.CONTINUOUS_FUNCTION_SPACES[0]
-        elif space.startswith("any_discontinuous_space_"):
-            return LFRicConstants.DISCONTINUOUS_FUNCTION_SPACES[0]
-        else:
-            raise InternalError(
-                f"Error mapping from meta-data function space "
-                f"to actual space: cannot handle '{space}'")
-=======
         # TODO #1709 - make this mapping configurable rather than
         # hardwiring it here.
         if not space.startswith("any_"):
@@ -457,7 +439,6 @@
 
         raise InternalError(f"Error mapping from meta-data function space "
                             f"to actual space: cannot handle '{space}'")
->>>>>>> bc6c5089
 
 
 # =============================================================================
