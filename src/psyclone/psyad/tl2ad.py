--- conflicted
+++ resolved
@@ -94,12 +94,8 @@
     logger.debug(f"PSyIR\n{tl_psyir.view(colour=False)}")
 
     # Apply any required transformations to the TL PSyIR
-<<<<<<< HEAD
     logger.debug("Preprocessing")
-    preprocess_trans(tl_psyir)
-=======
     preprocess_trans(tl_psyir, active_variables)
->>>>>>> c7b7130a
 
     logger.debug(f"PSyIR after TL preprocessing\n"
                  f"{tl_psyir.view(colour=False)}")
