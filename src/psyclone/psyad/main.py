--- conflicted
+++ resolved
@@ -106,19 +106,13 @@
         logger.error("psyad error: file '%s', not found.", filename)
         sys.exit(1)
 
-<<<<<<< HEAD
     try:
         # Create the adjoint (and associated test framework if requested)
         ad_fortran_str, test_fortran_str = generate_adjoint_str(
-            tl_fortran_str, generate_test)
+            tl_fortran_str, args.active, create_test=generate_test)
     except (TangentLinearError, TypeError) as info:
         print(str(info.value))
         exit(1)
-=======
-    # Create the adjoint (and associated test framework if requested)
-    ad_fortran_str, test_fortran_str = generate_adjoint_str(
-        tl_fortran_str, args.active, create_test=generate_test)
->>>>>>> 9afda928
 
     # Output the Fortran code for the adjoint kernel
     if args.oad:
