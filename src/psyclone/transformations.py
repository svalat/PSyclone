--- conflicted
+++ resolved
@@ -2557,8 +2557,6 @@
                 "nemo and dynamo0.3 front-ends")
         super().validate(node_list, options)
 
-<<<<<<< HEAD
-=======
         # Check that we have at least one loop or array range within
         # the proposed region
         for node in node_list:
@@ -2585,7 +2583,7 @@
             if directive and directive.async_queue != False and directive.async_queue != async_queue:
                 raise TransformationError(f"Tried to apply async() while another one is used in ancestor \
                                             with different queue ({async_queue} != {directive.async_queue}) !")
->>>>>>> 1c5ee8a4
+
 
 class ACCDataTrans(RegionTrans):
     '''
