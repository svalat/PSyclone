--- conflicted
+++ resolved
@@ -34,12 +34,8 @@
 # Authors R. W. Ford, A. R. Porter, S. Siso and N. Nobre, STFC Daresbury Lab
 #         A. B. G. Chalk STFC Daresbury Lab
 #         J. Henrichs, Bureau of Meteorology
-<<<<<<< HEAD
-# Modified I. Kavcic and L. Turner, Met Office
-=======
-# Modified I. Kavcic, Met Office
-# Modified J. G. Wallwork, Met Office
->>>>>>> 65db1a80
+# Modified I. Kavcic, J. G. Wallwork and L. Turner, Met Office
+
 
 ''' This module provides the various transformations that can be applied to
     PSyIR nodes. There are both general and API-specific transformation
@@ -52,12 +48,9 @@
 
 from psyclone import psyGen
 from psyclone.configuration import Config
-<<<<<<< HEAD
+from psyclone.domain.lfric import KernCallArgList, LFRicConstants
+from psyclone.core import Signature, VariablesAccessInfo
 from psyclone.domain.lfric import KernCallArgList, LFRicConstants, LFRicKern
-=======
-from psyclone.core import Signature, VariablesAccessInfo
-from psyclone.domain.lfric import KernCallArgList, LFRicConstants
->>>>>>> 65db1a80
 from psyclone.dynamo0p3 import DynHaloExchangeEnd, DynHaloExchangeStart, \
     DynInvokeSchedule
 from psyclone.errors import InternalError
