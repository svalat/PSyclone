--- conflicted
+++ resolved
@@ -579,13 +579,9 @@
     >>> rtrans = t.get_trans_name('OMPParallelTrans')
     >>>
     >>> schedule = psy.invokes.get('invoke_0').schedule
-<<<<<<< HEAD
     >>> # Uncomment the following line to see a text view of the schedule
     >>> # schedule.view()
     >>> new_schedule = schedule
-=======
-    >>> schedule.view()
->>>>>>> ed8f863e
     >>>
     # Apply the OpenMP Loop transformation to *every* loop
     # in the schedule
@@ -756,13 +752,9 @@
     >>> rtrans = t.get_trans_name('ACCParallelTrans')
     >>>
     >>> schedule = psy.invokes.get('invoke_0').schedule
-<<<<<<< HEAD
     >>> # Uncomment the following line to see a text view of the schedule
     >>> # schedule.view()
     >>> new_schedule = schedule
-=======
-    >>> schedule.view()
->>>>>>> ed8f863e
     >>>
     # Apply the OpenACC Loop transformation to *every* loop
     # in the schedule
@@ -862,14 +854,9 @@
         >>>
         >>> from psyclone.transformations import OMPParallelLoopTrans
         >>> trans = OMPParallelLoopTrans()
-<<<<<<< HEAD
-        >>> new_schedule, memento = trans.apply(schedule.children[0])
+        >>> trans.apply(schedule.children[0])
         >>> # Uncomment the following line to see a text view of the schedule
-        >>> # new_schedule.view()
-=======
-        >>> trans.apply(schedule.children[0])
-        >>> schedule.view()
->>>>>>> ed8f863e
+        >>> # schedule.view()
 
     '''
     def __str__(self):
@@ -1782,17 +1769,10 @@
     >>>
     >>> from psyclone.transformations import MoveTrans
     >>> trans=MoveTrans()
-<<<<<<< HEAD
-    >>> new_schedule, memento = trans.apply(schedule.children[0],
-                                            schedule.children[2],
-                                            options = {"position":"after")
+    >>> trans.apply(schedule.children[0], schedule.children[2],
+    ...             options = {"position":"after")
     >>> # Uncomment the following line to see a text view of the schedule
     >>> # schedule.view()
-=======
-    >>> trans.apply(schedule.children[0], schedule.children[2],
-    ...             options = {"position":"after")
-    >>> schedule.view()
->>>>>>> ed8f863e
 
     Nodes may only be moved to a new location with the same parent
     and must not break any dependencies otherwise an exception is
@@ -2134,14 +2114,9 @@
      >>>
      >>> from psyclone.transformations import GOLoopSwapTrans
      >>> swap = GOLoopSwapTrans()
-<<<<<<< HEAD
-     >>> new_schedule, memento = swap.apply(schedule.children[0])
+     >>> swap.apply(schedule.children[0])
      >>> # Uncomment the following line to see a text view of the schedule
      >>> # schedule.view()
-=======
-     >>> swap.apply(schedule.children[0])
-     >>> schedule.view()
->>>>>>> ed8f863e
 
     '''
     def __str__(self):
@@ -2253,14 +2228,9 @@
     >>>
     >>> from psyclone.transformations import Dynamo0p3AsyncHaloExchangeTrans
     >>> trans = Dynamo0p3AsyncHaloExchangeTrans()
-<<<<<<< HEAD
-    >>> new_schedule, memento = trans.apply(schedule.children[0])
+    >>> trans.apply(schedule.children[0])
     >>> # Uncomment the following line to see a text view of the schedule
     >>> # schedule.view()
-=======
-    >>> trans.apply(schedule.children[0])
-    >>> schedule.view()
->>>>>>> ed8f863e
 
     '''
 
