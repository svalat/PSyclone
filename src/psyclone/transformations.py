--- conflicted
+++ resolved
@@ -64,13 +64,9 @@
 from psyclone.psyir.nodes import CodeBlock, Loop, Assignment, Schedule, \
     Directive, ACCLoopDirective, OMPDoDirective, OMPParallelDoDirective, \
     ACCDataDirective, ACCEnterDataDirective, OMPDirective, \
-<<<<<<< HEAD
-    ACCKernelsDirective, OMPTaskloopDirective, BlockedLoop, Literal, \
+    ACCKernelsDirective, Routine, OMPTaskloopDirective, BlockedLoop, Literal, \
     BinaryOperation
-=======
-    ACCKernelsDirective, Routine, OMPTaskloopDirective
->>>>>>> 3db97991
-from psyclone.psyir.symbols import SymbolError, ScalarType, DeferredType, \
+rom psyclone.psyir.symbols import SymbolError, ScalarType, DeferredType, \
     INTEGER_TYPE, DataSymbol, Symbol
 from psyclone.psyir.transformations import RegionTrans, LoopTrans, \
     TransformationError
