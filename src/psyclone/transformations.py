# -----------------------------------------------------------------------------
# BSD 3-Clause License
#
# Copyright (c) 2017-2019, Science and Technology Facilities Council.
# All rights reserved.
#
# Redistribution and use in source and binary forms, with or without
# modification, are permitted provided that the following conditions are met:
#
# * Redistributions of source code must retain the above copyright notice, this
#   list of conditions and the following disclaimer.
#
# * Redistributions in binary form must reproduce the above copyright notice,
#   this list of conditions and the following disclaimer in the documentation
#   and/or other materials provided with the distribution.
#
# * Neither the name of the copyright holder nor the names of its
#   contributors may be used to endorse or promote products derived from
#   this software without specific prior written permission.
#
# THIS SOFTWARE IS PROVIDED BY THE COPYRIGHT HOLDERS AND CONTRIBUTORS
# "AS IS" AND ANY EXPRESS OR IMPLIED WARRANTIES, INCLUDING, BUT NOT
# LIMITED TO, THE IMPLIED WARRANTIES OF MERCHANTABILITY AND FITNESS
# FOR A PARTICULAR PURPOSE ARE DISCLAIMED. IN NO EVENT SHALL THE
# COPYRIGHT HOLDER OR CONTRIBUTORS BE LIABLE FOR ANY DIRECT, INDIRECT,
# INCIDENTAL, SPECIAL, EXEMPLARY, OR CONSEQUENTIAL DAMAGES (INCLUDING,
# BUT NOT LIMITED TO, PROCUREMENT OF SUBSTITUTE GOODS OR SERVICES;
# LOSS OF USE, DATA, OR PROFITS; OR BUSINESS INTERRUPTION) HOWEVER
# CAUSED AND ON ANY THEORY OF LIABILITY, WHETHER IN CONTRACT, STRICT
# LIABILITY, OR TORT (INCLUDING NEGLIGENCE OR OTHERWISE) ARISING IN
# ANY WAY OUT OF THE USE OF THIS SOFTWARE, EVEN IF ADVISED OF THE
# POSSIBILITY OF SUCH DAMAGE.
# -----------------------------------------------------------------------------
# Authors R. W. Ford, A. R. Porter and S. Siso, STFC Daresbury Lab
#        J. Henrichs, Bureau of Meteorology
# Modified I. Kavcic, Met Office

''' This module provides the various transformations that can be applied to
    PSyIR nodes. There are both general and API-specific transformation
    classes in this module where the latter typically apply API-specific
    checks before calling the base class for the actual transformation. '''

from __future__ import absolute_import, print_function
import abc
import six
from psyclone.psyGen import Transformation, InternalError, Kern, Schedule
from psyclone.configuration import Config
from psyclone.undoredo import Memento
from psyclone.dynamo0p3 import VALID_ANY_SPACE_NAMES, \
    VALID_ANY_DISCONTINUOUS_SPACE_NAMES
from psyclone.psyir.transformations import RegionTrans, TransformationError

VALID_OMP_SCHEDULES = ["runtime", "static", "dynamic", "guided", "auto"]


def check_intergrid(node):
    '''
    Utility function to check that the supplied node does not have
    an intergrid kernel amongst its descendants.

    This is used ensure any attempt to apply loop-fusion and redundant-
    computation transformations to loops containing inter-grid kernels is
    rejected (since support for those is not yet implemented).

    :param node: the PSyIR node to check.
    :type node: :py:class:`psyGen.Node`

    :raises TransformationError: if the supplied node has an inter-grid \
                                 kernel as a descendant.

    '''
    if not node.children:
        return
    from psyclone.dynamo0p3 import DynKern
    child_kernels = node.walk(DynKern)
    for kern in child_kernels:
        if kern.is_intergrid:
            raise TransformationError(
                "This Transformation cannot currently be applied to nodes "
                "which have inter-grid kernels as descendents and {0} is "
                "such a kernel.".format(kern.name))


<<<<<<< HEAD
class TransformationError(Exception):
    ''' Provides a PSyclone-specific error class for errors found during
        code transformation operations. '''

    def __init__(self, value):
        Exception.__init__(self, value)
        self.value = "Transformation Error: "+value

    def __str__(self):
        return repr(self.value)


@six.add_metaclass(abc.ABCMeta)
class RegionTrans(Transformation):
    '''
    This abstract class is a base class for all transformations that act
    on a list of nodes. It gives access to a _validate function that
    makes sure that the nodes in the list are in the same order as in
    the original AST, no node is duplicated, and that all nodes have
    the same parent. We also check that all nodes to be enclosed are
    valid for this transformation - this requires that the sub-class
    populate the `valid_node_types` tuple.

    '''
    # The types of Node that we support within this region. Must be
    # populated by sub-class.
    valid_node_types = ()

    # Avoid pylint warning about abstract functions (apply, name) not
    # overwritten:
    # pylint: disable=abstract-method,arguments-differ

    def validate(self, node_list, options=None):
        '''Checks that the nodes in node_list are valid for a region
        transformation.

        :param node_list: list of PSyIR nodes or a single Schedule.
        :type node_list: :py:class:`psyclone.psyGen.Schedule` or a \
                         list of :py:class:`psyclone.psyGen.Node`
        :param options: a dictionary with options for transformations.
        :type options: dictionary of string:values or None
        :param bool options["node-type-check"]: this flag controls if the \
                type of the nodes enclosed in the region should be tested \
                to avoid using unsupported nodes inside a region.

        :raises TransformationError: if the nodes in the list are not \
                in the original order in which they are in the AST, \
                a node is duplicated or the nodes have different parents.
        :raises TransformationError: if any of the nodes to be enclosed in \
                the region are of an unsupported type.
        :raises TransformationError: if the parent of the supplied Nodes is \
                not a Schedule or a Directive.
        :raises TransformationError: if the nodes are in a NEMO \
                Schedule and the transformation acts on the child of a \
                single-line If or Where statment.
        :raises TransformationError: if the supplied options are not a \
                dictionary.

        '''
        # pylint: disable=too-many-branches
        from psyclone.psyGen import IfBlock, Loop
        from psyclone.nemo import NemoInvokeSchedule
        if not options:
            options = {}
        if not isinstance(options, dict):
            raise TransformationError(
                "Transformation apply method options argument must be a "
                "dictionary but found '{0}'.".format(type(options).__name__))
        node_parent = node_list[0].parent
        prev_position = -1
        for child in node_list:
            if child.parent is not node_parent:
                raise TransformationError(
                    "Error in {0} transformation: supplied nodes "
                    "are not children of the same parent."
                    .format(self.name))
            if prev_position >= 0 and prev_position+1 != child.position:
                raise TransformationError(
                    "Children are not consecutive children of one parent: "
                    "child '{0}' has position {1}, but previous child had "
                    "position {2}."
                    .format(str(child), child.position, prev_position))
            prev_position = child.position

        # Check that the proposed region contains only supported node types
        if options.get("node-type-check", True):
            for child in node_list:
                # Stop at any instance of Kern to avoid going into the
                # actual kernels, e.g. in Nemo inlined kernels
                flat_list = [item for item in child.walk(object, Kern)
                             if not isinstance(item, Schedule)]
                for item in flat_list:
                    if not isinstance(item, self.valid_node_types):
                        raise TransformationError(
                            "Nodes of type '{0}' cannot be enclosed by a {1} "
                            "transformation".format(type(item), self.name))

        # If we've been passed a list that contains one or more Schedules
        # then something is wrong. e.g. two Schedules that are both children
        # of an IfBlock would imply that the transformation is being applied
        # around both the if-body and the else-body and that doesn't make
        # sense.
        if isinstance(node_list, list) and len(node_list) > 1 and \
           any([isinstance(node, Schedule) for node in node_list]):
            raise TransformationError(
                "Cannot apply a transformation to multiple nodes when one or "
                "more is a Schedule. Either target a single Schedule or the"
                " children of a Schedule.")

        # Sanity check that we've not been passed the condition part of
        # an If statement or the bounds of a Loop. If the parent node is
        # a Loop of IfBlock then we can only accept a single Schedule.
        # TODO #542 Once everything has a Schedule we can tidy this up
        # a little by requiring that either the parent be a Schedule or
        # that the node-list consists of a single Schedule.
        if isinstance(node_parent, (Loop, IfBlock)) and \
           not isinstance(node_list[0], Schedule):
            # We've already checked for lists with len > 1 that contain a
            # Schedule above so if the first item is a Schedule then that's
            # all the list contains.
            raise TransformationError(
                "Cannot apply transformation to the immediate children of a "
                "Loop/IfBlock unless it is to a single Schedule representing"
                " the Loop/If/Else body.")

        # The checks below this point only apply to the NEMO API and can be
        # removed once #435 is done.
        node = node_list[0]
        if not node.ancestor(NemoInvokeSchedule):
            return

        if_or_loop = node.ancestor((IfBlock, Loop))
        if if_or_loop and ("was_single_stmt" in if_or_loop.annotations
                           or "was_where" in if_or_loop.annotations):
            # This limitation is because the NEMO API currently relies on
            # manipulation of the fparser2 parse tree
            # TODO #435.
            raise TransformationError(
                "In the NEMO API a transformation cannot be applied to the "
                "children of either a single-line if statement or a PSyIR loop"
                " representing a WHERE construct.")


=======
>>>>>>> dcd6ecf5
class KernelTrans(Transformation):
    '''
    Base class for all Kernel transformations.

    '''
    @staticmethod
    def validate(kern, options=None):
        '''
        Checks that the supplied node is a Kernel and that it is possible to
        construct the PSyIR of its contents.

        :param kern: the kernel which is the target of the transformation.
        :type kern: :py:class:`psyclone.psyGen.Kern` or sub-class
        :param options: a dictionary with options for transformations.
        :type options: dictionary of string:values or None

        :raises TransformationError: if the target node is not a sub-class of \
                                     psyGen.Kern.
        :raises TransformationError: if the subroutine containing the \
                                     implementation of the kernel cannot be \
                                     found in the fparser2 Parse Tree.
        :raises TransformationError: if the PSyIR cannot be constructed \
                                     because there are symbols of unknown type.

        '''
        from psyclone.psyGen import GenerationError
        from psyclone.psyir.symbols import SymbolError

        if not isinstance(kern, Kern):
            raise TransformationError(
                "Target of a kernel transformation must be a sub-class of "
                "psyGen.Kern but got '{0}'".format(type(kern).__name__))

        # Check that the PSyIR and associated Symbol table of the Kernel is OK.
        # If this kernel contains symbols that are not captured in the PSyIR
        # SymbolTable then this raises an exception.
        try:
            kernel_schedule = kern.get_kernel_schedule()
        except GenerationError:
            raise TransformationError(
                "Failed to find subroutine source for kernel {0}".
                format(kern.name))
        except SymbolError as err:
            raise TransformationError(
                "Kernel '{0}' contains accesses to data that are not captured "
                "in the PSyIR Symbol Table(s) ({1}). Cannot transform such a "
                "kernel.".format(kern.name, str(err.args[0])))
        # Check that all kernel symbols are declared in the kernel
        # symbol table(s). At this point they may be declared in a
        # container containing this kernel which is not supported.
        from psyclone.psyGen import Reference, KernelSchedule
        for var in kernel_schedule.walk(Reference):
            if not var.symbol(scope_limit=var.ancestor(KernelSchedule)):
                raise TransformationError(
                    "Kernel '{0}' contains accesses to data (variable '{1}') "
                    "that are not captured in the PSyIR Symbol Table(s) "
                    "within KernelSchedule scope. Cannot transform such a "
                    "kernel.".format(kern.name, var.name))


class LoopFuseTrans(Transformation):
    ''' Provides a generic loop-fuse transformation to two Nodes in the
    PSyIR of a Schedule after performing validity checks for the supplied
    Nodes. Examples are given in the descriptions of any children classes.
    '''

    def __str__(self):
        return "Fuse two adjacent loops together"

    @property
    def name(self):
        ''' Returns the name of this transformation as a string.'''
        return "LoopFuse"

    def validate(self, node1, node2, options=None):
        # pylint: disable=arguments-differ
        ''' Performs various checks to ensure that it is valid to apply
        the LoopFuseTrans transformation to the supplied Nodes.

        :param node1: the first Node that is being checked.
        :type node1: :py:class:`psyclone.psyGen.Node`
        :param node2: the second Node that is being checked.
        :type node2: :py:class:`psyclone.psyGen.Node`
        :param options: a dictionary with options for transformations.
        :type options: dictionary of string:values or None

        :raises TransformationError: if one or both of the Nodes is/are \
                                     not a :py:class:`psyclone.psyGen.Loop`.
        :raises TransformationError: if one or both Nodes are not fully-formed.
        :raises TransformationError: if the Nodes do not have the same parent.
        :raises TransformationError: if the Nodes are not next to each \
                                     other in the tree.
        :raises TransformationError: if the two Loops do not have the same \
                                     iteration space.
        '''

        # Check that the supplied Node is a Loop
        from psyclone.psyGen import Loop
        if not isinstance(node1, Loop) or not isinstance(node2, Loop):
            raise TransformationError("Error in {0} transformation. "
                                      "At least one of the nodes is not "
                                      "a loop.".format(self.name))

        # If they are loops, they must be fully-formed.
        if len(node1.children) != 4:
            raise TransformationError(
                "Error in {0} transformation. The first loop "
                "does not have 4 children.".format(self.name))

        if len(node2.children) != 4:
            raise TransformationError(
                "Error in {0} transformation. The second loop "
                "does not have 4 children.".format(self.name))

        # Check loop1 and loop2 have the same parent
        if not node1.sameParent(node2):
            raise TransformationError(
                "Error in {0} transformation. Loops do not have "
                "the same parent.".format(self.name))

        # Check node1 and node2 are next to each other
        if abs(node1.position-node2.position) != 1:
            raise TransformationError(
                "Error in {0} transformation. Nodes are not siblings "
                "who are next to each other.".format(self.name))
        # Check that the iteration space is the same
        if node1.iteration_space != node2.iteration_space:
            raise TransformationError(
                "Error in {0} transformation. Loops do not have the "
                "same iteration space.".format(self.name))

    def apply(self, node1, node2, options=None):
        # pylint: disable=arguments-differ
        ''' Fuses two loops represented by `psyclone.psyGen.Node` objects
        after performing validity checks.

        :param node1: the first Node that is being checked.
        :type node1: :py:class:`psyclone.psyGen.Node`
        :param node2: the second Node that is being checked.
        :type node2: :py:class:`psyclone.psyGen.Node`
        :param options: a dictionary with options for transformations.
        :type options: dictionary of string:values or None

        :returns: two-tuple of the modified Schedule and a record of \
                  the transformation.
        :rtype: (:py:class:`psyclone.psyGen.Schedule`, \
                 :py:class:`psyclone.undoredo.Memento`).
        '''

        # Validity checks for the supplied nodes
        self.validate(node1, node2, options)

        schedule = node1.root

        # Create a memento of the schedule and the proposed transformation
        keep = Memento(schedule, self, [node1, node2])

        # Add loop contents of node2 to node1
        node1.loop_body.children.extend(node2.loop_body)

        # Change the parent of the loop contents of node2 to node1
        for child in node2.loop_body:
            child.parent = node1.loop_body

        # Remove node2
        node2.parent.children.remove(node2)

        return schedule, keep


class GOceanLoopFuseTrans(LoopFuseTrans):
    ''' GOcean API specialisation of the :py:class:`base class <LoopFuseTrans>`
    in order to fuse two GOcean loops after performing validity checks (e.g.
    that the loops are over the same grid-point type). For example:

    >>> from psyclone.parse.algorithm import parse
    >>> from psyclone.psyGen import PSyFactory
    >>> ast, invokeInfo = parse("shallow_alg.f90")
    >>> psy = PSyFactory("gocean1.0").create(invokeInfo)
    >>> schedule = psy.invokes.get('invoke_0').schedule
    >>> schedule.view()
    >>>
    >>> from psyclone.transformations import GOceanLoopFuseTrans
    >>> ftrans = GOceanLoopFuseTrans()
    >>> new_schedule, memento = ftrans.apply(schedule[0], schedule[1])
    >>> new_schedule.view()
    '''

    def __str__(self):
        return ("Fuse two adjacent loops together with GOcean-specific "
                "validity checks")

    @property
    def name(self):
        ''' Returns the name of this transformation as a string.'''
        return "GOceanLoopFuse"

    def validate(self, node1, node2, options=None):
        '''Checks if it is valid to apply the GOceanLoopFuseTrans
        transform. It ensures that the fused loops are over
        the same grid-point types, before calling the normal
        LoopFuseTrans validation function.

        :param node1: the first Node representing a GOLoop.
        :type node1: :py:class:`psyclone.gocean1p0.GOLoop`
        :param node2: the second Node representing a GOLoop.
        :type node2: :py:class:`psyclone.gocean1p0.GOLoop`
        :param options: a dictionary with options for transformations.
        :type options: dictionary of string:values or None

        :raises TransformationError: if the supplied loops are over \
                                     different grid-point types.

        :raises TransformationError: if invalid parameters are passed in.

        '''
        import psyclone.gocean1p0
        import psyclone.gocean0p1
        # Either both nodes are gocean1.0 loop nodes, or both
        # nodes are gocean0.1 loop nodes, otherwise raise an exception:
        if not ((isinstance(node1, psyclone.gocean0p1.GOLoop) and
                 isinstance(node2, psyclone.gocean0p1.GOLoop)) or
                (isinstance(node1, psyclone.gocean1p0.GOLoop) and
                 isinstance(node2, psyclone.gocean1p0.GOLoop))):
            raise TransformationError("Error in {0} transformation. "
                                      "Both nodes must be of the same "
                                      "GOLoop class.".format(self.name))

        super(GOceanLoopFuseTrans, self).validate(node1, node2, options)

        if node1.field_space != node2.field_space:
            raise TransformationError(
                "Error in {0} transformation. Cannot "
                "fuse loops that are over different grid-point types: "
                "{1} {2}".format(self.name, node1.field_space,
                                 node2.field_space))

    def apply(self, node1, node2, options=None):
        ''' Fuses two `psyclone.gocean1p0.GOLoop` loops after performing
        validity checks by calling :py:meth:`LoopFuseTrans.apply` method
        of the base class.

        :param node1: the first Node representing a GOLoop.
        :type node1: :py:class:`psyclone.gocean1p0.GOLoop`
        :param node2: the second Node representing a GOLoop.
        :type node2: :py:class:`psyclone.gocean1p0.GOLoop`
        :param options: a dictionary with options for transformations.
        :type options: dictionary of string:values or None

        :returns: two-tuple of the modified Schedule and a record of \
                  the transformation.
        :rtype: (:py:class:`psyclone.psyGen.Schedule`, \
                 :py:class:`psyclone.undoredo.Memento`)

        :raises TransformationError: if the supplied loops are over \
                                     different grid-point types.
        :raises TransformationError: if there is an unexpected exception.
        '''

        # Validate first
        self.validate(node1, node2, options)

        # Now check for GOcean-specific constraints before applying
        # the transformation
        try:
            return LoopFuseTrans.apply(self, node1, node2, options)
        except Exception as err:
            raise TransformationError(
                "Error in {0} transformation. Unexpected exception: {1}".
                format(self.name, err))


class DynamoLoopFuseTrans(LoopFuseTrans):
    ''' Dynamo0.3 API specialisation of the
    :py:class:`base class <LoopFuseTrans>` in order to fuse two Dynamo
    loops after performing validity checks. For example:

    >>> from psyclone.parse.algorithm import parse
    >>> from psyclone.psyGen import PSyFactory
    >>>
    >>> API = "dynamo0.3"
    >>> FILENAME = "alg.x90"
    >>> ast, invokeInfo = parse(FILENAME, api=API)
    >>> psy = PSyFactory(API, distributed_memory=False).create(invoke_info)
    >>> schedule = psy.invokes.get('invoke_0').schedule
    >>>
    >>> from psyclone.transformations import DynamoLoopFuseTrans
    >>> ftrans =  DynamoLoopFuseTrans()
    >>>
    >>> new_schedule, memento = ftrans.apply(schedule[0], schedule[1])
    >>> new_schedule.view()

    The optional argument `same_space` can be set as

    >>> ftrans.same_space = True

    after the instance of the transformation is created.
    '''

    def __init__(self, same_space=False):
        # Creates the 'same_space' attribute. Its value is set in via
        # the setter method below.
        # TODO: Remove when the suport for multiple options in
        # Transformations is introduced (issue #478)
        self._same_space = same_space

    def __str__(self):
        return ("Fuse two adjacent loops together with Dynamo-specific "
                "validity checks")

    @property
    def name(self):
        ''' Returns the name of this transformation as a string.'''
        return "DynamoLoopFuse"

    # TODO: Remove the 'same_space' property and the setter below and
    # reformulate the relevant tests and documentation when the suport for
    # multiple options in Transformations is introduced (issue #478)
    @property
    def same_space(self):
        ''' Returns the `same_space` flag that is specified when applying
        this transformation. The default value is `False`.
        This optional flag, set to `True`, asserts that an unknown iteration
        space (i.e. `ANY_SPACE`) matches the other iteration space. This is
        set at the user's own risk. If both iteration spaces are discontinuous
        the loops can be fused without having to use the `same_space` flag.'''
        return self._same_space

    @same_space.setter
    def same_space(self, value):
        ''' Sets value of the `same_space` flag and checks that the
        supplied value is Boolean or None.

        :param value: optional argument to determine whether two unknown \
                      function spaces are the same. The default value is \
                      False (also when no value is provided).
        :type value: Boolean or None

        :raises TransformationError: if the provided value is not Boolean \
                                     or None.
        '''

        if not value:
            self._same_space = False
        elif isinstance(value, bool):
            self._same_space = value
        else:
            raise TransformationError(
                "Error in {0} transformation: The value of the 'same_space' "
                "flag must be either Boolean or None type, but the type of "
                "flag provided was '{1}'.".
                format(self.name, type(value).__name__))

    def validate(self, node1, node2, options=None):
        ''' Performs various checks to ensure that it is valid to apply
        the DynamoLoopFuseTrans transformation to the supplied loops.

        :param node1: the first Loop to fuse.
        :type node1: :py:class:`psyclone.dynamo0p3.DynLoop`
        :param node2: the second Loop to fuse.
        :type node2: :py:class:`psyclone.dynamo0p3.DynLoop`
        :param options: a dictionary with options for transformations.
        :type options: dictionary of string:values or None

        :raises TransformationError: if either of the supplied loops contains \
                                     an inter-grid kernel.
        :raises TransformationError: if one or both function spaces have \
                                     invalid names.
        :raises TransformationError: if the `same_space` flag was set, but \
                                     does not apply because neither field \
                                     is on `ANY_SPACE` or the spaces are not \
                                     the same.
        :raises TransformationError: if one or more of the iteration spaces \
                                     is unknown (`ANY_SPACE`) and the \
                                     `same_space` flag is not set to `True`.
        :raises TransformationError: if the loops are over different spaces \
                                     that are not both discontinuous and \
                                     the loops both iterate over cells.
        :raises TransformationError: if the loops' upper bound names are \
                                     not the same.
        :raises TransformationError: if the halo-depth indices of two loops \
                                     are not the same.
        :raises TransformationError: if each loop already contains a reduction.
        :raises TransformationError: if the first loop has a reduction and \
                                     the second loop reads the result of \
                                     the reduction.
        '''
        # pylint: disable=too-many-locals,too-many-branches
        # Call the parent class validation first
        super(DynamoLoopFuseTrans, self).validate(node1, node2, options)

        # Now test for Dynamo-specific constraints

        from psyclone.dynamo0p3 import VALID_FUNCTION_SPACE_NAMES, \
            VALID_DISCONTINUOUS_FUNCTION_SPACE_NAMES

        # 1) Check that we don't have an inter-grid kernel
        check_intergrid(node1)
        check_intergrid(node2)

        # 2) Check function space names
        node1_fs_name = node1.field_space.orig_name
        node2_fs_name = node2.field_space.orig_name
        # 2.1) Check that both function spaces are valid
        if not (node1_fs_name in VALID_FUNCTION_SPACE_NAMES and
                node2_fs_name in VALID_FUNCTION_SPACE_NAMES):
            raise TransformationError(
                "Error in {0} transformation: One or both function "
                "spaces '{1}' and '{2}' have invalid names.".
                format(self.name, node1_fs_name, node2_fs_name))
        # Check whether any of the spaces is ANY_SPACE. Loop fusion over
        # ANY_SPACE is allowed only when the 'same_space' flag is set
        node_on_any_space = node1_fs_name in VALID_ANY_SPACE_NAMES or \
            node2_fs_name in VALID_ANY_SPACE_NAMES
        # 2.2) If 'same_space' is true check that both function spaces are
        # the same or that at least one of the nodes is on ANY_SPACE. The
        # former case is convenient when loop fusion is applied generically.
        if self.same_space:
            if node1_fs_name == node2_fs_name:
                pass
            elif not node_on_any_space:
                raise TransformationError(
                    "Error in {0} transformation: The 'same_space' "
                    "flag was set, but does not apply because "
                    "neither field is on 'ANY_SPACE'.".format(self))
        # 2.3) If 'same_space' is not True then make further checks
        else:
            # 2.3.1) Check whether one or more of the function spaces
            # is ANY_SPACE without the 'same_space' flag
            if node_on_any_space:
                raise TransformationError(
                    "Error in {0} transformation: One or more of the "
                    "iteration spaces is unknown ('ANY_SPACE') so loop "
                    "fusion might be invalid. If you know the spaces "
                    "are the same then please set the 'same_space' "
                    "optional argument to 'True'.".format(self.name))
            # 2.3.2) Check whether specific function spaces are the
            # same. If they are not, the loop fusion is still possible
            # but only when both function spaces are discontinuous
            # (w3, w2v, wtheta or any_discontinuous_space) and the upper
            # loop bounds are the same (checked further below).
            if node1_fs_name != node2_fs_name:
                if not (node1_fs_name in
                        VALID_DISCONTINUOUS_FUNCTION_SPACE_NAMES and
                        node2_fs_name in
                        VALID_DISCONTINUOUS_FUNCTION_SPACE_NAMES):
                    raise TransformationError(
                        "Error in {0} transformation: Cannot fuse loops "
                        "that are over different spaces '{1}' and '{2}' "
                        "unless they are both discontinuous.".
                        format(self.name, node1_fs_name,
                               node2_fs_name))

        # 3) Check upper loop bounds
        if node1.upper_bound_name != node2.upper_bound_name:
            raise TransformationError(
                "Error in {0} transformation: The upper bound names "
                "are not the same. Found '{1}' and '{2}'.".
                format(self.name, node1.upper_bound_name,
                       node2.upper_bound_name))

        # 4) Check halo depths
        if node1.upper_bound_halo_depth != node2.upper_bound_halo_depth:
            raise TransformationError(
                "Error in {0} transformation: The halo-depth indices "
                "are not the same. Found '{1}' and '{2}'.".
                format(self.name, node1.upper_bound_halo_depth,
                       node2.upper_bound_halo_depth))

        # 5) Check for reductions
        from psyclone.psyGen import MAPPING_SCALARS
        from psyclone.core.access_type import AccessType
        arg_types = MAPPING_SCALARS.values()
        all_reductions = AccessType.get_valid_reduction_modes()
        node1_red_args = node1.args_filter(arg_types=arg_types,
                                           arg_accesses=all_reductions)
        node2_red_args = node2.args_filter(arg_types=arg_types,
                                           arg_accesses=all_reductions)

        if node1_red_args and node2_red_args:
            raise TransformationError(
                "Error in {0} transformation: Cannot fuse loops "
                "when each loop already contains a reduction.".
                format(self.name))
        if node1_red_args:
            for reduction_arg in node1_red_args:
                other_args = node2.args_filter()
                for arg in other_args:
                    if reduction_arg.name == arg.name:
                        raise TransformationError(
                            "Error in {0} transformation: Cannot fuse "
                            "loops as the first loop has a reduction "
                            "and the second loop reads the result of "
                            "the reduction.".format(self.name))

    def apply(self, node1, node2, options=None):
        ''' Fuses two `psyclone.dynamo0p3.DynLoop` loops after performing
        validity checks by calling :py:meth:`LoopFuseTrans.apply` method
        of the base class.

        :param node1: the first Loop to fuse.
        :type node1: :py:class:`psyclone.dynamo0p3.DynLoop`
        :param node2: the second Loop to fuse.
        :type node2: :py:class:`psyclone.dynamo0p3.DynLoop`
        :param options: a dictionary with options for transformations.
        :type options: dictionary of string:values or None

        :returns: two-tuple of the modified Schedule and a record of \
                  the transformation.
        :rtype: (:py:class:`psyclone.psyGen.Schedule`, \
                 :py:class:`psyclone.undoredo.Memento`)
        '''

        # Validity checks for the supplied nodes
        self.validate(node1, node2, options)

        # Apply fuse method from the parent class
        return super(DynamoLoopFuseTrans, self).apply(node1, node2, options)


@six.add_metaclass(abc.ABCMeta)
class ParallelLoopTrans(Transformation):

    '''
    Adds an orphaned directive to a loop indicating that it should be
    parallelised. i.e. the directive must be inside the scope of some
    other Parallel REGION. This condition is tested at
    code-generation time.

    '''
    @abc.abstractmethod
    def __str__(self):
        return  # pragma: no cover

    @abc.abstractproperty
    def name(self):
        '''
        :returns: the name of this transformation as a string.
        :rtype: str
        '''

    @abc.abstractmethod
    def _directive(self, parent, children, collapse=None):
        '''
        Returns the directive object to insert into the Schedule.
        Must be implemented by sub-class.

        :param parent: the parent of this Directive in the Schedule.
        :type parent: :py:class:`psyclone.psyGen.Node`
        :param children: list of nodes that will be children of this Directive.
        :type children: list of :py:class:`psyclone.psyGen.Node`
        :param int collapse: the number of tightly-nested loops to which \
                             this directive applies or None.

        :returns: the new Directive node.
        :rtype: sub-class of :py:class:`psyclone.psyGen.Directive`.
        '''

    def validate(self, node, options=None):
        '''
        Perform validation checks before applying the transformation

        :param node: the node we are checking.
        :type node: :py:class:`psyclone.psyGen.Node`
        :param options: a dictionary with options for transformations.\
                        This transform supports "collapse", which is the\
                        number of nested loops to collapse.
        :type options: dictionary of string:values or None
        :param int options["collapse"]: number of nested loops to collapse \
                                        or None.

        :raises TransformationError: if the node is not a \
                :py:class:`psyclone.psyGen.Loop`.
        :raises TransformationError: if the \
                :py:class:`psyclone.psyGen.Loop` loop iterates over colours.

        '''
        # Check that the supplied node is a Loop
        from psyclone.psyGen import Loop
        if not isinstance(node, Loop):
            raise TransformationError(
                "Cannot apply a parallel-loop directive to something that is "
                "not a loop")
        # Check we are not a sequential loop
        # TODO add a list of loop types that are sequential
        if node.loop_type == 'colours':
            raise TransformationError("Error in "+self.name+" transformation. "
                                      "The target loop is over colours and "
                                      "must be computed serially.")
        if not options:
            options = {}
        collapse = options.get("collapse", None)

        # If 'collapse' is specified, check that it is an int and that the
        # loop nest has at least that number of loops in it
        if collapse:
            if not isinstance(collapse, int):
                raise TransformationError(
                    "The 'collapse' argument must be an integer but got an "
                    "object of type {0}".format(type(collapse)))
            if collapse < 2:
                raise TransformationError(
                    "It only makes sense to collapse 2 or more loops "
                    "but got a value of {0}".format(collapse))
            # Count the number of loops in the loop nest
            loop_count = 0
            cnode = node
            while isinstance(cnode, Loop):
                loop_count += 1
                # Loops must be tightly nested (no intervening statements)
                cnode = cnode.loop_body[0]
            if collapse > loop_count:
                raise TransformationError(
                    "Cannot apply COLLAPSE({0}) clause to a loop nest "
                    "containing only {1} loops".format(collapse, loop_count))

    def apply(self, node, options=None):
        '''
        Apply the Loop transformation to the specified node in a
        Schedule. This node must be a Loop since this transformation
        corresponds to wrapping the generated code with directives,
        e.g. for OpenMP:

        .. code-block:: fortran

          !$OMP DO
          do ...
             ...
          end do
          !$OMP END DO

        At code-generation time (when gen_code()` is called), this node must be
        within (i.e. a child of) a PARALLEL region.

        :param node: the supplied node to which we will apply the \
                     Loop transformation.
        :type node: :py:class:`psyclone.psyGen.Node`
        :param options: a dictionary with options for transformations. \
        :type options: dictionary of string:values or None
        :param int options["collapse"]: the number of loops to collapse into \
                single iteration space or None.

        :returns: (:py:class:`psyclone.psyGen.Schedule`, \
                   :py:class:`psyclone.undoredo.Memento`)

        '''
        if not options:
            options = {}
        self.validate(node, options)

        schedule = node.root

        collapse = options.get("collapse", None)

        # create a memento of the schedule and the proposed
        # transformation
        keep = Memento(schedule, self, [node, options])

        # keep a reference to the node's original parent and its index as these
        # are required and will change when we change the node's location
        node_parent = node.parent
        node_position = node.position

        # Add our orphan loop directive setting its parent to the node's
        # parent and its children to the node. This calls down to the sub-class
        # to get the type of directive we require.
        directive = self._directive(node_parent, [node], collapse)

        # Add the loop directive as a child of the node's parent
        node_parent.addchild(directive, index=node_position)

        # Change the node's parent to be the loop directive's Schedule.
        node.parent = directive.dir_body

        # Remove the reference to the loop from the original parent.
        node_parent.children.remove(node)

        return schedule, keep


class OMPLoopTrans(ParallelLoopTrans):

    '''
    Adds an orphaned OpenMP directive to a loop. i.e. the directive
    must be inside the scope of some other OMP Parallel
    REGION. This condition is tested at code-generation time. The
    optional 'reprod' argument in the apply method decides whether
    standard OpenMP reduction support is to be used (which is not
    reproducible) or whether a manual reproducible reproduction is
    to be used.

    :param str omp_schedule: the OpenMP schedule to use.

    For example:

    >>> from psyclone.parse.algorithm import parse
    >>> from psyclone.parse.utils import ParseError
    >>> from psyclone.psyGen import PSyFactory, GenerationError
    >>> api = "gocean1.0"
    >>> filename = "nemolite2d_alg.f90"
    >>> ast, invokeInfo = parse(filename, api=api, invoke_name="invoke")
    >>> psy = PSyFactory(api).create(invokeInfo)
    >>> print psy.invokes.names
    >>>
    >>> from psyclone.psyGen import TransInfo
    >>> t = TransInfo()
    >>> ltrans = t.get_trans_name('OMPLoopTrans')
    >>> rtrans = t.get_trans_name('OMPParallelTrans')
    >>>
    >>> schedule = psy.invokes.get('invoke_0').schedule
    >>> schedule.view()
    >>> new_schedule = schedule
    >>>
    # Apply the OpenMP Loop transformation to *every* loop
    # in the schedule
    >>> for child in schedule.children:
    >>>     newschedule, memento = ltrans.apply(child, reprod=True)
    >>>     schedule = newschedule
    >>>
    # Enclose all of these loops within a single OpenMP
    # PARALLEL region
    >>> rtrans.omp_schedule("dynamic,1")
    >>> newschedule, memento = rtrans.apply(schedule.children)
    >>>
    >>>

    '''
    def __init__(self, omp_schedule="static"):
        # Whether or not to generate code for (run-to-run on n threads)
        # reproducible OpenMP reductions. This setting can be overridden
        # via the `reprod` argument to the apply() method.
        self._reprod = Config.get().reproducible_reductions

        self._omp_schedule = ""
        # Although we create the _omp_schedule attribute above (so that
        # pylint doesn't complain), we actually set its value using
        # the setter method in order to make use of the latter's error
        # checking.
        self.omp_schedule = omp_schedule

        super(OMPLoopTrans, self).__init__()

    def __str__(self):
        return "Adds an 'OpenMP DO' directive to a loop"

    @property
    def name(self):
        ''' Returns the name of this transformation as a string.'''
        return "OMPLoopTrans"

    @property
    def omp_schedule(self):
        ''' Returns the OpenMP schedule that will be specified by
            this transformation. The default schedule is 'static'.'''
        return self._omp_schedule

    @omp_schedule.setter
    def omp_schedule(self, value):
        ''' Sets the OpenMP schedule that will be specified by
            this transformation. Checks that the string supplied in
            :py:obj:`value` is a recognised OpenMP schedule. '''

        # Some schedules have an optional chunk size following a ','
        value_parts = value.split(',')
        if value_parts[0].lower() not in VALID_OMP_SCHEDULES:
            raise TransformationError("Valid OpenMP schedules are {0} "
                                      "but got {1}".
                                      format(VALID_OMP_SCHEDULES,
                                             value_parts[0]))
        if len(value_parts) > 1:
            if value_parts[0] == "auto":
                raise TransformationError("Cannot specify a chunk size "
                                          "when using an OpenMP schedule"
                                          " of 'auto'")
            if value_parts[1].strip() == "":
                raise TransformationError("Supplied OpenMP schedule '{0}'"
                                          " has missing chunk-size.".
                                          format(value))

        self._omp_schedule = value

    def _directive(self, parent, children, collapse=None):
        '''
        Creates the type of directive needed for this sub-class of
        transformation.

        :param parent: the Node that will be the parent of the created \
                       directive Node.
        :param children: list of Nodes that will be the children of \
                         the created directive.
        :type children: list of :py:class:`psyclone.psyGen.Node`
        :param int collapse: currently un-used but required to keep \
                             interface the same as in base class.
        :returns: the new node representing the directive in the AST
        :rtype: :py:class:`psyclone.psyGen.OMPDoDirective`
        :raises NotImplementedError: if a collapse argument is supplied
        '''
        if collapse:
            raise NotImplementedError(
                "The COLLAPSE clause is not yet supported for '!$omp do' "
                "directives.")

        from psyclone.psyGen import OMPDoDirective
        _directive = OMPDoDirective(parent=parent,
                                    children=children,
                                    omp_schedule=self.omp_schedule,
                                    reprod=self._reprod)
        return _directive

    def apply(self, node, options=None):
        '''Apply the OMPLoopTrans transformation to the specified node in a
        Schedule. This node must be a Loop since this transformation
        corresponds to wrapping the generated code with directives like so:

        .. code-block:: fortran

          !$OMP DO
          do ...
             ...
          end do
          !$OMP END DO

        At code-generation time (when
        :py:meth:`OMPLoopDirective.gen_code` is called), this node must be
        within (i.e. a child of) an OpenMP PARALLEL region.

        If the keyword "reprod" is specified in the options, it will cause a
        reproducible reduction to be generated if it is set to True, otherwise
        the default value (as read from the psyclone.cfg file) will be used.
        Note, reproducible in this case means obtaining the same results
        with the same number of OpenMP threads, not for different
        numbers of OpenMP threads.

        :param node: the supplied node to which we will apply the \
                     OMPLoopTrans transformation
        :type node: :py:class:`psyclone.psyGen.Node`
        :param options: a dictionary with options for transformations\
                        and validation.
        :type options: dictionary of string:values or None
        :param bool options["reprod"]:
                indicating whether reproducible reductions should be used. \
                By default the value from the config file will be used.

        :returns: (:py:class:`psyclone.psyGen.Schedule`, \
        :py:class:`psyclone.undoredo.Memento`)

        '''
        if not options:
            options = {}
        self._reprod = options.get("reprod",
                                   Config.get().reproducible_reductions)

        return super(OMPLoopTrans, self).apply(node, options)


class ACCLoopTrans(ParallelLoopTrans):
    '''
    Adds an OpenACC loop directive to a loop. This directive must be within
    the scope of some OpenACC Parallel region (at code-generation time).

    For example:

    >>> from psyclone.parse.algorithm import parse
    >>> from psyclone.parse.utils import ParseError
    >>> from psyclone.psyGen import PSyFactory, GenerationError
    >>> api = "gocean1.0"
    >>> filename = "nemolite2d_alg.f90"
    >>> ast, invokeInfo = parse(filename, api=api, invoke_name="invoke")
    >>> psy = PSyFactory(api).create(invokeInfo)
    >>>
    >>> from psyclone.psyGen import TransInfo
    >>> t = TransInfo()
    >>> ltrans = t.get_trans_name('ACCLoopTrans')
    >>> rtrans = t.get_trans_name('ACCParallelTrans')
    >>>
    >>> schedule = psy.invokes.get('invoke_0').schedule
    >>> schedule.view()
    >>> new_schedule = schedule
    >>>
    # Apply the OpenACC Loop transformation to *every* loop
    # in the schedule
    >>> for child in schedule.children:
    >>>     newschedule, memento = ltrans.apply(child, reprod=True)
    >>>     schedule = newschedule
    >>>
    # Enclose all of these loops within a single OpenACC
    # PARALLEL region
    >>> rtrans.omp_schedule("dynamic,1")
    >>> newschedule, memento = rtrans.apply(schedule.children)
    >>>

    '''
    def __init__(self):
        # Whether to add the "independent" clause
        # to the loop directive.
        self._independent = True
        self._sequential = False
        super(ACCLoopTrans, self).__init__()

    def __str__(self):
        return "Adds an 'OpenACC loop' directive to a loop"

    @property
    def name(self):
        ''' Returns the name of this transformation as a string.'''
        return "ACCLoopTrans"

    def _directive(self, parent, children, collapse=None):
        '''
        Creates the ACCLoopDirective needed by this sub-class of
        transformation.

        :param parent: the parent Node of the new directive Node.
        :type parent: :py:class:`psyclone.psyGen.Node`
        :param children: list of child nodes of the new directive Node.
        :type children: list of :py:class:`psyclone.psyGen.Node`
        :param int collapse: number of nested loops to collapse or None if \
                             no collapse attribute is required.
        '''
        from psyclone.psyGen import ACCLoopDirective
        directive = ACCLoopDirective(parent=parent,
                                     children=children,
                                     collapse=collapse,
                                     independent=self._independent,
                                     sequential=self._sequential)
        return directive

    def apply(self, node, options=None):
        '''
        Apply the ACCLoop transformation to the specified node. This node
        must be a Loop since this transformation corresponds to
        inserting a directive immediately before a loop, e.g.:

        .. code-block:: fortran

          !$ACC LOOP
          do ...
             ...
          end do

        At code-generation time (when
        :py:meth:`psyclone.psyGen.ACCLoopDirective.gen_code` is called), this
        node must be within (i.e. a child of) a PARALLEL region.

        :param node: the supplied node to which we will apply the \
                     Loop transformation.
        :type node: :py:class:`psyclone.psyGen.Loop`
        :param options: a dictionary with options for transformations.
        :type options: dictionary of string:values or None
        :param int options["collapse"]: number of nested loops to collapse.
        :param bool options["independent"]: whether to add the "independent" \
                clause to the directive (not strictly necessary within \
                PARALLEL regions).

        :returns: 2-tuple of new schedule and memento of transform
        :rtype: (:py:class:`psyclone.dynamo0p3.DynInvokeSchedule`, \
                 :py:class:`psyclone.undoredo.Memento`)

        '''
        # Store sub-class specific options. These are used when
        # creating the directive (in the _directive() method).
        if not options:
            options = {}
        self._independent = options.get("independent", True)
        self._sequential = options.get("sequential", False)

        # Call the apply() method of the base class
        return super(ACCLoopTrans, self).apply(node, options)


class OMPParallelLoopTrans(OMPLoopTrans):

    ''' Adds an OpenMP PARALLEL DO directive to a loop.

        For example:

        >>> from psyclone.parse.algorithm import parse
        >>> from psyclone.psyGen import PSyFactory
        >>> ast, invokeInfo = parse("dynamo.F90")
        >>> psy = PSyFactory("dynamo0.1").create(invokeInfo)
        >>> schedule = psy.invokes.get('invoke_v3_kernel_type').schedule
        >>> schedule.view()
        >>>
        >>> from psyclone.transformations import OMPParallelLoopTrans
        >>> trans = OMPParallelLoopTrans()
        >>> new_schedule, memento = trans.apply(schedule.children[0])
        >>> new_schedule.view()

    '''

    @property
    def name(self):
        ''' Returns the name of this transformation as a string.'''
        return "OMPParallelLoopTrans"

    def __str__(self):
        return "Add an 'OpenMP PARALLEL DO' directive with no validity checks"

    def validate(self, node, options=None):
        '''Validity checks for input arguments.

        :param node: the PSyIR node to validate.
        :type node: :py:class:`psyclone.psyGen.Node`
        :param options: a dictionary with options for transformations.
        :type options: dictionary of string:values or None

        :raises TransformationError: if the nodes is not a Loop.
        :raises TransformationError: if the nodes is over colours.

         '''
        # Check that the supplied Node is a Loop
        from psyclone.psyGen import Loop
        if not isinstance(node, Loop):
            raise TransformationError("Error in {0} transformation. The "
                                      "node is not a loop.".format(self.name))

        # Check we are not a sequential loop
        if node.loop_type == 'colours':
            raise TransformationError("Error in "+self.name+" transformation. "
                                      "The requested loop is over colours and "
                                      "must be computed serially.")
        super(OMPParallelLoopTrans, self).validate(node, options)

    def apply(self, node, options=None):
        ''' Apply an OMPParallelLoop Transformation to the supplied node
        (which must be a Loop). In the generated code this corresponds to
        wrapping the Loop with directives:

        .. code-block:: fortran

          !$OMP PARALLEL DO ...
          do ...
            ...
          end do
          !$OMP END PARALLEL DO

        :param node: the node (loop) to which to apply the transformation.
        :type node: :py:class:`psyclone.f2pygen.DoGen`
        :param options: a dictionary with options for transformations\
                        and validation.
        :type options: dictionary of string:values or None

        :returns: two-tuple of transformed schedule and a record of the \
                  transformation.
        :rtype: (:py:class:`psyclone.psyGen.Schedule, \
                 :py:class:`psyclone.undoredo.Memento`)
        '''
        self.validate(node, options)

        schedule = node.root
        # create a memento of the schedule and the proposed transformation
        keep = Memento(schedule, self, [node])

        # keep a reference to the node's original parent and its index as these
        # are required and will change when we change the node's location
        node_parent = node.parent
        node_position = node.position

        # add our OpenMP loop directive setting its parent to the node's
        # parent and its children to the node
        from psyclone.psyGen import OMPParallelDoDirective
        directive = OMPParallelDoDirective(parent=node_parent,
                                           children=[node],
                                           omp_schedule=self.omp_schedule)

        # add the OpenMP loop directive as a child of the node's parent
        node_parent.addchild(directive, index=node_position)

        # change the node's parent to be the Schedule of the loop directive
        node.parent = directive.dir_body

        # remove the original loop
        node_parent.children.remove(node)

        return schedule, keep


class DynamoOMPParallelLoopTrans(OMPParallelLoopTrans):

    ''' Dynamo-specific OpenMP loop transformation. Adds Dynamo specific
        validity checks. Actual transformation is done by the
        :py:class:`base class <OMPParallelLoopTrans>`.

    '''

    @property
    def name(self):
        ''' Returns the name of this transformation as a string.'''
        return "DynamoOMPParallelLoopTrans"

    def __str__(self):
        return "Add an OpenMP Parallel Do directive to a Dynamo loop"

    def apply(self, node, options=None):

        '''Perform Dynamo specific loop validity checks then call the
        :py:meth:`~OMPParallelLoopTrans.apply` method of the
        :py:class:`base class <OMPParallelLoopTrans>`.

        :param node: the Node in the Schedule to check
        :type node: :py:class:`psyclone.psyGen.Node`
        :param options: a dictionary with options for transformations.
        :type options: dictionary of string:values or None

        :raises TransformationError: if the associated loop requires \
                colouring.

        :returns: 2-tuple of new schedule and memento of transform.
        :rtype: (:py:class:`psyclone.dynamo0p3.DynInvokeSchedule`, \
                 :py:class:`psyclone.undoredo.Memento`)

        '''
        self.validate(node, options)

        # If the loop is not already coloured then check whether or not
        # it should be. If the field space is discontinuous (including
        # any_discontinuous_space) then we don't need to worry about
        # colouring.
        from psyclone.dynamo0p3 import VALID_DISCONTINUOUS_FUNCTION_SPACE_NAMES
        if node.field_space.orig_name not in \
           VALID_DISCONTINUOUS_FUNCTION_SPACE_NAMES:
            if node.loop_type is not 'colour' and node.has_inc_arg():
                raise TransformationError(
                    "Error in {0} transformation. The kernel has an "
                    "argument with INC access. Colouring is required.".
                    format(self.name))

        return OMPParallelLoopTrans.apply(self, node)


class GOceanOMPParallelLoopTrans(OMPParallelLoopTrans):

    '''GOcean specific OpenMP Do loop transformation. Adds GOcean
       specific validity checks (that supplied Loop is an inner or outer
       loop). Actual transformation is done by
       :py:class:`base class <OMPParallelLoopTrans>`.

       :param omp_schedule: the omp schedule to be created. Must be one of
           'runtime', 'static', 'dynamic', 'guided' or 'auto'.
       '''

    @property
    def name(self):
        ''' Returns the name of this transformation as a string.'''
        return "GOceanOMPParallelLoopTrans"

    def __str__(self):
        return "Add an OpenMP Parallel Do directive to a GOcean loop"

    def apply(self, node, options=None):
        ''' Perform GOcean-specific loop validity checks then call
        :py:meth:`OMPParallelLoopTrans.apply`.

        :param node: a Loop node from an AST.
        :type node: :py:class:`psyclone.psyGen.Loop`
        :param options: a dictionary with options for transformations\
                        and validation.
        :type options: dictionary of string:values or None

        :raises TransformationError: if the supplied node is not an inner or\
            outer loop.

        :returns: 2-tuple of new schedule and memento of transform
        :rtype: (:py:class:`psyclone.dynamo0p3.GOInvokeSchedule`, \
                 :py:class:`psyclone.undoredo.Memento`)

        '''
        self.validate(node, options)

        # Check we are either an inner or outer loop
        if node.loop_type not in ["inner", "outer"]:
            raise TransformationError(
                "Error in "+self.name+" transformation.  The requested loop"
                " is not of type inner or outer.")

        return OMPParallelLoopTrans.apply(self, node)


class Dynamo0p3OMPLoopTrans(OMPLoopTrans):

    ''' Dynamo 0.3 specific orphan OpenMP loop transformation. Adds
    Dynamo-specific validity checks. Actual transformation is done by
    :py:class:`base class <OMPLoopTrans>`.

    '''

    @property
    def name(self):
        ''' Returns the name of this transformation as a string.'''
        return "Dynamo0p3OMPLoopTrans"

    def __str__(self):
        return "Add an OpenMP DO directive to a Dynamo 0.3 loop"

    def apply(self, node, options=None):
        '''Perform Dynamo 0.3 specific loop validity checks then call
        :py:meth:`OMPLoopTrans.apply`.

        :param node: the Node in the Schedule to check
        :type node: :py:class:`psyclone.psyGen.Node`
        :param options: a dictionary with options for transformations \
                        and validation.
        :type options: dictionary of string:values or None
        :param bool options["reprod"]:
                indicating whether reproducible reductions should be used. \
                By default the value from the config file will be used.

        :raise TransformationError: if an OMP loop transform would create \
                incorrect code.
        '''
        if not options:
            options = {}

        # Since this function potentially modifies the user's option
        # dictionary, create a copy:
        options = options.copy()
        # Make sure the default is set:
        options["reprod"] = options.get("reprod",
                                        Config.get().reproducible_reductions)

        self.validate(node, options)

        # If the loop is not already coloured then check whether or not
        # it should be
        if node.loop_type is not 'colour' and node.has_inc_arg():
            raise TransformationError(
                "Error in {0} transformation. The kernel has an argument"
                " with INC access. Colouring is required.".
                format(self.name))

        return OMPLoopTrans.apply(self, node, options)


class GOceanOMPLoopTrans(OMPLoopTrans):

    ''' GOcean-specific orphan OpenMP loop transformation. Adds GOcean
        specific validity checks (that the node is either an inner or outer
        Loop). Actual transformation is done by
        :py:class:`base class <OMPLoopTrans>`.

        :param omp_schedule: the omp schedule to be created. Must be one of
            'runtime', 'static', 'dynamic', 'guided' or 'auto'.

        '''

    @property
    def name(self):
        ''' Returns the name of this transformation as a string.'''
        return "GOceanOMPLoopTrans"

    def __str__(self):
        return "Add an OpenMP DO directive to a GOcean loop"

    def apply(self, node, options=None):
        '''Perform GOcean specific loop validity checks then call
        :py:meth:`OMPLoopTrans.apply`.

        :param node: the loop to parallelise using OMP Do.
        :type node: :py:class:`psyclone.psyGen.Loop`
        :param options: a dictionary with options for transformations.
        :type options: dictionary of string:values or None

        '''
        # check node is a loop. Although this is not GOcean specific
        # it is required for the subsequent checks to function
        # correctly.
        from psyclone.psyGen import Loop
        if not isinstance(node, Loop):
            raise TransformationError("Error in "+self.name+" transformation."
                                      " The node is not a loop.")
        # Check we are either an inner or outer loop
        if node.loop_type not in ["inner", "outer"]:
            raise TransformationError("Error in "+self.name+" transformation."
                                      " The requested loop is not of type "
                                      "inner or outer.")

        return OMPLoopTrans.apply(self, node, options)


class ColourTrans(Transformation):
    '''
    Apply a colouring transformation to a loop (in order to permit a
    subsequent parallelisation over colours). For example:

    >>> invoke = ...
    >>> schedule = invoke.schedule
    >>>
    >>> ctrans = ColourTrans()
    >>>
    >>> # Colour all of the loops
    >>> for child in schedule.children:
    >>>     cschedule, _ = ctrans.apply(child)
    >>>
    >>> csched.view()

    '''

    def __str__(self):
        return "Split a loop into colours"

    @property
    def name(self):
        ''' Returns the name of this transformation as a string.'''
        return "LoopColourTrans"

    def apply(self, node, options=None):
        '''
        Converts the Loop represented by :py:obj:`node` into a
        nested loop where the outer loop is over colours and the inner
        loop is over cells of that colour.

        :param node: the loop to transform.
        :type node: :py:class:`psyclone.psyGen.Loop`
        :param options: a dictionary with options for transformations.
        :type options: dictionary of string:values or None

        :returns: Tuple of modified schedule and record of transformation
        :rtype: (:py:class:`psyclone.psyGen.Schedule, \
                 :py:class:`psyclone.undoredo.Memento`)
        '''
        schedule = node.root

        # create a memento of the schedule and the proposed transformation
        keep = Memento(schedule, self, [node])

        node_parent = node.parent
        node_position = node.position

        # create a colours loop. This loops over colours and must be run
        # sequentially
        colours_loop = node.__class__(parent=node_parent, loop_type="colours")
        colours_loop.field_space = node.field_space
        colours_loop.iteration_space = node.iteration_space
        colours_loop.set_lower_bound("start")
        colours_loop.set_upper_bound("ncolours")
        # Add this loop as a child of the original node's parent
        node_parent.addchild(colours_loop, index=node_position)

        # create a colour loop. This loops over a particular colour and
        # can be run in parallel
        colour_loop = node.__class__(parent=colours_loop.loop_body,
                                     loop_type="colour")
        colour_loop.field_space = node.field_space
        colour_loop.field_name = node.field_name
        colour_loop.iteration_space = node.iteration_space
        colour_loop.set_lower_bound("start")
        colour_loop.kernel = node.kernel

        if Config.get().distributed_memory:
            index = node.upper_bound_halo_depth
            colour_loop.set_upper_bound("colour_halo", index)
        else:  # no distributed memory
            colour_loop.set_upper_bound("ncolour")
        # Add this loop as a child of our loop over colours
        colours_loop.loop_body.addchild(colour_loop)

        # add contents of node to colour loop
        colour_loop.loop_body.children.extend(node.loop_body)

        # change the parent of the node's contents to the colour loop
        for child in node.loop_body:
            child.parent = colour_loop.loop_body

        # remove original loop
        node_parent.children.remove(node)

        return schedule, keep


class KernelModuleInlineTrans(KernelTrans):
    '''Switches on, or switches off, the inlining of a Kernel subroutine
    into the PSy layer module. For example:

    >>> invoke = ...
    >>> schedule = invoke.schedule
    >>>
    >>> inline_trans = KernelModuleInlineTrans()
    >>>
    >>> ischedule, _ = inline_trans.apply(schedule.children[0].loop_body[0])
    >>> ischedule.view()

    .. warning ::
        For this transformation to work correctly, the Kernel subroutine
        must only use data that is passed in by argument, declared locally
        or included via use association within the subroutine. Two
        examples where in-lining will not work are:

        #. A variable is declared within the module that ``contains`` the
           Kernel subroutine and is then accessed within that Kernel;
        #. A variable is included via use association at the module level
           and accessed within the Kernel subroutine.

        The transformation will reject attempts to in-line such kernels.
    '''

    def __str__(self):
        return ("Inline (or cancel inline of) a kernel subroutine into the "
                "PSy module")

    @property
    def name(self):
        ''' Returns the name of this transformation as a string.'''
        return "KernelModuleInline"

    def apply(self, node, options=None):
        '''Checks that the node is of the correct type (a Kernel) then marks
        the Kernel to be inlined, or not, depending on the value of
        the inline option. If the inline option is not passed the
        Kernel is marked to be inlined.

        :param node: the loop to transform.
        :type node: :py:class:`psyclone.psyGen.Loop`
        :param options: a dictionary with options for transformations.
        :type options: dictionary of string:values or None
        :param bool options["inline"]: whether the kernel should be module\
                inlined or not.

        :returns: 2-tuple of new schedule and memento of transform.
        :rtype: (:py:class:`psyclone.dynamo0p3.DynInvokeSchedule`, \
                 :py:class:`psyclone.undoredo.Memento`)

        '''
        self.validate(node, options)

        schedule = node.root

        # create a memento of the schedule and the proposed transformation
        keep = Memento(schedule, self, [node])

        if not options:
            options = {}
        inline = options.get("inline", True)

        # set kernel's inline status
        if node.module_inline == inline:
            # issue a warning here when we implement logging
            # print "Warning, Kernel inline is already set to "+str(inline)
            pass
        else:
            node.module_inline = inline

        return schedule, keep

    def validate(self, node, options=None):
        '''
        Check that the supplied kernel is eligible to be module inlined.

        :param node: the node in the PSyIR that is to be module inlined.
        :type node: sub-class of :py:class:`psyclone.psyGen.Node`
        :param bool inline: whether or not the kernel is to be inlined.
        :param options: a dictionary with options for transformations.
        :type options: dictionary of string:values or None
        :param bool options["inline"]: whether the kernel should be module \
                                       inlined or not.

        :raises TransformationError: if the supplied kernel has itself been \
                                     transformed (Issue #229).
        '''
        super(KernelModuleInlineTrans, self).validate(node, options)

        if not options:
            options = {}
        inline = options.get("inline", True)

        if inline and node.modified:
            raise TransformationError("Cannot inline kernel {0} because it "
                                      "has previously been transformed.")


class Dynamo0p3ColourTrans(ColourTrans):

    '''Split a Dynamo 0.3 loop over cells into colours so that it can be
    parallelised. For example:

    >>> from psyclone.parse.algorithm import parse
    >>> from psyclone.psyGen import PSyFactory
    >>> import transformations
    >>> import os
    >>> import pytest
    >>>
    >>> TEST_API = "dynamo0.3"
    >>> _,info=parse(os.path.join(os.path.dirname(os.path.abspath(__file__)),
    >>>              "tests", "test_files", "dynamo0p3",
    >>>              "4.6_multikernel_invokes.f90"),
    >>>              api=TEST_API)
    >>> psy = PSyFactory(TEST_API).create(info)
    >>> invoke = psy.invokes.get('invoke_0')
    >>> schedule = invoke.schedule
    >>>
    >>> ctrans = Dynamo0p3ColourTrans()
    >>> otrans = DynamoOMPParallelLoopTrans()
    >>>
    >>> # Colour all of the loops
    >>> for child in schedule.children:
    >>>     cschedule, _ = ctrans.apply(child)
    >>>
    >>> # Then apply OpenMP to each of the colour loops
    >>> schedule = cschedule
    >>> for child in schedule.children:
    >>>     newsched, _ = otrans.apply(child.children[0])
    >>>
    >>> newsched.view()

    Colouring in the Dynamo 0.3 API is subject to the following rules:

    * Only kernels with an iteration space of CELLS and which modify a
      continuous field require colouring. Any other type of loop will
      cause this transformation to raise an exception.
    * A kernel may have at most one field with 'INC' access
    * A separate colour map will be required for each field that is coloured
      (if an invoke contains >1 kernel call)

    '''

    def __str__(self):
        return "Split a Dynamo 0.3 loop over cells into colours"

    @property
    def name(self):
        ''' Returns the name of this transformation as a string.'''
        return "Dynamo0p3LoopColourTrans"

    def apply(self, node, options=None):
        '''Performs Dynamo0.3-specific error checking and then uses the parent
        class to convert the Loop represented by :py:obj:`node` into a
        nested loop where the outer loop is over colours and the inner
        loop is over cells of that colour.

        :param node: the loop to transform.
        :type node: :py:class:`psyclone.dynamo0p3.DynLoop`
        :param options: a dictionary with options for transformations.\
        :type options: dictionary of string:values or None

        :returns: 2-tuple of new schedule and memento of transform.
        :rtype: (:py:class:`psyclone.dynamo0p3.DynInvokeSchedule`, \
                 :py:class:`psyclone.undoredo.Memento`)

        '''
        # check node is a loop
        from psyclone.psyGen import Loop
        if not isinstance(node, Loop):
            raise TransformationError("Error in DynamoColour transformation. "
                                      "The supplied node is not a loop")
        # Check we need colouring
        from psyclone.dynamo0p3 import VALID_DISCONTINUOUS_FUNCTION_SPACE_NAMES
        if node.field_space.orig_name in \
           VALID_DISCONTINUOUS_FUNCTION_SPACE_NAMES:
            raise TransformationError(
                "Error in DynamoColour transformation. Loops iterating over "
                "a discontinuous function space are not currently supported.")

        # Colouring is only necessary (and permitted) if the loop is
        # over cells. Since this is the default it is represented by
        # an empty string.
        if node.loop_type != "":
            raise TransformationError(
                "Error in DynamoColour transformation. Only loops over cells "
                "may be coloured but this loop is over {0}".
                format(node.loop_type))

        # Check whether we have a field that has INC access
        if not node.has_inc_arg():
            # TODO generate a warning here as we don't need to colour
            # a loop that does not update a field with INC access
            pass

        # Check that we're not attempting to colour a loop that is
        # already within an OpenMP region (because the loop over
        # colours *must* be sequential)
        from psyclone.psyGen import OMPDirective
        if node.ancestor(OMPDirective):
            raise TransformationError("Cannot have a loop over colours "
                                      "within an OpenMP parallel region.")

        schedule, keep = ColourTrans.apply(self, node)

        return schedule, keep


@six.add_metaclass(abc.ABCMeta)
class ParallelRegionTrans(RegionTrans):
    '''
    Base class for transformations that create a parallel region.

    '''
    def __init__(self):
        # Holds the class instance for the type of parallel region
        # to generate
        self._pdirective = None
        super(ParallelRegionTrans, self).__init__()

    @abc.abstractmethod
    def __str__(self):
        pass  # pragma: no cover

    @abc.abstractproperty
    def name(self):
        ''' Returns the name of this transformation as a string.'''

    def validate(self, node_list, options=None):
        '''
        Check that the supplied list of Nodes are eligible to be
        put inside a parallel region.

        :param list node_list: list of nodes to put into a parallel region
        :param options: a dictionary with options for transformations.\
        :type options: dictionary of string:values or None
        :param bool options["node-type-check"]: this flag controls whether \
            or not the type of the nodes enclosed in the region should be \
            tested to avoid using unsupported nodes inside a region.

        :raises TransformationError: if the nodes cannot be put into a \
                                     parallel region.
        '''

        # Haloexchange calls existing within a parallel region are not
        # supported.
        from psyclone.psyGen import HaloExchange, InvokeSchedule
        for node in node_list:
            if isinstance(node, HaloExchange):
                raise TransformationError(
                    "A halo exchange within a parallel region is not "
                    "supported")

        if isinstance(node_list[0], InvokeSchedule):
            raise TransformationError(
                "A {0} transformation cannot be applied to an InvokeSchedule "
                "but only to one or more nodes from within an InvokeSchedule.".
                format(self.name))

        node_parent = node_list[0].parent

        for child in node_list:
            if child.parent is not node_parent:
                raise TransformationError(
                    "Error in {0} transformation: supplied nodes are not "
                    "children of the same parent.".format(self.name))
        super(ParallelRegionTrans, self).validate(node_list, options)

    def apply(self, nodes, options=None):
        '''
        Apply this transformation to a subset of the nodes within a
        schedule - i.e. enclose the specified Loops in the
        schedule within a single parallel region.

        :param nodes: a single Node or a list of Nodes.
        :type nodes: (list of) :py:class:`psyclone.psyGen.Node`
        :param options: a dictionary with options for transformations.
        :type options: dictionary of string:values or None
        :param bool options["node-type-check"]: this flag controls if the \
                type of the nodes enclosed in the region should be tested \
                to avoid using unsupported nodes inside a region.

        :raises TransformationError: if the nodes argument is not of the \
                                     correct type.
        :returns: 2-tuple of new schedule and memento of transform.
        :rtype: (:py:class:`psyclone.dynamo0p3.DynInvokeSchedule`, \
                 :py:class:`psyclone.undoredo.Memento`)

        '''

        # Check whether we've been passed a list of nodes or just a
        # single node. If the latter then we create ourselves a
        # list containing just that node.
        from psyclone.psyGen import Node
        if isinstance(nodes, list) and isinstance(nodes[0], Node):
            node_list = nodes
        elif isinstance(nodes, Node):
            node_list = [nodes]
        else:
            arg_type = str(type(nodes))
            raise TransformationError("Error in {0} transformation. "
                                      "Argument must be a single Node in a "
                                      "schedule or a list of Nodes in a "
                                      "schedule but have been passed an "
                                      "object of type: {1}".
                                      format(self.name, arg_type))
        self.validate(node_list, options)

        # Keep a reference to the parent of the nodes that are to be
        # enclosed within a parallel region. Also keep the index of
        # the first child to be enclosed as that will become the
        # position of the new !$omp parallel directive.
        node_parent = node_list[0].parent
        node_position = node_list[0].position

        # create a memento of the schedule and the proposed
        # transformation
        schedule = node_list[0].root

        keep = Memento(schedule, self)

        # Create the parallel directive as a child of the
        # parent of the nodes being enclosed and with those nodes
        # as its children.
        # We slice the nodes list in order to get a new list object
        # (although the actual items in the list are still those in the
        # original). If we don't do this then we get an infinite
        # recursion in the new schedule.
        directive = self._pdirective(parent=node_parent,
                                     children=node_list[:])

        # Change all of the affected children so that they have
        # the region directive's Schedule as their parent. Use a slice
        # of the list of nodes so that we're looping over a local
        # copy of the list. Otherwise things get confused when
        # we remove children from the list.
        for child in node_list[:]:
            # Remove child from the parent's list of children
            node_parent.children.remove(child)
            child.parent = directive.dir_body

        # Add the region directive as a child of the parent
        # of the nodes being enclosed and at the original location
        # of the first of these nodes
        node_parent.addchild(directive,
                             index=node_position)

        return schedule, keep


class OMPParallelTrans(ParallelRegionTrans):
    '''
    Create an OpenMP PARALLEL region by inserting directives. For
    example:

    >>> from psyclone.parse.algorithm import parse
    >>> from psyclone.parse.utils import ParseError
    >>> from psyclone.psyGen import PSyFactory, GenerationError
    >>> api = "gocean1.0"
    >>> filename = "nemolite2d_alg.f90"
    >>> ast, invokeInfo = parse(filename, api=api, invoke_name="invoke")
    >>> psy = PSyFactory(api).create(invokeInfo)
    >>>
    >>> from psyclone.psyGen import TransInfo
    >>> t = TransInfo()
    >>> ltrans = t.get_trans_name('GOceanOMPLoopTrans')
    >>> rtrans = t.get_trans_name('OMPParallelTrans')
    >>>
    >>> schedule = psy.invokes.get('invoke_0').schedule
    >>> schedule.view()
    >>> new_schedule = schedule
    >>>
    >>> # Apply the OpenMP Loop transformation to *every* loop
    >>> # in the schedule
    >>> for child in schedule.children:
    >>>     newschedule, memento = ltrans.apply(child)
    >>>     schedule = newschedule
    >>>
    >>> # Enclose all of these loops within a single OpenMP
    >>> # PARALLEL region
    >>> newschedule, _ = rtrans.apply(schedule.children)
    >>> newschedule.view()

    '''
    from psyclone import psyGen
    # The types of node that this transformation can enclose
    valid_node_types = (psyGen.Loop, psyGen.Kern, psyGen.BuiltIn,
                        psyGen.OMPDirective, psyGen.GlobalSum,
                        psyGen.Literal, psyGen.Reference)

    def __init__(self):
        super(OMPParallelTrans, self).__init__()
        from psyclone.psyGen import OMPParallelDirective
        # Set the type of directive that the base class will use
        self._pdirective = OMPParallelDirective

    def __str__(self):
        return "Insert an OpenMP Parallel region"

    @property
    def name(self):
        '''
        :returns: the name of this transformation as a string.
        :rtype: str
        '''
        return "OMPParallelTrans"

    def validate(self, node_list, options=None):
        '''
        Perform OpenMP-specific validation checks.

        :param node_list: list of Nodes to put within parallel region.
        :type node_list: list of :py:class:`psyclone.psyGen.Node`
        :param options: a dictionary with options for transformations.
        :type options: dictionary of string:values or None
        :param bool options["node-type-check"]: this flag controls if the \
                type of the nodes enclosed in the region should be tested \
                to avoid using unsupported nodes inside a region.

        :raises TransformationError: if the target Nodes are already within \
                                     some OMP parallel region.
        '''
        from psyclone.psyGen import OMPDirective

        if node_list[0].ancestor(OMPDirective):
            raise TransformationError("Error in OMPParallel transformation:" +
                                      " cannot create an OpenMP PARALLEL " +
                                      "region within another OpenMP region.")

        # Now call the general validation checks
        super(OMPParallelTrans, self).validate(node_list, options)


class ACCParallelTrans(ParallelRegionTrans):
    '''
    Create an OpenACC parallel region by inserting directives. This parallel
    region *must* come after an enter-data directive (see `ACCEnterDataTrans`)
    or within a data region (see `ACCDataTrans`). For example:

    >>> from psyclone.parse.algorithm import parse
    >>> from psyclone.psyGen import PSyFactory
    >>> api = "gocean1.0"
    >>> filename = "nemolite2d_alg.f90"
    >>> ast, invokeInfo = parse(filename, api=api, invoke_name="invoke")
    >>> psy = PSyFactory(api).create(invokeInfo)
    >>>
    >>> from psyclone.psyGen import TransInfo
    >>> t = TransInfo()
    >>> ptrans = t.get_trans_name('ACCParallelTrans')
    >>> dtrans = t.get_trans_name('ACCDataTrans')
    >>>
    >>> schedule = psy.invokes.get('invoke_0').schedule
    >>> schedule.view()
    >>>
    >>> # Enclose everything within a single OpenACC PARALLEL region
    >>> newschedule, _ = ptrans.apply(schedule.children)
    >>> # Add an enter-data directive
    >>> newschedule, _ = dtrans.apply(newschedule)
    >>> newschedule.view()
    '''
    from psyclone import psyGen
    valid_node_types = (
        psyGen.Loop, psyGen.Kern, psyGen.IfBlock,
        psyGen.ACCLoopDirective, psyGen.Assignment, psyGen.Reference,
        psyGen.Literal, psyGen.BinaryOperation)

    def __init__(self):
        from psyclone.psyGen import ACCParallelDirective
        super(ACCParallelTrans, self).__init__()
        # Set the type of directive that the base class will use
        self._pdirective = ACCParallelDirective

    def __str__(self):
        return "Insert an OpenACC Parallel region"

    @property
    def name(self):
        '''
        :returns: the name of this transformation as a string.
        :rtype: str
        '''
        return "ACCParallelTrans"


class GOConstLoopBoundsTrans(Transformation):
    ''' Switch on (or off) the use of constant loop bounds within
    a GOInvokeSchedule. In the absence of constant loop bounds, PSyclone will
    generate loops where the bounds are obtained by de-referencing a field
    object, e.g.:
    ::

      DO j = my_field%grid%internal%ystart, my_field%grid%internal%ystop

    Some compilers are able to produce more efficient code if they are
    provided with information on the relative trip-counts of the loops
    within an Invoke. With constant loop bounds switched on, PSyclone
    generates code like:
    ::

      ny = my_field%grid%subdomain%internal%ystop
      ...
      DO j = 1, ny-1

    In practice, the application of the constant loop bounds looks
    something like, e.g.:

    >>> from psyclone.parse.algorithm import parse
    >>> from psyclone.psyGen import PSyFactory
    >>> import os
    >>> TEST_API = "gocean1.0"
    >>> _, info = parse(os.path.join("tests", "test_files", "gocean1p0",
    >>>                              "single_invoke.f90"),
    >>>                 api=TEST_API)
    >>> psy = PSyFactory(TEST_API).create(info)
    >>> invoke = psy.invokes.get('invoke_0_compute_cu')
    >>> schedule = invoke.schedule
    >>>
    >>> from psyclone.transformations import GOConstLoopBoundsTrans
    >>> clbtrans = GOConstLoopBoundsTrans()
    >>>
    >>> newsched, _ = clbtrans.apply(schedule)
    >>> # or, to turn off const. looop bounds:
    >>> # newsched, _ = clbtrans.apply(schedule, const_bounds=False)
    >>>
    >>> newsched.view()

    '''

    def __str__(self):
        return "Use constant loop bounds for all loops in a GOInvokeSchedule"

    @property
    def name(self):
        ''' Return the name of the Transformation as a string.'''
        return "GOConstLoopBoundsTrans"

    def apply(self, node, options=None):
        '''Switches constant loop bounds on or off for all loops in a
        GOInvokeSchedule. Default is 'on'.

        :param node: the GOInvokeSchedule of which all loops will get the
            constant loop bounds switched on or off.
        :type node: :py:class:`psyclone.gocean1p0.GOInvokeSchedule`
        :param options: a dictionary with options for transformations.
        :type options: dictionary of string:values or None

        :param bool options["const_bounds"]: whether the constant loop should\
            be used (True) or not (False). Default is True.

        :returns: 2-tuple of new schedule and memento of transform.
        :rtype: (:py:class:`psyclone.dynamo0p3.DynInvokeSchedule`, \
                 :py:class:`psyclone.undoredo.Memento`)

        '''

        # Check node is a Schedule
        from psyclone.gocean1p0 import GOInvokeSchedule
        if not isinstance(node, GOInvokeSchedule):
            raise TransformationError("Error in GOConstLoopBoundsTrans: "
                                      "node is not a GOInvokeSchedule")

        keep = Memento(node, self)

        if not options:
            options = {}

        node.const_loop_bounds = options.get("const_bounds", True)

        return node, keep


class MoveTrans(Transformation):
    '''Provides a transformation to move a node in the tree. For
    example:

    >>> from psyclone.parse.algorithm import parse
    >>> from psyclone.psyGen import PSyFactory
    >>> ast,invokeInfo=parse("dynamo.F90")
    >>> psy=PSyFactory("dynamo0.3").create(invokeInfo)
    >>> schedule=psy.invokes.get('invoke_v3_kernel_type').schedule
    >>> schedule.view()
    >>>
    >>> from psyclone.transformations import MoveTrans
    >>> trans=MoveTrans()
    >>> new_schedule, memento = trans.apply(schedule.children[0],
                                            schedule.children[2],
                                            position="after")
    >>> new_schedule.view()

    Nodes may only be moved to a new location with the same parent
    and must not break any dependencies otherwise an exception is
    raised.'''

    def __str__(self):
        return "Move a node to a different location"

    @property
    def name(self):
        ''' Returns the name of this transformation as a string.'''
        return "Move"

    def validate(self, node, location, options=None):
        # pylint: disable=no-self-use
        ''' validity checks for input arguments.

        :param node: the node to be moved.
        :type node: :py:class:`psyclone.psyGen.Node`
        :param location: node before or after which the given node\
            should be moved.
        :type location: :py:class:`psyclone.psyGen.Node`
        :param options: a dictionary with options for transformations.
        :type options: dictionary of string:values or None
        :param str options["position"]: either 'before' or 'after'.

        :raises TransformationError: if the given node is not an instance \
            of :py:class:`psyclone.psyGen.Node`
        :raises TransformationError: if the location is not valid.
        '''

        # Check that the first argument is a Node
        from psyclone.psyGen import Node
        if not isinstance(node, Node):
            raise TransformationError(
                "In the Move transformation apply method the first argument "
                "is not a Node")

        # Check new location conforms to any data dependencies
        # This also checks the location and position arguments
        if not options:
            options = {}
        position = options.get("position", "before")
        if not node.is_valid_location(location, position=position):
            raise TransformationError(
                "In the Move transformation apply method, data dependencies "
                "forbid the move to the new location")

    def apply(self, node, location, options=None):
        '''Move the node represented by :py:obj:`node` before location
        :py:obj:`location` (which is also a node) by default and after
        if the optional `position` argument is set to 'after'.

        :param node: the node to be moved.
        :type node: :py:class:`psyclone.psyGen.Node`
        :param location: node before or after which the given node\
            should be moved.
        :type location: :py:class:`psyclone.psyGen.Node`
        :param options: a dictionary with options for transformations.
        :type options: dictionary of string:values or None
        :param str options["position"]: either 'before' or 'after'.

        :raises TransformationError: if the given node is not an instance \
            of :py:class:`psyclone.psyGen.Node`
        :raises TransformationError: if the location is not valid.

        :returns: 2-tuple of new schedule and memento of transform.
        :rtype: (:py:class:`psyclone.dynamo0p3.DynInvokeSchedule`, \
                 :py:class:`psyclone.undoredo.Memento`)

        '''
        # pylint:disable=arguments-differ

        self.validate(node, location, options)

        schedule = node.root

        if not options:
            options = {}
        position = options.get("position", "before")

        # Create a memento of the schedule and the proposed transformation
        keep = Memento(schedule, self, [node, location])

        parent = node.parent

        my_node = parent.children.pop(node.position)

        location_index = location.position
        if position == "before":
            schedule.children.insert(location_index, my_node)
        else:
            schedule.children.insert(location_index+1, my_node)

        return schedule, keep


class Dynamo0p3RedundantComputationTrans(Transformation):
    '''This transformation allows the user to modify a loop's bounds so
    that redundant computation will be performed. Redundant
    computation can result in halo exchanges being modified, new halo
    exchanges being added or existing halo exchanges being removed.

    * This transformation should be performed before any
      parallelisation transformations (e.g. for OpenMP) to the loop in
      question and will raise an exception if this is not the case.

    * This transformation can not be applied to a loop containing a
      reduction and will again raise an exception if this is the case.

    * This transformation can only be used to add redundant
      computation to a loop, not to remove it.

    * This transformation allows a loop that is already performing
      redundant computation to be modified, but only if the depth is
      increased.

    '''

    def __str__(self):
        return "Change iteration space to perform redundant computation"

    @property
    def name(self):
        ''' Returns the name of this transformation as a string.'''
        return "RedundantComputation"

    def validate(self, node, options=None):
        '''Perform various checks to ensure that it is valid to apply the
        RedundantComputation transformation to the supplied node

        :param node: the supplied node on which we are performing\
                     validity checks
        :type node: :py:class:`psyclone.psyGen.Node`
        :param options: a dictionary with options for transformations.
        :type options: dictionary of string:values or None
        :param int options["depth"]: the depth of the stencil if the value \
                     is provided and None if not.

        :raises GenerationError: if the node is not a\
            :py:class:`psyclone.psyGen.Loop`.
        :raises GenerationError: if the parent of the loop is a\
            :py:class:`psyclone.psyGen.Directive`.
        :raises GenerationError: if the parent of the loop is not a\
            :py:class:`psyclone.psyGen.Loop` or a\
            :py:class:`psyclone.psyGen.DynInvokeSchedule`.
        :raises GenerationError: if the parent of the loop is a\
            :py:class:`psyclone.psyGen.Loop` but the original loop does\
            not iterate over 'colour'.
        :raises GenerationError: if the parent of the loop is a\
            :py:class:`psyclone.psyGen.Loop` but the parent does not
            iterate over 'colours'.
        :raises GenerationError: if the parent of the loop is a\
            :py:class:`psyclone.psyGen.Loop` but the parent's parent is\
            not a :py:class:`psyclone.psyGen.DynInvokeSchedule`.
        :raises GenerationError: if this transformation is applied\
            when distributed memory is not switched on.
        :raises GenerationError: if the loop does not iterate over\
            cells, dofs or colour.
        :raises GenerationError: if the transformation is setting the\
            loop to the maximum halo depth but the loop already computes\
            to the maximum halo depth.
        :raises GenerationError: if the transformation is setting the\
            loop to the maximum halo depth but the loop contains a stencil\
            access (as this would result in the field being accessed\
            beyond the halo depth).
        :raises GenerationError: if the supplied depth value is not an\
            integer.
        :raises GenerationError: if the supplied depth value is less\
            than 1.
        :raises GenerationError: if the supplied depth value is not\
            greater than 1 when a continuous loop is modified as this is\
            the minimum valid value.
        :raises GenerationError: if the supplied depth value is not\
            greater than the existing depth value, as we should not need\
            to undo existing transformations.
        :raises GenerationError: if a depth value has been supplied\
            but the loop has already been set to the maximum halo depth.

        '''
        # check node is a loop
        from psyclone.psyGen import Loop, Directive
        from psyclone.dynamo0p3 import DynInvokeSchedule
        if not isinstance(node, Loop):
            raise TransformationError(
                "In the Dynamo0p3RedundantComputation transformation apply "
                "method the first argument is not a Loop")
        # Check loop's parent is the InvokeSchedule, or that it is nested
        # in a colours loop and perform other colour(s) loop checks,
        # otherwise halo exchange placement might fail. The only
        # current example where the placement would fail is when
        # directives have already been added. This could be fixed but
        # it actually makes sense to require redundant computation
        # transformations to be applied before adding directives so it
        # is not particularly important.
        dir_node = node.ancestor(Directive)
        if dir_node:
            raise TransformationError(
                "In the Dynamo0p3RedundantComputation transformation apply "
                "method the supplied loop is sits beneath a directive of "
                "type {0}. Redundant computation must be applied before "
                "directives are added.".format(type(dir_node)))
        if not (isinstance(node.parent, DynInvokeSchedule) or
                isinstance(node.parent.parent, Loop)):
            raise TransformationError(
                "In the Dynamo0p3RedundantComputation transformation "
                "apply method the parent of the supplied loop must be "
                "the DynInvokeSchedule, or a Loop, but found {0}".
                format(type(node.parent)))
        if isinstance(node.parent.parent, Loop):
            if node.loop_type != "colour":
                raise TransformationError(
                    "In the Dynamo0p3RedundantComputation transformation "
                    "apply method, if the parent of the supplied Loop is "
                    "also a Loop then the supplied Loop must iterate over "
                    "'colour', but found '{0}'".format(node.loop_type))
            if node.parent.parent.loop_type != "colours":
                raise TransformationError(
                    "In the Dynamo0p3RedundantComputation transformation "
                    "apply method, if the parent of the supplied Loop is "
                    "also a Loop then the parent must iterate over "
                    "'colours', but found '{0}'"
                    "".format(node.parent.parent.loop_type))
            if not isinstance(node.parent.parent.parent, DynInvokeSchedule):
                raise TransformationError(
                    "In the Dynamo0p3RedundantComputation transformation "
                    "apply method, if the parent of the supplied Loop is "
                    "also a Loop then the parent's parent must be the "
                    "DynInvokeSchedule, but found {0}"
                    .format(type(node.parent)))
        if not Config.get().distributed_memory:
            raise TransformationError(
                "In the Dynamo0p3RedundantComputation transformation apply "
                "method distributed memory must be switched on")

        # loop must iterate over cells, dofs or colour. Note, an
        # empty loop_type iterates over cells
        if node.loop_type not in ["", "dofs", "colour"]:
            raise TransformationError(
                "In the Dynamo0p3RedundantComputation transformation apply "
                "method the loop must iterate over cells, dofs or cells of "
                "a given colour, but found '{0}'".format(node.loop_type))

        from psyclone.dynamo0p3 import HALO_ACCESS_LOOP_BOUNDS

        # We don't currently support the application of transformations to
        # loops containing inter-grid kernels
        check_intergrid(node)

        if not options:
            options = {}
        depth = options.get("depth")
        if depth is None:
            if node.upper_bound_name in HALO_ACCESS_LOOP_BOUNDS:
                if not node.upper_bound_halo_depth:
                    raise TransformationError(
                        "In the Dynamo0p3RedundantComputation transformation "
                        "apply method the loop is already set to the maximum "
                        "halo depth so this transformation does nothing")
                for call in node.kernels():
                    for arg in call.arguments.args:
                        if arg.stencil:
                            raise TransformationError(
                                "In the Dynamo0p3RedundantComputation "
                                "transformation apply method the loop "
                                "contains field '{0}' with a stencil "
                                "access in kernel '{1}', so it is invalid "
                                "to set redundant computation to maximum "
                                "depth".format(arg.name, call.name))
        else:
            if not isinstance(depth, int):
                raise TransformationError(
                    "In the Dynamo0p3RedundantComputation transformation "
                    "apply method the supplied depth should be an integer but "
                    "found type '{0}'".format(type(depth)))
            if depth < 1:
                raise TransformationError(
                    "In the Dynamo0p3RedundantComputation transformation "
                    "apply method the supplied depth is less than 1")

            if node.upper_bound_name in HALO_ACCESS_LOOP_BOUNDS:
                if node.upper_bound_halo_depth:
                    if node.upper_bound_halo_depth >= depth:
                        raise TransformationError(
                            "In the Dynamo0p3RedundantComputation "
                            "transformation apply method the supplied depth "
                            "({0}) must be greater than the existing halo "
                            "depth ({1})".format(depth,
                                                 node.upper_bound_halo_depth))
                else:
                    raise TransformationError(
                        "In the Dynamo0p3RedundantComputation transformation "
                        "apply method the loop is already set to the maximum "
                        "halo depth so can't be set to a fixed value")

    def apply(self, loop, options=None):
        # pylint:disable=arguments-differ
        '''Apply the redundant computation transformation to the loop
        :py:obj:`loop`. This transformation can be applied to loops iterating
        over 'cells or 'dofs'. if :py:obj:`depth` is set to a value then the
        value will be the depth of the field's halo over which redundant
        computation will be performed. If :py:obj:`depth` is not set to a
        value then redundant computation will be performed to the full depth
        of the field's halo.

        :param loop: the loop that we are transforming.
        :type loop: :py:class:`psyclone.psyGen.DynLoop`
        :param options: a dictionary with options for transformations.
        :type options: dictionary of string:values or None
        :param int options["depth"]: the depth of the stencil. Defaults \
                to None.

        :returns: 2-tuple of new schedule and memento of transform.
        :rtype: (:py:class:`psyclone.dynamo0p3.DynInvokeSchedule`, \
                 :py:class:`psyclone.undoredo.Memento`)

        '''
        self.validate(loop, options)
        if not options:
            options = {}
        depth = options.get("depth")

        schedule = loop.root

        # create a memento of the schedule and the proposed
        # transformation
        keep = Memento(schedule, self, [loop, depth])

        if loop.loop_type == "":
            # Loop is over cells
            loop.set_upper_bound("cell_halo", depth)
        elif loop.loop_type == "colour":
            # Loop is over cells of a single colour
            loop.set_upper_bound("colour_halo", depth)
        elif loop.loop_type == "dofs":
            loop.set_upper_bound("dof_halo", depth)
        else:
            raise TransformationError(
                "Unsupported loop_type '{0}' found in Dynamo0p3Redundant"
                "ComputationTrans.apply()".format(loop.loop_type))
        # Add/remove halo exchanges as required due to the redundant
        # computation
        loop.update_halo_exchanges()

        return schedule, keep


class GOLoopSwapTrans(Transformation):
    ''' Provides a loop-swap transformation, e.g.:
    ::

      DO j=1, m
         DO i=1, n

    becomes:
    ::

      DO i=1, n
         DO j=1, m

    This transform is used as follows:

     >>> from psyclone.parse.algorithm import parse
     >>> from psyclone.psyGen import PSyFactory
     >>> ast, invokeInfo = parse("shallow_alg.f90")
     >>> psy = PSyFactory("gocean1.0").create(invokeInfo)
     >>> schedule = psy.invokes.get('invoke_0').schedule
     >>> schedule.view()
     >>>
     >>> from psyclone.transformations import GOLoopSwapTrans
     >>> swap = GOLoopSwapTrans()
     >>> new_schedule, memento = swap.apply(schedule.children[0])
     >>> new_schedule.view()
    '''

    def __str__(self):
        return "Exchange the order of two nested loops: inner becomes " + \
               "outer and vice versa"

    @property
    def name(self):
        '''Returns the name of this transformation as a string.'''
        return "GOLoopSwap"

    def validate(self, node_outer, options=None):
        # pylint: disable=no-self-use
        '''Checks if the given node contains a valid Fortran structure
        to allow swapping loops. This means the node must represent
        a loop, and it must have exactly one child that is also a loop.

        :param node_outer: a Loop node from an AST.
        :type node_outer: py:class:`psyclone.psyGen.Loop`
        :param options: a dictionary with options for transformations.
        :type options: dictionary of string:values or None

        :raises TransformationError: if the supplied node does not\
                                     allow a loop swap to be done.
         '''

        from psyclone.psyGen import Loop
        if not isinstance(node_outer, Loop):
            raise TransformationError("Error in GOLoopSwap transformation. "
                                      "Given node '{0}' is not a loop."
                                      .format(node_outer))

        from psyclone.gocean1p0 import GOLoop
        if not isinstance(node_outer, GOLoop):
            raise TransformationError("Error in GOLoopSwap transformation. "
                                      "Given node '{0}' is not a GOLoop, but "
                                      "an instance of '{1}."
                                      .format(node_outer, type(node_outer)))

        if not node_outer.loop_body or not node_outer.loop_body.children:
            raise TransformationError("Error in GOLoopSwap transformation. "
                                      "Supplied node '{0}' must be the outer "
                                      "loop of a loop nest and must have one "
                                      "inner loop, but this node does not "
                                      "have any statements inside."
                                      .format(node_outer))

        node_inner = node_outer.loop_body[0]
        # Check that the supplied Node is a Loop
        if not isinstance(node_inner, Loop):
            raise TransformationError("Error in GOLoopSwap transformation. "
                                      "Supplied node '{0}' must be the outer "
                                      "loop of a loop nest but the first "
                                      "inner statement is not a loop, got "
                                      "'{1}'."
                                      .format(node_outer, node_inner))

        if len(node_outer.loop_body.children) > 1:
            raise TransformationError(
                "Error in GOLoopSwap transformation. Supplied node '{0}' must"
                " be the outer loop of a loop nest and must have exactly one "
                "inner loop, but this node has {1} inner statements, the "
                "first two being '{2}' and '{3}'"
                "".format(node_outer, len(node_outer.loop_body.children),
                          node_outer.loop_body[0], node_outer.loop_body[1]))

    def apply(self, outer, options=None):
        # pylint: disable=arguments-differ
        '''The argument :py:obj:`outer` must be a loop which has exactly
        one inner loop. This transform then swaps the outer and inner loop.

        :param outer: the node representing the outer loop.
        :type outer: :py:class:`psyclone.psyGen.Loop`
        :param options: a dictionary with options for transformations.
        :type options: dictionary of string:values or None

        :raises TransformationError: if the supplied node does not \
                                     allow a loop swap to be done.

        :returns: 2-tuple of new schedule and memento of transform.
        :rtype: (:py:class:`psyclone.dynamo0p3.DynInvokeSchedule`, \
                 :py:class:`psyclone.undoredo.Memento`)

        '''
        self.validate(outer, options)

        schedule = outer.root
        inner = outer.loop_body[0]
        parent = outer.parent

        # create a memento of the schedule and the proposed transformation
        keep = Memento(schedule, self, [inner, outer])

        # Remove outer from parent
        index = parent.children.index(outer)
        del parent.children[index]
        outer.parent = None

        # Move inner to parent
        inner.parent = parent
        parent.children.insert(index, inner)
        outer.loop_body.children.remove(inner)

        # Move inner's schedule to outer
        outer.children[3] = inner.loop_body
        for child in outer.loop_body:
            child.parent = outer.loop_body

        # Move outer under inner (create new Schedule to remove old entries)
        inner.children[3] = Schedule()
        inner.loop_body.parent = inner
        inner.loop_body.children.append(outer)
        outer.parent = inner.loop_body

        return schedule, keep


class OCLTrans(Transformation):
    '''
    Switches on/off the generation of an OpenCL PSy layer for a given
    InvokeSchedule. Additionally, it will generate OpenCL kernels for
    each of the kernels referenced by the Invoke. For example:

    >>> invoke = ...
    >>> schedule = invoke.schedule
    >>>
    >>> ocl_trans = OCLTrans()
    >>> new_sched, _ = ocl_trans.apply(schedule)

    '''
    @property
    def name(self):
        '''
        :returns: the name of this transformation.
        :rtype: str
        '''
        return "OCLTrans"

    def apply(self, sched, options=None):
        '''
        Apply the OpenCL transformation to the supplied GOInvokeSchedule. This
        causes PSyclone to generate an OpenCL version of the corresponding
        PSy-layer routine. The generated code makes use of the FortCL
        library (https://github.com/stfc/FortCL) in order to manage the
        OpenCL device directly from Fortran.

        :param sched: the InvokeSchedule to transform.
        :type sched: :py:class:`psyclone.psyGen.GOInvokeSchedule`
        :param options: set of option to tune the OpenCL generation.
        :type options: dictionary of string:values or None
        :param bool options["opencl"]: whether or not to enable OpenCL \
                                       generation.

        :returns: 2-tuple of new schedule and memento of transform.
        :rtype: (:py:class:`psyclone.dynamo0p3.DynInvokeSchedule`, \
                 :py:class:`psyclone.undoredo.Memento`)
        '''
        if not options:
            options = {}
        opencl = options.get("opencl", True)

        if opencl:
            self.validate(sched, options)

        # Create a memento of the schedule and the proposed transformation
        keep = Memento(sched, self, [sched, opencl])
        # All we have to do here is set the flag in the Schedule. When this
        # flag is True PSyclone produces OpenCL at code-generation time.
        sched.opencl = opencl

        try:
            # Store the provided OpenCL options in the InvokeSchedule.
            sched.set_opencl_options(options)

        # The raised exceptions are converted to 'TransformationError's.
        except (TypeError, AttributeError) as error:
            raise TransformationError(str(error))

        return sched, keep

    def validate(self, sched, options=None):
        '''
        Checks that the supplied InvokeSchedule is valid and that an OpenCL
        version of it can be generated.

        :param sched: the Schedule to check.
        :type sched: :py:class:`psyclone.psyGen.InvokeSchedule`
        :param options: a dictionary with options for transformations.
        :type options: dictionary of string:values or None

        :raises TransformationError: if the InvokeSchedule is not for the \
                                     GOcean1.0 API.
        :raises NotImplementedError: if any of the kernels have arguments \
                                     passed by value.
        '''
        from psyclone.psyGen import InvokeSchedule, args_filter
        from psyclone.gocean1p0 import GOInvokeSchedule

        if isinstance(sched, InvokeSchedule):
            if not isinstance(sched, GOInvokeSchedule):
                raise TransformationError(
                    "OpenCL generation is currently only supported for the "
                    "GOcean API but got an InvokeSchedule of type: '{0}'".
                    format(type(sched)))
        else:
            raise TransformationError(
                "Error in OCLTrans: the supplied node must be a (sub-class "
                "of) InvokeSchedule but got {0}".format(type(sched)))

        # Now we need to check the arguments of all the kernels
        args = args_filter(sched.args, arg_types=["scalar"], is_literal=True)
        for arg in args:
            if arg.is_literal:
                raise NotImplementedError(
                    "Cannot generate OpenCL for Invokes that contain "
                    "kernels with arguments passed by value")

        # Check that we can construct the PSyIR and SymbolTable of each of
        # the kernels in this Schedule. Also check that none of them access
        # any form of global data (that is not a routine argument).
        for kern in sched.kernels():
            KernelTrans.validate(kern)
            ksched = kern.get_kernel_schedule()
            # TODO: While we are not able to capture the value of 'use'
            # parameters (issue 323) we have to bypass this validation and
            # provide them manually for the OpenCL kernels to compile.
            continue
            global_variables = ksched.symbol_table.global_datasymbols
            if global_variables:
                raise TransformationError(
                    "The Symbol Table for kernel '{0}' contains the following "
                    "symbols with 'global' scope: {1}. PSyclone cannot "
                    "currently transform such a kernel into OpenCL.".
                    format(kern.name, [sym.name for sym in global_variables]))


<<<<<<< HEAD
class ProfileRegionTrans(RegionTrans):
    ''' Create a profile region around a list of statements. For
    example:

    >>> from psyclone.parse.algorithm import parse
    >>> from psyclone.parse.utils import ParseError
    >>> from psyclone.psyGen import PSyFactory, GenerationError
    >>> api = "gocean1.0"
    >>> filename = "nemolite2d_alg.f90"
    >>> ast, invokeInfo = parse(filename, api=api, invoke_name="invoke")
    >>> psy = PSyFactory(api).create(invokeInfo)
    >>>
    >>> from psyclone.psyGen import TransInfo
    >>> t = TransInfo()
    >>> p_trans = t.get_trans_name('ProfileRegionTrans')
    >>>
    >>> schedule = psy.invokes.get('invoke_0').schedule
    >>> schedule.view()
    >>>
    >>> # Enclose all children within a single profile region
    >>> newschedule, _ = p_trans.apply(schedule.children)
    >>> newschedule.view()

    '''
    from psyclone import psyGen, profiler
    # Unlike other transformations we can be fairly relaxed about the nodes
    # that a region can contain as we don't have to understand them.
    valid_node_types = (psyGen.Node,)

    def __str__(self):
        return "Insert a profile start and end call."

    @property
    def name(self):
        ''' Returns the name of this transformation as a string '''
        return "ProfileRegionTrans"

    def validate(self, nodes, options=None):
        '''
        Calls the validate method of the base class and then checks that,
        for the NEMO API, the routine that will contain the profiling
        region already has a Specification_Part (because we've not yet
        implemented the necessary support if it doesn't).

        :param nodes: a list of nodes to be profiled.
        :type nodes: :py:class:`psyclone.psyGen.Loop`

        :param options: a dictionary with options for transformations.
        :type options: dictionary of string:values or None

        :raises TransformationError: if we're using the NEMO API and the \
                                     target routine has no Specification_Part.
        '''
        from fparser.two import Fortran2003
        from fparser.two.utils import walk_ast
        from psyclone.nemo import NemoInvokeSchedule

        super(ProfileRegionTrans, self).validate(nodes, options)

        # pylint: disable=too-many-boolean-expressions
        if options:
            try:
                name = options["profile_name"]
                if not isinstance(name, tuple) or not len(name) == 2 or \
                   not name[0] or not isinstance(name[0], str) or \
                   not name[1] or not isinstance(name[1], str):
                    raise TransformationError(
                        "Error in {0}. User-supplied profile name must be a "
                        "tuple containing two non-empty strings."
                        "".format(str(self)))
            except KeyError:
                # profile name is not supplied
                pass
        # pylint: enable=too-many-boolean-expressions

        # The checks below are only for the NEMO API and can be removed
        # once #435 is done.
        invoke_sched = nodes[0].ancestor(NemoInvokeSchedule)
        if not invoke_sched:
            return
        # Get the parse tree of the routine containing this region
        ptree = invoke_sched._ast
        # Search for the Specification_Part
        if not walk_ast([ptree], [Fortran2003.Specification_Part]):
            raise TransformationError(
                "For the NEMO API, profiling can only be added to routines "
                "which contain existing variable declarations (i.e. a "
                "Specification Part) but '{0}' does not have any.".format(
                    invoke_sched.invoke.name))

    def apply(self, nodes, options=None):
        # pylint: disable=arguments-differ
        '''Apply this transformation to a subset of the nodes within a
        schedule - i.e. enclose the specified Nodes in the
        schedule within a single profiler region.

        :param nodes: can be a single node or a list of nodes.
        :type nodes: :py:obj:`psyclone.psygen.Node` or list of\
                     :py:obj:`psyclone.psygen.Node`
        :param options: a dictionary with options for transformations.
        :type options: dictionary of string:values or None
        :param (str, str) options["profile_name"]: an optional name to \
            use for this profile, provided as a 2-tuple containing a \
            location name followed by a local name.

        :returns: Tuple of the modified schedule and a record of the \
                  transformation.
        :rtype: (:py:class:`psyclone.psyGen.Schedule`, \
                :py:class:`psyclone.undoredo.Memento`)

        '''
        # Check whether we've been passed a list of nodes or just a
        # single node.
        from psyclone.psyGen import Node, OMPDoDirective, ACCLoopDirective
        if isinstance(nodes, list) and isinstance(nodes[0], Node):
            node_list = nodes
        elif isinstance(nodes, Schedule):
            # We've been passed a Schedule so default to enclosing its
            # children.
            node_list = nodes.children
        elif isinstance(nodes, Node):
            # Single node that's not a Schedule
            node_list = [nodes]
        else:
            arg_type = str(type(nodes))
            raise TransformationError("Error in {1}. "
                                      "Argument must be a single Node in a "
                                      "schedule or a list of Nodes in a "
                                      "schedule but have been passed an "
                                      "object of type: {0}".
                                      format(arg_type, str(self)))

        # Keep a reference to the parent of the nodes that are to be
        # enclosed within a profile region. Also keep the index of
        # the first child to be enclosed as that will become the
        # position of the new Profile node
        node_parent = node_list[0].parent
        if isinstance(node_parent, Schedule) and \
           isinstance(node_parent.parent, (OMPDoDirective, ACCLoopDirective)):
            raise TransformationError("A ProfileNode cannot be inserted "
                                      "between an OpenMP/ACC directive and "
                                      "the loop(s) to which it applies!")
        node_position = node_list[0].position

        # Perform validation checks
        self.validate(node_list, options)

        name = None
        if options:
            try:
                name = options["profile_name"]
            except KeyError:
                pass

        # create a memento of the schedule and the proposed
        # transformation
        schedule = node_list[0].root

        keep = Memento(schedule, self)

        # Create the ProfileNode. All of the supplied child nodes will have
        # the Profile's Schedule as their parent.
        from psyclone.profiler import ProfileNode
        profile_node = ProfileNode(parent=node_parent, children=node_list[:],
                                   name=name)

        # Correct the parent's list of children. Use a slice of the list of
        # nodes so that we're looping over a local copy of the list. Otherwise
        # things get confused when we remove children from the list.
        for child in node_list[:]:
            # Remove child from the parent's list of children
            node_parent.children.remove(child)

        # Add the Profile node as a child of the parent
        # of the nodes being enclosed and at the original location
        # of the first of these nodes
        node_parent.addchild(profile_node,
                             index=node_position)

        return schedule, keep


=======
>>>>>>> dcd6ecf5
class Dynamo0p3AsyncHaloExchangeTrans(Transformation):
    '''Splits a synchronous halo exchange into a halo exchange start and
    halo exchange end. For example:

    >>> from psyclone.parse.algorithm import parse
    >>> from psyclone.psyGen import PSyFactory
    >>> api = "dynamo0.3"
    >>> ast, invokeInfo = parse("file.f90", api=api)
    >>> psy=PSyFactory(api).create(invokeInfo)
    >>> schedule = psy.invokes.get('invoke_0').schedule
    >>> schedule.view()
    >>>
    >>> from psyclone.transformations import Dynamo0p3AsyncHaloExchangeTrans
    >>> trans = Dynamo0p3AsyncHaloExchangeTrans()
    >>> new_schedule, memento = trans.apply(schedule.children[0])
    >>> new_schedule.view()

    '''

    def __str__(self):
        return "Changes a synchronous halo exchange into an asynchronous one."

    @property
    def name(self):
        '''
        :returns: the name of this transformation as a string.
        :rtype: str
        '''
        return "Dynamo0p3AsyncHaloExchangeTrans"

    def apply(self, node, options=None):
        '''Transforms a synchronous halo exchange, represented by a
        HaloExchange node, into an asynchronous halo exchange,
        represented by HaloExchangeStart and HaloExchangeEnd nodes.

        :param node: a synchronous haloexchange node.
        :type node: :py:obj:`psyclone.psygen.HaloExchange`
        :param options: a dictionary with options for transformations.
        :type options: dictionary of string:values or None

        :returns: tuple of the modified schedule and a record of the \
                  transformation.
        :rtype: (:py:class:`psyclone.psyGen.Schedule`, \
                :py:class:`psyclone.undoredo.Memento`)

        '''
        self.validate(node, options)

        schedule = node.root

        # create a memento of the schedule and the proposed transformation
        keep = Memento(schedule, self, [node])

        from psyclone.dynamo0p3 import DynHaloExchangeStart, DynHaloExchangeEnd
        # add asynchronous start and end halo exchanges and initialise
        # them using information from the existing synchronous halo
        # exchange
        node.parent.addchild(
            DynHaloExchangeStart(
                node.field, check_dirty=node._check_dirty,
                vector_index=node.vector_index, parent=node.parent),
            index=node.position)
        node.parent.addchild(
            DynHaloExchangeEnd(
                node.field, check_dirty=node._check_dirty,
                vector_index=node.vector_index, parent=node.parent),
            index=node.position)

        # remove the existing synchronous halo exchange
        node.parent.children.remove(node)

        return schedule, keep

    def validate(self, node, options):
        '''Internal method to check whether the node is valid for this
        transformation.

        :param node: a synchronous Halo Exchange node
        :type node: :py:obj:`psyclone.psygen.HaloExchange`
        :param options: a dictionary with options for transformations.
        :type options: dictionary of string:values or None

        :raises TransformationError: if the node argument is not a
                         HaloExchange (or subclass thereof)

        '''
        from psyclone.psyGen import HaloExchange
        from psyclone.dynamo0p3 import DynHaloExchangeStart, DynHaloExchangeEnd

        if not isinstance(node, HaloExchange) or \
           isinstance(node, (DynHaloExchangeStart, DynHaloExchangeEnd)):
            raise TransformationError(
                "Error in Dynamo0p3AsyncHaloExchange transformation. Supplied "
                "node must be a synchronous halo exchange but found '{0}'."
                .format(type(node)))


class Dynamo0p3KernelConstTrans(Transformation):
    '''Modifies a kernel so that the number of dofs, number of layers and
    number of quadrature points are fixed in the kernel rather than
    being passed in by argument.

    >>> from psyclone.parse.algorithm import parse
    >>> from psyclone.psyGen import PSyFactory
    >>> api = "dynamo0.3"
    >>> ast, invokeInfo = parse("file.f90", api=api)
    >>> psy=PSyFactory(api).create(invokeInfo)
    >>> schedule = psy.invokes.get('invoke_0').schedule
    >>> schedule.view()
    >>>
    >>> from psyclone.transformations import Dynamo0p3KernelConstTrans
    >>> trans = Dynamo0p3KernelConstTrans()
    >>> for kernel in schedule.coded_kernels():
    >>>     new_schedule, _ = trans.apply(kernel, number_of_layers=150)
    >>>     kernel_schedule = kernel.get_kernel_schedule()
    >>>     kernel_schedule.symbol_table.view()

    '''

    # ndofs per 3D cell for different function spaces on a quadrilateral
    # element for different orders. Formulas kindly provided by Tom Melvin and
    # Thomas Gibson. See the Qr table at http://femtable.org/background.html,
    # for computed values of w0, w1, w2 and w3 up to order 7.
    space_to_dofs = {"w3":       (lambda n: (n+1)**3),
                     "w2":       (lambda n: 3*(n+2)*(n+1)**2),
                     "w1":       (lambda n: 3*(n+2)**2*(n+1)),
                     "w0":       (lambda n: (n+2)**3),
                     "wtheta":   (lambda n: (n+2)*(n+1)**2),
                     "w2h":      (lambda n: 2*(n+2)*(n+1)**2),
                     "w2v":      (lambda n: (n+2)*(n+1)**2),
                     "w2broken": (lambda n: 3*(n+1)**2*(n+2)),
                     "w2trace":  (lambda n: 6*(n+1)**2)}

    def __str__(self):
        return ("Makes the number of degrees of freedom, the number of "
                "quadrature points and the number of layers constant in "
                "a Kernel.")

    @property
    def name(self):
        '''
        :returns: the name of this transformation as a string.
        :rtype: str
        '''
        return "Dynamo0p3KernelConstTrans"

    def apply(self, node, options=None):
        '''Transforms a kernel so that the values for the number of degrees of
        freedom (if a valid value for the element_order arg is
        provided), the number of quadrature points (if the quadrature
        arg is set to True) and the number of layers (if a valid value
        for the number_of_layers arg is provided) are constant in a
        kernel rather than being passed in by argument.

        The "cellshape", "element_order" and "number_of_layers"
        arguments are provided to mirror the namelist values that are
        input into an LFRic model when it is run.

        Quadrature support is currently limited to XYoZ in ths
        transformation. In the case of XYoZ the number of quadrature
        points (for horizontal and vertical) are set to the
        element_order + 3 in the LFRic infrastructure so their value
        is derived.

        :param node: a kernel node.
        :type node: :py:obj:`psyclone.psygen.DynKern`
        :param options: a dictionary with options for transformations.
        :type options: dictionary of string:values or None
        :param str options["cellshape"]: the shape of the cells. This is\
            provided as it helps determine the number of dofs a field has\
            for a particular function space. Currently only "quadrilateral"\
            is supported which is also the default value.
        :param int options["element_order"]: the order of the cell. In \
            combination with cellshape, this determines the number of \
            dofs a field has for a particular function space. If it is set \
            to None (the default) then the dofs values are not set as \
            constants in the kernel, otherwise they are.
        :param int options["number_of_layers"]: the number of vertical \
            layers in the LFRic model mesh used for this particular run. If \
            this is set to None (the default) then the nlayers value is not \
            set as a constant in the kernel, otherwise it is.
        :param bool options["quadrature"]: whether the number of quadrature \
            points values are set as constants in the kernel (True) or not \
            (False). The default is False.

        :returns: tuple of the modified schedule and a record of the \
                  transformation.
        :rtype: (:py:class:`psyclone.psyGen.Schedule`, \
                :py:class:`psyclone.undoredo.Memento`)

        '''
        # --------------------------------------------------------------------
        def make_constant(symbol_table, arg_position, value,
                          function_space=None):
            '''Utility function that modifies the argument at position
            'arg_position' into a compile-time constant with value
            'value'.

            :param symbol_table: the symbol table for the kernel \
                         holding the argument that is going to be modified.
            :type symbol_table: :py:class:`psyclone.psyir.symbols.SymbolTable`
            :param int arg_position: the argument's position in the \
                                     argument list.
            :param value: the constant value that this argument is \
                    going to be given. Its type depends on the type of the \
                    argument.
            :type value: int, str or bool
            :type str function_space: the name of the function space \
                    if there is a function space associated with this \
                    argument. Defaults to None.

            '''
            from psyclone.psyir.symbols import DataSymbol, DataType
            arg_index = arg_position - 1
            try:
                symbol = symbol_table.argument_list[arg_index]
            except IndexError:
                raise TransformationError(
                    "The argument index '{0}' is greater than the number of "
                    "arguments '{1}'.".format(arg_index,
                                              len(symbol_table.argument_list)))
            # Perform some basic checks on the argument to make sure
            # it is the expected type
            if symbol.datatype != DataType.INTEGER or \
               symbol.shape or symbol.is_constant:
                raise TransformationError(
                    "Expected entry to be a scalar integer argument "
                    "but found '{0}'.".format(symbol))

            # Create a new symbol with a known constant value then swap
            # it with the argument. The argument then becomes xxx_dummy
            # and is unused within the kernel body.
            # TODO: Temporarily use unsafe name change until the name
            # space manager is introduced into the SymbolTable (Issue
            # #321).
            orig_name = symbol.name
            local_symbol = DataSymbol(orig_name+"_dummy", DataType.INTEGER,
                                      constant_value=value)
            symbol_table.add(local_symbol)
            symbol_table.swap_symbol_properties(symbol, local_symbol)

            if function_space:
                print("    Modified {0}, arg position {1}, function space "
                      "{2}, value {3}.".format(orig_name, arg_position,
                                               function_space, value))
            else:
                print("    Modified {0}, arg position {1}, value {2}."
                      "".format(orig_name, arg_position, value))
        # --------------------------------------------------------------------

        self.validate(node, options)

        if not options:
            options = {}
        number_of_layers = options.get("number_of_layers", None)
        quadrature = options.get("quadrature", False)
        element_order = options.get("element_order", None)
        schedule = node.root
        kernel = node

        # create a memento of the schedule and the proposed transformation
        keep = Memento(schedule, self, [kernel])

        from psyclone.dynamo0p3 import KernCallArgList
        arg_list_info = KernCallArgList(kernel)
        arg_list_info.generate()
        try:
            kernel_schedule = kernel.get_kernel_schedule()
        except NotImplementedError as excinfo:
            raise TransformationError(
                "Failed to parse kernel '{0}'. Error reported was '{1}'."
                "".format(kernel.name, str(excinfo)))

        symbol_table = kernel_schedule.symbol_table
        if number_of_layers:
            make_constant(symbol_table, arg_list_info.nlayers_positions[0],
                          number_of_layers)

        if quadrature and arg_list_info.nqp_positions:
            if kernel.eval_shape.lower() == "gh_quadrature_xyoz":
                make_constant(symbol_table,
                              arg_list_info.nqp_positions[0]["horizontal"],
                              element_order+3)
                make_constant(symbol_table,
                              arg_list_info.nqp_positions[0]["vertical"],
                              element_order+3)
            else:
                raise TransformationError(
                    "Error in Dynamo0p3KernelConstTrans transformation. "
                    "Support is currently limited to xyoz quadrature but "
                    "found '{0}'.".format(kernel.eval_shape))

        if element_order is not None:
            # Modify the symbol table for degrees of freedom here.
            for info in arg_list_info.ndf_positions:
                if (info.function_space.lower() in
                        (VALID_ANY_SPACE_NAMES +
                         VALID_ANY_DISCONTINUOUS_SPACE_NAMES + ["any_w2"])):
                    # skip any_space_*, any_discontinuous_space_* and any_w2
                    print(
                        "    Skipped dofs, arg position {0}, function space "
                        "{1}".format(info.position, info.function_space))
                else:
                    try:
                        ndofs = Dynamo0p3KernelConstTrans. \
                                space_to_dofs[
                                    info.function_space](element_order)
                    except KeyError:
                        raise InternalError(
                            "Error in Dynamo0p3KernelConstTrans "
                            "transformation. Unsupported function space "
                            "'{0}' found. Expecting one of {1}."
                            "".format(info.function_space,
                                      Dynamo0p3KernelConstTrans.
                                      space_to_dofs.keys()))
                    make_constant(symbol_table, info.position, ndofs,
                                  function_space=info.function_space)

        # Flag that the kernel has been modified
        kernel.modified = True

        return schedule, keep

    def validate(self, node, options=None):
        '''This method checks whether the input arguments are valid for
        this transformation.

        :param node: a dynamo 0.3 kernel node.
        :type node: :py:obj:`psyclone.psygen.DynKern`
        :param options: a dictionary with options for transformations.
        :type options: dictionary of string:values or None
        :param str options["cellshape"]: the shape of the elements/cells.
        :param int options["element_order"]: the order of the elements/cells.
        :param int options["number_of_layers"]: the number of layers to use.
        :param bool options["quadrature"]: whether quadrature dimension sizes \
            should or shouldn't be set as constants in a kernel.

        :raises TransformationError: if the node argument is not a \
            dynamo 0.3 kernel, the cellshape argument is not set to \
            "quadrilateral", the element_order argument is not a 0 or a \
            positive integer, the number of layers argument is not a \
            positive integer, the quadrature argument is not a boolean, \
            neither element order nor number of layers arguments are set \
            (as the transformation would then do nothing), or the \
            quadrature argument is True but the element order is not \
            provided (as the former needs the latter).

        '''
        from psyclone.dynamo0p3 import DynKern
        if not isinstance(node, DynKern):
            raise TransformationError(
                "Error in Dynamo0p3KernelConstTrans transformation. Supplied "
                "node must be a dynamo kernel but found '{0}'."
                .format(type(node)))

        if not options:
            options = {}
        cellshape = options.get("cellshape", "quadrilateral")
        element_order = options.get("element_order", None)
        number_of_layers = options.get("number_of_layers", None)
        quadrature = options.get("quadrature", False)
        if cellshape.lower() != "quadrilateral":
            # Only quadrilaterals are currently supported
            raise TransformationError(
                "Error in Dynamo0p3KernelConstTrans transformation. Supplied "
                "cellshape must be set to 'quadrilateral' but found '{0}'."
                .format(cellshape))

        if element_order is not None and \
           (not isinstance(element_order, int) or element_order < 0):
            # element order must be 0 or a positive integer
            raise TransformationError(
                "Error in Dynamo0p3KernelConstTrans transformation. The "
                "element_order argument must be >= 0 but found '{0}'."
                .format(element_order))

        if number_of_layers is not None and \
           (not isinstance(number_of_layers, int) or number_of_layers < 1):
            # number of layers must be a positive integer
            raise TransformationError(
                "Error in Dynamo0p3KernelConstTrans transformation. The "
                "number_of_layers argument must be > 0 but found '{0}'."
                .format(number_of_layers))

        if quadrature not in [False, True]:
            # quadrature must be a boolean value
            raise TransformationError(
                "Error in Dynamo0p3KernelConstTrans transformation. The "
                "quadrature argument must be boolean but found '{0}'."
                .format(quadrature))

        if element_order is None and not number_of_layers:
            # As a minimum, element order or number of layers must have values.
            raise TransformationError(
                "Error in Dynamo0p3KernelConstTrans transformation. At least "
                "one of element_order or number_of_layers must be set "
                "otherwise this transformation does nothing.")

        if quadrature and element_order is None:
            # if quadrature then element order
            raise TransformationError(
                "Error in Dynamo0p3KernelConstTrans transformation. If "
                "quadrature is set then element_order must also be set (as "
                "the values of the former are derived from the latter.")


class ACCEnterDataTrans(Transformation):
    '''
    Adds an OpenACC "enter data" directive to a Schedule.
    For example:

    >>> from psyclone.parse.algorithm import parse
    >>> from psyclone.psyGen import PSyFactory
    >>> api = "gocean1.0"
    >>> filename = "nemolite2d_alg.f90"
    >>> ast, invokeInfo = parse(filename, api=api, invoke_name="invoke")
    >>> psy = PSyFactory(api).create(invokeInfo)
    >>>
    >>> from psyclone.psyGen import TransInfo
    >>> t = TransInfo()
    >>> dtrans = t.get_trans_name('ACCEnterDataTrans')
    >>>
    >>> schedule = psy.invokes.get('invoke_0').schedule
    >>> schedule.view()
    >>>
    >>> # Add an enter-data directive
    >>> newschedule, _ = dtrans.apply(schedule)
    >>> newschedule.view()

    '''
    def __str__(self):
        return "Adds an OpenACC 'enter data' directive"

    @property
    def name(self):
        '''
        :returns: the name of this transformation.
        :rtype: str
        '''
        return "ACCEnterDataTrans"

    def apply(self, sched, options=None):
        '''Adds an OpenACC "enter data" directive to the invoke associated
        with the supplied Schedule. Any fields accessed by OpenACC kernels
        within this schedule will be added to this data region in
        order to ensure they remain on the target device.

        :param sched: schedule to which to add an "enter data" directive.
        :type sched: sub-class of :py:class:`psyclone.psyGen.Schedule`
        :param options: a dictionary with options for transformations.
        :type options: dictionary of string:values or None

        :returns: tuple of the modified schedule and a record of the \
                  transformation.
        :rtype: (:py:class:`psyclone.psyGen.Schedule`, \
                :py:class:`psyclone.undoredo.Memento`)
        '''
        from psyclone.gocean1p0 import GOInvokeSchedule
        from psyclone.dynamo0p3 import DynInvokeSchedule

        # Ensure that the proposed transformation is valid
        self.validate(sched, options)

        if isinstance(sched, GOInvokeSchedule):
            from psyclone.gocean1p0 import GOACCEnterDataDirective as \
                AccEnterDataDir
        elif isinstance(sched, DynInvokeSchedule):
            from psyclone.dynamo0p3 import DynACCEnterDataDirective as \
                AccEnterDataDir
        else:
            # Should not get here provided that validate() has done its job
            raise InternalError(
                "ACCEnterDataTrans.validate() has not rejected an "
                "(unsupported) schedule of type {0}".format(type(sched)))

        # Create a memento of the schedule and the proposed
        # transformation.
        keep = Memento(sched, self, [sched])

        # Add the directive
        data_dir = AccEnterDataDir(parent=sched, children=[])
        sched.addchild(data_dir, index=0)

        return sched, keep

    def validate(self, sched, options=None):
        # pylint: disable=arguments-differ
        '''
        Check that we can safely apply the OpenACC enter-data transformation
        to the supplied Schedule.

        :param sched: Schedule to which to add an "enter data" directive.
        :type sched: sub-class of :py:class:`psyclone.psyGen.Schedule`
        :param options: a dictionary with options for transformations.
        :type options: dictionary of string:values or None

        :raises NotImplementedError: for any API other than GOcean 1.0 or NEMO.
        :raises TransformationError: if passed something that is not a \
                         (subclass of) :py:class:`psyclone.psyGen.Schedule`.
        '''
        from psyclone.psyGen import Directive, \
            ACCDataDirective, ACCEnterDataDirective
        from psyclone.gocean1p0 import GOInvokeSchedule
        from psyclone.dynamo0p3 import DynInvokeSchedule

        super(ACCEnterDataTrans, self).validate(sched, options)

        if not isinstance(sched, Schedule):
            raise TransformationError("Cannot apply an OpenACC enter-data "
                                      "directive to something that is "
                                      "not a Schedule")

        if not isinstance(sched, (GOInvokeSchedule, DynInvokeSchedule)):
            raise NotImplementedError(
                "ACCEnterDataTrans: ACCEnterDataDirective not implemented for "
                "a schedule of type {0}".format(type(sched)))

        # Check that we don't already have a data region of any sort
        directives = sched.walk(Directive)
        if any(isinstance(ddir, (ACCDataDirective,
                                 ACCEnterDataDirective))
               for ddir in directives):
            raise TransformationError("Schedule already has an OpenACC data "
                                      "region - cannot add an enter data.")


class ACCRoutineTrans(KernelTrans):
    '''
    Transform a kernel subroutine by adding a "!$acc routine" directive
    (causing it to be compiled for the OpenACC accelerator device).
    For example:

    >>> from psyclone.parse.algorithm import parse
    >>> from psyclone.psyGen import PSyFactory
    >>> api = "gocean1.0"
    >>> filename = "nemolite2d_alg.f90"
    >>> ast, invokeInfo = parse(filename, api=api)
    >>> psy = PSyFactory(api).create(invokeInfo)
    >>>
    >>> from psyclone.transformations import ACCRoutineTrans
    >>> rtrans = ACCRoutineTrans()
    >>>
    >>> schedule = psy.invokes.get('invoke_0').schedule
    >>> schedule.view()
    >>> kern = schedule.children[0].children[0].children[0]
    >>> # Transform the kernel
    >>> newkern, _ = rtrans.apply(kern)
    '''
    @property
    def name(self):
        '''
        :returns: the name of this transformation class.
        :rtype: str
        '''
        return "ACCRoutineTrans"

    def apply(self, kern, options=None):
        '''
        Modifies the AST of the supplied kernel so that it contains an
        '!$acc routine' OpenACC directive.

        :param kern: the kernel object to transform.
        :type kern: :py:class:`psyclone.psyGen.Kern`
        :param options: a dictionary with options for transformations.
        :type options: dictionary of string:values or None

        :raises TransformationError: if we fail to find the subroutine \
                                     corresponding to the kernel object.

        :returns: (transformed kernel, memento of transformation)
        :rtype: 2-tuple of (:py:class:`psyclone.psyGen.Kern`, \
                :py:class:`psyclone.undoredo.Memento`).

        '''
        # pylint: disable=too-many-locals

        from fparser.two.Fortran2003 import Subroutine_Subprogram, \
            Subroutine_Stmt, Specification_Part, Type_Declaration_Stmt, \
            Implicit_Part, Comment
        from fparser.two.utils import walk_ast
        from fparser.common.readfortran import FortranStringReader

        # Check that we can safely apply this transformation
        self.validate(kern, options)

        # Get the fparser2 AST of the kernel
        ast = kern.ast
        # Keep a record of this transformation
        keep = Memento(kern, self)
        # Find the kernel subroutine in the fparser2 parse tree
        kern_sub = None
        subroutines = walk_ast(ast.content, [Subroutine_Subprogram])
        for sub in subroutines:
            for child in sub.content:
                if isinstance(child, Subroutine_Stmt) and \
                   str(child.items[1]) == kern.name:
                    kern_sub = sub
                    break
            if kern_sub:
                break
        # Find the last declaration statement in the subroutine
        spec = walk_ast(kern_sub.content, [Specification_Part])[0]
        posn = -1
        for idx, node in enumerate(spec.content):
            if not isinstance(node, (Implicit_Part, Type_Declaration_Stmt)):
                posn = idx
                break
        # Create the directive and insert it
        cmt = Comment(FortranStringReader("!$acc routine",
                                          ignore_comments=False))
        if posn == -1:
            spec.content.append(cmt)
        else:
            spec.content.insert(posn, cmt)
        # Flag that the kernel has been modified
        kern.modified = True
        # Return the now modified kernel
        return kern, keep

    def validate(self, kern, options=None):
        '''
        Perform checks that the supplied kernel can be transformed.

        :param kern: the kernel which is the target of the transformation.
        :type kern: :py:class:`psyclone.psyGen.Kern`
        :param options: a dictionary with options for transformations.
        :type options: dictionary of string:values or None

        :raises TransformationError: if the target kernel is a built-in.
        :raises TransformationError: if any of the symbols in the kernel are \
                                     accessed via a module use statement.

        '''
        from psyclone.psyGen import BuiltIn
        if isinstance(kern, BuiltIn):
            raise TransformationError(
                "Applying ACCRoutineTrans to a built-in kernel is not yet "
                "supported and kernel '{0}' is of type '{1}'".
                format(kern.name, type(kern)))

        if kern.module_inline:
            raise TransformationError("Cannot transform kernel {0} because "
                                      "it will be module-inlined.".
                                      format(kern.name))

        # Perform general validation checks. In particular this checks that
        # a PSyIR of the kernel body can be constructed.
        super(ACCRoutineTrans, self).validate(kern, options)

        # Check that the kernel does not access any data via a module 'use'
        # statement
        sched = kern.get_kernel_schedule()
        global_variables = sched.symbol_table.global_datasymbols
        if global_variables:
            raise TransformationError(
                "The Symbol Table for kernel '{0}' contains the following "
                "symbols with 'global' scope: {1}. PSyclone cannot currently "
                "transform kernels for execution on an OpenACC device if "
                "they access data not passed by argument.".
                format(kern.name, [sym.name for sym in global_variables]))
        # Prevent unwanted side effects by removing the kernel schedule that
        # we have just constructed. This is necessary while
        # psyGen.Kern.rename_and_write still supports kernels that have been
        # transformed by manipulation of the fparser2 Parse Tree (as opposed
        # to the PSyIR).
        # TODO #490 remove the following line.
        kern._kern_schedule = None


class ACCKernelsTrans(RegionTrans):
    '''
    Enclose a sub-set of nodes from a Schedule within an OpenACC kernels
    region (i.e. within "!$acc kernels" ... "!$acc end kernels" directives).

    For example:

    >>> from psyclone.parse import parse
    >>> from psyclone.psyGen import PSyFactory
    >>> api = "NEMO"
    >>> filename = "tra_adv.F90"
    >>> ast, invokeInfo = parse(filename, api=api)
    >>> psy = PSyFactory(api).create(invokeInfo)
    >>>
    >>> from psyclone.transformations import ACCKernelsTrans
    >>> ktrans = ACCKernelsTrans()
    >>>
    >>> schedule = psy.invokes.get('invoke_0').schedule
    >>> schedule.view()
    >>> kernels = schedule.children[0].children[0].children[0:-1]
    >>> # Transform the kernel
    >>> new_sched, _ = ktrans.apply(kernels)

    '''
    from psyclone import nemo, psyGen, dynamo0p3
    valid_node_types = (psyGen.Loop, nemo.NemoKern, psyGen.IfBlock,
                        psyGen.Operation, psyGen.Literal,
                        psyGen.Assignment, psyGen.Reference,
                        dynamo0p3.DynLoop, dynamo0p3.DynKern, psyGen.BuiltIn)

    @property
    def name(self):
        '''
        :returns: the name of this transformation class.
        :rtype: str
        '''
        return "ACCKernelsTrans"

    def apply(self, node_list, options=None):
        '''
        Enclose the supplied list of PSyIR nodes within an OpenACC
        Kernels region.

        :param node_list: the list of nodes in the PSyIR to enclose.
        :type node_list: list of :py:class:`psyclone.psyGen.Node`
        :param options: a dictionary with options for transformations.
        :type options: dictionary of string:values or None
        :param bool options["default_present"]: whether or not the kernels \
            region should have the 'default present' attribute (indicating \
            that data is already on the accelerator). When using managed \
            memory this option should be False.

        :returns: (transformed schedule, memento of transformation)
        :rtype: 2-tuple of (:py:class:`psyclone.psyGen.Schedule`,
                            :py:class:`psyclone.undoredo.Memento`).

        '''
        self.validate(node_list, options)

        # Keep a record of this transformation
        keep = Memento(node_list[:], self)

        parent = node_list[0].parent
        schedule = node_list[0].root

        if not options:
            options = {}
        default_present = options.get("default_present", False)

        # Create the directive and insert it. Take a copy of the list
        # as it may just be a reference to the parent.children list
        # that we are about to modify.
        from psyclone.psyGen import ACCKernelsDirective
        directive = ACCKernelsDirective(parent=parent,
                                        children=node_list[:],
                                        default_present=default_present)
        start_index = parent.children.index(node_list[0])

        for child in directive.dir_body.children:
            parent.children.remove(child)

        parent.children.insert(start_index, directive)

        # Return the now modified kernel
        return schedule, keep

    def validate(self, node_list, options):
        '''
        Check that we can safely enclose the supplied list of nodes within
        OpenACC kernels ... end kernels directives.

        :param node_list: the proposed list of PSyIR nodes to enclose in the \
                          kernels region.
        :type node_list: list of :py:class:`psyclone.psyGen.Node`
        :param options: a dictionary with options for transformations.
        :type options: dictionary of string:values or None

        :raises NotImplementedError: if the supplied Nodes do not belong to \
                                     a NemoInvokeSchedule.
        :raises TransformationError: if there are no Loops within the \
                                     proposed region.

        '''
        from psyclone.nemo import NemoInvokeSchedule
        from psyclone.dynamo0p3 import DynInvokeSchedule
        from psyclone.psyGen import Loop
        # Check that the front-end is valid
        sched = node_list[0].root
        if not isinstance(sched, (NemoInvokeSchedule, DynInvokeSchedule)):
            raise NotImplementedError(
                "OpenACC kernels regions are currently only supported for the "
                "nemo and dynamo0.3 front-ends")
        super(ACCKernelsTrans, self).validate(node_list, options)

        # Check that we have at least one loop within the proposed region
        for node in node_list:
            if node.walk(Loop):
                break
        else:
            # Branch executed if loop does not exit with a break
            raise TransformationError("A kernels transformation must enclose "
                                      "at least one loop but none were found.")


class ACCDataTrans(RegionTrans):
    '''
    Add an OpenACC data region around a list of nodes in the PSyIR.
    COPYIN, COPYOUT and COPY clauses are added as required.

    For example:

    >>> from psyclone.parse import parse
    >>> from psyclone.psyGen import PSyFactory
    >>> api = "NEMO"
    >>> filename = "tra_adv.F90"
    >>> ast, invokeInfo = parse(filename, api=api)
    >>> psy = PSyFactory(api).create(invokeInfo)
    >>>
    >>> from psyclone.transformations import ACCDataTrans
    >>> dtrans = ACCDataTrans()
    >>>
    >>> schedule = psy.invokes.get('invoke_0').schedule
    >>> schedule.view()
    >>> kernels = schedule.children[0].children[0].children[0:-1]
    >>> # Enclose the kernels
    >>> new_sched, _ = dtrans.apply(kernels)

    '''
    from psyclone import psyGen
    valid_node_types = (psyGen.Loop, psyGen.Kern, psyGen.BuiltIn,
                        psyGen.Directive, psyGen.IfBlock, psyGen.Literal,
                        psyGen.Assignment, psyGen.Reference,
                        psyGen.Operation)

    @property
    def name(self):
        '''
        :returns: the name of this transformation.
        :rtype: str

        '''
        return "ACCDataTrans"

    def apply(self, node_list, options=None):
        '''
        Put the supplied list of nodes within an OpenACC data region.

        :param node_list: the list of PSyIR nodes to enclose in the data \
                          region.
        :type node_list: list of :py:class:`psyclone.psyGen.Node`
        :param options: a dictionary with options for transformations.
        :type options: dictionary of string:values or None

        :returns: (transformed schedule, memento of transformation)
        :rtype: 2-tuple of (:py:class:`psyclone.psyGen.Schedule`, \
                :py:class:`psyclone.undoredo.Memento`).

        '''
        self.validate(node_list, options)

        # Keep a record of this transformation
        keep = Memento(node_list[:], self)

        parent = node_list[0].parent
        schedule = node_list[0].root

        # Create the directive and insert it. Take a copy of the list
        # as it may just be a reference to the parent.children list
        # that we are about to modify.
        from psyclone.psyGen import ACCDataDirective
        directive = ACCDataDirective(parent=parent, children=node_list[:])
        start_index = parent.children.index(node_list[0])

        for child in directive.dir_body[:]:
            parent.children.remove(child)
            child.parent = directive.dir_body

        parent.children.insert(start_index, directive)

        # Return the now modified kernel
        return schedule, keep

    def validate(self, node_list, options):
        '''
        Check that we can safely add a data region around the supplied list
        of nodes.

        :param node_list: the proposed list of nodes to enclose in a data \
                          region.
        :type node_list: list of subclasses of :py:class:`psyclone.psyGen.Node`
        :param options: a dictionary with options for transformations.
        :type options: dictionary of string:values or None

        :raises TransformationError: if the Schedule to which the nodes \
                                belong already has an 'enter data' directive.
        :raises TransformationError: if any of the nodes are themselves \
                                     data directives.
        '''
        from psyclone.psyGen import ACCEnterDataDirective
        super(ACCDataTrans, self).validate(node_list, options)

        # Check that the Schedule to which the nodes belong does not already
        # have an 'enter data' directive.
        schedule = node_list[0].root
        acc_dirs = schedule.walk(ACCEnterDataDirective)
        if acc_dirs:
            raise TransformationError(
                "Cannot add an OpenACC data region to a schedule that "
                "already contains an 'enter data' directive.")


class NemoExplicitLoopTrans(Transformation):
    '''
    Transforms the outermost array slice in an implicit loop in a
    NEMOInvokeSchedule into an explicit loop. For example, if
    "implicit_loop.f90" contained:

    .. code-block:: fortran

        my_array(:, :, :) = 1.0

    then doing:

    >>> from psyclone.parse.algorithm import parse
    >>> from psyclone.psyGen import PSyFactory
    >>> api = "nemo"
    >>> filename = "implicit_loop.f90"
    >>> ast, invokeInfo = parse(filename, api=api)
    >>> psy = PSyFactory(api).create(invokeInfo)
    >>>
    >>> from psyclone.transformations import NemoExplicitLoopTrans
    >>> rtrans = NemoExplicitLoopTrans()
    >>>
    >>> schedule = psy.invokes.get('invoke_0').schedule
    >>> loop = schedule.children[0]
    >>> newloop, _ = rtrans.apply(loop)

    will create a new NemoLoop object for an explicit loop over levels
    (the outermost slice) that then contains an implicit loop:

    .. code-block:: fortran

        DO jk = 1, jpk
          my_array(:, :, jk) = 1.0
        END DO

    Subsequently applying `rtrans` to `newloop` will create:

    .. code-block:: fortran

        DO jk = 1, jpk
          DO jj = 1, jpj
            my_array(:, jj, jk) = 1.0
          END DO
        END DO

    '''
    @property
    def name(self):
        '''
        :returns: the name of this transformation class.
        :rtype: str
        '''
        return "NemoExplicitLoopTrans"

    def apply(self, loop, options=None):
        '''
        Transform the outermost array slice in the supplied implicit loop
        into an explicit loop.

        :param loop: the NemoImplicitLoop to transform.
        :type loop: :py:class:`psyclone.nemo.NemoImplicitLoop`
        :param options: a dictionary with options for transformations.
        :type options: dictionary of string:values or None

        :raises NotImplementedError: if the array slice has explicit bounds.
        :raises TransformationError: if an array slice is not in dimensions \
                                     1-3 of the array.

        :returns: a new PSyIR loop object and a memento of the transformation.
        :rtype: (:py:class:`psyclone.nemo.NemoLoop`, \
                 :py:class:`psyclone.undoredo.Memento`)

        '''
        from fparser.two import Fortran2003
        from fparser.two.utils import walk_ast
        from fparser.common.readfortran import FortranStringReader
        from psyclone import nemo

        self.validate(loop, options)

        # Keep a record of this transformation
        keep = Memento(loop, self)

        # Find all uses of array syntax in the statement
        subsections = walk_ast(loop.ast.items,
                               [Fortran2003.Section_Subscript_List])
        # Create a list identifying which dimensions contain a range
        sliced_dimensions = []
        # A Section_Subscript_List is a tuple with each item the
        # array-index expressions for the corresponding dimension of the array.
        for idx, item in enumerate(subsections[0].items):
            if isinstance(item, Fortran2003.Subscript_Triplet):
                # A Subscript_Triplet has a 3-tuple containing the expressions
                # for the start, end and increment of the slice. If any of
                # these are not None then we have an explicit range of some
                # sort and we do not yet support that.
                # TODO #278 allow for implicit loops with specified bounds
                # (e.g. 2:jpjm1)
                if [part for part in item.items if part]:
                    raise NotImplementedError(
                        "Support for implicit loops with specified bounds is "
                        "not yet implemented: '{0}'".format(str(loop.ast)))
                # If an array index is a Subscript_Triplet then it is a range
                # and thus we need to create an explicit loop for this
                # dimension.
                outermost_dim = idx
                # Store the fact that this array index is a range.
                sliced_dimensions.append(idx)

        if outermost_dim < 0 or outermost_dim > 2:
            raise TransformationError(
                "Array section in unsupported dimension ({0}) for code "
                "'{1}'".format(outermost_dim+1, str(loop.ast)))

        # TODO (fparser/#102) since the fparser2 AST does not have parent
        # information (and no other way of getting to the root node), it is
        # currently not possible to cleanly insert a declaration in the correct
        # location.
        # For the moment, we can work around the fparser2 AST limitation
        # by using the fact that we *can* get hold of the PSyclone Invoke
        # object and that contains a reference to the root of the fparser2
        # AST...

        # Get a reference to the Invoke to which this loop belongs
        invoke = loop.root.invoke
        nsm = invoke._name_space_manager
        config = Config.get().api_conf("nemo")
        index_order = config.get_index_order()
        loop_type_data = config.get_loop_type_data()

        loop_type = loop_type_data[index_order[outermost_dim]]
        base_name = loop_type["var"]
        loop_var = nsm.create_name(root_name=base_name, context="PSyVars",
                                   label=base_name)
        loop_start = loop_type["start"]
        loop_stop = loop_type["stop"]
        loop_step = "1"
        name = Fortran2003.Name(FortranStringReader(loop_var))
        # TODO #255 we need some sort of type/declarations table to check that
        # we don't already have a declaration for a variable of this name.
        # For the moment we keep a list of variables we have created in
        # Invoke._loop_vars.
        if loop._variable_name not in invoke._loop_vars:
            invoke._loop_vars.append(loop_var)

            prog_unit = loop.root.invoke._ast
            spec_list = walk_ast(prog_unit.content,
                                 [Fortran2003.Specification_Part])
            if not spec_list:
                # Routine has no specification part so create one and add it
                # in to the AST
                spec = Fortran2003.Specification_Part(
                    FortranStringReader(
                        "integer :: {0}".format(loop_var)))
                spec._parent = prog_unit
                for idx, child in enumerate(prog_unit.content):
                    if isinstance(child, Fortran2003.Execution_Part):
                        prog_unit.content.insert(idx, spec)
                        break
            else:
                spec = spec_list[0]
                decln = Fortran2003.Type_Declaration_Stmt(
                    FortranStringReader(
                        "integer :: {0}".format(loop_var)))
                spec.content.append(decln)

        # Modify the line containing the implicit do by replacing every
        # occurrence of the outermost ':' with the new loop variable name.
        for subsec in subsections:
            # A tuple is immutable so work with a list
            indices = list(subsec.items)
            if outermost_dim >= len(indices):
                raise InternalError(
                    "Expecting a colon for index {0} but array only has {1} "
                    "dimensions: {2}".format(outermost_dim+1, len(indices),
                                             str(loop.ast)))
            if not isinstance(indices[outermost_dim],
                              Fortran2003.Subscript_Triplet):
                raise TransformationError(
                    "Currently implicit loops are restricted to cases where "
                    "all array range specifications occur in the same "
                    "dimension(s) of each array in an assignment.")
            # Replace the colon with our new variable name
            indices[outermost_dim] = name
            # Replace the original tuple with a new one
            subsec.items = tuple(indices)

        # Create the fparser AST for an explicit loop
        text = ("do {0}={1},{2},{3}\n"
                "  replace = me\n"
                "end do\n".format(loop_var, loop_start, loop_stop,
                                  loop_step))
        new_loop = Fortran2003.Block_Nonlabel_Do_Construct(
            FortranStringReader(text))

        # Insert it in the fparser2 AST at the location of the implicit
        # loop
        parent_index = loop.ast._parent.content.index(loop.ast)
        loop.ast._parent.content.insert(parent_index, new_loop)
        # Replace the content of the loop with the (modified) implicit
        # loop
        new_loop.content[1] = loop.ast
        # Remove the implicit loop from its original parent in the AST
        loop.ast._parent.content.remove(loop.ast)

        # Now we must update the PSyIR to reflect the new AST
        # First we update the parent of the loop we have transformed
        psyir_parent = loop.parent
        psyir_parent.children.remove(loop)
        # Next, we simply process the transformed fparser2 AST to generate
        # the new PSyIR of it
        astprocessor = nemo.NemoFparser2Reader()
        astprocessor.process_nodes(psyir_parent, [new_loop], loop.ast._parent)
        # Delete the old PSyIR node that we have transformed
        del loop
        loop = None
        # Return the new NemoLoop object that we have created
        return psyir_parent.children[0], keep

    def validate(self, loop, options=None):
        '''
        Check that the supplied loop is a valid target for this transformation.

        :param loop: the loop node to validate.
        :type loop: :py:class:`psyclone.nemo.NemoImplicitLoop`
        :param options: a dictionary with options for transformations.
        :type options: dictionary of string:values or None

        :raises TransformationError: if the supplied loop is not a \
                                     NemoImplicitLoop.
        '''
        from psyclone.nemo import NemoImplicitLoop
        if not isinstance(loop, NemoImplicitLoop):
            raise TransformationError(
                "Cannot apply NemoExplicitLoopTrans to something that is "
                "not a NemoImplicitLoop (got {0})".format(type(loop)))<|MERGE_RESOLUTION|>--- conflicted
+++ resolved
@@ -81,152 +81,6 @@
                 "such a kernel.".format(kern.name))
 
 
-<<<<<<< HEAD
-class TransformationError(Exception):
-    ''' Provides a PSyclone-specific error class for errors found during
-        code transformation operations. '''
-
-    def __init__(self, value):
-        Exception.__init__(self, value)
-        self.value = "Transformation Error: "+value
-
-    def __str__(self):
-        return repr(self.value)
-
-
-@six.add_metaclass(abc.ABCMeta)
-class RegionTrans(Transformation):
-    '''
-    This abstract class is a base class for all transformations that act
-    on a list of nodes. It gives access to a _validate function that
-    makes sure that the nodes in the list are in the same order as in
-    the original AST, no node is duplicated, and that all nodes have
-    the same parent. We also check that all nodes to be enclosed are
-    valid for this transformation - this requires that the sub-class
-    populate the `valid_node_types` tuple.
-
-    '''
-    # The types of Node that we support within this region. Must be
-    # populated by sub-class.
-    valid_node_types = ()
-
-    # Avoid pylint warning about abstract functions (apply, name) not
-    # overwritten:
-    # pylint: disable=abstract-method,arguments-differ
-
-    def validate(self, node_list, options=None):
-        '''Checks that the nodes in node_list are valid for a region
-        transformation.
-
-        :param node_list: list of PSyIR nodes or a single Schedule.
-        :type node_list: :py:class:`psyclone.psyGen.Schedule` or a \
-                         list of :py:class:`psyclone.psyGen.Node`
-        :param options: a dictionary with options for transformations.
-        :type options: dictionary of string:values or None
-        :param bool options["node-type-check"]: this flag controls if the \
-                type of the nodes enclosed in the region should be tested \
-                to avoid using unsupported nodes inside a region.
-
-        :raises TransformationError: if the nodes in the list are not \
-                in the original order in which they are in the AST, \
-                a node is duplicated or the nodes have different parents.
-        :raises TransformationError: if any of the nodes to be enclosed in \
-                the region are of an unsupported type.
-        :raises TransformationError: if the parent of the supplied Nodes is \
-                not a Schedule or a Directive.
-        :raises TransformationError: if the nodes are in a NEMO \
-                Schedule and the transformation acts on the child of a \
-                single-line If or Where statment.
-        :raises TransformationError: if the supplied options are not a \
-                dictionary.
-
-        '''
-        # pylint: disable=too-many-branches
-        from psyclone.psyGen import IfBlock, Loop
-        from psyclone.nemo import NemoInvokeSchedule
-        if not options:
-            options = {}
-        if not isinstance(options, dict):
-            raise TransformationError(
-                "Transformation apply method options argument must be a "
-                "dictionary but found '{0}'.".format(type(options).__name__))
-        node_parent = node_list[0].parent
-        prev_position = -1
-        for child in node_list:
-            if child.parent is not node_parent:
-                raise TransformationError(
-                    "Error in {0} transformation: supplied nodes "
-                    "are not children of the same parent."
-                    .format(self.name))
-            if prev_position >= 0 and prev_position+1 != child.position:
-                raise TransformationError(
-                    "Children are not consecutive children of one parent: "
-                    "child '{0}' has position {1}, but previous child had "
-                    "position {2}."
-                    .format(str(child), child.position, prev_position))
-            prev_position = child.position
-
-        # Check that the proposed region contains only supported node types
-        if options.get("node-type-check", True):
-            for child in node_list:
-                # Stop at any instance of Kern to avoid going into the
-                # actual kernels, e.g. in Nemo inlined kernels
-                flat_list = [item for item in child.walk(object, Kern)
-                             if not isinstance(item, Schedule)]
-                for item in flat_list:
-                    if not isinstance(item, self.valid_node_types):
-                        raise TransformationError(
-                            "Nodes of type '{0}' cannot be enclosed by a {1} "
-                            "transformation".format(type(item), self.name))
-
-        # If we've been passed a list that contains one or more Schedules
-        # then something is wrong. e.g. two Schedules that are both children
-        # of an IfBlock would imply that the transformation is being applied
-        # around both the if-body and the else-body and that doesn't make
-        # sense.
-        if isinstance(node_list, list) and len(node_list) > 1 and \
-           any([isinstance(node, Schedule) for node in node_list]):
-            raise TransformationError(
-                "Cannot apply a transformation to multiple nodes when one or "
-                "more is a Schedule. Either target a single Schedule or the"
-                " children of a Schedule.")
-
-        # Sanity check that we've not been passed the condition part of
-        # an If statement or the bounds of a Loop. If the parent node is
-        # a Loop of IfBlock then we can only accept a single Schedule.
-        # TODO #542 Once everything has a Schedule we can tidy this up
-        # a little by requiring that either the parent be a Schedule or
-        # that the node-list consists of a single Schedule.
-        if isinstance(node_parent, (Loop, IfBlock)) and \
-           not isinstance(node_list[0], Schedule):
-            # We've already checked for lists with len > 1 that contain a
-            # Schedule above so if the first item is a Schedule then that's
-            # all the list contains.
-            raise TransformationError(
-                "Cannot apply transformation to the immediate children of a "
-                "Loop/IfBlock unless it is to a single Schedule representing"
-                " the Loop/If/Else body.")
-
-        # The checks below this point only apply to the NEMO API and can be
-        # removed once #435 is done.
-        node = node_list[0]
-        if not node.ancestor(NemoInvokeSchedule):
-            return
-
-        if_or_loop = node.ancestor((IfBlock, Loop))
-        if if_or_loop and ("was_single_stmt" in if_or_loop.annotations
-                           or "was_where" in if_or_loop.annotations):
-            # This limitation is because the NEMO API currently relies on
-            # manipulation of the fparser2 parse tree
-            # TODO #435.
-            raise TransformationError(
-                "In the NEMO API a transformation cannot be applied to the "
-                "children of either a single-line if statement or a PSyIR loop"
-                " representing a WHERE construct.")
-
-
-=======
->>>>>>> dcd6ecf5
 class KernelTrans(Transformation):
     '''
     Base class for all Kernel transformations.
@@ -2795,191 +2649,6 @@
                     format(kern.name, [sym.name for sym in global_variables]))
 
 
-<<<<<<< HEAD
-class ProfileRegionTrans(RegionTrans):
-    ''' Create a profile region around a list of statements. For
-    example:
-
-    >>> from psyclone.parse.algorithm import parse
-    >>> from psyclone.parse.utils import ParseError
-    >>> from psyclone.psyGen import PSyFactory, GenerationError
-    >>> api = "gocean1.0"
-    >>> filename = "nemolite2d_alg.f90"
-    >>> ast, invokeInfo = parse(filename, api=api, invoke_name="invoke")
-    >>> psy = PSyFactory(api).create(invokeInfo)
-    >>>
-    >>> from psyclone.psyGen import TransInfo
-    >>> t = TransInfo()
-    >>> p_trans = t.get_trans_name('ProfileRegionTrans')
-    >>>
-    >>> schedule = psy.invokes.get('invoke_0').schedule
-    >>> schedule.view()
-    >>>
-    >>> # Enclose all children within a single profile region
-    >>> newschedule, _ = p_trans.apply(schedule.children)
-    >>> newschedule.view()
-
-    '''
-    from psyclone import psyGen, profiler
-    # Unlike other transformations we can be fairly relaxed about the nodes
-    # that a region can contain as we don't have to understand them.
-    valid_node_types = (psyGen.Node,)
-
-    def __str__(self):
-        return "Insert a profile start and end call."
-
-    @property
-    def name(self):
-        ''' Returns the name of this transformation as a string '''
-        return "ProfileRegionTrans"
-
-    def validate(self, nodes, options=None):
-        '''
-        Calls the validate method of the base class and then checks that,
-        for the NEMO API, the routine that will contain the profiling
-        region already has a Specification_Part (because we've not yet
-        implemented the necessary support if it doesn't).
-
-        :param nodes: a list of nodes to be profiled.
-        :type nodes: :py:class:`psyclone.psyGen.Loop`
-
-        :param options: a dictionary with options for transformations.
-        :type options: dictionary of string:values or None
-
-        :raises TransformationError: if we're using the NEMO API and the \
-                                     target routine has no Specification_Part.
-        '''
-        from fparser.two import Fortran2003
-        from fparser.two.utils import walk_ast
-        from psyclone.nemo import NemoInvokeSchedule
-
-        super(ProfileRegionTrans, self).validate(nodes, options)
-
-        # pylint: disable=too-many-boolean-expressions
-        if options:
-            try:
-                name = options["profile_name"]
-                if not isinstance(name, tuple) or not len(name) == 2 or \
-                   not name[0] or not isinstance(name[0], str) or \
-                   not name[1] or not isinstance(name[1], str):
-                    raise TransformationError(
-                        "Error in {0}. User-supplied profile name must be a "
-                        "tuple containing two non-empty strings."
-                        "".format(str(self)))
-            except KeyError:
-                # profile name is not supplied
-                pass
-        # pylint: enable=too-many-boolean-expressions
-
-        # The checks below are only for the NEMO API and can be removed
-        # once #435 is done.
-        invoke_sched = nodes[0].ancestor(NemoInvokeSchedule)
-        if not invoke_sched:
-            return
-        # Get the parse tree of the routine containing this region
-        ptree = invoke_sched._ast
-        # Search for the Specification_Part
-        if not walk_ast([ptree], [Fortran2003.Specification_Part]):
-            raise TransformationError(
-                "For the NEMO API, profiling can only be added to routines "
-                "which contain existing variable declarations (i.e. a "
-                "Specification Part) but '{0}' does not have any.".format(
-                    invoke_sched.invoke.name))
-
-    def apply(self, nodes, options=None):
-        # pylint: disable=arguments-differ
-        '''Apply this transformation to a subset of the nodes within a
-        schedule - i.e. enclose the specified Nodes in the
-        schedule within a single profiler region.
-
-        :param nodes: can be a single node or a list of nodes.
-        :type nodes: :py:obj:`psyclone.psygen.Node` or list of\
-                     :py:obj:`psyclone.psygen.Node`
-        :param options: a dictionary with options for transformations.
-        :type options: dictionary of string:values or None
-        :param (str, str) options["profile_name"]: an optional name to \
-            use for this profile, provided as a 2-tuple containing a \
-            location name followed by a local name.
-
-        :returns: Tuple of the modified schedule and a record of the \
-                  transformation.
-        :rtype: (:py:class:`psyclone.psyGen.Schedule`, \
-                :py:class:`psyclone.undoredo.Memento`)
-
-        '''
-        # Check whether we've been passed a list of nodes or just a
-        # single node.
-        from psyclone.psyGen import Node, OMPDoDirective, ACCLoopDirective
-        if isinstance(nodes, list) and isinstance(nodes[0], Node):
-            node_list = nodes
-        elif isinstance(nodes, Schedule):
-            # We've been passed a Schedule so default to enclosing its
-            # children.
-            node_list = nodes.children
-        elif isinstance(nodes, Node):
-            # Single node that's not a Schedule
-            node_list = [nodes]
-        else:
-            arg_type = str(type(nodes))
-            raise TransformationError("Error in {1}. "
-                                      "Argument must be a single Node in a "
-                                      "schedule or a list of Nodes in a "
-                                      "schedule but have been passed an "
-                                      "object of type: {0}".
-                                      format(arg_type, str(self)))
-
-        # Keep a reference to the parent of the nodes that are to be
-        # enclosed within a profile region. Also keep the index of
-        # the first child to be enclosed as that will become the
-        # position of the new Profile node
-        node_parent = node_list[0].parent
-        if isinstance(node_parent, Schedule) and \
-           isinstance(node_parent.parent, (OMPDoDirective, ACCLoopDirective)):
-            raise TransformationError("A ProfileNode cannot be inserted "
-                                      "between an OpenMP/ACC directive and "
-                                      "the loop(s) to which it applies!")
-        node_position = node_list[0].position
-
-        # Perform validation checks
-        self.validate(node_list, options)
-
-        name = None
-        if options:
-            try:
-                name = options["profile_name"]
-            except KeyError:
-                pass
-
-        # create a memento of the schedule and the proposed
-        # transformation
-        schedule = node_list[0].root
-
-        keep = Memento(schedule, self)
-
-        # Create the ProfileNode. All of the supplied child nodes will have
-        # the Profile's Schedule as their parent.
-        from psyclone.profiler import ProfileNode
-        profile_node = ProfileNode(parent=node_parent, children=node_list[:],
-                                   name=name)
-
-        # Correct the parent's list of children. Use a slice of the list of
-        # nodes so that we're looping over a local copy of the list. Otherwise
-        # things get confused when we remove children from the list.
-        for child in node_list[:]:
-            # Remove child from the parent's list of children
-            node_parent.children.remove(child)
-
-        # Add the Profile node as a child of the parent
-        # of the nodes being enclosed and at the original location
-        # of the first of these nodes
-        node_parent.addchild(profile_node,
-                             index=node_position)
-
-        return schedule, keep
-
-
-=======
->>>>>>> dcd6ecf5
 class Dynamo0p3AsyncHaloExchangeTrans(Transformation):
     '''Splits a synchronous halo exchange into a halo exchange start and
     halo exchange end. For example:
