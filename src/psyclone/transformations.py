# -----------------------------------------------------------------------------
# BSD 3-Clause License
#
<<<<<<< HEAD
# Copyright (c) 2017-2019, Science and Technology Facilities Council.
=======
# Copyright (c) 2017-2019, Science and Technology Facilities Council
>>>>>>> fd6d33af
# All rights reserved.
#
# Redistribution and use in source and binary forms, with or without
# modification, are permitted provided that the following conditions are met:
#
# * Redistributions of source code must retain the above copyright notice, this
#   list of conditions and the following disclaimer.
#
# * Redistributions in binary form must reproduce the above copyright notice,
#   this list of conditions and the following disclaimer in the documentation
#   and/or other materials provided with the distribution.
#
# * Neither the name of the copyright holder nor the names of its
#   contributors may be used to endorse or promote products derived from
#   this software without specific prior written permission.
#
# THIS SOFTWARE IS PROVIDED BY THE COPYRIGHT HOLDERS AND CONTRIBUTORS
# "AS IS" AND ANY EXPRESS OR IMPLIED WARRANTIES, INCLUDING, BUT NOT
# LIMITED TO, THE IMPLIED WARRANTIES OF MERCHANTABILITY AND FITNESS
# FOR A PARTICULAR PURPOSE ARE DISCLAIMED. IN NO EVENT SHALL THE
# COPYRIGHT HOLDER OR CONTRIBUTORS BE LIABLE FOR ANY DIRECT, INDIRECT,
# INCIDENTAL, SPECIAL, EXEMPLARY, OR CONSEQUENTIAL DAMAGES (INCLUDING,
# BUT NOT LIMITED TO, PROCUREMENT OF SUBSTITUTE GOODS OR SERVICES;
# LOSS OF USE, DATA, OR PROFITS; OR BUSINESS INTERRUPTION) HOWEVER
# CAUSED AND ON ANY THEORY OF LIABILITY, WHETHER IN CONTRACT, STRICT
# LIABILITY, OR TORT (INCLUDING NEGLIGENCE OR OTHERWISE) ARISING IN
# ANY WAY OUT OF THE USE OF THIS SOFTWARE, EVEN IF ADVISED OF THE
# POSSIBILITY OF SUCH DAMAGE.
# -----------------------------------------------------------------------------
# Authors R. W. Ford and A. R. Porter, STFC Daresbury Lab
#        J. Henrichs, Bureau of Meteorology
# Modified I. Kavcic, Met Office

''' This module provides the various transformations that can
    be applied to the schedule associated with an invoke(). There
    are both general and API-specific transformation classes in
    this module where the latter typically apply API-specific
    checks before calling the base class for the actual
    transformation. '''

from __future__ import absolute_import, print_function
import abc
import six
from psyclone.psyGen import Transformation, InternalError
from psyclone.configuration import Config
from psyclone.undoredo import Memento

VALID_OMP_SCHEDULES = ["runtime", "static", "dynamic", "guided", "auto"]


class TransformationError(Exception):
    ''' Provides a PSyclone-specific error class for errors found during
        code transformation operations. '''

    def __init__(self, value):
        Exception.__init__(self, value)
        self.value = "Transformation Error: "+value

    def __str__(self):
        return repr(self.value)


# =============================================================================
class RegionTrans(Transformation):
    '''This class is a base class for all transforms that act on list of
    nodes. It gives access to a _validate function that makes sure that
    the nodes in the list are in the same order as in the original AST,
    no node is duplicated, and that all nodes have the same parent.
    '''

    # Avoid pylint warning about abstract functions (apply, name) not
    # overwritten:
    # pylint: disable=abstract-method,arguments-differ

    def _validate(self, node_list):
        '''Test if the nodes in node_list are in the original order.

        :param list node_list: List of nodes.
        :raises TransformationError: If the nodes in the list are not\
                in the original order in which they are in the AST,\
                a node is duplicated or the nodes have different parents.
        '''

        node_parent = node_list[0].parent
        prev_position = -1
        for child in node_list:
            if child.parent is not node_parent:
                raise TransformationError(
                    "Error in {0} transformation: supplied nodes "
                    "are not children of the same Schedule/parent."
                    .format(self.name))
            if prev_position >= 0 and prev_position+1 != child.position:
                raise TransformationError(
                    "Children are not consecutive children of one parent: "
                    "child '{0}' has position {1}, but previous child had "
                    "position {2}."
                    .format(str(child), child.position, prev_position))
            prev_position = child.position


# =============================================================================
def check_intergrid(node):
    '''
    Utility function to check that the supplied node does not have
    an intergrid kernel as a child.

    This is used to ensure that we reject any attempt to apply
    transformations to loops containing inter-grid kernels. (This restriction
    will be lifted in Issue #134 and this routine can then be removed.)

    # TODO remove this routine once #134 is complete.

    :param node: the Node in the Schedule to check
    :type node: :py:class:`psyGen.Node`

    :raises TransformationError: if the supplied node has an inter-grid
                                 kernel as a child
    '''
    if not node.children:
        return
    from psyclone.dynamo0p3 import DynKern
    child_kernels = node.walk(node.children, DynKern)
    for kern in child_kernels:
        if kern.is_intergrid:
            raise TransformationError(
                "Transformations cannot currently be applied to nodes which "
                "have inter-grid kernels as children and {0} is such a "
                "kernel.".format(kern.name))


class LoopFuseTrans(Transformation):
    ''' Provides a loop-fuse transformation.
        For example:

        >>> from psyclone.parse import parse
        >>> from psyclone.psyGen import PSyFactory
        >>> ast,invokeInfo=parse("dynamo.F90")
        >>> psy=PSyFactory("dynamo0.1").create(invokeInfo)
        >>> schedule=psy.invokes.get('invoke_v3_kernel_type').schedule
        >>> schedule.view()
        >>>
        >>> from psyclone.transformations import LoopFuseTrans
        >>> trans=LoopFuseTrans()
        >>> new_schedule,memento=trans.apply(schedule.children[0],
                                             schedule.children[1])
        >>> new_schedule.view()
    '''

    def __str__(self):
        return "Fuse two adjacent loops together"

    @property
    def name(self):
        ''' Returns the name of this transformation as a string.'''
        return "LoopFuse"

    def _validate(self, node1, node2):
        '''Perform various checks to ensure that it is valid to apply the
        LoopFuseTrans transformation to the supplied nodes

        :param node1: the first node we are checking
        :type node1: :py:class:`psyclone.psyGen.Node`
        :param node2: the second node we are checking
        :type node2: :py:class:`psyclone.psyGen.Node`
        :raises TransformationError: if one or both of the nodes is/are not a
        :py:class:`psyclone.psyGen.Loop`
        :raises TransformationError: if the nodes do not have the same parent
        :raises TransformationError: if the nodes are not next to each
        other in the tree
        :raises TransformationError: if the
        :py:class:`psyclone.psyGen.Loop`s do not have the same
        iteration space
        '''

        # Check that the supplied Node is a Loop
        from psyclone.psyGen import Loop
        if not isinstance(node1, Loop) or not isinstance(node2, Loop):
            raise TransformationError("Error in LoopFuse transformation. "
                                      "At least one of the nodes is not "
                                      "a loop")
        # check loop1 and loop2 have the same parent
        if not node1.sameParent(node2):
            raise TransformationError("Error in LoopFuse transformation. "
                                      "loops do not have the same parent")
        # check node1 and node2 are next to each other
        if abs(node1.position-node2.position) != 1:
            raise TransformationError("Error in LoopFuse transformation. "
                                      "nodes are not siblings who are "
                                      "next to each other")
        # Check iteration space is the same
        if node1.iteration_space != node2.iteration_space:
            raise TransformationError("Error in LoopFuse transformation. "
                                      "Loops do not have the same "
                                      "iteration space")

    def apply(self, node1, node2):
        '''Fuse the loops represented by :py:obj:`node1` and
        :py:obj:`node2`.'''

        self._validate(node1, node2)

        schedule = node1.root

        # create a memento of the schedule and the proposed transformation
        keep = Memento(schedule, self, [node1, node2])

        # add loop contents of node2 to node1
        node1.children.extend(node2.children)

        # change the parent of the loop contents of node2 to node1
        for child in node2.children:
            child.parent = node1

        # remove node2
        node2.parent.children.remove(node2)

        return schedule, keep


class GOceanLoopFuseTrans(LoopFuseTrans):
    ''' Performs error checking (that the loops are over the same grid-point
        type) before calling the :py:meth:`LoopFuseTrans.apply` method of the
        :py:class:`base class <LoopFuseTrans>` in order to fuse two
        GOcean loops. '''

    def __str__(self):
        return ("Fuse two adjacent loops together with GOcean-specific "
                "validity checks")

    @property
    def name(self):
        ''' Returns the name of this transformation as a string.'''
        return "GOceanLoopFuse"

    def apply(self, node1, node2):
        '''Fuse the two GOcean loops represented by :py:obj:`node1` and
        :py:obj:`node2`.

        :param node1: A node representing a GOLoop.
        :type node1: :py:class:`psyclone.gocean1p0.GOLoop`
        :param node2: A node representing a GOLoop.
        :type node2: :py:class:`psyclone.gocean1p0.GOLoop`
        :raises TransformationError: if the supplied node2 can not be fused,
            e.g. not all nodes are loops, don't have the same parent, are not
            next to each other or have different iteration spaces.
        '''

        LoopFuseTrans._validate(self, node1, node2)

        try:
            if node1.field_space != node2.field_space:
                raise TransformationError(
                    "Error in GOceanLoopFuse transformation. Cannot "
                    "fuse loops that are over different grid-point types: "
                    "{0} {1}".format(node1.field_space,
                                     node2.field_space))
            return LoopFuseTrans.apply(self, node1, node2)
        except TransformationError as err:
            raise err
        except Exception as err:
            raise TransformationError("Unexpected exception: {0}".
                                      format(err))


class DynamoLoopFuseTrans(LoopFuseTrans):
    '''Performs error checking before calling the
        :py:meth:`~LoopFuseTrans.apply` method of the
        :py:class:`base class <LoopFuseTrans>` in order
        to fuse two Dynamo loops.

    '''

    def __str__(self):
        return ("Fuse two adjacent loops together with Dynamo-specific "
                "validity checks")

    @property
    def name(self):
        ''' Returns the name of this transformation as a string.'''
        return "DynamoLoopFuse"

    def apply(self, node1, node2, same_space=False):
        '''
        Fuse the two Dynamo loops represented by :py:obj:`node1` and
        :py:obj:`node2`. The optional same_space flag asserts that an
        unknown iteration space (i.e. any_space) matches the other
        iteration space. This is set at the users own risk.

        :param node1: First Loop to fuse.
        :type node1: :py:class:`psyclone.dynamo0p3.DynLoop`
        :param node2: Second Loop to fuse.
        :type node2: :py:class:`psyclone.dynamo0p3.DynLoop`
        :returns: two-tuple of modified schedule and Memento
        :rtype: :py:class:`psyclone.psyGen.Schedule`, \
                :py:class:`psyclone.undoredo.Memento`
        :raises TransformationError: if either of the supplied loops contains \
                                     an inter-grid kernel.
        '''
        LoopFuseTrans._validate(self, node1, node2)

        # Check that we don't have an inter-grid kernel
        check_intergrid(node1)
        check_intergrid(node2)

        from psyclone.dynamo0p3 import VALID_FUNCTION_SPACES
        try:
            if node1.field_space.orig_name in VALID_FUNCTION_SPACES and \
               node2.field_space.orig_name in VALID_FUNCTION_SPACES:
                if node1.field_space.orig_name != node2.field_space.orig_name:
                    if same_space:
                        info = (
                            " Note, the same_space flag was set, but "
                            "does not apply because neither field is "
                            "ANY_SPACE.")
                    else:
                        info = ""
                    raise TransformationError(
                        "Error in DynamoLoopFuse transformation. "
                        "Cannot fuse loops that are over different spaces: "
                        "{0} {1}.{2}".format(node1.field_space.orig_name,
                                             node2.field_space.orig_name,
                                             info))
            else:  # one or more of the function spaces is any_space
                if not same_space:
                    raise TransformationError(
                        "DynamoLoopFuseTrans. One or more of the iteration "
                        "spaces is unknown ('any_space') so loop fusion might "
                        "be invalid. If you know the spaces are the same then "
                        "please set the 'same_space' optional argument to "
                        "True.")
            if node1.upper_bound_name != node2.upper_bound_name:
                raise TransformationError(
                    "Error in DynamoLoopFuse transformation. The upper bound "
                    "names are not the same. Found '{0}' and '{1}'".
                    format(node1.upper_bound_name, node2.upper_bound_name))
            if node1.upper_bound_halo_depth != node2.upper_bound_halo_depth:
                raise TransformationError(
                    "Error in DynamoLoopFuse transformation. The halo-depth "
                    "indices are not the same. Found '{0}' and '{1}'".
                    format(node1.upper_bound_halo_depth,
                           node2.upper_bound_halo_depth))
            from psyclone.psyGen import MAPPING_SCALARS, MAPPING_REDUCTIONS
            arg_types = MAPPING_SCALARS.values()
            arg_accesses = MAPPING_REDUCTIONS.values()
            node1_red_args = node1.args_filter(arg_types=arg_types,
                                               arg_accesses=arg_accesses)
            node2_red_args = node2.args_filter(arg_types=arg_types,
                                               arg_accesses=arg_accesses)

            if node1_red_args and node2_red_args:
                raise TransformationError(
                    "Error in DynamoLoopFuse transformation. "
                    "Cannot fuse loops when each loop already "
                    "contains a reduction")

            if node1_red_args:
                for reduction_arg in node1_red_args:
                    other_args = node2.args_filter()
                    for arg in other_args:
                        if reduction_arg.name == arg.name:
                            raise TransformationError(
                                "Error in DynamoLoopFuse transformation. "
                                "Cannot fuse loops as the first loop "
                                "has a reduction and the second loop "
                                "reads the result of the reduction")

            return LoopFuseTrans.apply(self, node1, node2)
        except TransformationError as err:
            raise err
        except Exception as err:
            raise TransformationError("Unexpected exception: {0}".
                                      format(err))


@six.add_metaclass(abc.ABCMeta)
class ParallelLoopTrans(Transformation):

    '''
    Adds an orphaned directive to a loop indicating that it should be
    parallelised. i.e. the directive must be inside the scope of some
    other Parallel REGION. This condition is tested at
    code-generation time.

    '''
    @abc.abstractmethod
    def __str__(self):
        return  # pragma: no cover

    @abc.abstractproperty
    def name(self):
        '''
        :returns: the name of this transformation as a string.
        :rtype: str
        '''

    @abc.abstractmethod
    def _directive(self, parent, children, collapse=None):
        '''
        Returns the directive object to insert into the Schedule.
        Must be implemented by sub-class.

        :param parent: the parent of this Directive in the Schedule.
        :type parent: :py:class:`psyclone.psyGen.Node`.
        :param children: list of nodes that will be children of this Directive.
        :type children: list of :py:class:`psyclone.psyGen.Node`.
        :param int collapse: the number of tightly-nested loops to which \
                             this directive applies or None.
        :returns: the new Directive node.
        :rtype: sub-class of :py:class:`psyclone.psyGen.Directive`.
        '''

    def _validate(self, node, collapse=None):
        '''
        Perform validation checks before applying the transformation

        :param node: the node we are checking.
        :type node: :py:class:`psyclone.psyGen.Node`.
        :param int collapse: number of nested loops to collapse or None.
        :raises TransformationError: if the node is not a \
        :py:class:`psyclone.psyGen.Loop`
        :raises TransformationError: if the \
        :py:class:`psyclone.psyGen.Loop` loop iterates over colours

        '''
        # Check that the supplied node is a Loop
        from psyclone.psyGen import Loop
        if not isinstance(node, Loop):
            raise TransformationError(
                "Cannot apply a parallel-loop directive to something that is "
                "not a loop")
        # Check we are not a sequential loop
        # TODO add a list of loop types that are sequential
        if node.loop_type == 'colours':
            raise TransformationError("Error in "+self.name+" transformation. "
                                      "The target loop is over colours and "
                                      "must be computed serially.")
        # If 'collapse' is specified, check that it is an int and that the
        # loop nest has at least that number of loops in it
        if collapse:
            if not isinstance(collapse, int):
                raise TransformationError(
                    "The 'collapse' argument must be an integer but got an "
                    "object of type {0}".format(type(collapse)))
            if collapse < 2:
                raise TransformationError(
                    "It only makes sense to collapse 2 or more loops "
                    "but got a value of {0}".format(collapse))
            # Count the number of loops in the loop nest
            loop_count = 0
            cnode = node
            while isinstance(cnode, Loop):
                loop_count += 1
                # Loops must be tightly nested (no intervening statements)
                cnode = cnode.children[0]
            if collapse > loop_count:
                raise TransformationError(
                    "Cannot apply COLLAPSE({0}) clause to a loop nest "
                    "containing only {1} loops".format(collapse, loop_count))

    def apply(self, node, collapse=None):
        '''
        Apply the Loop transformation to the specified node in a
        Schedule. This node must be a Loop since this transformation
        corresponds to wrapping the generated code with directives,
        e.g. for OpenMP:

        .. code-block:: fortran

          !$OMP DO
          do ...
             ...
          end do
          !$OMP END DO

        At code-generation time (when gen_code()` is called), this node must be
        within (i.e. a child of) a PARALLEL region.

        :param node: the supplied node to which we will apply the \
                     Loop transformation.
        :type node: :py:class:`psyclone.psyGen.Node`.
        :param int collapse: number of loops to collapse into single \
                             iteration space or None.
        :return: (:py:class:`psyclone.psyGen.Schedule`, \
                  :py:class:`psyclone.undoredo.Memento`)

        '''
        self._validate(node, collapse)

        schedule = node.root

        # create a memento of the schedule and the proposed
        # transformation
        keep = Memento(schedule, self, [node, collapse])

        # keep a reference to the node's original parent and its index as these
        # are required and will change when we change the node's location
        node_parent = node.parent
        node_position = node.position

        # Add our orphan loop directive setting its parent to the node's
        # parent and its children to the node. This calls down to the sub-class
        # to get the type of directive we require.
        directive = self._directive(node_parent, [node], collapse)

        # Add the loop directive as a child of the node's parent
        node_parent.addchild(directive, index=node_position)

        # Change the node's parent to be the loop directive.
        node.parent = directive

        # Remove the reference to the loop from the original parent.
        node_parent.children.remove(node)

        return schedule, keep


class OMPLoopTrans(ParallelLoopTrans):

    '''
    Adds an orphaned OpenMP directive to a loop. i.e. the directive
    must be inside the scope of some other OMP Parallel
    REGION. This condition is tested at code-generation time. The
    optional 'reprod' argument in the apply method decides whether
    standard OpenMP reduction support is to be used (which is not
    reproducible) or whether a manual reproducible reproduction is
    to be used.

    :param str omp_schedule: The OpenMP schedule to use.

    For example:

    >>> from psyclone.parse import parse, ParseError
    >>> from psyclone.psyGen import PSyFactory, GenerationError
    >>> api = "gocean1.0"
    >>> filename = "nemolite2d_alg.f90"
    >>> ast, invokeInfo = parse(filename, api=api, invoke_name="invoke")
    >>> psy = PSyFactory(api).create(invokeInfo)
    >>> print psy.invokes.names
    >>>
    >>> from psyclone.psyGen import TransInfo
    >>> t = TransInfo()
    >>> ltrans = t.get_trans_name('OMPLoopTrans')
    >>> rtrans = t.get_trans_name('OMPParallelTrans')
    >>>
    >>> schedule = psy.invokes.get('invoke_0').schedule
    >>> schedule.view()
    >>> new_schedule = schedule
    >>>
    # Apply the OpenMP Loop transformation to *every* loop
    # in the schedule
    >>> for child in schedule.children:
    >>>     newschedule, memento = ltrans.apply(child, reprod=True)
    >>>     schedule = newschedule
    >>>
    # Enclose all of these loops within a single OpenMP
    # PARALLEL region
    >>> rtrans.omp_schedule("dynamic,1")
    >>> newschedule, memento = rtrans.apply(schedule.children)
    >>>
    >>>

    '''
    def __init__(self, omp_schedule="static"):
        # Whether or not to generate code for (run-to-run on n threads)
        # reproducible OpenMP reductions. This setting can be overridden
        # via the `reprod` argument to the apply() method.
        self._reprod = Config.get().reproducible_reductions

        self._omp_schedule = ""
        # Although we create the _omp_schedule attribute above (so that
        # pylint doesn't complain), we actually set its value using
        # the setter method in order to make use of the latter's error
        # checking.
        self.omp_schedule = omp_schedule

        super(OMPLoopTrans, self).__init__()

    def __str__(self):
        return "Adds an 'OpenMP DO' directive to a loop"

    @property
    def name(self):
        ''' Returns the name of this transformation as a string.'''
        return "OMPLoopTrans"

    @property
    def omp_schedule(self):
        ''' Returns the OpenMP schedule that will be specified by
            this transformation. The default schedule is 'static'.'''
        return self._omp_schedule

    @omp_schedule.setter
    def omp_schedule(self, value):
        ''' Sets the OpenMP schedule that will be specified by
            this transformation. Checks that the string supplied in
            :py:obj:`value` is a recognised OpenMP schedule. '''

        # Some schedules have an optional chunk size following a ','
        value_parts = value.split(',')
        if value_parts[0].lower() not in VALID_OMP_SCHEDULES:
            raise TransformationError("Valid OpenMP schedules are {0} "
                                      "but got {1}".
                                      format(VALID_OMP_SCHEDULES,
                                             value_parts[0]))
        if len(value_parts) > 1:
            if value_parts[0] == "auto":
                raise TransformationError("Cannot specify a chunk size "
                                          "when using an OpenMP schedule"
                                          " of 'auto'")
            elif value_parts[1].strip() == "":
                raise TransformationError("Supplied OpenMP schedule '{0}'"
                                          " has missing chunk-size.".
                                          format(value))

        self._omp_schedule = value

    def _directive(self, parent, children, collapse=None):
        '''
        Creates the type of directive needed for this sub-class of
        transformation.

        :param parent: The Node that will be the parent of the created \
                       directive Node.
        :param children: List of Nodes that will be the children of \
                         the created directive.
        :type children: list of :py:class:`psyclone.psyGen.Node`
        :param int collapse: currently un-used but required to keep \
                             interface the same as in base class.
        :returns: the new node representing the directive in the AST
        :rtype: :py:class:`psyclone.psyGen.OMPDoDirective`
        :raises NotImplementedError: if a collapse argument is supplied
        '''
        if collapse:
            raise NotImplementedError(
                "The COLLAPSE clause is not yet supported for '!$omp do' "
                "directives.")

        from psyclone.psyGen import OMPDoDirective
        _directive = OMPDoDirective(parent=parent,
                                    children=children,
                                    omp_schedule=self.omp_schedule,
                                    reprod=self._reprod)
        return _directive

    def apply(self, node, reprod=None):
        '''Apply the OMPLoopTrans transformation to the specified node in a
        Schedule. This node must be a Loop since this transformation
        corresponds to wrapping the generated code with directives like so:

        .. code-block:: fortran

          !$OMP DO
          do ...
             ...
          end do
          !$OMP END DO

        At code-generation time (when
        :py:meth:`OMPLoopDirective.gen_code` is called), this node must be
        within (i.e. a child of) an OpenMP PARALLEL region.

        The optional reprod argument will cause a reproducible
        reduction to be generated if it is set to True, otherwise the default
        value (as read from the psyclone.cfg file) will be used. Note,
        reproducible in this case means obtaining the same results
        with the same number of OpenMP threads, not for different
        numbers of OpenMP threads.

        :param node: the supplied node to which we will apply the \
        OMPLoopTrans transformation
        :type node: :py:class:`psyclone.psyGen.Node`
        :param reprod: optional argument to determine whether to \
        generate reproducible OpenMP reductions (True) or not \
        (False). The default value is None which will cause PSyclone \
        to look up a default value
        :type reprod: Boolean or None
        :return: (:py:class:`psyclone.psyGen.Schedule`, \
        :py:class:`psyclone.undoredo.Memento`)

        '''
        if reprod:
            self._reprod = reprod

        return super(OMPLoopTrans, self).apply(node)


class ACCLoopTrans(ParallelLoopTrans):
    '''
    Adds an OpenACC loop directive to a loop. This directive must be within
    the scope of some OpenACC Parallel region (at code-generation time).

    For example:

    >>> from psyclone.parse import parse, ParseError
    >>> from psyclone.psyGen import PSyFactory, GenerationError
    >>> api = "gocean1.0"
    >>> filename = "nemolite2d_alg.f90"
    >>> ast, invokeInfo = parse(filename, api=api, invoke_name="invoke")
    >>> psy = PSyFactory(api).create(invokeInfo)
    >>>
    >>> from psyclone.psyGen import TransInfo
    >>> t = TransInfo()
    >>> ltrans = t.get_trans_name('ACCLoopTrans')
    >>> rtrans = t.get_trans_name('ACCParallelTrans')
    >>>
    >>> schedule = psy.invokes.get('invoke_0').schedule
    >>> schedule.view()
    >>> new_schedule = schedule
    >>>
    # Apply the OpenACC Loop transformation to *every* loop
    # in the schedule
    >>> for child in schedule.children:
    >>>     newschedule, memento = ltrans.apply(child, reprod=True)
    >>>     schedule = newschedule
    >>>
    # Enclose all of these loops within a single OpenACC
    # PARALLEL region
    >>> rtrans.omp_schedule("dynamic,1")
    >>> newschedule, memento = rtrans.apply(schedule.children)
    >>>

    '''
    def __init__(self):
        # Whether to add the "independent" clause
        # to the loop directive.
        self._independent = True
        self._sequential = False
        super(ACCLoopTrans, self).__init__()

    def __str__(self):
        return "Adds an 'OpenACC loop' directive to a loop"

    @property
    def name(self):
        ''' Returns the name of this transformation as a string.'''
        return "ACCLoopTrans"

    def _directive(self, parent, children, collapse=None):
        '''
        Creates the ACCLoopDirective needed by this sub-class of
        transformation.

        :param parent: the parent Node of the new directive Node.
        :type parent: :py:class:`psyclone.psyGen.Node`.
        :param children: list of child nodes of the new directive Node.
        :type children: list of :py:class:`psyclone.psyGen.Node`.
        :param int collapse: number of nested loops to collapse or None if \
                             no collapse attribute is required.
        '''
        from psyclone.psyGen import ACCLoopDirective
        directive = ACCLoopDirective(parent=parent,
                                     children=children,
                                     collapse=collapse,
                                     independent=self._independent,
                                     sequential=self._sequential)
        return directive

    def _validate(self, node, collapse=None):
        '''
        Does OpenACC-specific validation checks before calling the
        _validate method of the base class.

        :param node: the proposed target of the !$acc loop directive.
        :type node: :py:class:`psyclone.psyGen.Node`.
        :param int collapse: number of loops to collapse or None.
        :raises NotImplementedError: if an API other than GOcean 1.0 is \
                                     being used.
        '''
        from psyclone.gocean1p0 import GOSchedule
        from psyclone.nemo import NemoSchedule
        sched = node.root
        if not isinstance(sched, (GOSchedule, NemoSchedule)):
            raise NotImplementedError(
                "OpenACC loop transformations are currently only supported "
                "for the gocean 1.0 and nemo APIs")
        super(ACCLoopTrans, self)._validate(node, collapse)

    def apply(self, node, collapse=None, independent=True, sequential=False):
        '''
        Apply the ACCLoop transformation to the specified node in a
        Schedule. This node must be a Loop since this transformation
        corresponds to inserting a directive immediately before a loop, e.g.:

        .. code-block:: fortran

          !$ACC LOOP
          do ...
             ...
          end do

        At code-generation time (when
        :py:meth:`psyclone.psyGen.ACCLoopDirective.gen_code` is called), this
        node must be within (i.e. a child of) a PARALLEL region.

        :param node: the supplied node to which we will apply the \
                     Loop transformation.
        :type node: :py:class:`psyclone.psyGen.Loop`.
        :param int collapse: number of loops to collapse into single \
                             iteration space or None.
        :param bool independent: whether to add the "independent" clause to \
                                 the directive (not strictly necessary within \
                                 PARALLEL regions).
        :return: (:py:class:`psyclone.psyGen.Schedule`, \
                  :py:class:`psyclone.undoredo.Memento`)

        '''
        # Store sub-class specific options. These are used when
        # creating the directive (in the _directive() method).
        self._independent = independent
        self._sequential = sequential
        # Call the apply() method of the base class
        return super(ACCLoopTrans, self).apply(node, collapse)


class OMPParallelLoopTrans(OMPLoopTrans):

    ''' Adds an OpenMP PARALLEL DO directive to a loop.

        For example:

        >>> from psyclone.parse import parse
        >>> from psyclone.psyGen import PSyFactory
        >>> ast, invokeInfo = parse("dynamo.F90")
        >>> psy = PSyFactory("dynamo0.1").create(invokeInfo)
        >>> schedule = psy.invokes.get('invoke_v3_kernel_type').schedule
        >>> schedule.view()
        >>>
        >>> from psyclone.transformations import OMPParallelLoopTrans
        >>> trans = OMPParallelLoopTrans()
        >>> new_schedule, memento = trans.apply(schedule.children[0])
        >>> new_schedule.view()

    '''

    @property
    def name(self):
        ''' Returns the name of this transformation as a string.'''
        return "OMPParallelLoopTrans"

    def __str__(self):
        return "Add an 'OpenMP PARALLEL DO' directive with no validity checks"

    def _validate(self, node):
        ''' validity checks for input arguments '''
        # Check that the supplied Node is a Loop
        from psyclone.psyGen import Loop
        if not isinstance(node, Loop):
            raise TransformationError("Error in {0} transformation. The "
                                      "node is not a loop.".format(self.name))

        # Check we are not a sequential loop
        if node.loop_type == 'colours':
            raise TransformationError("Error in "+self.name+" transformation. "
                                      "The requested loop is over colours and "
                                      "must be computed serially.")

    def apply(self, node):
        ''' Apply an OMPParallelLoop Transformation to the supplied node
        (which must be a Loop). In the generated code this corresponds to
        wrapping the Loop with directives:

        .. code-block:: fortran

          !$OMP PARALLEL DO ...
          do ...
            ...
          end do
          !$OMP END PARALLEL DO

        :param node: the node (loop) to which to apply the transformation.
        :type node: :py:class:`psyclone.f2pygen.DoGen`
        :returns: Two-tuple of transformed schedule and a record of the \
                  transformation.
        :rtype: (:py:class:`psyclone.psyGen.Schedule, \
                 :py:class:`psyclone.undoredo.Memento`)
        '''
        self._validate(node)

        schedule = node.root
        # create a memento of the schedule and the proposed transformation
        keep = Memento(schedule, self, [node])

        # keep a reference to the node's original parent and its index as these
        # are required and will change when we change the node's location
        node_parent = node.parent
        node_position = node.position

        # add our OpenMP loop directive setting its parent to the node's
        # parent and its children to the node
        from psyclone.psyGen import OMPParallelDoDirective
        directive = OMPParallelDoDirective(parent=node_parent,
                                           children=[node],
                                           omp_schedule=self.omp_schedule)

        # add the OpenMP loop directive as a child of the node's parent
        node_parent.addchild(directive, index=node_position)

        # change the node's parent to be the loop directive
        node.parent = directive

        # remove the original loop
        node_parent.children.remove(node)

        return schedule, keep


class DynamoOMPParallelLoopTrans(OMPParallelLoopTrans):

    ''' Dynamo-specific OpenMP loop transformation. Adds Dynamo specific
        validity checks. Actual transformation is done by the
        :py:class:`base class <OMPParallelLoopTrans>`.

    '''

    @property
    def name(self):
        ''' Returns the name of this transformation as a string.'''
        return "DynamoOMPParallelLoopTrans"

    def __str__(self):
        return "Add an OpenMP Parallel Do directive to a Dynamo loop"

    def apply(self, node):

        '''Perform Dynamo specific loop validity checks then call the
        :py:meth:`~OMPParallelLoopTrans.apply` method of the
        :py:class:`base class <OMPParallelLoopTrans>`.

        :param node: the Node in the Schedule to check
        :type node: :py:class:`psyclone.psyGen.Node`

        :raise TransformationError: if the associated loop requires \
        colouring.

        '''
        OMPParallelLoopTrans._validate(self, node)

        # If the loop is not already coloured then check whether or not
        # it should be. If the field space is discontinuous then we don't
        # need to worry about colouring.
        from psyclone.dynamo0p3 import DISCONTINUOUS_FUNCTION_SPACES
        if node.field_space.orig_name not in DISCONTINUOUS_FUNCTION_SPACES:
            if node.loop_type is not 'colour' and node.has_inc_arg():
                raise TransformationError(
                    "Error in {0} transformation. The kernel has an "
                    "argument with INC access. Colouring is required.".
                    format(self.name))

        return OMPParallelLoopTrans.apply(self, node)


class GOceanOMPParallelLoopTrans(OMPParallelLoopTrans):

    '''GOcean specific OpenMP Do loop transformation. Adds GOcean
       specific validity checks (that supplied Loop is an inner or outer
       loop). Actual transformation is done by
       :py:class:`base class <OMPParallelLoopTrans>`.

       :param omp_schedule: The omp schedule to be created. Must be one of
           'runtime', 'static', 'dynamic', 'guided' or 'auto'.
       '''

    @property
    def name(self):
        ''' Returns the name of this transformation as a string.'''
        return "GOceanOMPParallelLoopTrans"

    def __str__(self):
        return "Add an OpenMP Parallel Do directive to a GOcean loop"

    def apply(self, node):
        ''' Perform GOcean-specific loop validity checks then call
        :py:meth:`OMPParallelLoopTrans.apply`.

        :param node: A Loop node from an AST.
        :type node: :py:class:`psyclone.psyGen.Loop`
        :raises TransformationError: if the supplied node is not an inner or
            outer loop.

        '''

        OMPParallelLoopTrans._validate(self, node)

        # Check we are either an inner or outer loop
        if node.loop_type not in ["inner", "outer"]:
            raise TransformationError(
                "Error in "+self.name+" transformation.  The requested loop"
                " is not of type inner or outer.")

        return OMPParallelLoopTrans.apply(self, node)


class Dynamo0p3OMPLoopTrans(OMPLoopTrans):

    ''' Dynamo 0.3 specific orphan OpenMP loop transformation. Adds
    Dynamo-specific validity checks. Actual transformation is done by
    :py:class:`base class <OMPLoopTrans>`.

    '''

    @property
    def name(self):
        ''' Returns the name of this transformation as a string.'''
        return "Dynamo0p3OMPLoopTrans"

    def __str__(self):
        return "Add an OpenMP DO directive to a Dynamo 0.3 loop"

    def apply(self, node, reprod=None):
        '''Perform Dynamo 0.3 specific loop validity checks then call
        :py:meth:`OMPLoopTrans.apply`.

        :param node: the Node in the Schedule to check
        :type node: :py:class:`psyclone.psyGen.Node`
        :param reprod: if reproducible reductions should be used.
        :type reprod: bool or None (default, which indicates to use the \
              default from the config file).

        :raise TransformationError: if an OMP loop transform would create \
                incorrect code.
        '''

        if reprod is None:
            reprod = Config.get().reproducible_reductions

        OMPLoopTrans._validate(self, node)

        # If the loop is not already coloured then check whether or not
        # it should be
        if node.loop_type is not 'colour' and node.has_inc_arg():
            raise TransformationError(
                "Error in {0} transformation. The kernel has an argument"
                " with INC access. Colouring is required.".
                format(self.name))

        return OMPLoopTrans.apply(self, node, reprod=reprod)


class GOceanOMPLoopTrans(OMPLoopTrans):

    ''' GOcean-specific orphan OpenMP loop transformation. Adds GOcean
        specific validity checks (that the node is either an inner or outer
        Loop). Actual transformation is done by
        :py:class:`base class <OMPLoopTrans>`.

        :param omp_schedule: The omp schedule to be created. Must be one of
            'runtime', 'static', 'dynamic', 'guided' or 'auto'.

        '''

    @property
    def name(self):
        ''' Returns the name of this transformation as a string.'''
        return "GOceanOMPLoopTrans"

    def __str__(self):
        return "Add an OpenMP DO directive to a GOcean loop"

    def apply(self, node):
        '''Perform GOcean specific loop validity checks then call
        :py:meth:`OMPLoopTrans.apply`.

        :param node: The loop to parallelise using OMP Do.
        :type node: :py:class:`psyclone.psyGen.Loop`.

        '''
        # check node is a loop. Although this is not GOcean specific
        # it is required for the subsequent checks to function
        # correctly.
        from psyclone.psyGen import Loop
        if not isinstance(node, Loop):
            raise TransformationError("Error in "+self.name+" transformation."
                                      " The node is not a loop.")
        # Check we are either an inner or outer loop
        if node.loop_type not in ["inner", "outer"]:
            raise TransformationError("Error in "+self.name+" transformation."
                                      " The requested loop is not of type "
                                      "inner or outer.")

        return OMPLoopTrans.apply(self, node)


class ColourTrans(Transformation):
    '''
    Apply a colouring transformation to a loop (in order to permit a
    subsequent parallelisation over colours). For example:

    >>> invoke = ...
    >>> schedule = invoke.schedule
    >>>
    >>> ctrans = ColourTrans()
    >>>
    >>> # Colour all of the loops
    >>> for child in schedule.children:
    >>>     cschedule, _ = ctrans.apply(child)
    >>>
    >>> csched.view()

    '''

    def __str__(self):
        return "Split a loop into colours"

    @property
    def name(self):
        ''' Returns the name of this transformation as a string.'''
        return "LoopColourTrans"

    def apply(self, node):
        '''
        Converts the Loop represented by :py:obj:`node` into a
        nested loop where the outer loop is over colours and the inner
        loop is over cells of that colour.
        :param node: The loop to transform.
        :type node: :py:class:`psyclone.psyGen.Loop`
        :returns: Tuple of modified schedule and record of transformation
        :rtype: (:py:class:`psyclone.psyGen.Schedule, \
                 :py:class:`psyclone.undoredo.Memento`)
        '''
        schedule = node.root

        # create a memento of the schedule and the proposed transformation
        keep = Memento(schedule, self, [node])

        node_parent = node.parent
        node_position = node.position

        # create a colours loop. This loops over colours and must be run
        # sequentially
        colours_loop = node.__class__(parent=node_parent, loop_type="colours")
        colours_loop.field_space = node.field_space
        colours_loop.iteration_space = node.iteration_space
        colours_loop.set_lower_bound("start")
        colours_loop.set_upper_bound("ncolours")
        # Add this loop as a child of the original node's parent
        node_parent.addchild(colours_loop, index=node_position)

        # create a colour loop. This loops over a particular colour and
        # can be run in parallel
        colour_loop = node.__class__(parent=colours_loop, loop_type="colour")
        colour_loop.field_space = node.field_space
        colour_loop.field_name = node.field_name
        colour_loop.iteration_space = node.iteration_space
        colour_loop.set_lower_bound("start")
        colour_loop.kernel = node.kernel

        if Config.get().distributed_memory:
            index = node.upper_bound_halo_depth
            colour_loop.set_upper_bound("colour_halo", index)
        else:  # no distributed memory
            colour_loop.set_upper_bound("ncolour")
        # Add this loop as a child of our loop over colours
        colours_loop.addchild(colour_loop)

        # add contents of node to colour loop
        colour_loop.children.extend(node.children)

        # change the parent of the node's contents to the colour loop
        for child in node.children:
            child.parent = colour_loop

        # remove original loop
        node_parent.children.remove(node)

        return schedule, keep


class KernelModuleInlineTrans(Transformation):
    '''Switches on, or switches off, the inlining of a Kernel subroutine
    into the PSy layer module. For example:

    >>> invoke = ...
    >>> schedule = invoke.schedule
    >>>
    >>> inline_trans = KernelModuleInlineTrans()
    >>>
    >>> ischedule, _ = inline_trans.apply(schedule.children[0].children[0])
    >>> ischedule.view()

    .. warning ::
        For this transformation to work correctly, the Kernel subroutine
        must only use data that is passed in by argument, declared locally
        or included via use association within the subroutine. Two
        examples where in-lining will not work correctly are:

        #. A variable is declared within the module that ``contains`` the
           Kernel subroutine and is then accessed within that Kernel;
        #. A variable is included via use association at the module level
           and accessed within the Kernel subroutine.

        *There are currently no checks that these rules are being followed
        when in-lining so the onus is on the user to ensure correctness.*
    '''

    def __str__(self):
        return ("Inline (or cancel inline of) a kernel subroutine into the "
                "PSy module")

    @property
    def name(self):
        ''' Returns the name of this transformation as a string.'''
        return "KernelModuleInline"

    def apply(self, node, inline=True):
        '''Checks that the node is of the correct type (a Kernel) then marks
        the Kernel to be inlined, or not, depending on the value of
        the inline argument. If the inline argument is not passed the
        Kernel is marked to be inlined.'''

        self.validate(node, inline)

        schedule = node.root

        # create a memento of the schedule and the proposed transformation
        keep = Memento(schedule, self, [node])

        # set kernel's inline status
        if node.module_inline == inline:
            # issue a warning here when we implement logging
            # print "Warning, Kernel inline is already set to "+str(inline)
            pass
        else:
            node.module_inline = inline

        return schedule, keep

    def validate(self, node, inline):
        '''
        Check that the supplied kernel is eligible to be module inlined.

        :param node: the node in the PSyIR that is to be module inlined.
        :type node: sub-class of :py:class:`psyclone.psyGen.Node`
        :param bool inline: whether or not the kernel is to be inlined.

        :raises TransformationError: if the supplied node is not a kernel.
        :raises TransformationError: if the supplied kernel has itself been \
                                     transformed (Issue #229).
        '''
        # check node is a kernel
        from psyclone.psyGen import Kern
        if not isinstance(node, Kern):
            raise TransformationError(
                "Error in KernelModuleInline transformation. The node is not "
                "a Kernel")

        if inline and node._fp2_ast:
            raise TransformationError("Cannot inline kernel {0} because it "
                                      "has previously been transformed.")


class Dynamo0p3ColourTrans(ColourTrans):

    '''Split a Dynamo 0.3 loop over cells into colours so that it can be
    parallelised. For example:

    >>> from psyclone.parse import parse
    >>> from psyclone.psyGen import PSyFactory
    >>> import transformations
    >>> import os
    >>> import pytest
    >>>
    >>> TEST_API = "dynamo0.3"
    >>> _,info=parse(os.path.join(os.path.dirname(os.path.abspath(__file__)),
    >>>              "tests", "test_files", "dynamo0p3",
    >>>              "4.6_multikernel_invokes.f90"),
    >>>              api=TEST_API)
    >>> psy = PSyFactory(TEST_API).create(info)
    >>> invoke = psy.invokes.get('invoke_0')
    >>> schedule = invoke.schedule
    >>>
    >>> ctrans = Dynamo0p3ColourTrans()
    >>> otrans = DynamoOMPParallelLoopTrans()
    >>>
    >>> # Colour all of the loops
    >>> for child in schedule.children:
    >>>     cschedule, _ = ctrans.apply(child)
    >>>
    >>> # Then apply OpenMP to each of the colour loops
    >>> schedule = cschedule
    >>> for child in schedule.children:
    >>>     newsched, _ = otrans.apply(child.children[0])
    >>>
    >>> newsched.view()

    Colouring in the Dynamo 0.3 API is subject to the following rules:

    * Only kernels with an iteration space of CELLS and which modify a
      continuous field require colouring. Any other type of loop will
      cause this transformation to raise an exception.
    * A kernel may have at most one field with 'INC' access
    * A separate colour map will be required for each field that is coloured
      (if an invoke contains >1 kernel call)

    '''

    def __str__(self):
        return "Split a Dynamo 0.3 loop over cells into colours"

    @property
    def name(self):
        ''' Returns the name of this transformation as a string.'''
        return "Dynamo0p3LoopColourTrans"

    def apply(self, node):
        '''Performs Dynamo0.3-specific error checking and then uses the parent
        class to convert the Loop represented by :py:obj:`node` into a
        nested loop where the outer loop is over colours and the inner
        loop is over cells of that colour.

        :param node: the loop to transform.
        :type node: :py:class:`psyclone.dynamo0p3.DynLoop`

        :returns: 2-tuple of new schedule and memento of transform
        :rtype: (:py:class:`psyclone.dynamo0p3.DynSchedule`, \
                 :py:class:`psyclone.undoredo.Memento`)

        '''
        # check node is a loop
        from psyclone.psyGen import Loop
        if not isinstance(node, Loop):
            raise TransformationError("Error in DynamoColour transformation. "
                                      "The supplied node is not a loop")
        # Check we need colouring
        from psyclone.dynamo0p3 import DISCONTINUOUS_FUNCTION_SPACES
        if node.field_space.orig_name in DISCONTINUOUS_FUNCTION_SPACES:
            raise TransformationError(
                "Error in DynamoColour transformation. Loops iterating over "
                "a discontinuous function space are not currently supported.")

        # Colouring is only necessary (and permitted) if the loop is
        # over cells. Since this is the default it is represented by
        # an empty string.
        if node.loop_type != "":
            raise TransformationError(
                "Error in DynamoColour transformation. Only loops over cells "
                "may be coloured but this loop is over {0}".
                format(node.loop_type))

        # Check whether we have a field that has INC access
        if not node.has_inc_arg():
            # TODO generate a warning here as we don't need to colour
            # a loop that does not update a field with INC access
            pass

        # Check that we're not attempting to colour a loop that is
        # already within an OpenMP region (because the loop over
        # colours *must* be sequential)
        from psyclone.psyGen import OMPDirective
        if node.ancestor(OMPDirective):
            raise TransformationError("Cannot have a loop over colours "
                                      "within an OpenMP parallel region.")

        schedule, keep = ColourTrans.apply(self, node)

        return schedule, keep


@six.add_metaclass(abc.ABCMeta)
class ParallelRegionTrans(RegionTrans):
    '''
    Base class for transformations that create a parallel region.

    '''
    def __init__(self):
        # Holds the class instance for the type of parallel region
        # to generate
        self._pdirective = None
        super(ParallelRegionTrans, self).__init__()

    @abc.abstractmethod
    def __str__(self):
        pass  # pragma: no cover

    @abc.abstractproperty
    def name(self):
        ''' Returns the name of this transformation as a string.'''

    def _validate(self, node_list):
        '''
        Check that the supplied list of Nodes are eligible to be
        put inside a parallel region.

        :param list node_list: List of nodes to put into a parallel region
        :raises TransformationError: if the nodes cannot be put into a \
                                     parallel region.
        '''

        # temporary dynamo0.3-specific test for haloexchange calls
        # existing within a parallel region. As we are going to
        # support this in the future, see #526, it does not warrant
        # making a separate dynamo-specific class.
        from psyclone.psyGen import HaloExchange, Schedule
        for node in node_list:
            if isinstance(node, HaloExchange):
                raise TransformationError(
                    "A halo exchange within a parallel region is not "
                    "supported")

        if isinstance(node_list[0], Schedule):
            raise TransformationError(
                "A {0} transformation cannot be applied to a Schedule but "
                "only to one or more nodes from within a Schedule.".
                format(self.name))

        node_parent = node_list[0].parent

        for child in node_list:
            if child.parent is not node_parent:
                raise TransformationError(
                    "Error in {0} transformation: supplied nodes are not "
                    "children of the same Schedule/parent.".format(self.name))
        super(ParallelRegionTrans, self)._validate(node_list)

    def apply(self, nodes):
        '''
        Apply this transformation to a subset of the nodes within a
        schedule - i.e. enclose the specified Loops in the
        schedule within a single parallel region.

        :param nodes: a single Node or a list of Nodes.
        :type nodes: (list of) :py:class:`psyclone.psyGen.Node`.
        :raises TransformationError: if the nodes argument is not of the \
                                     correct type.
        '''

        # Check whether we've been passed a list of nodes or just a
        # single node. If the latter then we create ourselves a
        # list containing just that node.
        from psyclone.psyGen import Node
        if isinstance(nodes, list) and isinstance(nodes[0], Node):
            node_list = nodes
        elif isinstance(nodes, Node):
            node_list = [nodes]
        else:
            arg_type = str(type(nodes))
            raise TransformationError("Error in {0} transformation. "
                                      "Argument must be a single Node in a "
                                      "schedule or a list of Nodes in a "
                                      "schedule but have been passed an "
                                      "object of type: {1}".
                                      format(self.name, arg_type))
        self._validate(node_list)

        # Keep a reference to the parent of the nodes that are to be
        # enclosed within a parallel region. Also keep the index of
        # the first child to be enclosed as that will become the
        # position of the new !$omp parallel directive.
        node_parent = node_list[0].parent
        node_position = node_list[0].position

        # create a memento of the schedule and the proposed
        # transformation
        schedule = node_list[0].root

        keep = Memento(schedule, self)

        # Create the parallel directive as a child of the
        # parent of the nodes being enclosed and with those nodes
        # as its children.
        # We slice the nodes list in order to get a new list object
        # (although the actual items in the list are still those in the
        # original). If we don't do this then we get an infinite
        # recursion in the new schedule.
        directive = self._pdirective(parent=node_parent,
                                     children=node_list[:])

        # Change all of the affected children so that they have
        # the region directive as their parent. Use a slice
        # of the list of nodes so that we're looping over a local
        # copy of the list. Otherwise things get confused when
        # we remove children from the list.
        for child in node_list[:]:
            # Remove child from the parent's list of children
            node_parent.children.remove(child)
            child.parent = directive

        # Add the region directive as a child of the parent
        # of the nodes being enclosed and at the original location
        # of the first of these nodes
        node_parent.addchild(directive,
                             index=node_position)

        return schedule, keep


class OMPParallelTrans(ParallelRegionTrans):
    '''
    Create an OpenMP PARALLEL region by inserting directives. For
    example:

    >>> from psyclone.parse import parse, ParseError
    >>> from psyclone.psyGen import PSyFactory, GenerationError
    >>> api = "gocean1.0"
    >>> filename = "nemolite2d_alg.f90"
    >>> ast, invokeInfo = parse(filename, api=api, invoke_name="invoke")
    >>> psy = PSyFactory(api).create(invokeInfo)
    >>>
    >>> from psyclone.psyGen import TransInfo
    >>> t = TransInfo()
    >>> ltrans = t.get_trans_name('GOceanOMPLoopTrans')
    >>> rtrans = t.get_trans_name('OMPParallelTrans')
    >>>
    >>> schedule = psy.invokes.get('invoke_0').schedule
    >>> schedule.view()
    >>> new_schedule = schedule
    >>>
    >>> # Apply the OpenMP Loop transformation to *every* loop
    >>> # in the schedule
    >>> for child in schedule.children:
    >>>     newschedule, memento = ltrans.apply(child)
    >>>     schedule = newschedule
    >>>
    >>> # Enclose all of these loops within a single OpenMP
    >>> # PARALLEL region
    >>> newschedule, _ = rtrans.apply(schedule.children)
    >>> newschedule.view()

    '''
    def __init__(self):
        super(OMPParallelTrans, self).__init__()
        from psyclone.psyGen import OMPParallelDirective
        # Set the type of directive that the base class will use
        self._pdirective = OMPParallelDirective

    def __str__(self):
        return "Insert an OpenMP Parallel region"

    @property
    def name(self):
        '''
        :returns: The name of this transformation as a string.
        :rtype: str
        '''
        return "OMPParallelTrans"

    def _validate(self, node_list):
        '''
        Perform OpenMP-specific validation checks.

        :param node_list: List of Nodes to put within parallel region.
        :type node_list: list of :py:class:`psyclone.psyGen.Node`.
        :raises TransformationError: if the target Nodes are already within \
                                     some OMP parallel region.
        '''
        from psyclone.psyGen import OMPDirective

        if node_list[0].ancestor(OMPDirective):
            raise TransformationError("Error in OMPParallel transformation:" +
                                      " cannot create an OpenMP PARALLEL " +
                                      "region within another OpenMP region.")

        # Now call the general validation checks
        super(OMPParallelTrans, self)._validate(node_list)


class ACCParallelTrans(ParallelRegionTrans):
    '''
    Create an OpenACC parallel region by inserting directives. This parallel
    region *must* come after an enter-data directive (see `ACCDataTrans`). For
    example:

    >>> from psyclone.parse import parse
    >>> from psyclone.psyGen import PSyFactory
    >>> api = "gocean1.0"
    >>> filename = "nemolite2d_alg.f90"
    >>> ast, invokeInfo = parse(filename, api=api, invoke_name="invoke")
    >>> psy = PSyFactory(api).create(invokeInfo)
    >>>
    >>> from psyclone.psyGen import TransInfo
    >>> t = TransInfo()
    >>> ptrans = t.get_trans_name('ACCParallelTrans')
    >>> dtrans = t.get_trans_name('ACCDataTrans')
    >>>
    >>> schedule = psy.invokes.get('invoke_0').schedule
    >>> schedule.view()
    >>>
    >>> # Enclose everything within a single OpenACC PARALLEL region
    >>> newschedule, _ = ptrans.apply(schedule.children)
    >>> # Add an enter-data directive
    >>> newschedule, _ = dtrans.apply(newschedule)
    >>> newschedule.view()
    '''
    def __init__(self):
        super(ACCParallelTrans, self).__init__()
        from psyclone.psyGen import ACCParallelDirective
        # Set the type of directive that the base class will use
        self._pdirective = ACCParallelDirective

    def __str__(self):
        return "Insert an OpenACC Parallel region"

    @property
    def name(self):
        '''
        :returns: The name of this transformation as a string.
        :rtype: str
        '''
        return "ACCParallelTrans"

    def _validate(self, node_list):
        '''
        OpenACC-specific validation checks that the supplied list
        of nodes can be enclosed in a parallel region.

        :param node_list: proposed list of nodes to put inside region.
        :type node_list: list of :py:class:`psyclone.psyGen.Node`.
        :raises NotImplementedError: if an API other than GOcean 1.0 is \
                                     being used.
        '''
        from psyclone.gocean1p0 import GOSchedule
        from psyclone.nemo import NemoSchedule
        sched = node_list[0].root
        if not isinstance(sched, (GOSchedule, NemoSchedule)):
            raise NotImplementedError(
                "OpenACC parallel regions are currently only "
                "supported for the gocean 1.0 and nemo APIs")
        super(ACCParallelTrans, self)._validate(node_list)


class GOConstLoopBoundsTrans(Transformation):
    ''' Switch on (or off) the use of constant loop bounds within
    a GOSchedule. In the absence of constant loop bounds, PSyclone will
    generate loops where the bounds are obtained by de-referencing a field
    object, e.g.:
    ::

      DO j = my_field%grid%internal%ystart, my_field%grid%internal%ystop

    Some compilers are able to produce more efficient code if they are
    provided with information on the relative trip-counts of the loops
    within an Invoke. With constant loop bounds switched on, PSyclone
    generates code like:
    ::

      ny = my_field%grid%subdomain%internal%ystop
      ...
      DO j = 1, ny-1

    In practice, the application of the constant loop bounds looks
    something like, e.g.:

    >>> from psyclone.parse import parse
    >>> from psyclone.psyGen import PSyFactory
    >>> import os
    >>> TEST_API = "gocean1.0"
    >>> _, info = parse(os.path.join("tests", "test_files", "gocean1p0",
    >>>                              "single_invoke.f90"),
    >>>                 api=TEST_API)
    >>> psy = PSyFactory(TEST_API).create(info)
    >>> invoke = psy.invokes.get('invoke_0_compute_cu')
    >>> schedule = invoke.schedule
    >>>
    >>> from psyclone.transformations import GOConstLoopBoundsTrans
    >>> clbtrans = GOConstLoopBoundsTrans()
    >>>
    >>> newsched, _ = clbtrans.apply(schedule)
    >>> # or, to turn off const. looop bounds:
    >>> # newsched, _ = clbtrans.apply(schedule, const_bounds=False)
    >>>
    >>> newsched.view()

    '''

    def __str__(self):
        return "Use constant loop bounds for all loops in a GOSchedule"

    @property
    def name(self):
        ''' Return the name of the Transformation as a string.'''
        return "GOConstLoopBoundsTrans"

    def apply(self, node, const_bounds=True):
        '''Switches constant loop bounds on or off for all loops in the
        schedule :py:obj:`node`. Default is 'on'.

        :param node: The schedule of which all loops will get the constant
            loop bounds switched on or off.
        :type node: :py:class:`psyclone.gocean1p0.GOSchedule`
        :param const_bounds: If the constant loop should be used (True)
            or not (False). Default is True.
        :type const_bounds: bool
        '''

        # Check node is a Schedule
        from psyclone.gocean1p0 import GOSchedule
        if not isinstance(node, GOSchedule):
            raise TransformationError("Error in GOConstLoopBoundsTrans: "
                                      "node is not a GOSchedule")

        keep = Memento(node, self)

        node.const_loop_bounds = const_bounds

        return node, keep


class MoveTrans(Transformation):
    '''Provides a transformation to move a node in the tree. For
    example:

    >>> from psyclone.parse import parse
    >>> from psyclone.psyGen import PSyFactory
    >>> ast,invokeInfo=parse("dynamo.F90")
    >>> psy=PSyFactory("dynamo0.3").create(invokeInfo)
    >>> schedule=psy.invokes.get('invoke_v3_kernel_type').schedule
    >>> schedule.view()
    >>>
    >>> from psyclone.transformations import MoveTrans
    >>> trans=MoveTrans()
    >>> new_schedule, memento = trans.apply(schedule.children[0],
                                            schedule.children[2],
                                            position="after")
    >>> new_schedule.view()

    Nodes may only be moved to a new location with the same parent
    and must not break any dependencies otherwise an exception is
    raised.'''

    def __str__(self):
        return "Move a node to a different location"

    @property
    def name(self):
        ''' Returns the name of this transformation as a string.'''
        return "Move"

    # pylint: disable=no-self-use
    def _validate(self, node, location, position):
        ''' validity checks for input arguments '''

        # Check that the first argument is a Node
        from psyclone.psyGen import Node
        if not isinstance(node, Node):
            raise TransformationError(
                "In the Move transformation apply method the first argument "
                "is not a Node")

        # Check new location conforms to any data dependencies
        # This also checks the location and position arguments
        if not node.is_valid_location(location, position=position):
            raise TransformationError(
                "In the Move transformation apply method, data dependencies "
                "forbid the move to the new location")
        # pylint: enable=no-self-use

    def apply(self, node, location, position="before"):
        '''Move the node represented by :py:obj:`node` before location
        :py:obj:`location` (which is also a node) by default and after
        if the optional `position` argument is set to 'after'. An
        exception is raised if the move is invalid.'''
        # pylint:disable=arguments-differ

        self._validate(node, location, position)

        schedule = node.root

        # create a memento of the schedule and the proposed transformation
        keep = Memento(schedule, self, [node, location])

        parent = node.parent

        my_node = parent.children.pop(node.position)

        location_index = location.position
        if position == "before":
            schedule.children.insert(location_index, my_node)
        else:
            schedule.children.insert(location_index+1, my_node)

        return schedule, keep


class Dynamo0p3RedundantComputationTrans(Transformation):
    '''This transformation allows the user to modify a loop's bounds so
    that redundant computation will be performed. Redundant
    computation can result in halo exchanges being modified, new halo
    exchanges being added or existing halo exchanges being removed.

    * This transformation should be performed before any
      parallelisation transformations (e.g. for OpenMP) to the loop in
      question and will raise an exception if this is not the case.

    * This transformation can not be applied to a loop containing a
      reduction and will again raise an exception if this is the case.

    * This transformation can only be used to add redundant
      computation to a loop, not to remove it.

    * This transformation allows a loop that is already performing
      redundant computation to be modified, but only if the depth is
      increased.

    '''

    def __str__(self):
        return "Change iteration space to perform redundant computation"

    @property
    def name(self):
        ''' Returns the name of this transformation as a string.'''
        return "RedundantComputation"

    def _validate(self, node, depth):
        '''Perform various checks to ensure that it is valid to apply the
        RedundantComputation transformation to the supplied node

        :param node: the supplied node on which we are performing
        validity checks
        :type node: :py:class:`psyclone.psyGen.Node`
        :param depth: the depth of the stencil if the value is
        provided and None if not
        :type depth: int or None
        :raises GenerationError: if the node is not a
        :py:class:`psyclone.psyGen.Loop`
        :raises GenerationError: if the parent of the loop is a
        :py:class:`psyclone.psyGen.Directive`
        :raises GenerationError: if the parent of the loop is not a
        :py:class:`psyclone.psyGen.Loop` or a
        :py:class:`psyclone.psyGen.Schedule`
        :raises GenerationError: if the parent of the loop is a
        :py:class:`psyclone.psyGen.Loop` but the original loop does
        not iterate over 'colour'
        :raises GenerationError: if the parent of the loop is a
        :py:class:`psyclone.psyGen.Loop` but the parent does not
        iterate over 'colours'
        :raises GenerationError: if the parent of the loop is a
        :py:class:`psyclone.psyGen.Loop` but the parent's parent is
        not a :py:class:`psyclone.psyGen.Schedule`
        :raises GenerationError: if this transformation is applied
        when distributed memory is not switched on
        :raises GenerationError: if the loop does not iterate over
        cells, dofs or colour
        :raises GenerationError: if the transformation is setting the
        loop to the maximum halo depth but the loop already computes
        to the maximum halo depth
        :raises GenerationError: if the transformation is setting the
        loop to the maximum halo depth but the loop contains a stencil
        access (as this would result in the field being accessed
        beyond the halo depth)
        :raises GenerationError: if the supplied depth value is not an
        integer
        :raises GenerationError: if the supplied depth value is less
        than 1
        :raises GenerationError: if the supplied depth value is not
        greater than 1 when a continuous loop is modified as this is
        the minimum valid value
        :raises GenerationError: if the supplied depth value is not
        greater than the existing depth value, as we should not need
        to undo existing transformations
        :raises GenerationError: if a depth value has been supplied
        but the loop has already been set to the maximum halo depth

        '''
        # check node is a loop
        from psyclone.psyGen import Loop
        if not isinstance(node, Loop):
            raise TransformationError(
                "In the Dynamo0p3RedundantComputation transformation apply "
                "method the first argument is not a Loop")
        # check loop's parent is the schedule, or its parent is a
        # colours loop and perform other colour(s) loop checks,
        # otherwise halo exchange placement might fail. The only
        # current example where the placement would fail is when
        # directives have already been added. This could be fixed but
        # it actually makes sense to require redundant computation
        # transformations to be applied before adding directives so it
        # is not particularly important.
        from psyclone.psyGen import Schedule
        if not (isinstance(node.parent, Schedule) or
                (isinstance(node.parent, Loop))):
            from psyclone.psyGen import Directive
            if isinstance(node.parent, Directive):
                raise TransformationError(
                    "In the Dynamo0p3RedundantComputation transformation "
                    "apply method the parent of the supplied loop is a "
                    "directive of type {0}. Redundant computation must be "
                    "applied before directives are "
                    "added.".format(type(node.parent)))
            else:
                raise TransformationError(
                    "In the Dynamo0p3RedundantComputation transformation "
                    "apply method the parent of the supplied loop must be "
                    "the Schedule, or a Loop, but found {0}".
                    format(type(node.parent)))
        if isinstance(node.parent, Loop):
            if node.loop_type != "colour":
                raise TransformationError(
                    "In the Dynamo0p3RedundantComputation transformation "
                    "apply method, if the parent of the supplied Loop is "
                    "also a Loop then the supplied Loop must iterate over "
                    "'colour', but found '{0}'".format(node.loop_type))
            if node.parent.loop_type != "colours":
                raise TransformationError(
                    "In the Dynamo0p3RedundantComputation transformation "
                    "apply method, if the parent of the supplied Loop is "
                    "also a Loop then the parent must iterate over "
                    "'colours', but found '{0}'".format(node.parent.loop_type))
            if not isinstance(node.parent.parent, Schedule):
                raise TransformationError(
                    "In the Dynamo0p3RedundantComputation transformation "
                    "apply method, if the parent of the supplied Loop is "
                    "also a Loop then the parent's parent must be the "
                    "Schedule, but found {0}".format(type(node.parent)))
        if not Config.get().distributed_memory:
            raise TransformationError(
                "In the Dynamo0p3RedundantComputation transformation apply "
                "method distributed memory must be switched on")

        # loop must iterate over cells, dofs or colour. Note, an
        # empty loop_type iterates over cells
        if node.loop_type not in ["", "dofs", "colour"]:
            raise TransformationError(
                "In the Dynamo0p3RedundantComputation transformation apply "
                "method the loop must iterate over cells, dofs or cells of "
                "a given colour, but found '{0}'".format(node.loop_type))

        from psyclone.dynamo0p3 import HALO_ACCESS_LOOP_BOUNDS

        # We don't currently support the application of transformations to
        # loops containing inter-grid kernels
        check_intergrid(node)

        if depth is None:
            if node.upper_bound_name in HALO_ACCESS_LOOP_BOUNDS:
                if not node.upper_bound_halo_depth:
                    raise TransformationError(
                        "In the Dynamo0p3RedundantComputation transformation "
                        "apply method the loop is already set to the maximum "
                        "halo depth so this transformation does nothing")
                for call in node.calls():
                    for arg in call.arguments.args:
                        if arg.stencil:
                            raise TransformationError(
                                "In the Dynamo0p3RedundantComputation "
                                "transformation apply method the loop "
                                "contains field '{0}' with a stencil "
                                "access in kernel '{1}', so it is invalid "
                                "to set redundant computation to maximum "
                                "depth".format(arg.name, call.name))
        else:
            if not isinstance(depth, int):
                raise TransformationError(
                    "In the Dynamo0p3RedundantComputation transformation "
                    "apply method the supplied depth should be an integer but "
                    "found type '{0}'".format(type(depth)))
            if depth < 1:
                raise TransformationError(
                    "In the Dynamo0p3RedundantComputation transformation "
                    "apply method the supplied depth is less than 1")

            if node.upper_bound_name in HALO_ACCESS_LOOP_BOUNDS:
                if node.upper_bound_halo_depth:
                    if node.upper_bound_halo_depth >= depth:
                        raise TransformationError(
                            "In the Dynamo0p3RedundantComputation "
                            "transformation apply method the supplied depth "
                            "({0}) must be greater than the existing halo "
                            "depth ({1})".format(depth,
                                                 node.upper_bound_halo_depth))
                else:
                    raise TransformationError(
                        "In the Dynamo0p3RedundantComputation transformation "
                        "apply method the loop is already set to the maximum "
                        "halo depth so can't be set to a fixed value")

    def apply(self, loop, depth=None):  # pylint:disable=arguments-differ
        '''Apply the redundant computation tranformation to the loop
        :py:obj:`loop`. This transformation can be applied to loops iterating
        over 'cells or 'dofs'. if :py:obj:`depth` is set to a value then the
        value will be the depth of the field's halo over which redundant
        computation will be performed. If :py:obj:`depth` is not set to a
        value then redundant computation will be performed to the full depth
        of the field's halo.

        :param loop: the loop that we are transforming
        :type loop: :py:class:`psyclone.psyGen.DynLoop`
        :param depth: the depth of the stencil. Defaults to None if a
                      depth is not provided.
        :type depth: int or None

        '''
        self._validate(loop, depth)

        schedule = loop.root

        # create a memento of the schedule and the proposed
        # transformation
        keep = Memento(schedule, self, [loop, depth])

        if loop.loop_type == "":
            # Loop is over cells
            loop.set_upper_bound("cell_halo", depth)
        elif loop.loop_type == "colour":
            # Loop is over cells of a single colour
            loop.set_upper_bound("colour_halo", depth)
        elif loop.loop_type == "dofs":
            loop.set_upper_bound("dof_halo", depth)
        else:
            raise TransformationError(
                "Unsupported loop_type '{0}' found in Dynamo0p3Redundant"
                "ComputationTrans.apply()".format(loop.loop_type))
        # Add/remove halo exchanges as required due to the redundant
        # computation
        loop.update_halo_exchanges()

        return schedule, keep


class GOLoopSwapTrans(Transformation):
    ''' Provides a loop-swap transformation, e.g.:
    ::

      DO j=1, m
         DO i=1, n

    becomes:
    ::

      DO i=1, n
         DO j=1, m

    This transform is used as follows:

     >>> from psyclone.parse import parse
     >>> from psyclone.psyGen import PSyFactory
     >>> ast, invokeInfo = parse("shallow_alg.f90")
     >>> psy = PSyFactory("gocean1.0").create(invokeInfo)
     >>> schedule = psy.invokes.get('invoke_0').schedule
     >>> schedule.view()
     >>>
     >>> from psyclone.transformations import GOLoopSwapTrans
     >>> swap = GOLoopSwapTrans()
     >>> new_schedule, memento = swap.apply(schedule.children[0])
     >>> new_schedule.view()
    '''

    def __str__(self):
        return "Exchange the order of two nested loops: inner becomes " + \
               "outer and vice versa"

    @property
    def name(self):
        '''Returns the name of this transformation as a string.'''
        return "GOLoopSwap"

    def _validate(self, node_outer):  # pylint: disable=no-self-use
        '''Checks if the given nodes contains a valid Fortran structure
           to allow swapping loops. This means the node must represent
           a loop, and it must have exactly one child that is also a loop.

           :param node_outer: A node from an AST.
           :type node_outer: py:class:`psyclone.psyGen.Node`
           :raises TransformationError: if the supplied node does not
                                        allow a loop swap to be done.
         '''

        from psyclone.psyGen import Loop
        if not isinstance(node_outer, Loop):
            raise TransformationError("Error in GOLoopSwap transformation. "
                                      "Given node '{0}' is not a loop."
                                      .format(node_outer))

        from psyclone.gocean1p0 import GOLoop
        if not isinstance(node_outer, GOLoop):
            raise TransformationError("Error in GOLoopSwap transformation. "
                                      "Given node '{0}' is not a GOLoop, but "
                                      "an instance of '{1}."
                                      .format(node_outer, type(node_outer)))

        if not node_outer.children:
            raise TransformationError("Error in GOLoopSwap transformation. "
                                      "Supplied node '{0}' must be the outer "
                                      "loop of a loop nest and must have one "
                                      "inner loop, but this node does not "
                                      "have any statements inside."
                                      .format(node_outer))

        node_inner = node_outer.children[0]
        # Check that the supplied Node is a Loop
        if not isinstance(node_inner, Loop):
            raise TransformationError("Error in GOLoopSwap transformation. "
                                      "Supplied node '{0}' must be the outer "
                                      "loop of a loop nest but the first "
                                      "inner statement is not a loop, got "
                                      "'{1}'."
                                      .format(node_outer, node_inner))

        if len(node_outer.children) > 1:
            raise TransformationError("Error in GOLoopSwap transformation. "
                                      "Supplied node '{0}' must be the outer "
                                      "loop of a loop nest and must have "
                                      "exactly one inner loop, but this node "
                                      "has {1} inner statements, the first "
                                      "two being '{2}' and '{3}'"
                                      .format(node_outer,
                                              len(node_outer.children),
                                              node_outer.children[0],
                                              node_outer.children[1]))

    def apply(self, outer):  # pylint: disable=arguments-differ
        '''The argument :py:obj:`outer` must be a loop which has exactly
        one inner loop. This transform then swaps the outer and inner loop.

        :param outer: The node representing the outer loop.
        :type outer: :py:class:`psyclone.psyGen.Loop`
        :return: A tuple consistent of the new schedule, and a Memento.
        :raises TransformationError: if the supplied node does not
                                        allow a loop swap to be done.'''
        self._validate(outer)

        schedule = outer.root
        inner = outer.children[0]
        parent = outer.parent

        # create a memento of the schedule and the proposed transformation
        keep = Memento(schedule, self, [inner, outer])

        # Remove outer from parent:
        index = parent.children.index(outer)
        del parent.children[index]
        outer.parent = None

        # Move inner to parent:
        inner.parent = parent
        parent.children.insert(index, inner)
        outer.children.remove(inner)

        # Move inner's children to outer:
        for child in inner.children:
            inner.children.remove(child)
            outer.children.append(child)
            child.parent = outer

        # Move outer under inner:
        inner.children.append(outer)
        outer.parent = inner

        return schedule, keep


class OCLTrans(Transformation):
    '''
    Switches on/off the generation of an OpenCL PSy layer for a given
    Schedule. For example:

    >>> invoke = ...
    >>> schedule = invoke.schedule
    >>>
    >>> ocl_trans = OCLTrans()
    >>> new_sched, _ = ocl_trans.apply(schedule)

    '''
    @property
    def name(self):
        '''
        :returns: the name of this transformation.
        :rtype: str
        '''
        return "OCLTrans"

    def apply(self, sched, opencl=True):
        '''
        Apply the OpenCL transformation to the supplied Schedule. This
        causes PSyclone to generate an OpenCL version of the corresponding
        PSy-layer routine. The generated code makes use of the FortCL
        library (https://github.com/stfc/FortCL) in order to manage the
        OpenCL device directly from Fortran.

        :param sched: Schedule to transform.
        :type sched: :py:class:`psyclone.psyGen.Schedule`
        :param bool opencl: whether or not to enable OpenCL generation.

        '''
        if opencl:
            self._validate(sched)
        # create a memento of the schedule and the proposed transformation
        from psyclone.undoredo import Memento
        keep = Memento(sched, self, [sched, opencl])
        # All we have to do here is set the flag in the Schedule. When this
        # flag is True PSyclone produces OpenCL at code-generation time.
        sched.opencl = opencl
        return sched, keep

    def _validate(self, sched):
        '''
        Checks that the supplied Schedule is valid and that an OpenCL
        version of it can be generated.

        :param sched: Schedule to check.
        :type sched: :py:class:`psyclone.psyGen.Schedule`
        :raises TransformationError: if the Schedule is not for the GOcean1.0 \
                                     API.
        :raises NotImplementedError: if any of the kernels have arguments \
                                     passed by value.
        '''
        from psyclone.psyGen import Schedule, args_filter
        from psyclone.gocean1p0 import GOSchedule
        if isinstance(sched, Schedule):
            if not isinstance(sched, GOSchedule):
                raise TransformationError(
                    "OpenCL generation is currently only supported for the "
                    "GOcean API but got a Schedule of type: '{0}'".
                    format(type(sched)))
        else:
            raise TransformationError(
                "Error in OCLTrans: the supplied node must be a (sub-class "
                "of) Schedule but got {0}".format(type(sched)))
        # Now we need to check the arguments of all the kernels
        args = args_filter(sched.args, arg_types=["scalar"], is_literal=True)
        for arg in args:
            if arg.is_literal:
                raise NotImplementedError(
                    "Cannot generate OpenCL for Invokes that contain "
                    "kernels with arguments passed by value")


class ProfileRegionTrans(RegionTrans):
    ''' Create a profile region around a list of statements. For
    example:

    >>> from psyclone.parse import parse, ParseError
    >>> from psyclone.psyGen import PSyFactory, GenerationError
    >>> api = "gocean1.0"
    >>> filename = "nemolite2d_alg.f90"
    >>> ast, invokeInfo = parse(filename, api=api, invoke_name="invoke")
    >>> psy = PSyFactory(api).create(invokeInfo)
    >>>
    >>> from psyclone.psyGen import TransInfo
    >>> t = TransInfo()
    >>> p_trans = t.get_trans_name('ProfileRegionTrans')
    >>>
    >>> schedule = psy.invokes.get('invoke_0').schedule
    >>> schedule.view()
    >>>
    >>> # Enclose all children within a single profile region
    >>> newschedule, _ = p_trans.apply(schedule.children)
    >>> newschedule.view()

    '''

    def __str__(self):
        return "Insert a profile start and end call."

    @property
    def name(self):
        ''' Returns the name of this transformation as a string '''
        return "ProfileRegionTrans"

    def apply(self, nodes):
        # pylint: disable=arguments-differ
        '''Apply this transformation to a subset of the nodes within a
        schedule - i.e. enclose the specified Nodes in the
        schedule within a single profiler region.

        :param nodes: Can be a single node or a list of nodes.
        :type nodes: :py:obj:`psyclone.psygen.Node` or list of\
        :py:obj:`psyclone.psygen.Node`.
        '''

        # Check whether we've been passed a list of nodes or just a
        # single node. If the latter then we create ourselves a
        # list containing just that node.
        from psyclone.psyGen import Node, OMPDoDirective, ACCLoopDirective
        if isinstance(nodes, list) and isinstance(nodes[0], Node):
            node_list = nodes
        elif isinstance(nodes, Node):
            node_list = [nodes]
        else:
            arg_type = str(type(nodes))
            raise TransformationError("Error in {1}. "
                                      "Argument must be a single Node in a "
                                      "schedule or a list of Nodes in a "
                                      "schedule but have been passed an "
                                      "object of type: {0}".
                                      format(arg_type, str(self)))

        # Keep a reference to the parent of the nodes that are to be
        # enclosed within a profile region. Also keep the index of
        # the first child to be enclosed as that will become the
        # position of the new Profile node
        node_parent = node_list[0].parent
        if isinstance(node_parent, (OMPDoDirective, ACCLoopDirective)):
            raise TransformationError("A ProfileNode cannot be inserted "
                                      "between an OpenMP/ACC directive and "
                                      "the loop(s) to which it applies!")
        node_position = node_list[0].position

        super(ProfileRegionTrans, self)._validate(node_list)

        # create a memento of the schedule and the proposed
        # transformation
        schedule = node_list[0].root

        keep = Memento(schedule, self)

        from psyclone.profiler import ProfileNode
        profile_node = ProfileNode(parent=node_parent, children=node_list[:])

        # Change all of the affected children so that they have
        # the ProfileNode astheir parent. Use a slice
        # of the list of nodes so that we're looping over a local
        # copy of the list. Otherwise things get confused when
        # we remove children from the list.
        for child in node_list[:]:
            # Remove child from the parent's list of children
            node_parent.children.remove(child)
            child.parent = profile_node

        # Add the Profile node as a child of the parent
        # of the nodes being enclosed and at the original location
        # of the first of these nodes
        node_parent.addchild(profile_node,
                             index=node_position)

        return schedule, keep


class Dynamo0p3AsyncHaloExchangeTrans(Transformation):
    '''Splits a synchronous halo exchange into a halo exchange start and
    halo exchange end. For example:

    >>> from psyclone.parse import parse
    >>> from psyclone.psyGen import PSyFactory
    >>> api = "dynamo0.3"
    >>> ast, invokeInfo = parse("file.f90", api=api)
    >>> psy=PSyFactory(api).create(invokeInfo)
    >>> schedule = psy.invokes.get('invoke_0').schedule
    >>> schedule.view()
    >>>
    >>> from psyclone.transformations import Dynamo0p3AsyncHaloExchangeTrans
    >>> trans = Dynamo0p3AsyncHaloExchangeTrans()
    >>> new_schedule, memento = trans.apply(schedule.children[0])
    >>> new_schedule.view()

    '''

    def __str__(self):
        return "Changes a synchronous halo exchange into an asynchronous one."

    @property
    def name(self):
        '''
        :returns: the name of this transformation as a string.
        :rtype: str
        '''
        return "Dynamo0p3AsyncHaloExchangeTrans"

    def apply(self, node):
        '''Transforms a synchronous halo exchange, represented by a
        HaloExchange node, into an asynchronous halo exchange,
        represented by HaloExchangeStart and HaloExchangeEnd nodes.

        :param node: A synchronous haloexchange node
        :type node: :py:obj:`psyclone.psygen.HaloExchange`
        :returns: Tuple of the modified schedule and a record of the \
                  transformation.
        :rtype: (:py:class:`psyclone.psyGen.Schedule`, \
                :py:class:`psyclone.undoredo.Memento`)

        '''
        self._validate(node)

        schedule = node.root

        # create a memento of the schedule and the proposed transformation
        keep = Memento(schedule, self, [node])

        from psyclone.dynamo0p3 import DynHaloExchangeStart, DynHaloExchangeEnd
        # add asynchronous start and end halo exchanges and initialise
        # them using information from the existing synchronous halo
        # exchange
        node.parent.addchild(
            DynHaloExchangeStart(
                node.field, check_dirty=node._check_dirty,
                vector_index=node.vector_index, parent=node.parent),
            index=node.position)
        node.parent.addchild(
            DynHaloExchangeEnd(
                node.field, check_dirty=node._check_dirty,
                vector_index=node.vector_index, parent=node.parent),
            index=node.position)

        # remove the existing synchronous halo exchange
        node.parent.children.remove(node)

        return schedule, keep

    def _validate(self, node):
        '''Internal method to check whether the node is valid for this
        transformation.

        :param node: A synchronous Halo Exchange node
        :type node: :py:obj:`psyclone.psygen.HaloExchange`
        :raises TransformationError: if the node argument is not a
                         HaloExchange (or subclass thereof)

        '''
        from psyclone.psyGen import HaloExchange
        from psyclone.dynamo0p3 import DynHaloExchangeStart, DynHaloExchangeEnd

        if not isinstance(node, HaloExchange) or \
           isinstance(node, (DynHaloExchangeStart, DynHaloExchangeEnd)):
            raise TransformationError(
                "Error in Dynamo0p3AsyncHaloExchange transformation. Supplied "
                "node must be a synchronous halo exchange but found '{0}'."
                .format(type(node)))


class ACCEnterDataTrans(Transformation):
    '''
    Adds an OpenACC "enter data" directive to a Schedule.
    For example:

    >>> from psyclone.parse import parse
    >>> from psyclone.psyGen import PSyFactory
    >>> api = "gocean1.0"
    >>> filename = "nemolite2d_alg.f90"
    >>> ast, invokeInfo = parse(filename, api=api, invoke_name="invoke")
    >>> psy = PSyFactory(api).create(invokeInfo)
    >>>
    >>> from psyclone.psyGen import TransInfo
    >>> t = TransInfo()
    >>> dtrans = t.get_trans_name('ACCDataTrans')
    >>>
    >>> schedule = psy.invokes.get('invoke_0').schedule
    >>> schedule.view()
    >>>
    >>> # Add an enter-data directive
    >>> newschedule, _ = dtrans.apply(schedule)
    >>> newschedule.view()

    '''
    def __str__(self):
        return "Adds an OpenACC 'enter data' directive"

    @property
    def name(self):
        '''
        :returns: the name of this transformation.
        :rtype: str
        '''
        return "ACCEnterDataTrans"

    def apply(self, sched):
        '''Adds an OpenACC "enter data" directive to the invoke associated
        with the supplied Schedule. Any fields accessed by OpenACC kernels
        within this schedule will be added to this data region in
        order to ensure they remain on the target device.

        :param sched: Schedule to which to add an "enter data" directive.
        :type sched: sub-class of :py:class:`psyclone.psyGen.Schedule`.
        :returns: Tuple of the modified schedule and a record of the \
                  transformation.
        :rtype: (:py:class:`psyclone.psyGen.Schedule`, \
                :py:class:`psyclone.undoredo.Memento`)
        '''
        from psyclone.psyGen import ACCDataDirective, ACCEnterDataDirective
        from psyclone.gocean1p0 import GOSchedule
        from psyclone.nemo import NemoSchedule

        # Ensure that the proposed transformation is valid
        self._validate(sched)

        if isinstance(sched, GOSchedule):
            from psyclone.gocean1p0 import GOACCEnterDataDirective as \
                AccEnterDataDir
        elif isinstance(sched, NemoSchedule):
            from psyclone.nemo import NemoACCEnterDataDirective as \
                AccEnterDataDir
        else:
            # Should not get here provided that _validate() has done its job
            raise InternalError(
                "ACCEnterDataTrans._validate() has not rejected an "
                "(unsupported) schedule of type {0}".format(type(sched)))

        # create a memento of the schedule and the proposed
        # transformation
<<<<<<< HEAD
        from psyclone.undoredo import Memento
        keep = Memento(sched, self, [sched])
=======
        keep = Memento(schedule, self, [schedule])
>>>>>>> fd6d33af

        # Add the directive
        data_dir = AccEnterDataDir(parent=sched, children=[])
        sched.addchild(data_dir, index=0)

        return sched, keep

    def _validate(self, sched):
        '''
        Check that we can safely apply the OpenACC enter-data transformation
        to the supplied Schedule.

        :param sched: Schedule to which to add an "enter data" directive.
        :type sched: sub-class of :py:class:`psyclone.psyGen.Schedule`.

        :raises NotImplementedError: for any API other than GOcean 1.0 or NEMO.
        :raises TransformationError: if passed something that is not a \
                         (subclass of) :py:class:`psyclone.psyGen.Schedule`.
        '''
        from psyclone.psyGen import Schedule, Directive, \
            ACCDataDirective, ACCEnterDataDirective
        from psyclone.gocean1p0 import GOSchedule
        from psyclone.nemo import NemoSchedule

        super(ACCEnterDataTrans, self)._validate(sched)

        if not isinstance(sched, Schedule):
            raise TransformationError("Cannot apply an OpenACC enter-data "
                                      "directive to something that is "
                                      "not a Schedule")

        if not isinstance(sched, (GOSchedule, NemoSchedule)):
            raise NotImplementedError(
                "ACCEnterDataTrans: ACCEnterDataDirective not implemented for "
                "a schedule of type {0}".format(type(sched)))

        # Check that we don't already have a data region of any sort
        directives = sched.walk(sched.children, Directive)
        data_directives = [True if isinstance(ddir, (ACCDataDirective,
                                                     ACCEnterDataDirective))
                           else False for ddir in directives]
        if True in data_directives:
            raise TransformationError("Schedule already has an OpenACC data "
                                      "region - cannot add an enter data.")


class ACCRoutineTrans(Transformation):
    '''
    Transform a kernel subroutine by adding a "!$acc routine" directive
    (causing it to be compiled for the OpenACC accelerator device).
    For example:

    >>> from psyclone.parse import parse
    >>> from psyclone.psyGen import PSyFactory
    >>> api = "gocean1.0"
    >>> filename = "nemolite2d_alg.f90"
    >>> ast, invokeInfo = parse(filename, api=api)
    >>> psy = PSyFactory(api).create(invokeInfo)
    >>>
    >>> from psyclone.transformations import ACCRoutineTrans
    >>> rtrans = ACCRoutineTrans()
    >>>
    >>> schedule = psy.invokes.get('invoke_0').schedule
    >>> schedule.view()
    >>> kern = schedule.children[0].children[0].children[0]
    >>> # Transform the kernel
    >>> newkern, _ = rtrans.apply(kern)
    '''
    @property
    def name(self):
        '''
        :returns: the name of this transformation class.
        :rtype: str
        '''
        return "ACCRoutineTrans"

    def apply(self, kern):
        '''
        Modifies the AST of the supplied kernel so that it contains an
        '!$acc routine' OpenACC directive.

        :param kern: The kernel object to transform.
        :type kern: :py:class:`psyclone.psyGen.Call`
        :returns: (transformed kernel, memento of transformation)
        :rtype: 2-tuple of (:py:class:`psyclone.psyGen.Kern`, \
                :py:class:`psyclone.undoredo.Memento`).
        :raises TransformationError: if we fail to find the subroutine \
                                     corresponding to the kernel object.
        '''
        # pylint: disable=too-many-locals

        from fparser.two.Fortran2003 import Subroutine_Subprogram, \
            Subroutine_Stmt, Specification_Part, Type_Declaration_Stmt, \
            Implicit_Part, Comment
        from fparser.two.utils import walk_ast
        from fparser.common.readfortran import FortranStringReader

        # Check that we can safely apply this transformation
        self.validate(kern)

        # Get the fparser2 AST of the kernel
        ast = kern.ast
        # Keep a record of this transformation
        keep = Memento(kern, self)
        # Find the kernel subroutine
        kern_sub = None
        subroutines = walk_ast(ast.content, [Subroutine_Subprogram])
        for sub in subroutines:
            for child in sub.content:
                if isinstance(child, Subroutine_Stmt) and \
                   str(child.items[1]) == kern.name:
                    kern_sub = sub
                    break
            if kern_sub:
                break
        if not kern_sub:
            raise TransformationError(
                "Failed to find subroutine source for kernel {0}".
                format(kern.name))
        # Find the last declaration statement in the subroutine
        spec = walk_ast(kern_sub.content, [Specification_Part])[0]
        posn = -1
        for idx, node in enumerate(spec.content):
            if not isinstance(node, (Implicit_Part, Type_Declaration_Stmt)):
                posn = idx
                break
        # Create the directive and insert it
        cmt = Comment(FortranStringReader("!$acc routine",
                                          ignore_comments=False))
        if posn == -1:
            spec.content.append(cmt)
        else:
            spec.content.insert(posn, cmt)
        # Flag that the kernel has been modified
        kern.modified = True
        # Return the now modified kernel
        return kern, keep

    def validate(self, kern):
        '''
        Perform checks that the supplied kernel can be transformed.

        :param kern: the kernel which is the target of the transformation.
        :type kern: :py:class:`psyclone.psyGen.Call`

        :raises TransformationError: if the target kernel is a built-in.

        '''
        from psyclone.psyGen import BuiltIn
        if isinstance(kern, BuiltIn):
            raise TransformationError(
                "Applying ACCRoutineTrans to a built-in kernel is not yet "
                "supported and kernel '{0}' is of type '{1}'".
                format(kern.name, type(kern)))

        if kern.module_inline:
            raise TransformationError("Cannot transform kernel {0} because "
                                      "it will be module-inlined.".
                                      format(kern.name))


<<<<<<< HEAD
class ACCKernelsTrans(RegionTrans):
    '''
    Enclose a sub-set of nodes from a Schedule within an OpenACC kernels
    region (i.e. within "!$acc kernels" ... "!$acc end kernels" directives).

    For example:

    >>> from psyclone.parse import parse
    >>> from psyclone.psyGen import PSyFactory
    >>> api = "NEMO"
    >>> filename = "tra_adv.F90"
    >>> ast, invokeInfo = parse(filename, api=api)
    >>> psy = PSyFactory(api).create(invokeInfo)
    >>>
    >>> from psyclone.transformations import ACCKernelsTrans
    >>> ktrans = ACCKernelsTrans()
    >>>
    >>> schedule = psy.invokes.get('invoke_0').schedule
    >>> schedule.view()
    >>> kernels = schedule.children[0].children[0].children[0:-1]
    >>> # Transform the kernel
    >>> new_sched, _ = ktrans.apply(kernels)

    '''
    @property
    def name(self):
        '''
        :returns: the name of this transformation class.
        :rtype: str
        '''
        return "ACCKernelsTrans"

    def apply(self, node_list, default_present=False):
        '''
        Add an '!$acc kernels' OpenACC directive to the start of a NEMO
        api schedule.

        :param node_list: The list of nodes in the PSyIR to enclose.
        :type node_list: list of :py:class:`psyclone.psyGen.Node`
        :param bool default_present: whether or not the kernels region \
           should have the 'default present' attribute (indicating that data \
           is already on the accelerator).
        :returns: (transformed schedule, memento of transformation)
        :rtype: 2-tuple of (:py:class:`psyclone.psyGen.Schedule`,
                            :py:class:`psyclone.undoredo.Memento`).

        '''
        self._validate(node_list, default_present)

        # Keep a record of this transformation
        from psyclone.undoredo import Memento
        keep = Memento(node_list[:], self)

        parent = node_list[0].parent
        schedule = node_list[0].root

        # Create the directive and insert it. Take a copy of the list
        # as it may just be a reference to the parent.children list
        # that we are about to modify.
        from psyclone.psyGen import ACCKernelsDirective
        directive = ACCKernelsDirective(parent=parent,
                                        children=node_list[:],
                                        default_present=default_present)
        start_index = parent.children.index(node_list[0])

        for child in directive.children:
            parent.children.remove(child)
            child.parent = directive

        parent.children.insert(start_index, directive)

        # Return the now modified kernel
        return schedule, keep

    def _validate(self, node_list, default_present):
        '''
        Check that we can safely enclose the supplied list of nodes within
        OpenACC kernels ... end kernels directives.
        '''
        super(ACCKernelsTrans, self)._validate(node_list)


class ACCDataTrans(RegionTrans):
    '''
    Add an OpenACC data region around a list of nodes in the PSyIR.

    For example:

    >>> from psyclone.parse import parse
    >>> from psyclone.psyGen import PSyFactory
    >>> api = "NEMO"
    >>> filename = "tra_adv.F90"
    >>> ast, invokeInfo = parse(filename, api=api)
    >>> psy = PSyFactory(api).create(invokeInfo)
    >>>
    >>> from psyclone.transformations import ACCDataTrans
    >>> dtrans = ACCDataTrans()
    >>>
    >>> schedule = psy.invokes.get('invoke_0').schedule
    >>> schedule.view()
    >>> kernels = schedule.children[0].children[0].children[0:-1]
    >>> # Enclose the kernels
    >>> new_sched, _ = dtrans.apply(kernels)
=======
class NemoExplicitLoopTrans(Transformation):
    '''
    Transforms the outermost array slice in an implicit loop in a NEMO
    Schedule into an explicit loop. For example, if "implicit_loop.f90"
    contained:

    .. code-block:: fortran

        my_array(:, :, :) = 1.0

    then doing:

    >>> from psyclone.parse import parse
    >>> from psyclone.psyGen import PSyFactory
    >>> api = "nemo"
    >>> filename = "implicit_loop.f90"
    >>> ast, invokeInfo = parse(filename, api=api)
    >>> psy = PSyFactory(api).create(invokeInfo)
    >>>
    >>> from psyclone.transformations import NemoExplicitLoopTrans
    >>> rtrans = NemoExplicitLoopTrans()
    >>>
    >>> schedule = psy.invokes.get('invoke_0').schedule
    >>> loop = schedule.children[0]
    >>> newloop, _ = rtrans.apply(loop)

    will create a new NemoLoop object for an explicit loop over levels
    (the outermost slice) that then contains an implicit loop:

    .. code-block:: fortran

        DO jk = 1, jpk
          my_array(:, :, jk) = 1.0
        END DO

    Subsequently applying `rtrans` to `newloop` will create:

    .. code-block:: fortran

        DO jk = 1, jpk
          DO jj = 1, jpj
            my_array(:, jj, jk) = 1.0
          END DO
        END DO
>>>>>>> fd6d33af

    '''
    @property
    def name(self):
        '''
        :returns: the name of this transformation class.
        :rtype: str
        '''
<<<<<<< HEAD
        return "ACCDataTrans"

    def apply(self, node_list):
        '''
        Put the supplied list of nodes within an OpenACC data region.

        :param node_list: The list of PSyIR nodes to enclose in the data \
                          region.
        :type node_list: list of :py:class:`psyclone.psyGen.Node`
        :returns: (transformed schedule, memento of transformation)
        :rtype: 2-tuple of (:py:class:`psyclone.psyGen.Schedule`, \
                :py:class:`psyclone.undoredo.Memento`).

        '''
        self._validate(node_list)

        # Keep a record of this transformation
        from psyclone.undoredo import Memento
        keep = Memento(node_list[:], self)

        parent = node_list[0].parent
        schedule = node_list[0].root

        # Create the directive and insert it. Take a copy of the list
        # as it may just be a reference to the parent.children list
        # that we are about to modify.
        from psyclone.psyGen import ACCDataDirective
        directive = ACCDataDirective(parent=parent, children=node_list[:])
        start_index = parent.children.index(node_list[0])

        for child in directive.children:
            parent.children.remove(child)
            child.parent = directive

        parent.children.insert(start_index, directive)

        # Return the now modified kernel
        return schedule, keep

    def _validate(self, node_list):
        '''
        Check that we can safely add a data region around the supplied list
        of nodes.

        :raises TransformationError: if the Schedule to which the nodes \
                                belong already has an 'enter data' directive.
        :raises TransformationError: if any of the nodes are themselves \
                                     data directives.
        '''
        from psyclone.psyGen import ACCDataDirective, ACCEnterDataDirective
        super(ACCDataTrans, self)._validate(node_list)

        # Check that the Schedule to which the nodes belong does not already
        # have an 'enter data' directive.
        schedule = node_list[0].root
        acc_dirs = schedule.walk(schedule.children, ACCEnterDataDirective)
        if acc_dirs:
            raise TransformationError(
                "Cannot add an OpenACC data region to a schedule that "
                "already contains an 'enter data' directive.")
        for node in node_list:
            if isinstance(node, ACCDataDirective):
                raise TransformationError(
                    "Cannot enclose an OpenACC data region within another "
                    "OpenACC data region.")
            data_dirs = node.walk(node.children, ACCDataDirective)
            if data_dirs:
                raise TransformationError(
                    "Cannot enclose an OpenACC data region within another "
                    "OpenACC data region.")
=======
        return "NemoExplicitLoopTrans"

    def apply(self, loop):
        '''
        Transform the outermost array slice in the supplied implicit loop
        into an explicit loop.

        :param loop: the NemoImplicitLoop to transform.
        :type loop: :py:class:`psyclone.nemo.NemoImplicitLoop`
        :returns: a new PSyIR loop object and a memento of the transformation.
        :rtype: (:py:class:`psyclone.nemo.NemoLoop`, \
                 :py:class:`psyclone.undoredo.Memento`)

        :raises NotImplementedError: if the array slice has explicit bounds.
        :raises TransformationError: if an array slice is not in dimensions \
                                     1-3 of the array.
        '''
        from fparser.two import Fortran2003
        from fparser.two.utils import walk_ast
        from fparser.common.readfortran import FortranStringReader
        from psyclone import nemo

        self.validate(loop)

        # Keep a record of this transformation
        keep = Memento(loop, self)

        # Find all uses of array syntax in the statement
        subsections = walk_ast(loop._ast.items,
                               [Fortran2003.Section_Subscript_List])
        # Create a list identifying which dimensions contain a range
        sliced_dimensions = []
        # A Section_Subscript_List is a tuple with each item the
        # array-index expressions for the corresponding dimension of the array.
        for idx, item in enumerate(subsections[0].items):
            if isinstance(item, Fortran2003.Subscript_Triplet):
                # A Subscript_Triplet has a 3-tuple containing the expressions
                # for the start, end and increment of the slice. If any of
                # these are not None then we have an explicit range of some
                # sort and we do not yet support that.
                # TODO #278 allow for implicit loops with specified bounds
                # (e.g. 2:jpjm1)
                if [part for part in item.items if part]:
                    raise NotImplementedError(
                        "Support for implicit loops with specified bounds is "
                        "not yet implemented: '{0}'".format(str(loop._ast)))
                # If an array index is a Subscript_Triplet then it is a range
                # and thus we need to create an explicit loop for this
                # dimension.
                outermost_dim = idx
                # Store the fact that this array index is a range.
                sliced_dimensions.append(idx)

        if outermost_dim < 0 or outermost_dim > 2:
            raise TransformationError(
                "Array section in unsupported dimension ({0}) for code "
                "'{1}'".format(outermost_dim+1, str(loop._ast)))

        # TODO (fparser/#102) since the fparser2 AST does not have parent
        # information (and no other way of getting to the root node), it is
        # currently not possible to cleanly insert a declaration in the correct
        # location.
        # For the moment, we can work around the fparser2 AST limitation
        # by using the fact that we *can* get hold of the PSyclone Invoke
        # object and that contains a reference to the root of the fparser2
        # AST...

        # Get a reference to the Invoke to which this loop belongs
        invoke = loop.root.invoke
        nsm = invoke._name_space_manager
        loop_type = nemo.NEMO_INDEX_ORDERING[outermost_dim]
        base_name = nemo.VALID_LOOP_TYPES[loop_type]["var"]
        loop_var = nsm.create_name(root_name=base_name, context="PSyVars",
                                   label=base_name)
        loop_start = nemo.VALID_LOOP_TYPES[loop_type]["start"]
        loop_stop = nemo.VALID_LOOP_TYPES[loop_type]["stop"]
        loop_step = "1"
        name = Fortran2003.Name(FortranStringReader(loop_var))
        # TODO #255 we need some sort of type/declarations table to check that
        # we don't already have a declaration for a variable of this name.
        # For the moment we keep a list of variables we have created in
        # Invoke._loop_vars.
        if loop._variable_name not in invoke._loop_vars:
            invoke._loop_vars.append(loop_var)

            prog_unit = loop.root.invoke._ast
            spec_list = walk_ast(prog_unit.content,
                                 [Fortran2003.Specification_Part])
            if not spec_list:
                # Routine has no specification part so create one and add it
                # in to the AST
                spec = Fortran2003.Specification_Part(
                    FortranStringReader(
                        "integer :: {0}".format(loop_var)))
                spec._parent = prog_unit
                for idx, child in enumerate(prog_unit.content):
                    if isinstance(child, Fortran2003.Execution_Part):
                        prog_unit.content.insert(idx, spec)
                        break
            else:
                spec = spec_list[0]
                decln = Fortran2003.Type_Declaration_Stmt(
                    FortranStringReader(
                        "integer :: {0}".format(loop_var)))
                spec.content.append(decln)

        # Modify the line containing the implicit do by replacing every
        # occurrence of the outermost ':' with the new loop variable name.
        for subsec in subsections:
            # A tuple is immutable so work with a list
            indices = list(subsec.items)
            if outermost_dim >= len(indices):
                raise InternalError(
                    "Expecting a colon for index {0} but array only has {1} "
                    "dimensions: {2}".format(outermost_dim+1, len(indices),
                                             str(loop._ast)))
            if not isinstance(indices[outermost_dim],
                              Fortran2003.Subscript_Triplet):
                raise TransformationError(
                    "Currently implicit loops are restricted to cases where "
                    "all array range specifications occur in the same "
                    "dimension(s) of each array in an assignment.")
            # Replace the colon with our new variable name
            indices[outermost_dim] = loop_var
            # Replace the original tuple with a new one
            subsec.items = tuple(indices)

        # Create the fparser AST for an explicit loop
        text = ("do {0}=1,{1},{2}\n"
                "  replace = me\n"
                "end do\n".format(loop_var, loop_stop, loop_step))
        new_loop = Fortran2003.Block_Nonlabel_Do_Construct(
            FortranStringReader(text))

        # Insert it in the fparser2 AST at the location of the implicit
        # loop
        parent_index = loop._ast._parent.content.index(loop._ast)
        loop._ast._parent.content.insert(parent_index, new_loop)
        # Replace the content of the loop with the (modified) implicit
        # loop
        new_loop.content[1] = loop._ast
        # Remove the implicit loop from its original parent in the AST
        loop._ast._parent.content.remove(loop._ast)

        # Now we must update the PSyIR to reflect the new AST
        # First we update the parent of the loop we have transformed
        psyir_parent = loop.parent
        psyir_parent.children.remove(loop)
        # Next, we simply process the transformed fparser2 AST to generate
        # the new PSyIR of it
        psyir_parent.process_nodes(psyir_parent, [new_loop], loop._ast._parent)
        # Delete the old PSyIR node that we have transformed
        del loop
        loop = None
        # Return the new NemoLoop object that we have created
        return psyir_parent.children[0], keep

    def validate(self, loop):
        '''
        Check that the supplied loop is a valid target for this transformation.

        :param loop: the loop node to validate.
        :type loop: :py:class:`psyclone.nemo.NemoImplicitLoop`

        :raises TransformationError: if the supplied loop is not a \
                                     NemoImplicitLoop.
        '''
        from psyclone.nemo import NemoImplicitLoop
        if not isinstance(loop, NemoImplicitLoop):
            raise TransformationError(
                "Cannot apply NemoExplicitLoopTrans to something that is "
                "not a NemoImplicitLoop (got {0})".format(type(loop)))
>>>>>>> fd6d33af
<|MERGE_RESOLUTION|>--- conflicted
+++ resolved
@@ -1,11 +1,7 @@
 # -----------------------------------------------------------------------------
 # BSD 3-Clause License
 #
-<<<<<<< HEAD
 # Copyright (c) 2017-2019, Science and Technology Facilities Council.
-=======
-# Copyright (c) 2017-2019, Science and Technology Facilities Council
->>>>>>> fd6d33af
 # All rights reserved.
 #
 # Redistribution and use in source and binary forms, with or without
@@ -2481,14 +2477,10 @@
                 "ACCEnterDataTrans._validate() has not rejected an "
                 "(unsupported) schedule of type {0}".format(type(sched)))
 
-        # create a memento of the schedule and the proposed
-        # transformation
-<<<<<<< HEAD
+        # Create a memento of the schedule and the proposed
+        # transformation.
         from psyclone.undoredo import Memento
         keep = Memento(sched, self, [sched])
-=======
-        keep = Memento(schedule, self, [schedule])
->>>>>>> fd6d33af
 
         # Add the directive
         data_dir = AccEnterDataDir(parent=sched, children=[])
@@ -2650,7 +2642,6 @@
                                       format(kern.name))
 
 
-<<<<<<< HEAD
 class ACCKernelsTrans(RegionTrans):
     '''
     Enclose a sub-set of nodes from a Schedule within an OpenACC kernels
@@ -2754,63 +2745,9 @@
     >>> kernels = schedule.children[0].children[0].children[0:-1]
     >>> # Enclose the kernels
     >>> new_sched, _ = dtrans.apply(kernels)
-=======
-class NemoExplicitLoopTrans(Transformation):
-    '''
-    Transforms the outermost array slice in an implicit loop in a NEMO
-    Schedule into an explicit loop. For example, if "implicit_loop.f90"
-    contained:
-
-    .. code-block:: fortran
-
-        my_array(:, :, :) = 1.0
-
-    then doing:
-
-    >>> from psyclone.parse import parse
-    >>> from psyclone.psyGen import PSyFactory
-    >>> api = "nemo"
-    >>> filename = "implicit_loop.f90"
-    >>> ast, invokeInfo = parse(filename, api=api)
-    >>> psy = PSyFactory(api).create(invokeInfo)
-    >>>
-    >>> from psyclone.transformations import NemoExplicitLoopTrans
-    >>> rtrans = NemoExplicitLoopTrans()
-    >>>
-    >>> schedule = psy.invokes.get('invoke_0').schedule
-    >>> loop = schedule.children[0]
-    >>> newloop, _ = rtrans.apply(loop)
-
-    will create a new NemoLoop object for an explicit loop over levels
-    (the outermost slice) that then contains an implicit loop:
-
-    .. code-block:: fortran
-
-        DO jk = 1, jpk
-          my_array(:, :, jk) = 1.0
-        END DO
-
-    Subsequently applying `rtrans` to `newloop` will create:
-
-    .. code-block:: fortran
-
-        DO jk = 1, jpk
-          DO jj = 1, jpj
-            my_array(:, jj, jk) = 1.0
-          END DO
-        END DO
->>>>>>> fd6d33af
-
-    '''
-    @property
-    def name(self):
-        '''
-        :returns: the name of this transformation class.
-        :rtype: str
-        '''
-<<<<<<< HEAD
         return "ACCDataTrans"
 
+    '''
     def apply(self, node_list):
         '''
         Put the supplied list of nodes within an OpenACC data region.
@@ -2879,7 +2816,60 @@
                 raise TransformationError(
                     "Cannot enclose an OpenACC data region within another "
                     "OpenACC data region.")
-=======
+
+
+class NemoExplicitLoopTrans(Transformation):
+    '''
+    Transforms the outermost array slice in an implicit loop in a NEMO
+    Schedule into an explicit loop. For example, if "implicit_loop.f90"
+    contained:
+
+    .. code-block:: fortran
+
+        my_array(:, :, :) = 1.0
+
+    then doing:
+
+    >>> from psyclone.parse import parse
+    >>> from psyclone.psyGen import PSyFactory
+    >>> api = "nemo"
+    >>> filename = "implicit_loop.f90"
+    >>> ast, invokeInfo = parse(filename, api=api)
+    >>> psy = PSyFactory(api).create(invokeInfo)
+    >>>
+    >>> from psyclone.transformations import NemoExplicitLoopTrans
+    >>> rtrans = NemoExplicitLoopTrans()
+    >>>
+    >>> schedule = psy.invokes.get('invoke_0').schedule
+    >>> loop = schedule.children[0]
+    >>> newloop, _ = rtrans.apply(loop)
+
+    will create a new NemoLoop object for an explicit loop over levels
+    (the outermost slice) that then contains an implicit loop:
+
+    .. code-block:: fortran
+
+        DO jk = 1, jpk
+          my_array(:, :, jk) = 1.0
+        END DO
+
+    Subsequently applying `rtrans` to `newloop` will create:
+
+    .. code-block:: fortran
+
+        DO jk = 1, jpk
+          DO jj = 1, jpj
+            my_array(:, jj, jk) = 1.0
+          END DO
+        END DO
+
+    '''
+    @property
+    def name(self):
+        '''
+        :returns: the name of this transformation class.
+        :rtype: str
+        '''
         return "NemoExplicitLoopTrans"
 
     def apply(self, loop):
@@ -3051,5 +3041,4 @@
         if not isinstance(loop, NemoImplicitLoop):
             raise TransformationError(
                 "Cannot apply NemoExplicitLoopTrans to something that is "
-                "not a NemoImplicitLoop (got {0})".format(type(loop)))
->>>>>>> fd6d33af
+                "not a NemoImplicitLoop (got {0})".format(type(loop)))