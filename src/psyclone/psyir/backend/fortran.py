--- conflicted
+++ resolved
@@ -49,16 +49,10 @@
     TYPE_MAP_FROM_FORTRAN
 from psyclone.psyir.nodes import BinaryOperation, Call, CodeBlock, DataNode, \
     Literal, Operation, Range, Routine, Schedule, UnaryOperation, IntrinsicCall
-from psyclone.psyir.symbols import ArgumentInterface, ArrayType, \
-<<<<<<< HEAD
-    ContainerSymbol, DataSymbol, DataTypeSymbol, RoutineSymbol, ScalarType, \
-    Symbol, SymbolTable, UnknownFortranType, UnknownType, UnresolvedInterface,\
-    ImportInterface
-=======
-    ContainerSymbol, DataSymbol, DataTypeSymbol, DeferredType, RoutineSymbol, \
-    ScalarType, Symbol, SymbolTable, UnknownFortranType, UnknownType
-
->>>>>>> 553645dd
+from psyclone.psyir.symbols import (
+    ArgumentInterface, ArrayType, ContainerSymbol, DataSymbol, DataTypeSymbol,
+    DeferredType, RoutineSymbol, ScalarType, Symbol, SymbolTable,
+    UnknownFortranType, UnknownType, UnresolvedInterface, ImportInterface)
 
 # The list of Fortran instrinsic functions that we know about (and can
 # therefore distinguish from array accesses). These are taken from
@@ -803,21 +797,12 @@
                         f"'Symbol.Visibility.PUBLIC' or "
                         f"'Symbol.Visibility.PRIVATE'.")
         result = "\n"
-<<<<<<< HEAD
         if public_symbols:
             result += f"{self._nindent}public :: {', '.join(public_symbols)}\n"
         if private_symbols:
             result += (f"{self._nindent}private :: "
                        f"{', '.join(private_symbols)}\n")
 
-=======
-        if public_routines:
-            result += f"{self._nindent}public :: "
-            result += ", ".join(public_routines) + "\n"
-        if private_routines:
-            result += f"{self._nindent}private :: "
-            result += ", ".join(private_routines) + "\n"
->>>>>>> 553645dd
         if len(result) > 1:
             return result
         return ""
