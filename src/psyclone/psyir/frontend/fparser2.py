# BSD 3-Clause License
#
# Copyright (c) 2017-2020, Science and Technology Facilities Council.
# All rights reserved.
#
# Redistribution and use in source and binary forms, with or without
# modification, are permitted provided that the following conditions are met:
#
# * Redistributions of source code must retain the above copyright notice, this
#   list of conditions and the following disclaimer.
#
# * Redistributions in binary form must reproduce the above copyright notice,
#   this list of conditions and the following disclaimer in the documentation
#   and/or other materials provided with the distribution.
#
# * Neither the name of the copyright holder nor the names of its
#   contributors may be used to endorse or promote products derived from
#   this software without specific prior written permission.
#
# THIS SOFTWARE IS PROVIDED BY THE COPYRIGHT HOLDERS AND CONTRIBUTORS
# "AS IS" AND ANY EXPRESS OR IMPLIED WARRANTIES, INCLUDING, BUT NOT
# LIMITED TO, THE IMPLIED WARRANTIES OF MERCHANTABILITY AND FITNESS
# FOR A PARTICULAR PURPOSE ARE DISCLAIMED. IN NO EVENT SHALL THE
# COPYRIGHT HOLDER OR CONTRIBUTORS BE LIABLE FOR ANY DIRECT, INDIRECT,
# INCIDENTAL, SPECIAL, EXEMPLARY, OR CONSEQUENTIAL DAMAGES (INCLUDING,
# BUT NOT LIMITED TO, PROCUREMENT OF SUBSTITUTE GOODS OR SERVICES;
# LOSS OF USE, DATA, OR PROFITS; OR BUSINESS INTERRUPTION) HOWEVER
# CAUSED AND ON ANY THEORY OF LIABILITY, WHETHER IN CONTRACT, STRICT
# LIABILITY, OR TORT (INCLUDING NEGLIGENCE OR OTHERWISE) ARISING IN
# ANY WAY OUT OF THE USE OF THIS SOFTWARE, EVEN IF ADVISED OF THE
# POSSIBILITY OF SUCH DAMAGE.
# -----------------------------------------------------------------------------
# Authors R. W. Ford, A. R. Porter and S. Siso, STFC Daresbury Lab
# Modified I. Kavcic, Met Office
# -----------------------------------------------------------------------------

''' This module provides the fparser2 to PSyIR front-end, it follows a
    Visitor Pattern to traverse relevant fparser2 nodes and contains the logic
    to transform each node into the equivalent PSyIR representation.'''

from __future__ import absolute_import
from collections import OrderedDict
import six
from fparser.two import Fortran2003
from fparser.two.utils import walk
from psyclone.psyir.nodes import UnaryOperation, BinaryOperation, \
    NaryOperation, Schedule, CodeBlock, IfBlock, Reference, Literal, Loop, \
    Container, Assignment, Return, Array, Node, Range
from psyclone.errors import InternalError, GenerationError
from psyclone.psyGen import Directive, KernelSchedule
from psyclone.psyir.symbols import SymbolError, DataSymbol, ContainerSymbol, \
<<<<<<< HEAD
    Symbol, GlobalInterface, ArgumentInterface, UnresolvedInterface, \
    LocalInterface, ScalarType, ArrayType, DeferredType, UnknownType, \
    StructureType, TypeSymbol
=======
    Symbol, RoutineSymbol, GlobalInterface, ArgumentInterface, \
    UnresolvedInterface, LocalInterface, \
    ScalarType, ArrayType, DeferredType, UnknownType
>>>>>>> 055cca26

# The list of Fortran instrinsic functions that we know about (and can
# therefore distinguish from array accesses). These are taken from
# fparser.
FORTRAN_INTRINSICS = Fortran2003.Intrinsic_Name.function_names

# Mapping from Fortran data types to PSyIR types
TYPE_MAP_FROM_FORTRAN = {"integer": ScalarType.Intrinsic.INTEGER,
                         "character": ScalarType.Intrinsic.CHARACTER,
                         "logical": ScalarType.Intrinsic.BOOLEAN,
                         "real": ScalarType.Intrinsic.REAL,
                         "double precision": ScalarType.Intrinsic.REAL}

# Mapping from fparser2 Fortran Literal types to PSyIR types
CONSTANT_TYPE_MAP = {
    Fortran2003.Real_Literal_Constant: ScalarType.Intrinsic.REAL,
    Fortran2003.Logical_Literal_Constant: ScalarType.Intrinsic.BOOLEAN,
    Fortran2003.Char_Literal_Constant: ScalarType.Intrinsic.CHARACTER,
    Fortran2003.Int_Literal_Constant: ScalarType.Intrinsic.INTEGER}


def _check_args(array, dim):
    '''Utility routine used by the _check_bound_is_full_extent and
    _check_array_range_literal functions to check common arguments.

    This routine is only in fparser2.py until #717 is complete as it
    is used to check that array syntax in a where statement is for the
    full extent of the dimension. Once #717 is complete this routine
    can be removed.

    :param array: the node to check.
    :type array: :py:class:`pysclone.psyir.node.array`
    :param int dim: the dimension index to use.

    :raises TypeError: if the supplied arguments are of the wrong type.
    :raises ValueError: if the value of the supplied dim argument is \
        less than 1 or greater than the number of dimensions in the \
        supplied array argument.

    '''
    if not isinstance(array, Array):
        raise TypeError(
            "method _check_args 'array' argument should be an "
            "Array type but found '{0}'.".format(type(array).__name__))

    if not isinstance(dim, int):
        raise TypeError(
            "method _check_args 'dim' argument should be an "
            "int type but found '{0}'.".format(type(dim).__name__))
    if dim < 1:
        raise ValueError(
            "method _check_args 'dim' argument should be at "
            "least 1 but found {0}.".format(dim))
    if dim > len(array.children):
        raise ValueError(
            "method _check_args 'dim' argument should be at "
            "most the number of dimensions of the array ({0}) but found "
            "{1}.".format(len(array.children), dim))

    # The first child of the array (index 0) relates to the first
    # dimension (dim 1), so we need to reduce dim by 1.
    if not isinstance(array.children[dim-1], Range):
        raise TypeError(
            "method _check_args 'array' argument index '{0}' "
            "should be a Range type but found '{1}'."
            "".format(dim-1, type(array.children[dim-1]).__name__))


def _is_bound_full_extent(array, dim, operator):
    '''A Fortran array section with a missing lower bound implies the
    access starts at the first element and a missing upper bound
    implies the access ends at the last element e.g. a(:,:)
    accesses all elements of array a and is equivalent to
    a(lbound(a,1):ubound(a,1),lbound(a,2):ubound(a,2)). The PSyIR
    does not support the shorthand notation, therefore the lbound
    and ubound operators are used in the PSyIR.

    This utility function checks that shorthand lower or upper
    bound Fortran code is captured as longhand lbound and/or
    ubound functions as expected in the PSyIR.

    The supplied "array" argument is assumed to be an Array node and
    the contents of the specified dimension "dim" is assumed to be a
    Range node.

    This routine is only in fparser2.py until #717 is complete as it
    is used to check that array syntax in a where statement is for the
    full extent of the dimension. Once #717 is complete this routine
    can be moved into fparser2_test.py as it is used there in a
    different context.

    :param array: the node to check.
    :type array: :py:class:`pysclone.psyir.node.array`
    :param int dim: the dimension index to use.
    :param operator: the operator to check.
    :type operator: \
        :py:class:`psyclone.psyir.nodes.binaryoperation.Operator.LBOUND` \
        or :py:class:`psyclone.psyir.nodes.binaryoperation.Operator.UBOUND`

    :returns: True if the supplied array has the expected properties, \
        otherwise returns False.
    :rtype: bool

    :raises TypeError: if the supplied arguments are of the wrong type.

    '''
    _check_args(array, dim)

    if operator == BinaryOperation.Operator.LBOUND:
        index = 0
    elif operator == BinaryOperation.Operator.UBOUND:
        index = 1
    else:
        raise TypeError(
            "'operator' argument  expected to be LBOUND or UBOUND but "
            "found '{0}'.".format(type(operator).__name__))

    # The first child of the array (index 0) relates to the first
    # dimension (dim 1), so we need to reduce dim by 1.
    bound = array.children[dim-1].children[index]

    if not isinstance(bound, BinaryOperation):
        return False

    reference = bound.children[0]
    literal = bound.children[1]

    # pylint: disable=too-many-boolean-expressions
    if (bound.operator == operator
            and isinstance(reference, Reference) and
            reference.symbol is array.symbol
            and isinstance(literal, Literal) and
            literal.datatype.intrinsic == ScalarType.Intrinsic.INTEGER
            and literal.value == str(dim)):
        return True
    # pylint: enable=too-many-boolean-expressions
    return False


def _is_array_range_literal(array, dim, index, value):
    '''Utility function to check that the supplied array has an integer
    literal at dimension index "dim" and range index "index" with
    value "value".

    The step part of the range node has an integer literal with
    value 1 by default.

    This routine is only in fparser2.py until #717 is complete as it
    is used to check that array syntax in a where statement is for the
    full extent of the dimension. Once #717 is complete this routine
    can be moved into fparser2_test.py as it is used there in a
    different context.

    :param array: the node to check.
    :type array: :py:class:`pysclone.psyir.node.Array`
    :param int dim: the dimension index to check.
    :param int index: the index of the range to check (0 is the \
        lower bound, 1 is the upper bound and 2 is the step).
    :param int value: the expected value of the literal.

    :raises NotImplementedError: if the supplied argument does not \
        have the required properties.

    :returns: True if the supplied array has the expected properties, \
        otherwise returns False.
    :rtype: bool

    :raises TypeError: if the supplied arguments are of the wrong type.
    :raises ValueError: if the index argument has an incorrect value.

    '''
    _check_args(array, dim)

    if not isinstance(index, int):
        raise TypeError(
            "method _check_array_range_literal 'index' argument should be an "
            "int type but found '{0}'.".format(type(index).__name__))

    if index < 0 or index > 2:
        raise ValueError(
            "method _check_array_range_literal 'index' argument should be "
            "0, 1 or 2 but found {0}.".format(index))

    if not isinstance(value, int):
        raise TypeError(
            "method _check_array_range_literal 'value' argument should be an "
            "int type but found '{0}'.".format(type(value).__name__))

    # The first child of the array (index 0) relates to the first
    # dimension (dim 1), so we need to reduce dim by 1.
    literal = array.children[dim-1].children[index]

    if (isinstance(literal, Literal) and
            literal.datatype.intrinsic == ScalarType.Intrinsic.INTEGER and
            literal.value == str(value)):
        return True
    return False


def _is_range_full_extent(my_range):
    '''Utility function to check whether a Range object is equivalent to a
    ":" in Fortran array notation. The PSyIR representation of "a(:)"
    is "a(lbound(a,1):ubound(a,1):1). Therefore, for array a index 1,
    the lower bound is compared with "lbound(a,1)", the upper bound is
    compared with "ubound(a,1)" and the step is compared with 1.

    If everything is OK then this routine silently returns, otherwise
    an exception is raised by one of the functions
    (_check_bound_is_full_extent or _check_array_range_literal) called by this
    function.

    This routine is only in fparser2.py until #717 is complete as it
    is used to check that array syntax in a where statement is for the
    full extent of the dimension. Once #717 is complete this routine
    can be removed.

    :param my_range: the Range node to check.
    :type my_range: :py:class:`psyclone.psyir.node.Range`

    '''

    array = my_range.parent
    # The array index of this range is determined by its position in
    # the array list (+1 as the index starts from 0 but Fortran
    # dimensions start from 1).
    dim = array.children.index(my_range) + 1
    # Check lower bound
    is_lower = _is_bound_full_extent(
        array, dim, BinaryOperation.Operator.LBOUND)
    # Check upper bound
    is_upper = _is_bound_full_extent(
        array, dim, BinaryOperation.Operator.UBOUND)
    # Check step (index 2 is the step index for the range function)
    is_step = _is_array_range_literal(array, dim, 2, 1)
    return is_lower and is_upper and is_step


def _kind_symbol_from_name(name, symbol_table):
    '''
    Utility method that returns a Symbol representing the named KIND
    parameter. If the supplied Symbol Table (or one of its ancestors)
    does not contain an appropriate entry then one is created. If it does
    contain a matching entry then it must be either a Symbol or a
    DataSymbol. If it is a DataSymbol then it must have a datatype of
    'integer' or 'deferred'. If it is deferred then the fact that we now
    know that this Symbol represents a KIND
    parameter means that we can change the datatype to be 'integer'.
    If the existing symbol is a generic Symbol then it is replaced with
    a new DataSymbol of type 'integer'.

    :param str name: the name of the variable holding the KIND value.
    :param symbol_table: the Symbol Table associated with the code being\
                         processed.
    :type symbol_table: :py:class:`psyclone.psyir.symbols.SymbolTable`

    :returns: the Symbol representing the KIND parameter.
    :rtype: :py:class:`psyclone.psyir.symbols.DataSymbol`

    :raises TypeError: if the symbol table already contains an entry for \
            `name` but it is not an instance of Symbol or DataSymbol.
    :raises TypeError: if the symbol table already contains a DataSymbol \
            for `name` and its datatype is not 'integer' or 'deferred'.

    '''
    lower_name = name.lower()
    try:
        kind_symbol = symbol_table.lookup(lower_name)
        # pylint: disable=unidiomatic-typecheck
        if type(kind_symbol) == Symbol:
            # There is an existing entry but it's only a generic Symbol
            # so we need to replace it with a DataSymbol of integer type.
            # Since the lookup() above looks through *all* ancestor symbol
            # tables, we have to find precisely which table the existing
            # Symbol is in.
            table = kind_symbol.find_symbol_table(symbol_table.node)
            new_symbol = DataSymbol(lower_name,
                                    default_integer_type(),
                                    visibility=kind_symbol.visibility,
                                    interface=kind_symbol.interface)
            table.swap(kind_symbol, new_symbol)
            kind_symbol = new_symbol
        elif isinstance(kind_symbol, DataSymbol):

            if not (isinstance(kind_symbol.datatype,
                               (UnknownType, DeferredType)) or
                    (isinstance(kind_symbol.datatype, ScalarType) and
                     kind_symbol.datatype.intrinsic ==
                     ScalarType.Intrinsic.INTEGER)):
                raise TypeError(
                    "SymbolTable already contains a DataSymbol for "
                    "variable '{0}' used as a kind parameter but it is not"
                    "a 'deferred', 'unknown' or 'scalar integer' type.".
                    format(lower_name))
            # A KIND parameter must be of type integer so set it here
            # (in case it was previously 'deferred'). We don't know
            # what precision this is so set it to the default.
            kind_symbol.datatype = default_integer_type()
        else:
            raise TypeError(
                "A symbol representing a kind parameter must be an "
                "instance of either a Symbol or a DataSymbol. However, "
                "found an entry of type '{0}' for variable '{1}'.".format(
                    type(kind_symbol).__name__, lower_name))
    except KeyError:
        # The SymbolTable does not contain an entry for this kind parameter
        # so create one. We specify an UnresolvedInterface as we don't
        # currently know how this symbol is brought into scope.
        kind_symbol = DataSymbol(lower_name, default_integer_type(),
                                 interface=UnresolvedInterface())
        symbol_table.add(kind_symbol)
    return kind_symbol


def default_precision(_):
    '''Returns the default precision specified by the front end. This is
    currently always set to undefined irrespective of the datatype but
    could be read from a config file in the future. The unused
    argument provides the name of the datatype. This name will allow a
    future implementation of this method to choose different default
    precisions for different datatypes if required.

    There are alternative options for setting a default precision,
    such as:

    1) The back-end sets the default precision in a similar manner
    to this routine.
    2) A PSyIR transformation is used to set default precision.

    This routine is primarily here as a placeholder and could be
    replaced by an alternative solution, see issue #748.

    :returns: the default precision for the supplied datatype name.
    :rtype: :py:class:`psyclone.psyir.symbols.scalartype.Precision`

    '''
    return ScalarType.Precision.UNDEFINED


def default_integer_type():
    '''Returns the default integer datatype specified by the front end.

    :returns: the default integer datatype.
    :rtype: :py:class:`psyclone.psyir.symbols.ScalarType`

    '''
    return ScalarType(ScalarType.Intrinsic.INTEGER,
                      default_precision(ScalarType.Intrinsic.INTEGER))


def default_real_type():
    '''Returns the default real datatype specified by the front end.

    :returns: the default real datatype.
    :rtype: :py:class:`psyclone.psyir.symbols.ScalarType`

    '''
    return ScalarType(ScalarType.Intrinsic.REAL,
                      default_precision(ScalarType.Intrinsic.REAL))


def get_literal_precision(fparser2_node, psyir_literal_parent):
    '''Takes a Fortran2003 literal node as input and returns the
    appropriate PSyIR precision type for that node. Adds a deferred
    type DataSymbol in the SymbolTable if the precision is given by an
    undefined symbol.

    :param fparser2_node: the fparser2 literal node.
    :type fparser2_node: :py:class:`Fortran2003.Real_Literal_Constant` or \
        :py:class:`Fortran2003.Logical_Literal_Constant` or \
        :py:class:`Fortran2003.Char_Literal_Constant` or \
        :py:class:`Fortran2003.Int_Literal_Constant`
    :param psyir_literal_parent: the PSyIR node that will be the \
        parent of the PSyIR literal node that will be created from the \
        fparser2 node information.
    :type psyir_literal_parent: :py:class:`psyclone.psyir.nodes.Node`

    :returns: the PSyIR Precision of this literal value.
    :rtype: :py:class:`psyclone.psyir.symbols.DataSymbol`, int or \
        :py:class:`psyclone.psyir.symbols.ScalarType.Precision`

    :raises InternalError: if the arguments are of the wrong type.
    :raises InternalError: if there's no symbol table associated with \
                           `psyir_literal_parent` or one of its ancestors.

    '''
    if not isinstance(fparser2_node,
                      (Fortran2003.Real_Literal_Constant,
                       Fortran2003.Logical_Literal_Constant,
                       Fortran2003.Char_Literal_Constant,
                       Fortran2003.Int_Literal_Constant)):
        raise InternalError(
            "Unsupported literal type '{0}' found in get_literal_precision."
            "".format(type(fparser2_node).__name__))
    if not isinstance(psyir_literal_parent, Node):
        raise InternalError(
            "Expecting argument psyir_literal_parent to be a PSyIR Node but "
            "found '{0}' in get_literal_precision."
            "".format(type(psyir_literal_parent).__name__))
    precision_name = fparser2_node.items[1]
    if not precision_name:
        # Precision may still be specified by the exponent in a real literal
        if isinstance(fparser2_node, Fortran2003.Real_Literal_Constant):
            precision_value = fparser2_node.items[0]
            if "d" in precision_value.lower():
                return ScalarType.Precision.DOUBLE
            if "e" in precision_value.lower():
                return ScalarType.Precision.SINGLE
        # Return the default precision
        try:
            data_name = CONSTANT_TYPE_MAP[type(fparser2_node)]
        except KeyError:
            raise NotImplementedError(
                "Could not process {0}. Only 'real', 'integer', "
                "'logical' and 'character' intrinsic types are "
                "supported.".format(type(fparser2_node).__name__))
        return default_precision(data_name)
    try:
        # Precision is specified as an integer
        return int(precision_name)
    except ValueError:
        # Precision is not an integer so should be a kind symbol
        # PSyIR stores names as lower case.
        precision_name = precision_name.lower()
        # Find the closest symbol table
        try:
            symbol_table = psyir_literal_parent.scope.symbol_table
        except SymbolError as err:
            # No symbol table found. This should never happen in
            # normal usage but could occur if a test constructs a
            # PSyIR without a Schedule.
            six.raise_from(InternalError(
                "Failed to find a symbol table to which to add the kind "
                "symbol '{0}'.".format(precision_name)), err)
        return _kind_symbol_from_name(precision_name, symbol_table)


def _process_routine_symbols(module_ast, symbol_table,
                             default_visibility, visibility_map):
    '''
    Examines the supplied fparser2 parse tree for a module and creates
    RoutineSymbols for every routine (function or subroutine) that it
    contains.

    :param module_ast: fparser2 parse tree for module.
    :type module_ast: :py:class:`fparser.two.Fortran2003.Program`
    :param symbol_table: the SymbolTable to which to add the symbols.
    :type symbol_table: :py:class:`psyclone.psyir.symbols.SymbolTable`
    :param default_visibility: the default visibility that applies to all \
            symbols without an explicit visibility specification.
    :type default_visibility: \
            :py:class:`psyclone.psyir.symbols.Symbol.Visibility`
    :param visibility_map: dict of symbol names with explicit visibilities.
    :type visibility_map: dict with symbol names as keys and visibilities as \
                          values
    '''
    routines = walk(module_ast, (Fortran2003.Subroutine_Subprogram,
                                 Fortran2003.Function_Subprogram))
    for routine in routines:
        name = str(routine.children[0].children[1])
        vis = visibility_map.get(name, default_visibility)
        # This routine is defined within this scoping unit and therefore has a
        # local interface.
        rsymbol = RoutineSymbol(name, visibility=vis,
                                interface=LocalInterface())
        symbol_table.add(rsymbol)


class Fparser2Reader(object):
    '''
    Class to encapsulate the functionality for processing the fparser2 AST and
    convert the nodes to PSyIR.
    '''

    unary_operators = OrderedDict([
        ('+', UnaryOperation.Operator.PLUS),
        ('-', UnaryOperation.Operator.MINUS),
        ('.not.', UnaryOperation.Operator.NOT),
        ('abs', UnaryOperation.Operator.ABS),
        ('ceiling', UnaryOperation.Operator.CEIL),
        ('exp', UnaryOperation.Operator.EXP),
        ('log', UnaryOperation.Operator.LOG),
        ('log10', UnaryOperation.Operator.LOG10),
        ('sin', UnaryOperation.Operator.SIN),
        ('asin', UnaryOperation.Operator.ASIN),
        ('cos', UnaryOperation.Operator.COS),
        ('acos', UnaryOperation.Operator.ACOS),
        ('tan', UnaryOperation.Operator.TAN),
        ('atan', UnaryOperation.Operator.ATAN),
        ('sqrt', UnaryOperation.Operator.SQRT),
        ('real', UnaryOperation.Operator.REAL),
        ('nint', UnaryOperation.Operator.NINT),
        ('int', UnaryOperation.Operator.INT)])

    binary_operators = OrderedDict([
        ('+', BinaryOperation.Operator.ADD),
        ('-', BinaryOperation.Operator.SUB),
        ('*', BinaryOperation.Operator.MUL),
        ('/', BinaryOperation.Operator.DIV),
        ('**', BinaryOperation.Operator.POW),
        ('==', BinaryOperation.Operator.EQ),
        ('.eq.', BinaryOperation.Operator.EQ),
        ('/=', BinaryOperation.Operator.NE),
        ('.ne.', BinaryOperation.Operator.NE),
        ('<=', BinaryOperation.Operator.LE),
        ('.le.', BinaryOperation.Operator.LE),
        ('<', BinaryOperation.Operator.LT),
        ('.lt.', BinaryOperation.Operator.LT),
        ('>=', BinaryOperation.Operator.GE),
        ('.ge.', BinaryOperation.Operator.GE),
        ('>', BinaryOperation.Operator.GT),
        ('.gt.', BinaryOperation.Operator.GT),
        ('.and.', BinaryOperation.Operator.AND),
        ('.or.', BinaryOperation.Operator.OR),
        ('sign', BinaryOperation.Operator.SIGN),
        ('size', BinaryOperation.Operator.SIZE),
        ('sum', BinaryOperation.Operator.SUM),
        ('lbound', BinaryOperation.Operator.LBOUND),
        ('ubound', BinaryOperation.Operator.UBOUND),
        ('max', BinaryOperation.Operator.MAX),
        ('min', BinaryOperation.Operator.MIN),
        ('mod', BinaryOperation.Operator.REM),
        ('matmul', BinaryOperation.Operator.MATMUL)])

    nary_operators = OrderedDict([
        ('max', NaryOperation.Operator.MAX),
        ('min', NaryOperation.Operator.MIN),
        ('sum', NaryOperation.Operator.SUM)])

    def __init__(self):
        from fparser.two import utils
        # Map of fparser2 node types to handlers (which are class methods)
        self.handlers = {
            Fortran2003.Assignment_Stmt: self._assignment_handler,
            Fortran2003.Name: self._name_handler,
            Fortran2003.Parenthesis: self._parenthesis_handler,
            Fortran2003.Part_Ref: self._part_ref_handler,
            Fortran2003.Subscript_Triplet: self._subscript_triplet_handler,
            Fortran2003.If_Stmt: self._if_stmt_handler,
            utils.NumberBase: self._number_handler,
            Fortran2003.Int_Literal_Constant: self._number_handler,
            Fortran2003.Char_Literal_Constant: self._char_literal_handler,
            Fortran2003.Logical_Literal_Constant: self._bool_literal_handler,
            utils.BinaryOpBase: self._binary_op_handler,
            Fortran2003.End_Do_Stmt: self._ignore_handler,
            Fortran2003.End_Subroutine_Stmt: self._ignore_handler,
            Fortran2003.If_Construct: self._if_construct_handler,
            Fortran2003.Case_Construct: self._case_construct_handler,
            Fortran2003.Return_Stmt: self._return_handler,
            Fortran2003.UnaryOpBase: self._unary_op_handler,
            Fortran2003.Block_Nonlabel_Do_Construct:
                self._do_construct_handler,
            Fortran2003.Intrinsic_Function_Reference: self._intrinsic_handler,
            Fortran2003.Where_Construct: self._where_construct_handler,
            Fortran2003.Where_Stmt: self._where_construct_handler,
        }

    @staticmethod
    def nodes_to_code_block(parent, fp2_nodes):
        '''Create a CodeBlock for the supplied list of fparser2 nodes and then
        wipe the list. A CodeBlock is a node in the PSyIR (Schedule)
        that represents a sequence of one or more Fortran statements
        and/or expressions which PSyclone does not attempt to handle.

        :param parent: Node in the PSyclone AST to which to add this code \
                       block.
        :type parent: :py:class:`psyclone.psyir.nodes.Node`
        :param fp2_nodes: list of fparser2 AST nodes constituting the \
                          code block.
        :type fp2_nodes: list of :py:class:`fparser.two.utils.Base`

        :returns: a CodeBlock instance.
        :rtype: :py:class:`psyclone.CodeBlock`

        '''
        if not fp2_nodes:
            return None

        # Determine whether this code block is a statement or an
        # expression. Statements always have a `Schedule` as parent
        # and expressions do not. The only unknown at this point are
        # directives whose structure are in discussion. Therefore, for
        # the moment, an exception is raised if a directive is found
        # as a parent.
        if isinstance(parent, Schedule):
            structure = CodeBlock.Structure.STATEMENT
        elif isinstance(parent, Directive):
            raise InternalError(
                "Fparser2Reader:nodes_to_code_block: A CodeBlock with "
                "a Directive as parent is not yet supported.")
        else:
            structure = CodeBlock.Structure.EXPRESSION

        code_block = CodeBlock(fp2_nodes, structure, parent=parent)
        parent.addchild(code_block)
        del fp2_nodes[:]
        return code_block

    @staticmethod
    def get_inputs_outputs(nodes):
        '''
        Identify variables that are inputs and outputs to the section of
        Fortran code represented by the supplied list of nodes in the
        fparser2 parse tree. Loop variables are ignored.

        :param nodes: list of Nodes in the fparser2 AST to analyse.
        :type nodes: list of :py:class:`fparser.two.utils.Base`

        :return: 3-tuple of list of inputs, list of outputs, list of in-outs
        :rtype: (list of str, list of str, list of str)
        '''
        from fparser.two.Fortran2003 import Assignment_Stmt, Part_Ref, \
            Data_Ref, If_Then_Stmt, Array_Section
        readers = set()
        writers = set()
        readwrites = set()
        # A dictionary of all array accesses that we encounter - used to
        # sanity check the readers and writers we identify.
        all_array_refs = {}

        # Loop over a flat list of all the nodes in the supplied region
        for node in walk(nodes):

            if isinstance(node, Assignment_Stmt):
                # Found lhs = rhs
                structure_name_str = None

                lhs = node.items[0]
                rhs = node.items[2]
                # Do RHS first as we cull readers after writers but want to
                # keep a = a + ... as the RHS is computed before assigning
                # to the LHS
                for node2 in walk(rhs):
                    if isinstance(node2, Part_Ref):
                        name = node2.items[0].string
                        if name.upper() not in FORTRAN_INTRINSICS:
                            if name not in writers:
                                readers.add(name)
                    if isinstance(node2, Data_Ref):
                        # TODO we need a robust implementation - issue #309.
                        raise NotImplementedError(
                            "get_inputs_outputs: derived-type references on "
                            "the RHS of assignments are not yet supported.")
                # Now do LHS
                if isinstance(lhs, Data_Ref):
                    # This is a structure which contains an array access.
                    structure_name_str = lhs.items[0].string
                    writers.add(structure_name_str)
                    lhs = lhs.items[1]
                if isinstance(lhs, (Part_Ref, Array_Section)):
                    # This is an array reference
                    name_str = lhs.items[0].string
                    if structure_name_str:
                        # Array ref is part of a derived type
                        name_str = "{0}%{1}".format(structure_name_str,
                                                    name_str)
                        structure_name_str = None
                    writers.add(name_str)
            elif isinstance(node, If_Then_Stmt):
                # Check for array accesses in IF statements
                array_refs = walk(node, Part_Ref)
                for ref in array_refs:
                    name = ref.items[0].string
                    if name.upper() not in FORTRAN_INTRINSICS:
                        if name not in writers:
                            readers.add(name)
            elif isinstance(node, Part_Ref):
                # Keep a record of all array references to check that we
                # haven't missed anything. Once #309 is done we should be
                # able to get rid of this check.
                name = node.items[0].string
                if name.upper() not in FORTRAN_INTRINSICS and \
                   name not in all_array_refs:
                    all_array_refs[name] = node
            elif node:
                # TODO #309 handle array accesses in other contexts, e.g. as
                # loop bounds in DO statements.
                pass

        # Sanity check that we haven't missed anything. To be replaced when
        # #309 is done.
        accesses = list(readers) + list(writers)
        for name, node in all_array_refs.items():
            if name not in accesses:
                # A matching bare array access hasn't been found but it
                # might have been part of a derived-type access so check
                # for that.
                found = False
                for access in accesses:
                    if "%"+name in access:
                        found = True
                        break
                if not found:
                    raise InternalError(
                        "Array '{0}' present in source code ('{1}') but not "
                        "identified as being read or written.".
                        format(name, str(node)))
        # Now we check for any arrays that are both read and written
        readwrites = readers & writers
        # Remove them from the readers and writers sets
        readers = readers - readwrites
        writers = writers - readwrites
        # Convert sets to lists and sort so that we get consistent results
        # between Python versions (for testing)
        rlist = list(readers)
        rlist.sort()
        wlist = list(writers)
        wlist.sort()
        rwlist = list(readwrites)
        rwlist.sort()

        return (rlist, wlist, rwlist)

    @staticmethod
    def _create_schedule(name):
        '''
        Create an empty KernelSchedule.

        :param str name: Name of the subroutine represented by the kernel.

        :returns: New KernelSchedule empty object.
        :rtype: py:class:`psyclone.psyGen.KernelSchedule`

        '''
        return KernelSchedule(name)

    def generate_container(self, module_ast):
        '''
        Create a Container from the supplied fparser2 module AST.

        :param module_ast: fparser2 AST of the full module.
        :type module_ast: :py:class:`fparser.two.Fortran2003.Program`

        :returns: PSyIR container representing the given module_ast or None \
                  if there's no module in the parse tree.
        :rtype: :py:class:`psyclone.psyir.nodes.Container`

        :raises GenerationError: unable to generate a Container from the \
                                 provided fpaser2 parse tree.
        '''
        # Assume just 1 or 0 Fortran module definitions in the file
        modules = walk(module_ast, Fortran2003.Module_Stmt)
        if len(modules) > 1:
            raise GenerationError(
                "Could not process {0}. Just one module definition per file "
                "supported.".format(str(module_ast)))
        if not modules:
            return None

        module = modules[0].parent
        mod_name = str(modules[0].children[1])

        # Create a container to capture the module information
        new_container = Container(mod_name)

        # Search for any accessibility statements (e.g. "PUBLIC :: my_var") to
        # determine the default accessibility of symbols as well as identifying
        # those that are explicitly declared as public or private.
        (default_visibility, visibility_map) = self._parse_access_statements(
            module)

        # Create symbols for all routines defined within this module
        _process_routine_symbols(module_ast, new_container.symbol_table,
                                 default_visibility, visibility_map)

        # Parse the declarations if it has any
        for child in module.children:
            if isinstance(child, Fortran2003.Specification_Part):
                try:
                    self.process_declarations(new_container, child.children,
                                              [], default_visibility,
                                              visibility_map)
                except SymbolError as err:
                    six.raise_from(SymbolError(
                        "Error when generating Container for module '{0}': "
                        "{1}".format(mod_name, err.args[0])), err)
                break

        return new_container

    def generate_schedule(self, name, module_ast, container=None):
        '''Create a Schedule from the supplied fparser2 AST.

        TODO #737. Currently this routine is also used to create a
        NemoInvokeSchedule from NEMO source code (hence the optional,
        'container' argument).  This routine needs re-naming and
        re-writing so that it *only* creates the PSyIR for a
        subroutine.

        :param str name: name of the subroutine represented by the kernel.
        :param module_ast: fparser2 AST of the full module where the kernel \
                           code is located.
        :type module_ast: :py:class:`fparser.two.Fortran2003.Program`
        :param container: the parent Container node associated with this \
                          Schedule (if any).
        :type container: :py:class:`psyclone.psyir.nodes.Container`

        :returns: PSyIR schedule representing the kernel.
        :rtype: :py:class:`psyclone.psyGen.KernelSchedule`

        :raises GenerationError: unable to generate a kernel schedule from \
                                 the provided fpaser2 parse tree.

        '''
        def first_type_match(nodelist, typekind):
            '''
            Returns the first instance of the specified type in the given
            node list.

            :param list nodelist: List of fparser2 nodes.
            :param type typekind: The fparse2 Type we are searching for.
            '''
            for node in nodelist:
                if isinstance(node, typekind):
                    return node
            raise ValueError  # Type not found

        new_schedule = self._create_schedule(name)

        routines = walk(module_ast, (Fortran2003.Subroutine_Subprogram,
                                     Fortran2003.Main_Program,
                                     Fortran2003.Function_Subprogram))
        for routine in routines:
            if isinstance(routine, Fortran2003.Function_Subprogram):
                # TODO fparser/#225 Function_Stmt does not have a get_name()
                # method. Once it does we can remove this branch.
                routine_name = str(routine.children[0].children[1])
            else:
                routine_name = str(routine.children[0].get_name())
            if routine_name == name:
                subroutine = routine
                break
        else:
            raise GenerationError("Unexpected kernel AST. Could not find "
                                  "subroutine: {0}".format(name))

        # Check whether or not we need to create a Container for this schedule
        # TODO #737 this routine should just be creating a Subroutine, not
        # attempting to create a Container too. Perhaps it should be passed
        # a reference to the parent Container object.
        if not container:
            # Is the routine enclosed within a module?
            current = subroutine.parent
            while current:
                if isinstance(current, Fortran2003.Module):
                    # We have a parent module so create a Container
                    container = self.generate_container(current)
                    break
                current = current.parent
        if container:
            new_schedule.parent = container
            container.children.append(new_schedule)

        # Set pointer from schedule into fparser2 tree
        # TODO #435 remove this line once fparser2 tree not needed
        # pylint: disable=protected-access
        new_schedule._ast = subroutine
        # pylint: enable=protected-access

        try:
            sub_spec = first_type_match(subroutine.content,
                                        Fortran2003.Specification_Part)
            decl_list = sub_spec.content
            # TODO this if test can be removed once fparser/#211 is fixed
            # such that routine arguments are always contained in a
            # Dummy_Arg_List, even if there's only one of them.
            from fparser.two.Fortran2003 import Dummy_Arg_List
            if isinstance(subroutine, Fortran2003.Subroutine_Subprogram) and \
               isinstance(subroutine.children[0].children[2], Dummy_Arg_List):
                arg_list = subroutine.children[0].children[2].children
            else:
                # Routine has no arguments
                arg_list = []
        except ValueError:
            # Subroutine without declarations, continue with empty lists.
            decl_list = []
            arg_list = []
        finally:
            self.process_declarations(new_schedule, decl_list, arg_list)

        try:
            sub_exec = first_type_match(subroutine.content,
                                        Fortran2003.Execution_Part)
        except ValueError:
            pass
        else:
            self.process_nodes(new_schedule, sub_exec.content)

        return new_schedule

    @staticmethod
    def _parse_dimensions(dimensions, symbol_table):
        '''
        Parse the fparser dimension attribute into a shape list with
        the extent of each dimension.

        :param dimensions: fparser dimension attribute
        :type dimensions: \
            :py:class:`fparser.two.Fortran2003.Dimension_Attr_Spec`
        :param symbol_table: Symbol table of the declaration context.
        :type symbol_table: :py:class:`psyclone.psyir.symbols.SymbolTable`
        :returns: Shape of the attribute in column-major order (leftmost \
                  index is contiguous in memory). Each entry represents \
                  an array dimension. If it is 'None' the extent of that \
                  dimension is unknown, otherwise it holds an integer \
                  with the extent. If it is an empty list then the symbol \
                  represents a scalar.
        :rtype: list
        '''
        shape = []

        # Traverse shape specs in Depth-first-search order
        for dim in walk(dimensions, (Fortran2003.Assumed_Shape_Spec,
                                     Fortran2003.Explicit_Shape_Spec,
                                     Fortran2003.Assumed_Size_Spec)):

            if isinstance(dim, Fortran2003.Assumed_Shape_Spec):
                shape.append(None)

            elif isinstance(dim, Fortran2003.Explicit_Shape_Spec):
                def _unsupported_type_error(dimensions):
                    raise NotImplementedError(
                        "Could not process {0}. Only scalar integer literals"
                        " or symbols are supported for explicit shape array "
                        "declarations.".format(dimensions))
                if isinstance(dim.items[1],
                              Fortran2003.Int_Literal_Constant):
                    shape.append(int(dim.items[1].items[0]))
                elif isinstance(dim.items[1], Fortran2003.Name):
                    # Fortran does not regulate the order in which variables
                    # may be declared so it's possible for the shape
                    # specification of an array to reference variables that
                    # come later in the list of declarations. The reference
                    # may also be to a symbol present in a parent symbol table
                    # (e.g. if the variable is declared in an outer, module
                    # scope).
                    dim_name = dim.items[1].string.lower()
                    try:
                        sym = symbol_table.lookup(dim_name)
                        if isinstance(sym.datatype, (UnknownType,
                                                     DeferredType)):
                            # Allow symbols of Unknown/DeferredType.
                            pass
                        elif not (isinstance(sym.datatype, ScalarType) and
                                  sym.datatype.intrinsic ==
                                  ScalarType.Intrinsic.INTEGER):
                            # It's not of Unknown/DeferredType and it's not an
                            # integer scalar.
                            _unsupported_type_error(dimensions)
                    except KeyError:
                        # We haven't seen this symbol before so create a new
                        # one with a deferred interface (since we don't
                        # currently know where it is declared).
                        sym = DataSymbol(dim_name, default_integer_type(),
                                         interface=UnresolvedInterface())
                        symbol_table.add(sym)
                    shape.append(sym)
                else:
                    _unsupported_type_error(dimensions)

            elif isinstance(dim, Fortran2003.Assumed_Size_Spec):
                raise NotImplementedError(
                    "Could not process {0}. Assumed-size arrays"
                    " are not supported.".format(dimensions))

            else:
                raise InternalError(
                    "Reached end of loop body and array-shape specification "
                    "{0} has not been handled.".format(type(dim)))

        return shape

    @staticmethod
    def _parse_access_statements(nodes):
        '''
        Search the supplied list of fparser2 nodes (which must represent a
        complete Specification Part) for any accessibility
        statements (e.g. "PUBLIC :: my_var") to determine the default
        visibility of symbols as well as identifying those that are
        explicitly declared as public or private.

        :param nodes: nodes in the fparser2 parse tree describing a \
                      Specification Part that will be searched.
        :type nodes: list of :py:class:`fparser.two.utils.Base`

        :returns: default visibility of symbols within the current scoping \
            unit and dict of symbol names with explicit visibilities.
        :rtype: 2-tuple of (:py:class:`psyclone.symbols.Symbol.Visibility`, \
                dict)

        :raises InternalError: if an accessibility attribute which is not \
            'public' or 'private' is encountered.
        :raises GenerationError: if the parse tree is found to contain more \
            than one bare accessibility statement (i.e. 'PUBLIC' or 'PRIVATE')
        :raises GenerationError: if a symbol is explicitly declared as being \
            both public and private.

        '''
        default_visibility = None
        # Sets holding the names of those symbols whose access is specified
        # explicitly via an access-stmt (e.g. "PUBLIC :: my_var")
        explicit_public = set()
        explicit_private = set()
        # R518 an access-stmt shall appear only in the specification-part
        # of a *module*.
        access_stmts = walk(nodes, Fortran2003.Access_Stmt)

        for stmt in access_stmts:

            if stmt.children[0].lower() == "public":
                public_stmt = True
            elif stmt.children[0].lower() == "private":
                public_stmt = False
            else:
                raise InternalError(
                    "Failed to process '{0}'. Found an accessibility "
                    "attribute of '{1}' but expected either 'public' or "
                    "'private'.".format(str(stmt), stmt.children[0]))
            if not stmt.children[1]:
                if default_visibility:
                    # We've already seen an access statement without an
                    # access-id-list. This is therefore invalid Fortran (which
                    # fparser does not catch).
                    current_node = stmt.parent
                    while current_node:
                        if isinstance(current_node, Fortran2003.Module):
                            mod_name = str(
                                current_node.children[0].children[1])
                            raise GenerationError(
                                "Module '{0}' contains more than one access "
                                "statement with an omitted access-id-list. "
                                "This is invalid Fortran.".format(mod_name))
                        current_node = current_node.parent
                    # Failed to find an enclosing Module. This is also invalid
                    # Fortran since an access statement is only permitted
                    # within a module.
                    raise GenerationError(
                        "Found multiple access statements with omitted access-"
                        "id-lists and no enclosing Module. Both of these "
                        "things are invalid Fortran.")
                if public_stmt:
                    default_visibility = Symbol.Visibility.PUBLIC
                else:
                    default_visibility = Symbol.Visibility.PRIVATE
            else:
                if public_stmt:
                    explicit_public.update(
                        [child.string for child in stmt.children[1].children])
                else:
                    explicit_private.update(
                        [child.string for child in stmt.children[1].children])
        # Sanity check the lists of symbols (because fparser2 does not
        # currently do much validation)
        invalid_symbols = explicit_public.intersection(explicit_private)
        if invalid_symbols:
            raise GenerationError(
                "Symbols {0} appear in access statements with both PUBLIC "
                "and PRIVATE access-ids. This is invalid Fortran.".format(
                    list(invalid_symbols)))

        # Symbols are public by default in Fortran
        if default_visibility is None:
            default_visibility = Symbol.Visibility.PUBLIC

        visibility_map = {}
        for name in explicit_public:
            visibility_map[name] = Symbol.Visibility.PUBLIC
        for name in explicit_private:
            visibility_map[name] = Symbol.Visibility.PRIVATE

        return (default_visibility, visibility_map)

    @staticmethod
    def _process_use_stmts(parent, nodes):
        '''
        Process all of the USE statements in the fparser2 parse tree
        supplied as a list of nodes. Imported symbols are added to
        the symbol table associated with the supplied parent node with
        appropriate interfaces.

        :param parent: PSyIR node in which to insert the symbols found.
        :type parent: :py:class:`psyclone.psyGen.KernelSchedule`
        :param nodes: fparser2 AST nodes to search for use statements.
        :type nodes: list of :py:class:`fparser.two.utils.Base`

        :raises GenerationError: if the parse tree for a use statement has an \
                                 unrecognised structure.
        :raises SymbolError: if a symbol imported via a use statement is \
                             already present in the symbol table.
        :raises NotImplementedError: if the form of use statement is not \
                                     supported.

        '''
        for decl in walk(nodes, Fortran2003.Use_Stmt):

            # Check that the parse tree is what we expect
            if len(decl.items) != 5:
                # We can't just do str(decl) as that also checks that items
                # is of length 5
                text = ""
                for item in decl.items:
                    if item:
                        text += str(item)
                raise GenerationError(
                    "Expected the parse tree for a USE statement to contain "
                    "5 items but found {0} for '{1}'".format(len(decl.items),
                                                             text))

            mod_name = str(decl.items[2])

            # Add the module symbol to the symbol table. Keep a record of
            # whether or not we've seen this module before for reporting
            # purposes in the code below.
            if mod_name not in parent.symbol_table:
                new_container = True
                container = ContainerSymbol(mod_name)
                # It is OK if a parent symbol table also has a
                # reference to this module so do not check ancestors.
                parent.symbol_table.add(container, check_ancestors=False)
            else:
                new_container = False
                container = parent.symbol_table.lookup(mod_name)
                if not isinstance(container, ContainerSymbol):
                    raise SymbolError(
                        "Found a USE of module '{0}' but the symbol table "
                        "already has a non-container entry with that name "
                        "({1}). This is invalid Fortran.".format(
                            mod_name, str(container)))

            # Create a generic Symbol for each element in the ONLY clause.
            if isinstance(decl.items[4], Fortran2003.Only_List):
                if not new_container and not container.wildcard_import \
                   and not parent.symbol_table.imported_symbols(container):
                    # TODO #11 Log the fact that this explicit symbol import
                    # will replace a previous import with an empty only-list.
                    pass
                for name in decl.items[4].items:
                    # The DataSymbol adds itself to the list of symbols
                    # imported by the Container referenced in the
                    # GlobalInterface.
                    sym_name = str(name).lower()
                    if sym_name not in parent.symbol_table:
                        parent.symbol_table.add(
<<<<<<< HEAD
                            #DataSymbol(sym_name,
                            #           DeferredType(),
                            #           interface=GlobalInterface(container)))
=======
>>>>>>> 055cca26
                            Symbol(sym_name,
                                   interface=GlobalInterface(container)))
                    else:
                        # There's already a symbol with this name
                        existing_symbol = parent.symbol_table.lookup(
                            sym_name)
                        if not existing_symbol.is_global:
                            raise SymbolError(
                                "Symbol '{0}' is imported from module '{1}' "
                                "but is already present in the symbol table as"
                                " either an argument or a local ({2}).".
                                format(sym_name, mod_name,
                                       str(existing_symbol)))
                        # TODO #11 Log the fact that we've already got an
                        # import of this symbol and that will take precendence.
            elif not decl.items[3]:
                # We have a USE statement without an ONLY clause.
                if (not new_container) and (not container.wildcard_import) \
                   and (not parent.symbol_table.imported_symbols(container)):
                    # TODO #11 Log the fact that this explicit symbol import
                    # will replace a previous import that had an empty
                    # only-list.
                    pass
                container.wildcard_import = True
            elif decl.items[3].lower().replace(" ", "") == ",only:":
                # This use has an 'only: ' but no associated list of
                # imported symbols. (It serves to keep a module in scope while
                # not actually importing anything from it.) We do not need to
                # set anything as the defaults (empty 'only' list and no
                # wildcard import) imply 'only:'.
                if not new_container and \
                       (container.wildcard_import or
                        parent.symbol_table.imported_symbols(container)):
                    # TODO #11 Log the fact that this import with an empty
                    # only-list is ignored because of existing 'use's of
                    # the module.
                    pass
            else:
                raise NotImplementedError("Found unsupported USE statement: "
                                          "'{0}'".format(str(decl)))

<<<<<<< HEAD
    def _process_decln(self, parent, symbol_table, decl, default_visibility,
                       public_symbols, private_symbols):
=======
    def _process_decln(self, parent, decl, default_visibility,
                       visibility_map=None):
>>>>>>> 055cca26
        '''
        Process the supplied fparser2 parse tree for a declaration. For each
        entity that is declared, a symbol is added to the symbol table
        associated with the parent node.

        :param parent: PSyIR node in which to insert the symbols found.
        :type parent: :py:class:`psyclone.psyGen.KernelSchedule`
        :param decl: fparser2 parse tree of declaration to process.
        :type decl: :py:class:`fparser.two.Fortran2003.Type_Declaration_Stmt`
        :param default_visibility: the default visibility of symbols in the \
                                   current declaration section.
        :type default_visibility: \
            :py:class:`psyclone.symbols.Symbol.Visibility`
        :param visibility_map: mapping of symbol name to visibility (for \
            those symbols listed in an accessibility statement).
        :type visibility_map: dict with str keys and \
            :py:class:`psyclone.psyir.symbols.Symbol.Visibility` values

        :raises NotImplementedError: if an unsupported intrinsic type is found.
        :raises NotImplementedError: if the declaration is not of an \
                                     intrinsic type.
        :raises NotImplementedError: if the save attribute is encountered on a\
                                     declaration that is not within a module.
        :raises NotImplementedError: if an unsupported attribute is found.
        :raises NotImplementedError: if an unsupported intent attribute is \
                                     found.
        :raises NotImplementedError: if an unsupported access-spec attribute \
                                     is found.
        :raises NotImplementedError: if the allocatable attribute is found on \
                                     a non-array declaration.
        :raises InternalError: if an array with defined extent has the \
                               allocatable attribute.
        :raises NotImplementedError: if an initialisation expression is found \
                                     for a variable declaration.
        :raises NotImplementedError: if an unsupported initialisation \
                expression is found for a parameter declaration.
        :raises NotImplementedError: if a character-length specification is \
                                     found.
        :raises SymbolError: if a declaration is found for a symbol that is \
                already present in the symbol table with a defined interface.

        '''
        (type_spec, attr_specs, entities) = decl.items

        base_type = None
        precision = None

        # Parse type_spec, currently just 'real', 'double precision',
        # 'integer', 'logical' and 'character' intrinsic types are supported.
        if isinstance(type_spec, Fortran2003.Intrinsic_Type_Spec):
            fort_type = str(type_spec.items[0]).lower()
            try:
                data_name = TYPE_MAP_FROM_FORTRAN[fort_type]
            except KeyError:
                raise NotImplementedError(
                    "Could not process {0}. Only 'real', 'double "
                    "precision', 'integer', 'logical' and 'character' "
                    "intrinsic types are supported."
                    "".format(str(decl.items)))
            if fort_type == "double precision":
                # Fortran double precision is equivalent to a REAL
                # intrinsic with precision DOUBLE in the PSyIR.
                precision = ScalarType.Precision.DOUBLE
            else:
                # Check for precision being specified.
                precision = self._process_precision(type_spec, parent)
            if not precision:
                precision = default_precision(data_name)
            base_type = ScalarType(data_name, precision)
        elif isinstance(type_spec, Fortran2003.Declaration_Type_Spec):
            # This is a variable of derived type
            type_name = str(walk(type_spec, Fortran2003.Type_Name)[0])
            # Do we already have a Symbol for this derived type?
            type_symbol, table = parent.find_or_create_symbol(
                type_name, symbol_type=TypeSymbol)
            if type(type_symbol) == Symbol:
                # We do but we didn't know what it was. Create a TypeSymbol
                # to replace it.
                new_symbol = TypeSymbol(type_name, DeferredType(),
                                        interface=type_symbol.interface)
                table.remove(type_symbol)
                table.add(new_symbol)
                type_symbol = new_symbol
            base_type = type_symbol.datatype
        else:
            # Not a supported declaration.
            raise NotImplementedError()

        # Parse declaration attributes:
        # 1) If no dimension attribute is provided, it defaults to scalar.
        attribute_shape = []
        # 2) If no intent attribute is provided, it is provisionally
        # marked as a local variable (when the argument list is parsed,
        # arguments with no explicit intent are updated appropriately).
        interface = LocalInterface()
        # 3) Record initialized constant values
        has_constant_value = False
        # 4) Whether the declaration has the allocatable attribute
        allocatable = False
        # 5) Access-specification - this var is only set if the declaration
        # has an explicit access-spec (e.g. INTEGER, PRIVATE :: xxx)
        decln_access_spec = None
        if attr_specs:
            for attr in attr_specs.items:
                if isinstance(attr, Fortran2003.Attr_Spec):
                    normalized_string = str(attr).lower().replace(' ', '')
                    if "save" in normalized_string:
                        # Variables declared with SAVE attribute inside a
                        # module, submodule or main program are implicitly
                        # SAVE'd (see Fortran specification 8.5.16.4) so it
                        # is valid to ignore the attribute in these
                        # situations.
                        if not (decl.parent and
                                isinstance(decl.parent.parent,
                                           (Fortran2003.Module,
                                            Fortran2003.Main_Program))):
                            raise NotImplementedError(
                                "Could not process {0}. The 'SAVE' "
                                "attribute is not yet supported when it is"
                                " not part of a module, submodule or main_"
                                "program specification part.".
                                format(decl.items))

                    elif normalized_string == "parameter":
                        # Flag the existence of a constant value in the RHS
                        has_constant_value = True
                    elif normalized_string == "allocatable":
                        allocatable = True
                    else:
                        raise NotImplementedError(
                            "Could not process {0}. Unrecognised "
                            "attribute '{1}'.".format(decl.items,
                                                      str(attr)))
                elif isinstance(attr, Fortran2003.Intent_Attr_Spec):
                    (_, intent) = attr.items
                    normalized_string = \
                        intent.string.lower().replace(' ', '')
                    if normalized_string == "in":
                        interface = ArgumentInterface(
                            ArgumentInterface.Access.READ)
                    elif normalized_string == "out":
                        interface = ArgumentInterface(
                            ArgumentInterface.Access.WRITE)
                    elif normalized_string == "inout":
                        interface = ArgumentInterface(
                            ArgumentInterface.Access.READWRITE)
                    else:
                        raise InternalError(
                            "Could not process {0}. Unexpected intent "
                            "attribute '{1}'.".format(decl.items,
                                                      str(attr)))
                elif isinstance(attr,
                                (Fortran2003.Dimension_Attr_Spec,
                                 Fortran2003.Dimension_Component_Attr_Spec)):
                    attribute_shape = \
                        self._parse_dimensions(attr, symbol_table)
                elif isinstance(attr, Fortran2003.Access_Spec):
                    if attr.string.lower() == 'public':
                        decln_access_spec = Symbol.Visibility.PUBLIC
                    elif attr.string.lower() == 'private':
                        decln_access_spec = Symbol.Visibility.PRIVATE
                    else:
                        raise InternalError(
                            "Could not process '{0}'. Unexpected Access "
                            "Spec attribute '{1}'.".format(decl.items,
                                                           str(attr)))
                else:
                    raise NotImplementedError(
                        "Could not process declaration: '{0}'. "
                        "Unrecognised attribute type '{1}'.".format(
                            str(decl), str(type(attr).__name__)))

        #if not precision:
        #    precision = default_precision(data_name)

        # Parse declarations RHS and declare new symbol into the
        # parent symbol table for each entity found.
        for entity in entities.items:
            (name, array_spec, char_len, initialisation) = entity.items
            ct_expr = None

            # If the entity has an array-spec shape, it has priority.
            # Otherwise use the declaration attribute shape.
            if array_spec is not None:
                entity_shape = \
                    self._parse_dimensions(array_spec, symbol_table)
            else:
                entity_shape = attribute_shape

            if allocatable and not entity_shape:
                # We have an allocatable attribute on something that we
                # don't recognise as an array - this is not supported.
                raise NotImplementedError(
                    "Could not process {0}. The 'allocatable' attribute is"
                    " only supported on array declarations.".format(
                        str(decl)))

            for idx, extent in enumerate(entity_shape):
                if extent is None:
                    if allocatable:
                        entity_shape[idx] = ArrayType.Extent.DEFERRED
                    else:
                        entity_shape[idx] = ArrayType.Extent.ATTRIBUTE
                elif not isinstance(extent, ArrayType.Extent) and \
                        allocatable:
                    # We have an allocatable array with a defined extent.
                    # This is invalid Fortran.
                    raise InternalError(
                        "Invalid Fortran: '{0}'. An array with defined "
                        "extent cannot have the ALLOCATABLE attribute.".
                        format(str(decl)))

            if initialisation:
                if has_constant_value:
                    # If it is a parameter parse its initialization into
                    # a dummy Assignment inside a Schedule which temporally
                    # hijacks the parent's node symbol table
                    tmp_sch = Schedule(symbol_table=symbol_table)
                    dummynode = Assignment(parent=tmp_sch)
                    tmp_sch.addchild(dummynode)
                    expr = initialisation.items[1]
                    self.process_nodes(parent=dummynode, nodes=[expr])
                    ct_expr = dummynode.children[0]
                else:
                    raise NotImplementedError(
                        "Could not process {0}. Initialisations on the"
                        " declaration statements are only supported for "
                        "parameter declarations.".format(decl.items))

            if char_len is not None:
                raise NotImplementedError(
                    "Could not process {0}. Character length "
                    "specifications are not supported."
                    "".format(decl.items))

            sym_name = str(name).lower()

            if decln_access_spec:
                visibility = decln_access_spec
            else:
                # There was no access-spec on the LHS of the decln
                if visibility_map is not None:
                    visibility = visibility_map.get(sym_name,
                                                    default_visibility)
                else:
                    visibility = default_visibility

            if entity_shape:
                # array
                datatype = ArrayType(base_type, entity_shape)
            else:
                # scalar
                datatype = base_type

            if sym_name not in symbol_table:
                try:
                    sym = DataSymbol(sym_name, datatype,
                                     visibility=visibility,
                                     constant_value=ct_expr,
                                     interface=interface)
                except ValueError:
                    # Error setting initial value
                    raise NotImplementedError()
<<<<<<< HEAD
                symbol_table.add(sym)
=======
                # We don't want to check ancestor symbol tables as we're
                # currently processing a *local* variable declaration.
                parent.symbol_table.add(sym, check_ancestors=False)
>>>>>>> 055cca26
            else:
                # The symbol table already contains an entry with this name
                # so update its interface information.
                sym = symbol_table.lookup(sym_name)
                if not sym.is_unresolved:
                    raise SymbolError(
                        "Symbol '{0}' already present in SymbolTable with "
                        "a defined interface ({1}).".format(
                            sym_name, str(sym.interface)))
                sym.interface = interface

<<<<<<< HEAD
    def _process_derived_type_decln(self, parent, decl, default_visibility,
                                    public_symbols, private_symbols):
        '''
        Process the supplied fparser2 parse tree for a derived-type
        declaration. For each entity that is declared, a symbol is added to the
        symbol table associated with the parent node.

        :param parent: PSyIR node in which to insert the symbols found.
        :type parent: :py:class:`psyclone.psyGen.KernelSchedule`
        :param decl: fparser2 parse tree of declaration to process.
        :type decl: :py:class:`fparser.two.Fortran2003.Type_Declaration_Stmt`
        :param default_visibility: the default visibility of symbols in the \
                                   current declaration section.
        :type default_visibility: \
            :py:class:`psyclone.symbols.Symbol.Visibility`
        :param public_symbols: list of names of symbols that are known to \
                               have public visibility.
        :type public_symbols: list of str
        :param private_symbols: list of names of symbols that are known to \
                                have private visibility.
        :type private_symbols: list of str

        '''
        name = str(walk(decl.children[0], Fortran2003.Type_Name)[0])
        # Create a new StructureType for this derived type
        dtype = StructureType(name, parent=parent.symbol_table)
        # Populate the SymbolTable of this StructureType by processing the
        # components of the derived type
        try:
            for child in walk(decl, Fortran2003.Data_Component_Def_Stmt):
                self._process_decln(parent, dtype.symbol_table, child,
                                    default_visibility,
                                    public_symbols, private_symbols)
            parent.symbol_table.add(TypeSymbol(name, dtype))
        except NotImplementedError:
            # Support for this declaration is not fully implemented so create
            # a DataSymbol of UnknownType.
            parent.symbol_table.add(DataSymbol(name, UnknownType(str(decl))))

    def process_declarations(self, parent, nodes, arg_list):
=======
    def process_declarations(self, parent, nodes, arg_list,
                             default_visibility=None,
                             visibility_map=None):
>>>>>>> 055cca26
        '''
        Transform the variable declarations in the fparser2 parse tree into
        symbols in the symbol table of the PSyIR parent node. If
        `default_visibility` and `visibility_map` are not supplied then
        _parse_access_statements() is called on the provided parse tree.
        If `visibility_map` is supplied and `default_visibility` omitted then
        it defaults to PUBLIC (the Fortran default).

        :param parent: PSyIR node in which to insert the symbols found.
        :type parent: :py:class:`psyclone.psyGen.KernelSchedule`
        :param nodes: fparser2 AST nodes to search for declaration statements.
        :type nodes: list of :py:class:`fparser.two.utils.Base`
        :param arg_list: fparser2 AST node containing the argument list.
        :type arg_list: :py:class:`fparser.Fortran2003.Dummy_Arg_List`
        :param default_visibility: the visibility of a symbol which does not \
                        have an explicit accessibility specification.
        :type default_visibility: \
                        :py:class:`psyclone.psyir.symbols.Symbol.Visibility`
        :param visibility_map: mapping of symbol names to explicit
                        visibilities.
        :type visibility_map: dict with str keys and values of type \
                        :py:class:`psyclone.psyir.symbols.Symbol.Visibility`

        :raises NotImplementedError: the provided declarations contain \
                                     attributes which are not supported yet.
        :raises GenerationError: if the parse tree for a USE statement does \
                                 not have the expected structure.
        :raises SymbolError: if a declaration is found for a Symbol that is \
                    already in the symbol table with a defined interface.
        :raises InternalError: if the provided declaration is an unexpected \
                               or invalid fparser or Fortran expression.

        '''
        if default_visibility is None:
            if visibility_map is None:
                # If no default visibility or visibility mapping is supplied,
                # check for any access statements.
                default_visibility, visibility_map = \
                    self._parse_access_statements(nodes)
            else:
                # In case the caller has provided a visibility map but
                # omitted the default visibility, we use the Fortran default.
                default_visibility = Symbol.Visibility.PUBLIC

        # Look at any USE statements
        self._process_use_stmts(parent, nodes)

        for decl in walk(nodes, Fortran2003.Type_Declaration_Stmt):
            try:
                self._process_decln(parent, parent.symbol_table, decl,
                                    default_visibility,
                                    visibility_map)
            except NotImplementedError:
                # Found an unsupported variable declaration. Create a
                # DataSymbol with UnknownType for each entity being declared.
                # Currently this means that any symbols that come after an
                # unsupported declaration will also have UnknownType. This is
                # the subject of Issue #791.
                orig_children = list(decl.children[2].children[:])
                for child in orig_children:
                    # Modify the fparser2 parse tree so that it only declares
                    # the current entity. `items` is a tuple and thus immutable
                    # so we create a new one.
                    decl.children[2].items = (child,)
                    symbol_name = str(child.children[0])
                    # If a declaration declares multiple entities, it's
                    # possible that some may have already been processed
                    # successfully and thus be in the symbol table.
                    try:
                        parent.symbol_table.add(
                            DataSymbol(symbol_name, UnknownType(str(decl))))
                    except KeyError:
                        if len(orig_children) == 1:
                            raise SymbolError(
                                "Error while processing unsupported "
                                "declaration ('{0}'). An entry for symbol "
                                "'{1}' is already in the symbol table.".format(
                                    str(decl), symbol_name))
                # Restore the fparser2 parse tree
                decl.children[2].items = tuple(orig_children)

<<<<<<< HEAD
        for decl in walk(nodes, Fortran2003.Derived_Type_Def):
            self._process_derived_type_decln(parent, decl,
                                             default_visibility,
                                             explicit_public_symbols,
                                             explicit_private_symbols)

        # Check for symbols named in an access statement but not explicitly
        # declared. These must then refer to symbols that have been brought
        # into scope by an unqualified use statement. As we have no idea
        # whether they represent data or a routine we use the Symbol base
        # class.
        for name in (list(explicit_public_symbols) +
                     list(explicit_private_symbols)):
            if name not in parent.symbol_table:
                if name in explicit_public_symbols:
                    vis = Symbol.Visibility.PUBLIC
                else:
                    vis = Symbol.Visibility.PRIVATE
                # TODO 736 Ideally we would use parent.find_or_create_symbol()
                # here since that checks that there is a possible source for
                # this previously-unseen symbol. However, we cannot yet do this
                # because we don't capture symbols for routine names so
                # that, e.g.:
                #   module my_mod
                #     public my_routine
                #   contains
                #     subroutine my_routine()
                # would cause us to raise an exception.
                parent.symbol_table.add(Symbol(name, visibility=vis))

=======
        if visibility_map is not None:
            # Check for symbols named in an access statement but not explicitly
            # declared. These must then refer to symbols that have been brought
            # into scope by an unqualified use statement.
            for name, vis in visibility_map.items():
                if name not in parent.symbol_table:
                    try:
                        # If a suitable unqualified use statement is found then
                        # this call creates a Symbol and inserts it in the
                        # appropriate symbol table.
                        parent.find_or_create_symbol(name, visibility=vis)
                    except SymbolError as err:
                        # Improve the error message with context-specific info
                        six.raise_from(SymbolError(
                            "'{0}' is listed in an accessibility statement as "
                            "being '{1}' but failed to find a declaration or "
                            "possible import (use) of this symbol.".format(
                                name, vis)), err)
>>>>>>> 055cca26
        try:
            arg_symbols = []
            # Ensure each associated symbol has the correct interface info.
            for arg_name in [x.string.lower() for x in arg_list]:
                symbol = parent.symbol_table.lookup(arg_name)
                if symbol.is_local:
                    # We didn't previously know that this Symbol was an
                    # argument (as it had no 'intent' qualifier). Mark
                    # that it is an argument by specifying its interface.
                    # A Fortran argument has intent(inout) by default
                    symbol.interface = ArgumentInterface(
                        ArgumentInterface.Access.READWRITE)
                arg_symbols.append(symbol)
            # Now that we've updated the Symbols themselves, set the
            # argument list
            parent.symbol_table.specify_argument_list(arg_symbols)
        except KeyError:
            raise InternalError("The kernel argument "
                                "list '{0}' does not match the variable "
                                "declarations for fparser nodes {1}."
                                "".format(str(arg_list), nodes))

        # fparser2 does not always handle Statement Functions correctly, this
        # loop checks for Stmt_Functions that should be an array statement
        # and recovers them, otherwise it raises an error as currently
        # Statement Functions are not supported in PSyIR.
        for stmtfn in walk(nodes, Fortran2003.Stmt_Function_Stmt):
            (fn_name, arg_list, scalar_expr) = stmtfn.items
            try:
                symbol = parent.symbol_table.lookup(fn_name.string.lower())
                if symbol.is_array:
                    # This is an array assignment wrongly categorized as a
                    # statement_function by fparser2.
                    array_subscript = arg_list.items

                    assignment_rhs = scalar_expr

                    # Create assingment node
                    assignment = Assignment(parent=parent)
                    parent.addchild(assignment)

                    # Build lhs
                    lhs = Array(symbol, parent=assignment)
                    self.process_nodes(parent=lhs, nodes=array_subscript)
                    assignment.addchild(lhs)

                    # Build rhs
                    self.process_nodes(parent=assignment,
                                       nodes=[assignment_rhs])
                else:
                    raise InternalError(
                        "Could not process '{0}'. Symbol '{1}' is in the"
                        " SymbolTable but it is not an array as expected, so"
                        " it can not be recovered as an array assignment."
                        "".format(str(stmtfn), symbol.name))
            except KeyError:
                raise NotImplementedError(
                    "Could not process '{0}'. Statement Function declarations "
                    "are not supported.".format(str(stmtfn)))

    @staticmethod
    def _process_precision(type_spec, psyir_parent):
        '''Processes the fparser2 parse tree of the type specification of a
        variable declaration in order to extract precision
        information. Two formats for specifying precision are
        supported a) "*N" e.g. real*8 and b) "kind=" e.g. kind=i_def, or
        kind=KIND(x).

        :param type_spec: the fparser2 parse tree of the type specification.
        :type type_spec: :py:class:`fparser.two.Fortran2003.Intrinsic_Type_Spec
        :param psyir_parent: the parent PSyIR node where the new node \
            will be attached.
        :type psyir_parent: :py:class:`psyclone.psyir.nodes.Node`

        :returns: the precision associated with the type specification.
        :rtype: :py:class:`psyclone.psyir.symbols.DataSymbol.Precision` or \
            :py:class:`psyclone.psyir.symbols.DataSymbol` or int or NoneType

        :raises NotImplementedError: if a KIND intrinsic is found with an \
            argument other than a real or integer literal.
        :raises NotImplementedError: if we have `kind=xxx` but cannot find \
            a valid variable name.

        '''
        symbol_table = psyir_parent.scope.symbol_table

        if not isinstance(type_spec.items[1], Fortran2003.Kind_Selector):
            # No precision is specified
            return None

        kind_selector = type_spec.items[1]

        if (isinstance(kind_selector.children[0], str) and
                kind_selector.children[0] == "*"):
            # Precision is provided in the form *N
            precision = int(str(kind_selector.children[1]))
            return precision

        # Precision is supplied in the form "kind=..."
        intrinsics = walk(kind_selector.items,
                          Fortran2003.Intrinsic_Function_Reference)
        if intrinsics and isinstance(intrinsics[0].items[0],
                                     Fortran2003.Intrinsic_Name) and \
           str(intrinsics[0].items[0]).lower() == "kind":
            # We have kind=KIND(X) where X may be of any intrinsic type. It
            # may be a scalar or an array. items[1] is an
            # Actual_Arg_Spec_List with the first entry being the argument.
            kind_arg = intrinsics[0].items[1].items[0]

            # We currently only support integer and real literals as
            # arguments to KIND
            if isinstance(kind_arg, (Fortran2003.Int_Literal_Constant,
                                     Fortran2003.Real_Literal_Constant)):
                return get_literal_precision(kind_arg, psyir_parent)

            raise NotImplementedError(
                "Only real and integer literals are supported "
                "as arguments to the KIND intrinsic but found '{0}' in: "
                "{1}".format(type(kind_arg).__name__, str(kind_selector)))

        # We have kind=kind-param
        kind_names = walk(kind_selector.items, Fortran2003.Name)
        if not kind_names:
            raise NotImplementedError(
                "Failed to find valid Name in Fortran Kind "
                "Selector: '{0}'".format(str(kind_selector)))

<<<<<<< HEAD
    @staticmethod
    def _kind_symbol_from_name(name, symbol_table):
        '''
        Utility method that returns a Symbol representing the named KIND
        parameter. If the supplied Symbol Table does not contain an appropriate
        entry then one is created. If it does contain a matching entry then
        its datatype must be 'integer' or 'deferred'. If the latter then the
        fact that we now know that this Symbol represents a KIND parameter
        means that we can change the datatype to be 'integer'.

        :param str name: the name of the variable holding the KIND value.
        :param symbol_table: the Symbol Table associated with the code being\
                             processed.
        :type symbol_table: :py:class:`psyclone.psyir.symbols.SymbolTable`

        :returns: the Symbol representing the KIND parameter.
        :rtype: :py:class:`psyclone.psyir.symbols.DataSymbol`

        :raises TypeError: if the Symbol Table already contains an entry for \
                       `name` and its datatype is not 'integer' or 'deferred'.
        '''
        lower_name = name.lower()
        try:
            kind_symbol = symbol_table.lookup(lower_name)
            if type(kind_symbol) == Symbol:
                # Although a symbol exists, it is of the most generic type.
                new_symbol = DataSymbol(lower_name, default_integer_type())
                symbol_table.remove(kind_symbol)
                symbol_table.add(new_symbol)
                kind_symbol = new_symbol
            elif not (isinstance(kind_symbol.datatype,
                                (UnknownType, DeferredType)) or
                     (isinstance(kind_symbol.datatype, ScalarType) and
                      kind_symbol.datatype.intrinsic ==
                      ScalarType.Intrinsic.INTEGER)):
                raise TypeError(
                    "SymbolTable already contains an entry for "
                    "variable '{0}' used as a kind parameter but it "
                    "is not a 'deferred', 'unknown' or 'scalar integer' type.".
                    format(lower_name))
            # A KIND parameter must be of type integer so set it here
            # (in case it was previously 'deferred'). We don't know
            # what precision this is so set it to the default.
            kind_symbol.datatype = default_integer_type()
        except KeyError:
            # The SymbolTable does not contain an entry for this kind parameter
            # so create one. We specify an UnresolvedInterface as we don't
            # currently know how this symbol is brought into scope.
            kind_symbol = DataSymbol(lower_name, default_integer_type(),
                                     interface=UnresolvedInterface())
            symbol_table.add(kind_symbol)
        return kind_symbol
=======
        return _kind_symbol_from_name(str(kind_names[0]), symbol_table)
>>>>>>> 055cca26

    def process_nodes(self, parent, nodes):
        '''
        Create the PSyIR of the supplied list of nodes in the
        fparser2 AST. Currently also inserts parent information back
        into the fparser2 AST. This is a workaround until fparser2
        itself generates and stores this information.

        :param parent: Parent node in the PSyIR we are constructing.
        :type parent: :py:class:`psyclone.psyir.nodes.Node`
        :param nodes: List of sibling nodes in fparser2 AST.
        :type nodes: list of :py:class:`fparser.two.utils.Base`

        '''
        code_block_nodes = []
        for child in nodes:

            try:
                psy_child = self._create_child(child, parent)
            except NotImplementedError:
                # If child type implementation not found, add them on the
                # ongoing code_block node list.
                code_block_nodes.append(child)
            else:
                if psy_child:
                    self.nodes_to_code_block(parent, code_block_nodes)
                    parent.addchild(psy_child)
                # If psy_child is not initialised but it didn't produce a
                # NotImplementedError, it means it is safe to ignore it.

        # Complete any unfinished code-block
        self.nodes_to_code_block(parent, code_block_nodes)

    def _create_child(self, child, parent=None):
        '''
        Create a PSyIR node representing the supplied fparser 2 node.

        :param child: node in fparser2 AST.
        :type child: :py:class:`fparser.two.utils.Base`
        :param parent: Parent node of the PSyIR node we are constructing.
        :type parent: :py:class:`psyclone.psyir.nodes.Node`
        :raises NotImplementedError: There isn't a handler for the provided \
                child type.
        :returns: Returns the PSyIR representation of child, which can be a \
                  single node, a tree of nodes or None if the child can be \
                  ignored.
        :rtype: :py:class:`psyclone.psyir.nodes.Node` or NoneType
        '''
        handler = self.handlers.get(type(child))
        if handler is None:
            # If the handler is not found then check with the first
            # level parent class. This is done to simplify the
            # handlers map when multiple fparser2 types can be
            # processed with the same handler. (e.g. Subclasses of
            # BinaryOpBase: Mult_Operand, Add_Operand, Level_2_Expr,
            # ... can use the same handler.)
            generic_type = type(child).__bases__[0]
            handler = self.handlers.get(generic_type)
            if not handler:
                raise NotImplementedError()
        return handler(child, parent)

    def _ignore_handler(self, *_):
        '''
        This handler returns None indicating that the associated
        fparser2 node can be ignored.

        Note that this method contains ignored arguments to comform with
        the handler(node, parent) method interface.

        :returns: None
        :rtype: NoneType
        '''
        return None

    def _create_loop(self, parent, variable):
        '''
        Create a Loop instance. This is done outside _do_construct_handler
        because some APIs may want to instantiate a specialised Loop.

        :param parent: the parent of the node.
        :type parent: :py:class:`psyclone.psyir.nodes.Node`
        :param variable: the loop variable.
        :type variable: :py:class:`psyclone.psyir.symbols.DataSymbol`

        :return: a new Loop instance.
        :rtype: :py:class:`psyclone.psyir.nodes.Loop`

        '''
        return Loop(parent=parent, variable=variable)

    def _process_loopbody(self, loop_body, node):
        ''' Process the loop body. This is done outside _do_construct_handler
        because some APIs may want to perform specialised actions. By default
        continue processing the tree nodes inside the loop body.

        :param loop_body: Schedule representing the body of the loop.
        :type loop_body: :py:class:`psyclone.psyir.nodes.Schedule`
        :param node: fparser loop node being processed.
        :type node: \
            :py:class:`fparser.two.Fortran2003.Block_Nonlabel_Do_Construct`
        '''
        # Process loop body (ignore 'do' and 'end do' statements with [1:-1])
        self.process_nodes(parent=loop_body, nodes=node.content[1:-1])

    def _do_construct_handler(self, node, parent):
        '''
        Transforms a fparser2 Do Construct into its PSyIR representation.

        :param node: node in fparser2 tree.
        :type node: \
            :py:class:`fparser.two.Fortran2003.Block_Nonlabel_Do_Construct`
        :param parent: parent node of the PSyIR node we are constructing.
        :type parent: :py:class:`psyclone.psyir.nodes.Node`

        :returns: PSyIR representation of node
        :rtype: :py:class:`psyclone.psyir.nodes.Loop`

        :raises NotImplementedError: if the fparser2 tree has an unsupported \
            structure (e.g. DO WHILE or a DO with no loop control).
        '''
        ctrl = walk(node.content, Fortran2003.Loop_Control)
        if not ctrl:
            # TODO #359 a DO with no loop control is put into a CodeBlock
            raise NotImplementedError()
        if ctrl[0].items[0]:
            # If this is a DO WHILE then the first element of items will not
            # be None. (See `fparser.two.Fortran2003.Loop_Control`.)
            # TODO #359 DO WHILE's are currently just put into CodeBlocks
            # rather than being properly described in the PSyIR.
            raise NotImplementedError()

        # Second element of items member of Loop Control is itself a tuple
        # containing:
        #   Loop variable, [start value expression, end value expression, step
        #   expression]
        # Loop variable will be an instance of Fortran2003.Name
        loop_var = str(ctrl[0].items[1][0])
        variable_name = str(loop_var)
        try:
            data_symbol, _ = parent.find_or_create_symbol(variable_name)
        except SymbolError:
            raise InternalError(
                "Loop-variable name '{0}' is not declared and there are no "
                "unqualified use statements. This is currently unsupported."
                "".format(variable_name))
        # The loop node is created with the _create_loop factory method as some
        # APIs require a specialised loop node type.
        loop = self._create_loop(parent, data_symbol)
        loop._ast = node

        # Get the loop limits. These are given in a list which is the second
        # element of a tuple which is itself the second element of the items
        # tuple:
        # (None, (Name('jk'), [Int_Literal_Constant('1', None), Name('jpk'),
        #                      Int_Literal_Constant('1', None)]), None)
        limits_list = ctrl[0].items[1][1]

        # Start expression child
        self.process_nodes(parent=loop, nodes=[limits_list[0]])

        # Stop expression child
        self.process_nodes(parent=loop, nodes=[limits_list[1]])

        # Step expression child
        if len(limits_list) == 3:
            self.process_nodes(parent=loop, nodes=[limits_list[2]])
        else:
            # Default loop increment is 1. Use the type of the start
            # or step nodes once #685 is complete. For the moment use
            # the default precision.
            default_step = Literal("1", default_integer_type(), parent=loop)
            loop.addchild(default_step)

        # Create Loop body Schedule
        loop_body = Schedule(parent=loop)
        loop_body._ast = node
        loop.addchild(loop_body)
        self._process_loopbody(loop_body, node)

        return loop

    def _if_construct_handler(self, node, parent):
        '''
        Transforms an fparser2 If_Construct to the PSyIR representation.

        :param node: node in fparser2 tree.
        :type node: :py:class:`fparser.two.Fortran2003.If_Construct`
        :param parent: Parent node of the PSyIR node we are constructing.
        :type parent: :py:class:`psyclone.psyir.nodes.Node`
        :returns: PSyIR representation of node
        :rtype: :py:class:`psyclone.psyir.nodes.IfBlock`
        :raises InternalError: If the fparser2 tree has an unexpected \
            structure.
        '''

        # Check that the fparser2 parsetree has the expected structure
        if not isinstance(node.content[0], Fortran2003.If_Then_Stmt):
            raise InternalError(
                "Failed to find opening if then statement in: "
                "{0}".format(str(node)))
        if not isinstance(node.content[-1], Fortran2003.End_If_Stmt):
            raise InternalError(
                "Failed to find closing end if statement in: "
                "{0}".format(str(node)))

        # Search for all the conditional clauses in the If_Construct
        clause_indices = []
        for idx, child in enumerate(node.content):
            if isinstance(child, (Fortran2003.If_Then_Stmt,
                                  Fortran2003.Else_Stmt,
                                  Fortran2003.Else_If_Stmt,
                                  Fortran2003.End_If_Stmt)):
                clause_indices.append(idx)

        # Deal with each clause: "if", "else if" or "else".
        ifblock = None
        currentparent = parent
        num_clauses = len(clause_indices) - 1
        for idx in range(num_clauses):
            start_idx = clause_indices[idx]
            end_idx = clause_indices[idx+1]
            clause = node.content[start_idx]

            if isinstance(clause, (Fortran2003.If_Then_Stmt,
                                   Fortran2003.Else_If_Stmt)):
                # If it's an 'IF' clause just create an IfBlock, otherwise
                # it is an 'ELSE' clause and it needs an IfBlock annotated
                # with 'was_elseif' inside a Schedule.
                newifblock = None
                if isinstance(clause, Fortran2003.If_Then_Stmt):
                    ifblock = IfBlock(parent=currentparent)
                    ifblock.ast = node  # Keep pointer to fpaser2 AST
                    newifblock = ifblock
                else:
                    elsebody = Schedule(parent=currentparent)
                    currentparent.addchild(elsebody)
                    newifblock = IfBlock(parent=elsebody,
                                         annotations=['was_elseif'])
                    elsebody.addchild(newifblock)

                    # Keep pointer to fpaser2 AST
                    elsebody.ast = node.content[start_idx]
                    newifblock.ast = node.content[start_idx]

                # Create condition as first child
                self.process_nodes(parent=newifblock,
                                   nodes=[clause.items[0]])

                # Create if-body as second child
                ifbody = Schedule(parent=ifblock)
                ifbody.ast = node.content[start_idx + 1]
                ifbody.ast_end = node.content[end_idx - 1]
                newifblock.addchild(ifbody)
                self.process_nodes(parent=ifbody,
                                   nodes=node.content[start_idx + 1:end_idx])

                currentparent = newifblock

            elif isinstance(clause, Fortran2003.Else_Stmt):
                if not idx == num_clauses - 1:
                    raise InternalError(
                        "Else clause should only be found next to last "
                        "clause, but found {0}".format(node.content))
                elsebody = Schedule(parent=currentparent)
                currentparent.addchild(elsebody)
                elsebody.ast = node.content[start_idx]
                elsebody.ast_end = node.content[end_idx]
                self.process_nodes(parent=elsebody,
                                   nodes=node.content[start_idx + 1:end_idx])
            else:
                raise InternalError(
                    "Only fparser2 If_Then_Stmt, Else_If_Stmt and Else_Stmt "
                    "are expected, but found {0}.".format(clause))

        return ifblock

    def _if_stmt_handler(self, node, parent):
        '''
        Transforms an fparser2 If_Stmt to the PSyIR representation.

        :param node: node in fparser2 AST.
        :type node: :py:class:`fparser.two.Fortran2003.If_Stmt`
        :param parent: Parent node of the PSyIR node we are constructing.
        :type parent: :py:class:`psyclone.psyir.nodes.Node`
        :returns: PSyIR representation of node
        :rtype: :py:class:`psyclone.psyir.nodes.IfBlock`
        '''
        ifblock = IfBlock(parent=parent, annotations=['was_single_stmt'])
        ifblock.ast = node
        self.process_nodes(parent=ifblock, nodes=[node.items[0]])
        ifbody = Schedule(parent=ifblock)
        ifblock.addchild(ifbody)
        self.process_nodes(parent=ifbody, nodes=[node.items[1]])
        return ifblock

    def _case_construct_handler(self, node, parent):
        '''
        Transforms an fparser2 Case_Construct to the PSyIR representation.

        :param node: node in fparser2 tree.
        :type node: :py:class:`fparser.two.Fortran2003.Case_Construct`
        :param parent: Parent node of the PSyIR node we are constructing.
        :type parent: :py:class:`psyclone.psyir.nodes.Node`

        :returns: PSyIR representation of node
        :rtype: :py:class:`psyclone.psyir.nodes.IfBlock`

        :raises InternalError: If the fparser2 tree has an unexpected \
            structure.
        :raises NotImplementedError: If the fparser2 tree contains an \
            unsupported structure and should be placed in a CodeBlock.

        '''
        # Check that the fparser2 parsetree has the expected structure
        if not isinstance(node.content[0], Fortran2003.Select_Case_Stmt):
            raise InternalError(
                "Failed to find opening case statement in: "
                "{0}".format(str(node)))
        if not isinstance(node.content[-1], Fortran2003.End_Select_Stmt):
            raise InternalError(
                "Failed to find closing case statement in: "
                "{0}".format(str(node)))

        # Search for all the CASE clauses in the Case_Construct. We do this
        # because the fp2 parse tree has a flat structure at this point with
        # the clauses being siblings of the contents of the clauses. The
        # final index in this list will hold the position of the end-select
        # statement.
        clause_indices = []
        selector = None
        # The position of the 'case default' clause, if any
        default_clause_idx = None
        for idx, child in enumerate(node.content):
            if isinstance(child, Fortran2003.Select_Case_Stmt):
                selector = child.items[0]
            if isinstance(child, Fortran2003.Case_Stmt):
                if not isinstance(child.items[0], Fortran2003.Case_Selector):
                    raise InternalError(
                        "Unexpected parse tree structure. Expected child of "
                        "Case_Stmt to be a Case_Selector but got: '{0}'".
                        format(type(child.items[0]).__name__))
                case_expression = child.items[0].items[0]
                if case_expression is None:
                    # This is a 'case default' clause - store its position.
                    # We do this separately as this clause is special and
                    # will be added as a final 'else'.
                    default_clause_idx = idx
                clause_indices.append(idx)
            if isinstance(child, Fortran2003.End_Select_Stmt):
                clause_indices.append(idx)

        # Deal with each Case_Stmt
        rootif = None
        currentparent = parent
        num_clauses = len(clause_indices) - 1
        for idx in range(num_clauses):
            # Skip the 'default' clause for now because we handle it last
            if clause_indices[idx] == default_clause_idx:
                continue
            start_idx = clause_indices[idx]
            end_idx = clause_indices[idx+1]
            clause = node.content[start_idx]
            case = clause.items[0]

            ifblock = IfBlock(parent=currentparent,
                              annotations=['was_case'])
            if idx == 0:
                # If this is the first IfBlock then have it point to
                # the original SELECT CASE in the parse tree
                ifblock.ast = node
            else:
                # Otherwise, this IfBlock represents a CASE clause in the
                # Fortran and so we point to the parse tree of the content
                # of the clause.
                ifblock.ast = node.content[start_idx + 1]
                ifblock.ast_end = node.content[end_idx - 1]

            # Process the logical expression
            self._process_case_value_list(selector, case.items[0].items,
                                          ifblock)

            # Add If_body
            ifbody = Schedule(parent=ifblock)
            self.process_nodes(parent=ifbody,
                               nodes=node.content[start_idx + 1:
                                                  end_idx])
            ifblock.addchild(ifbody)
            ifbody.ast = node.content[start_idx + 1]
            ifbody.ast_end = node.content[end_idx - 1]

            if rootif:
                # If rootif is already initialised we chain the new
                # case in the last else branch.
                elsebody = Schedule(parent=currentparent)
                currentparent.addchild(elsebody)
                elsebody.addchild(ifblock)
                ifblock.parent = elsebody
                elsebody.ast = node.content[start_idx + 1]
                elsebody.ast_end = node.content[end_idx - 1]
            else:
                rootif = ifblock

            currentparent = ifblock

        if default_clause_idx:
            # Finally, add the content of the 'default' clause as a last
            # 'else' clause. If the 'default' clause was the only clause
            # then 'rootif' will still be None and we don't bother creating
            # an enclosing IfBlock at all.
            if rootif:
                elsebody = Schedule(parent=currentparent)
                currentparent.addchild(elsebody)
                currentparent = elsebody
            start_idx = default_clause_idx + 1
            # Find the next 'case' clause that occurs after 'case default'
            # (if any)
            end_idx = -1
            for idx in clause_indices:
                if idx > default_clause_idx:
                    end_idx = idx
                    break
            # Process the statements within the 'default' clause
            self.process_nodes(parent=currentparent,
                               nodes=node.content[start_idx:end_idx])
            if rootif:
                elsebody.ast = node.content[start_idx]
                elsebody.ast_end = node.content[end_idx - 1]
        return rootif

    def _process_case_value_list(self, selector, nodes, parent):
        '''
        Processes the supplied list of fparser2 nodes representing case-value
        expressions and constructs the equivalent PSyIR representation.
        e.g. for:

               SELECT CASE(my_flag)
               CASE(var1, var2:var3, :var5)
                 my_switch = .true.
               END SELECT

        the equivalent logical expression is:

        my_flag == var1 OR (myflag>=var2 AND myflag <= var3) OR my_flag <= var5

        and the corresponding structure of the PSyIR that we create is:

                    OR
                   /  \
                 EQ    OR
                      /  \
                   AND    LE
                  /  \
                GE    LE

        :param selector: the fparser2 parse tree representing the \
                      selector_expression in SELECT CASE(selector_expression).
        :type selector: sub-class of :py:class:`fparser.two.utils.Base`
        :param nodes: the nodes representing the label-list of the current \
                      CASE() clause.
        :type nodes: list of :py:class:`fparser.two.Fortran2003.Name` or \
                     :py:class:`fparser.two.Fortran2003.Case_Value_Range`
        :param parent: parent node in the PSyIR.
        :type parent: :py:class:`psyclone.psyir.nodes.Node`

        '''
        if len(nodes) == 1:
            # Only one item in list so process it
            self._process_case_value(selector, nodes[0], parent)
            return
        # More than one item in list. Create an OR node with the first item
        # on the list as one arg then recurse down to handle the remainder
        # of the list.
        orop = BinaryOperation(BinaryOperation.Operator.OR,
                               parent=parent)
        self._process_case_value(selector, nodes[0], orop)
        self._process_case_value_list(selector, nodes[1:], orop)
        parent.addchild(orop)

    def _process_case_value(self, selector, node, parent):
        '''
        Handles an individual condition inside a CASE statement. This can
        be a single scalar expression (e.g. CASE(1)) or a range specification
        (e.g. CASE(lim1:lim2)).

        :param selector: the node in the fparser2 parse tree representing the
                         'some_expr' of the SELECT CASE(some_expr).
        :type selector: sub-class of :py:class:`fparser.two.utils.Base`
        :param node: the node representing the case-value expression in the \
                     fparser2 parse tree.
        :type node: sub-class of :py:class:`fparser.two.utils.Base`
        :param parent: parent node in the PSyIR.
        :type parent: :py:class:`psyclone.psyir.nodes.Node`

        '''
        if isinstance(node, Fortran2003.Case_Value_Range):
            # The case value is a range (e.g. lim1:lim2)
            if node.items[0] and node.items[1]:
                # Have lower and upper limits so need a parent AND
                aop = BinaryOperation(BinaryOperation.Operator.AND,
                                      parent=parent)
                parent.addchild(aop)
                new_parent = aop
            else:
                # No need to create new parent node
                new_parent = parent

            if node.items[0]:
                # A lower limit is specified
                geop = BinaryOperation(BinaryOperation.Operator.GE,
                                       parent=new_parent)
                self.process_nodes(parent=geop, nodes=[selector])
                self.process_nodes(parent=geop, nodes=[node.items[0]])
                new_parent.addchild(geop)
            if node.items[1]:
                # An upper limit is specified
                leop = BinaryOperation(BinaryOperation.Operator.LE,
                                       parent=new_parent)
                self.process_nodes(parent=leop, nodes=[selector])
                self.process_nodes(parent=leop, nodes=[node.items[1]])
                new_parent.addchild(leop)
        else:
            # The case value is some scalar initialisation expression
            bop = BinaryOperation(BinaryOperation.Operator.EQ,
                                  parent=parent)
            parent.addchild(bop)
            self.process_nodes(parent=bop, nodes=[selector])
            self.process_nodes(parent=bop, nodes=[node])

    @staticmethod
    def _array_notation_rank(array):
        '''Check that the supplied candidate array reference uses supported
        array notation syntax and return the rank of the sub-section
        of the array that uses array notation. e.g. for a reference
        "a(:, 2, :)" the rank of the sub-section is 2.

        :param array: the array reference to check.
        :type array: :py:class:`psyclone.psyir.nodes.Array`

        :returns: rank of the sub-section of the array.
        :rtype: int

        :raises NotImplementedError: if the array node does not have any \
                                     children.

        '''
        if not array.children:
            raise NotImplementedError("An Array reference in the PSyIR must "
                                      "have at least one child but '{0}' has "
                                      "none".format(array.name))
        # Only array refs using basic colon syntax are currently
        # supported e.g. (a(:,:)).  Each colon is represented in the
        # PSyIR as a Range node with first argument being an lbound
        # binary operator, the second argument being a ubound operator
        # and the third argument being an integer Literal node with
        # value 1 i.e. a(:,:) is represented as
        # a(lbound(a,1):ubound(a,1):1,lbound(a,2):ubound(a,2):1) in
        # the PSyIR.
        num_colons = 0
        for node in array.children:
            if isinstance(node, Range):
                # Found array syntax notation. Check that it is the
                # simple ":" format.
                if not _is_range_full_extent(node):
                    raise NotImplementedError(
                        "Only array notation of the form my_array(:, :, ...) "
                        "is supported.")
                num_colons += 1
        return num_colons

    def _array_syntax_to_indexed(self, parent, loop_vars):
        '''
        Utility function that modifies each Array object in the supplied PSyIR
        fragment so that they are indexed using the supplied loop variables
        rather than having colon array notation.

        :param parent: root of PSyIR sub-tree to search for Array \
                       references to modify.
        :type parent:  :py:class:`psyclone.psyir.nodes.Node`
        :param loop_vars: the variable names for the array indices.
        :type loop_vars: list of str

        :raises NotImplementedError: if array sections of differing ranks are \
                                     found.
        '''
        assigns = parent.walk(Assignment)
        # Check that the LHS of any assignment uses recognised array
        # notation.
        for assign in assigns:
            _ = self._array_notation_rank(assign.lhs)
        # TODO #717 if the supplied code accidentally omits array
        # notation for an array reference on the RHS then we will
        # identify it as a scalar and the code produced from the
        # PSyIR (using e.g. the Fortran backend) will not
        # compile. We need to implement robust identification of the
        # types of all symbols in the PSyIR fragment.
        arrays = parent.walk(Array)
        first_rank = None
        for array in arrays:
            # Check that this is a supported array reference and that
            # all arrays are of the same rank
            rank = len([child for child in array.children if
                        isinstance(child, Range)])
            if first_rank:
                if rank != first_rank:
                    raise NotImplementedError(
                        "Found array sections of differing ranks within a "
                        "WHERE construct: array section of {0} has rank {1}".
                        format(array.name, rank))
            else:
                first_rank = rank

            # Replace the PSyIR Ranges with the loop variables
            range_idx = 0
            for idx, child in enumerate(array.children):
                if isinstance(child, Range):
                    symbol, _ = array.find_or_create_symbol(loop_vars[range_idx])
                    array.children[idx] = Reference(symbol, parent=array)
                    range_idx += 1

    def _where_construct_handler(self, node, parent):
        '''
        Construct the canonical PSyIR representation of a WHERE construct or
        statement. A construct has the form:

            WHERE(logical-mask)
              statements
            [ELSE WHERE(logical-mask)
              statements]
            [ELSE
              statements]
            END WHERE

        while a statement is just:

            WHERE(logical-mask) statement

        :param node: node in the fparser2 parse tree representing the WHERE.
        :type node: :py:class:`fparser.two.Fortran2003.Where_Construct` or \
                    :py:class:`fparser.two.Fortran2003.Where_Stmt`
        :param parent: parent node in the PSyIR.
        :type parent: :py:class:`psyclone.psyir.nodes.Node`

        :returns: the top-level Loop object in the created loop nest.
        :rtype: :py:class:`psyclone.psyir.nodes.Loop`

        :raises InternalError: if the parse tree does not have the expected \
                               structure.

        '''
        if isinstance(node, Fortran2003.Where_Stmt):
            # We have a Where statement. Check that the parse tree has the
            # expected structure.
            if not len(node.items) == 2:
                raise InternalError(
                    "Expected a Fortran2003.Where_Stmt to have exactly two "
                    "entries in 'items' but found {0}: {1}".format(
                        len(node.items), str(node.items)))
            if not isinstance(node.items[1], Fortran2003.Assignment_Stmt):
                raise InternalError(
                    "Expected the second entry of a Fortran2003.Where_Stmt "
                    "items tuple to be an Assignment_Stmt but found: {0}".
                    format(type(node.items[1]).__name__))
            was_single_stmt = True
            annotations = ["was_where", "was_single_stmt"]
            logical_expr = [node.items[0]]
        else:
            # We have a Where construct. Check that the first and last
            # children are what we expect.
            if not isinstance(node.content[0],
                              Fortran2003.Where_Construct_Stmt):
                raise InternalError("Failed to find opening where construct "
                                    "statement in: {0}".format(str(node)))
            if not isinstance(node.content[-1], Fortran2003.End_Where_Stmt):
                raise InternalError("Failed to find closing end where "
                                    "statement in: {0}".format(str(node)))
            was_single_stmt = False
            annotations = ["was_where"]
            logical_expr = node.content[0].items

        # Examine the logical-array expression (the mask) in order to
        # determine the number of nested loops required. The Fortran
        # standard allows bare array notation here (e.g. `a < 0.0` where
        # `a` is an array) and thus we would need to examine our SymbolTable
        # to find out the rank of `a`. For the moment we limit support to
        # the NEMO style where the fact that `a` is an array is made
        # explicit using the colon notation, e.g. `a(:, :) < 0.0`.

        # For this initial processing of the logical-array expression we
        # use a temporary parent as we haven't yet constructed the PSyIR
        # for the loop nest and innermost IfBlock. Once we have a valid
        # parent for this logical expression we will repeat the processing.
        fake_parent = Assignment(parent=parent)
        self.process_nodes(fake_parent, logical_expr)
        arrays = fake_parent.walk(Array)
        if not arrays:
            # If the PSyIR doesn't contain any Arrays then that must be
            # because the code doesn't use explicit array syntax. At least one
            # variable in the logical-array expression must be an array for
            # this to be a valid WHERE().
            # TODO #717. Look-up the shape of the array in the SymbolTable.
            raise NotImplementedError("Only WHERE constructs using explicit "
                                      "array notation (e.g. my_array(:, :)) "
                                      "are supported.")
        # All array sections in a Fortran WHERE must have the same rank so
        # just look at the first array.
        rank = self._array_notation_rank(arrays[0])
        # Create a list to hold the names of the loop variables as we'll
        # need them to index into the arrays.
        loop_vars = rank*[""]

        symbol_table = parent.scope.symbol_table
        integer_type = default_integer_type()

        # Now create a loop nest of depth `rank`
        new_parent = parent
        for idx in range(rank, 0, -1):

            loop_vars[idx-1] = symbol_table.new_symbol_name(
                "widx{0}".format(idx))

            data_symbol = DataSymbol(loop_vars[idx-1], integer_type)
            symbol_table.add(data_symbol)

            loop = Loop(parent=new_parent, variable=data_symbol,
                        annotations=annotations)
            # Point to the original WHERE statement in the parse tree.
            loop.ast = node
            # Add loop lower bound
            loop.addchild(Literal("1", integer_type, parent=loop))
            # Add loop upper bound - we use the SIZE operator to query the
            # extent of the current array dimension
            size_node = BinaryOperation(BinaryOperation.Operator.SIZE,
                                        parent=loop)
            loop.addchild(size_node)
            symbol, _ = size_node.find_or_create_symbol(arrays[0].name)

            size_node.addchild(Reference(symbol, parent=size_node))
            size_node.addchild(Literal(str(idx), integer_type,
                                       parent=size_node))
            # Add loop increment
            loop.addchild(Literal("1", integer_type, parent=loop))
            # Fourth child of a Loop must be a Schedule
            sched = Schedule(parent=loop)
            loop.addchild(sched)
            # Finally, add the Loop we've constructed to its parent (but
            # not into the existing PSyIR tree - that's done in
            # process_nodes()).
            if new_parent is not parent:
                new_parent.addchild(loop)
            else:
                # Keep a reference to the first loop as that's what this
                # handler returns
                root_loop = loop
            new_parent = sched
        # Now we have the loop nest, add an IF block to the innermost
        # schedule
        ifblock = IfBlock(parent=new_parent, annotations=annotations)
        new_parent.addchild(ifblock)
        ifblock.ast = node  # Point back to the original WHERE construct

        # We construct the conditional expression from the original
        # logical-array-expression of the WHERE. We process_nodes() a
        # second time here now that we have the correct parent node in the
        # PSyIR (and thus a SymbolTable) to refer to.
        self.process_nodes(ifblock, logical_expr)

        # Each array reference must now be indexed by the loop variables
        # of the loops we've just created.
        self._array_syntax_to_indexed(ifblock.children[0], loop_vars)

        # Now construct the body of the IF using the body of the WHERE
        sched = Schedule(parent=ifblock)
        ifblock.addchild(sched)

        if not was_single_stmt:
            # Do we have an ELSE WHERE?
            for idx, child in enumerate(node.content):
                if isinstance(child, Fortran2003.Elsewhere_Stmt):
                    self.process_nodes(sched, node.content[1:idx])
                    self._array_syntax_to_indexed(sched, loop_vars)
                    # Add an else clause to the IF block for the ELSEWHERE
                    # clause
                    sched = Schedule(parent=ifblock)
                    ifblock.addchild(sched)
                    self.process_nodes(sched, node.content[idx+1:-1])
                    break
            else:
                # No elsewhere clause was found
                self.process_nodes(sched, node.content[1:-1])
        else:
            # We only had a single-statement WHERE
            self.process_nodes(sched, node.items[1:])
        # Convert all uses of array syntax to indexed accesses
        self._array_syntax_to_indexed(sched, loop_vars)
        # Return the top-level loop generated by this handler
        return root_loop

    def _return_handler(self, node, parent):
        '''
        Transforms an fparser2 Return_Stmt to the PSyIR representation.

        :param node: node in fparser2 parse tree.
        :type node: :py:class:`fparser.two.Fortran2003.Return_Stmt`
        :param parent: Parent node of the PSyIR node we are constructing.
        :type parent: :py:class:`psyclone.psyir.nodes.Node`

        :return: PSyIR representation of node.
        :rtype: :py:class:`psyclone.psyir.nodes.Return`

        '''
        rtn = Return(parent=parent)
        rtn.ast = node
        return rtn

    def _assignment_handler(self, node, parent):
        '''
        Transforms an fparser2 Assignment_Stmt to the PSyIR representation.

        :param node: node in fparser2 AST.
        :type node: :py:class:`fparser.two.Fortran2003.Assignment_Stmt`
        :param parent: Parent node of the PSyIR node we are constructing.
        :type parent: :py:class:`psyclone.psyir.nodes.Node`

        :returns: PSyIR representation of node.
        :rtype: :py:class:`psyclone.psyir.nodes.Assignment`
        '''
        assignment = Assignment(node, parent=parent)
        self.process_nodes(parent=assignment, nodes=[node.items[0]])
        self.process_nodes(parent=assignment, nodes=[node.items[2]])

        return assignment

    def _unary_op_handler(self, node, parent):
        '''
        Transforms an fparser2 UnaryOpBase or Intrinsic_Function_Reference
        to the PSyIR representation.

        :param node: node in fparser2 AST.
        :type node: :py:class:`fparser.two.utils.UnaryOpBase` or \
               :py:class:`fparser.two.Fortran2003.Intrinsic_Function_Reference`
        :param parent: Parent node of the PSyIR node we are constructing.
        :type parent: :py:class:`psyclone.psyir.nodes.Node`

        :return: PSyIR representation of node
        :rtype: :py:class:`psyclone.psyir.nodes.UnaryOperation`

        :raises NotImplementedError: if the supplied operator is not \
                                     supported by this handler.
        :raises InternalError: if the fparser parse tree does not have the \
                               expected structure.

        '''
        operator_str = str(node.items[0]).lower()
        try:
            operator = Fparser2Reader.unary_operators[operator_str]
        except KeyError:
            # Operator not supported, it will produce a CodeBlock instead
            raise NotImplementedError(operator_str)

        if isinstance(node.items[1], Fortran2003.Actual_Arg_Spec_List):
            if len(node.items[1].items) > 1:
                # We have more than one argument and therefore this is not a
                # unary operation!
                raise InternalError(
                    "Operation '{0}' has more than one argument and is "
                    "therefore not unary!".format(str(node)))
            node_list = node.items[1].items
        else:
            node_list = [node.items[1]]
        unary_op = UnaryOperation(operator, parent=parent)
        self.process_nodes(parent=unary_op, nodes=node_list)

        return unary_op

    def _binary_op_handler(self, node, parent):
        '''
        Transforms an fparser2 BinaryOp or Intrinsic_Function_Reference to
        the PSyIR representation.

        :param node: node in fparser2 AST.
        :type node: :py:class:`fparser.two.utils.BinaryOpBase` or \
               :py:class:`fparser.two.Fortran2003.Intrinsic_Function_Reference`
        :param parent: Parent node of the PSyIR node we are constructing.
        :type parent: :py:class:`psyclone.psyir.nodes.Node`

        :returns: PSyIR representation of node
        :rtype: :py:class:`psyclone.psyir.nodes.BinaryOperation`

        :raises NotImplementedError: if the supplied operator/intrinsic is \
                                     not supported by this handler.
        :raises InternalError: if the fparser parse tree does not have the \
                               expected structure.

        '''
        if isinstance(node, Fortran2003.Intrinsic_Function_Reference):
            operator_str = node.items[0].string.lower()
            # Arguments are held in an Actual_Arg_Spec_List
            if not isinstance(node.items[1], Fortran2003.Actual_Arg_Spec_List):
                raise InternalError(
                    "Unexpected fparser parse tree for binary intrinsic "
                    "operation '{0}'. Expected second child to be "
                    "Actual_Arg_Spec_List but got '{1}'.".format(
                        str(node), type(node.items[1])))
            arg_nodes = node.items[1].items
            if len(arg_nodes) != 2:
                raise InternalError(
                    "Binary operator should have exactly two arguments but "
                    "found {0} for '{1}'.".format(len(arg_nodes), str(node)))
        else:
            operator_str = node.items[1].lower()
            arg_nodes = [node.items[0], node.items[2]]

        try:
            operator = Fparser2Reader.binary_operators[operator_str]
        except KeyError:
            # Operator not supported, it will produce a CodeBlock instead
            raise NotImplementedError(operator_str)

        binary_op = BinaryOperation(operator, parent=parent)
        self.process_nodes(parent=binary_op, nodes=[arg_nodes[0]])
        self.process_nodes(parent=binary_op, nodes=[arg_nodes[1]])

        return binary_op

    def _nary_op_handler(self, node, parent):
        '''
        Transforms an fparser2 Intrinsic_Function_Reference with three or
        more arguments to the PSyIR representation.
        :param node: node in fparser2 Parse Tree.
        :type node: \
             :py:class:`fparser.two.Fortran2003.Intrinsic_Function_Reference`
        :param parent: Parent node of the PSyIR node we are constructing.
        :type parent: :py:class:`psyclone.psyir.nodes.Node`

        :returns: PSyIR representation of node.
        :rtype: :py:class:`psyclone.psyir.nodes.NaryOperation`

        :raises NotImplementedError: if the supplied Intrinsic is not \
                                     supported by this handler.
        :raises InternalError: if the fparser parse tree does not have the \
                               expected structure.

        '''
        operator_str = str(node.items[0]).lower()
        try:
            operator = Fparser2Reader.nary_operators[operator_str]
        except KeyError:
            # Intrinsic not supported, it will produce a CodeBlock instead
            raise NotImplementedError(operator_str)

        nary_op = NaryOperation(operator, parent=parent)

        if not isinstance(node.items[1], Fortran2003.Actual_Arg_Spec_List):
            raise InternalError(
                "Expected second 'item' of N-ary intrinsic '{0}' in fparser "
                "parse tree to be an Actual_Arg_Spec_List but found '{1}'.".
                format(str(node), type(node.items[1])))
        if len(node.items[1].items) < 3:
            raise InternalError(
                "An N-ary operation must have more than two arguments but "
                "found {0} for '{1}'.".format(len(node.items[1].items),
                                              str(node)))

        # node.items[1] is a Fortran2003.Actual_Arg_Spec_List so we have
        # to process the `items` of that...
        self.process_nodes(parent=nary_op, nodes=list(node.items[1].items))
        return nary_op

    def _intrinsic_handler(self, node, parent):
        '''
        Transforms an fparser2 Intrinsic_Function_Reference to the PSyIR
        representation. Since Fortran Intrinsics can be unary, binary or
        nary this handler identifies the appropriate 'sub handler' by
        examining the number of arguments present.

        :param node: node in fparser2 Parse Tree.
        :type node: \
            :py:class:`fparser.two.Fortran2003.Intrinsic_Function_Reference`
        :param parent: Parent node of the PSyIR node we are constructing.
        :type parent: :py:class:`psyclone.psyir.nodes.Node`

        :returns: PSyIR representation of node
        :rtype: :py:class:`psyclone.psyir.nodes.UnaryOperation` or \
                :py:class:`psyclone.psyir.nodes.BinaryOperation` or \
                :py:class:`psyclone.psyir.nodes.NaryOperation`

        '''
        # First item is the name of the intrinsic
        name = node.items[0].string.upper()
        # Now work out how many arguments it has
        num_args = 0
        if len(node.items) > 1:
            num_args = len(node.items[1].items)

        # We don't handle any intrinsics that don't have arguments
        if num_args == 1:
            return self._unary_op_handler(node, parent)
        if num_args == 2:
            return self._binary_op_handler(node, parent)
        if num_args > 2:
            return self._nary_op_handler(node, parent)

        # Intrinsic is not handled - this will result in a CodeBlock
        raise NotImplementedError(name)

    def _name_handler(self, node, parent):
        '''
        Transforms an fparser2 Name to the PSyIR representation. If the parent
        is connected to a SymbolTable, it checks the reference has been
        previously declared.

        :param node: node in fparser2 AST.
        :type node: :py:class:`fparser.two.Fortran2003.Name`
        :param parent: Parent node of the PSyIR node we are constructing.
        :type parent: :py:class:`psyclone.psyir.nodes.Node`

        :returns: PSyIR representation of node
        :rtype: :py:class:`psyclone.psyir.nodes.Reference`

        '''
        symbol, _ = parent.find_or_create_symbol(node.string)
        return Reference(symbol, parent)

    def _parenthesis_handler(self, node, parent):
        '''
        Transforms an fparser2 Parenthesis to the PSyIR representation.
        This means ignoring the parentheis and process the fparser2 children
        inside.

        :param node: node in fparser2 AST.
        :type node: :py:class:`fparser.two.Fortran2003.Parenthesis`
        :param parent: Parent node of the PSyIR node we are constructing.
        :type parent: :py:class:`psyclone.psyir.nodes.Node`
        :returns: PSyIR representation of node
        :rtype: :py:class:`psyclone.psyir.nodes.Node`
        '''
        # Use the items[1] content of the node as it contains the required
        # information (items[0] and items[2] just contain the left and right
        # brackets as strings so can be disregarded.
        return self._create_child(node.items[1], parent)

    def _part_ref_handler(self, node, parent):
        '''
        Transforms an fparser2 Part_Ref to the PSyIR representation. If the
        node is connected to a SymbolTable, it checks the reference has been
        previously declared.

        :param node: node in fparser2 AST.
        :type node: :py:class:`fparser.two.Fortran2003.Part_Ref`
        :param parent: Parent node of the PSyIR node we are constructing.
        :type parent: :py:class:`psyclone.psyir.nodes.Node`

        :raises NotImplementedError: If the fparser node represents \
            unsupported PSyIR features and should be placed in a CodeBlock.

        :returns: PSyIR representation of node
        :rtype: :py:class:`psyclone.psyir.nodes.Array`

        '''
        reference_name = node.items[0].string.lower()
        symbol, _ = parent.find_or_create_symbol(reference_name)

        array = Array(symbol, parent)
        self.process_nodes(parent=array, nodes=node.items[1].items)
        return array

    def _subscript_triplet_handler(self, node, parent):
        '''
        Transforms an fparser2 Subscript_Triplet to the PSyIR
        representation.

        :param node: node in fparser2 AST.
        :type node: :py:class:`fparser.two.Fortran2003.Subscript_Triplet`
        :param parent: parent node of the PSyIR node we are constructing.
        :type parent: :py:class:`psyclone.psyir.nodes.Node`

        :returns: PSyIR representation of node.
        :rtype: :py:class:`psyclone.psyir.nodes.Range`

        '''
        # The PSyIR stores array dimension information for the Array
        # class in an ordered list. As we are processing the
        # dimensions in order, the number of children already added to
        # our parent indicates the current array dimension being
        # processed (with 0 being the first dimension, 1 being the
        # second etc). Fortran specifies the 1st dimension as being 1,
        # the second dimension being 2, etc.). We therefore add 1 to
        # the number of children added to out parent to determine the
        # Fortran dimension value.
        integer_type = default_integer_type()
        dimension = str(len(parent.children)+1)
        my_range = Range(parent=parent)
        my_range.children = []
        if node.children[0]:
            self.process_nodes(parent=my_range, nodes=[node.children[0]])
        else:
            # There is no lower bound, it is implied. This is not
            # supported in the PSyIR so we create the equivalent code
            # by using the PSyIR lbound function:
            # a(:...) becomes a(lbound(a,1):...)
            lbound = BinaryOperation.create(
                BinaryOperation.Operator.LBOUND, Reference(parent.symbol),
                Literal(dimension, integer_type))
            lbound.parent = my_range
            my_range.children.append(lbound)
        if node.children[1]:
            self.process_nodes(parent=my_range, nodes=[node.children[1]])
        else:
            # There is no upper bound, it is implied. This is not
            # supported in the PSyIR so we create the equivalent code
            # by using the PSyIR ubound function:
            # a(...:) becomes a(...:ubound(a,1))
            ubound = BinaryOperation.create(
                BinaryOperation.Operator.UBOUND, Reference(parent.symbol),
                Literal(dimension, integer_type))
            ubound.parent = my_range
            my_range.children.append(ubound)
        if node.children[2]:
            self.process_nodes(parent=my_range, nodes=[node.children[2]])
        else:
            # There is no step, it is implied. This is not
            # supported in the PSyIR so we create the equivalent code
            # by using a PSyIR integer literal with the value 1
            # a(...:...:) becomes a(...:...:1)
            literal = Literal("1", integer_type)
            my_range.children.append(literal)
            literal.parent = my_range
        return my_range

    def _number_handler(self, node, parent):
        '''
        Transforms an fparser2 NumberBase to the PSyIR representation.

        :param node: node in fparser2 parse tree.
        :type node: :py:class:`fparser.two.utils.NumberBase`
        :param parent: Parent node of the PSyIR node we are constructing.
        :type parent: :py:class:`psyclone.psyir.nodes.Node`

        :returns: PSyIR representation of node.
        :rtype: :py:class:`psyclone.psyir.nodes.Literal`

        :raises NotImplementedError: if the fparser2 node is not recognised.

        '''
        # pylint: disable=no-self-use
        if isinstance(node, Fortran2003.Int_Literal_Constant):
            integer_type = ScalarType(ScalarType.Intrinsic.INTEGER,
                                      get_literal_precision(node, parent))
            return Literal(str(node.items[0]), integer_type, parent=parent)
        if isinstance(node, Fortran2003.Real_Literal_Constant):
            real_type = ScalarType(ScalarType.Intrinsic.REAL,
                                   get_literal_precision(node, parent))
            # Make sure any exponent is lower case
            value = str(node.items[0]).lower()
            # Make all exponents use the letter "e". (Fortran also
            # allows "d").
            value = value.replace("d", "e")
            # If the value has a "." without a digit before it then
            # add a "0" as the PSyIR does not allow this
            # format. e.g. +.3 => +0.3
            if value[0] == "." or value[0:1] in ["+.", "-."]:
                value = value.replace(".", "0.")
            return Literal(value, real_type, parent=parent)
        # Unrecognised datatype - will result in a CodeBlock
        raise NotImplementedError()

    def _char_literal_handler(self, node, parent):
        '''
        Transforms an fparser2 character literal into a PSyIR literal.

        :param node: node in fparser2 parse tree.
        :type node: :py:class:`fparser.two.Fortran2003.Char_Literal_Constant`
        :param parent: parent node of the PSyIR node we are constructing.
        :type parent: :py:class:`psyclone.psyir.nodes.Node`

        :returns: PSyIR representation of node.
        :rtype: :py:class:`psyclone.psyir.nodes.Literal`

        '''
        # pylint: disable=no-self-use
        character_type = ScalarType(ScalarType.Intrinsic.CHARACTER,
                                    get_literal_precision(node, parent))
        return Literal(str(node.items[0]), character_type, parent=parent)

    def _bool_literal_handler(self, node, parent):
        '''
        Transforms an fparser2 logical literal into a PSyIR literal.

        :param node: node in fparser2 parse tree.
        :type node: \
            :py:class:`fparser.two.Fortran2003.Logical_Literal_Constant`
        :param parent: parent node of the PSyIR node we are constructing.
        :type parent: :py:class:`psyclone.psyir.nodes.Node`

        :returns: PSyIR representation of node.
        :rtype: :py:class:`psyclone.psyir.nodes.Literal`

        '''
        # pylint: disable=no-self-use
        boolean_type = ScalarType(ScalarType.Intrinsic.BOOLEAN,
                                  get_literal_precision(node, parent))
        value = str(node.items[0]).lower()
        if value == ".true.":
            return Literal("true", boolean_type, parent=parent)
        if value == ".false.":
            return Literal("false", boolean_type, parent=parent)
        raise GenerationError(
            "Expected to find '.true.' or '.false.' as fparser2 logical "
            "literal, but found '{0}' instead.".format(value))<|MERGE_RESOLUTION|>--- conflicted
+++ resolved
@@ -49,15 +49,9 @@
 from psyclone.errors import InternalError, GenerationError
 from psyclone.psyGen import Directive, KernelSchedule
 from psyclone.psyir.symbols import SymbolError, DataSymbol, ContainerSymbol, \
-<<<<<<< HEAD
     Symbol, GlobalInterface, ArgumentInterface, UnresolvedInterface, \
     LocalInterface, ScalarType, ArrayType, DeferredType, UnknownType, \
     StructureType, TypeSymbol
-=======
-    Symbol, RoutineSymbol, GlobalInterface, ArgumentInterface, \
-    UnresolvedInterface, LocalInterface, \
-    ScalarType, ArrayType, DeferredType, UnknownType
->>>>>>> 055cca26
 
 # The list of Fortran instrinsic functions that we know about (and can
 # therefore distinguish from array accesses). These are taken from
@@ -1200,12 +1194,9 @@
                     sym_name = str(name).lower()
                     if sym_name not in parent.symbol_table:
                         parent.symbol_table.add(
-<<<<<<< HEAD
                             #DataSymbol(sym_name,
                             #           DeferredType(),
                             #           interface=GlobalInterface(container)))
-=======
->>>>>>> 055cca26
                             Symbol(sym_name,
                                    interface=GlobalInterface(container)))
                     else:
@@ -1247,13 +1238,8 @@
                 raise NotImplementedError("Found unsupported USE statement: "
                                           "'{0}'".format(str(decl)))
 
-<<<<<<< HEAD
     def _process_decln(self, parent, symbol_table, decl, default_visibility,
-                       public_symbols, private_symbols):
-=======
-    def _process_decln(self, parent, decl, default_visibility,
-                       visibility_map=None):
->>>>>>> 055cca26
+                       public_symbols, private_symbols, visibility_map=None):
         '''
         Process the supplied fparser2 parse tree for a declaration. For each
         entity that is declared, a symbol is added to the symbol table
@@ -1517,13 +1503,9 @@
                 except ValueError:
                     # Error setting initial value
                     raise NotImplementedError()
-<<<<<<< HEAD
-                symbol_table.add(sym)
-=======
                 # We don't want to check ancestor symbol tables as we're
                 # currently processing a *local* variable declaration.
-                parent.symbol_table.add(sym, check_ancestors=False)
->>>>>>> 055cca26
+                symbol_table.add(sym, check_ancestors=False)
             else:
                 # The symbol table already contains an entry with this name
                 # so update its interface information.
@@ -1535,7 +1517,6 @@
                             sym_name, str(sym.interface)))
                 sym.interface = interface
 
-<<<<<<< HEAD
     def _process_derived_type_decln(self, parent, decl, default_visibility,
                                     public_symbols, private_symbols):
         '''
@@ -1575,12 +1556,9 @@
             # a DataSymbol of UnknownType.
             parent.symbol_table.add(DataSymbol(name, UnknownType(str(decl))))
 
-    def process_declarations(self, parent, nodes, arg_list):
-=======
     def process_declarations(self, parent, nodes, arg_list,
                              default_visibility=None,
                              visibility_map=None):
->>>>>>> 055cca26
         '''
         Transform the variable declarations in the fparser2 parse tree into
         symbols in the symbol table of the PSyIR parent node. If
@@ -1662,38 +1640,6 @@
                 # Restore the fparser2 parse tree
                 decl.children[2].items = tuple(orig_children)
 
-<<<<<<< HEAD
-        for decl in walk(nodes, Fortran2003.Derived_Type_Def):
-            self._process_derived_type_decln(parent, decl,
-                                             default_visibility,
-                                             explicit_public_symbols,
-                                             explicit_private_symbols)
-
-        # Check for symbols named in an access statement but not explicitly
-        # declared. These must then refer to symbols that have been brought
-        # into scope by an unqualified use statement. As we have no idea
-        # whether they represent data or a routine we use the Symbol base
-        # class.
-        for name in (list(explicit_public_symbols) +
-                     list(explicit_private_symbols)):
-            if name not in parent.symbol_table:
-                if name in explicit_public_symbols:
-                    vis = Symbol.Visibility.PUBLIC
-                else:
-                    vis = Symbol.Visibility.PRIVATE
-                # TODO 736 Ideally we would use parent.find_or_create_symbol()
-                # here since that checks that there is a possible source for
-                # this previously-unseen symbol. However, we cannot yet do this
-                # because we don't capture symbols for routine names so
-                # that, e.g.:
-                #   module my_mod
-                #     public my_routine
-                #   contains
-                #     subroutine my_routine()
-                # would cause us to raise an exception.
-                parent.symbol_table.add(Symbol(name, visibility=vis))
-
-=======
         if visibility_map is not None:
             # Check for symbols named in an access statement but not explicitly
             # declared. These must then refer to symbols that have been brought
@@ -1712,7 +1658,6 @@
                             "being '{1}' but failed to find a declaration or "
                             "possible import (use) of this symbol.".format(
                                 name, vis)), err)
->>>>>>> 055cca26
         try:
             arg_symbols = []
             # Ensure each associated symbol has the correct interface info.
@@ -1840,62 +1785,7 @@
                 "Failed to find valid Name in Fortran Kind "
                 "Selector: '{0}'".format(str(kind_selector)))
 
-<<<<<<< HEAD
-    @staticmethod
-    def _kind_symbol_from_name(name, symbol_table):
-        '''
-        Utility method that returns a Symbol representing the named KIND
-        parameter. If the supplied Symbol Table does not contain an appropriate
-        entry then one is created. If it does contain a matching entry then
-        its datatype must be 'integer' or 'deferred'. If the latter then the
-        fact that we now know that this Symbol represents a KIND parameter
-        means that we can change the datatype to be 'integer'.
-
-        :param str name: the name of the variable holding the KIND value.
-        :param symbol_table: the Symbol Table associated with the code being\
-                             processed.
-        :type symbol_table: :py:class:`psyclone.psyir.symbols.SymbolTable`
-
-        :returns: the Symbol representing the KIND parameter.
-        :rtype: :py:class:`psyclone.psyir.symbols.DataSymbol`
-
-        :raises TypeError: if the Symbol Table already contains an entry for \
-                       `name` and its datatype is not 'integer' or 'deferred'.
-        '''
-        lower_name = name.lower()
-        try:
-            kind_symbol = symbol_table.lookup(lower_name)
-            if type(kind_symbol) == Symbol:
-                # Although a symbol exists, it is of the most generic type.
-                new_symbol = DataSymbol(lower_name, default_integer_type())
-                symbol_table.remove(kind_symbol)
-                symbol_table.add(new_symbol)
-                kind_symbol = new_symbol
-            elif not (isinstance(kind_symbol.datatype,
-                                (UnknownType, DeferredType)) or
-                     (isinstance(kind_symbol.datatype, ScalarType) and
-                      kind_symbol.datatype.intrinsic ==
-                      ScalarType.Intrinsic.INTEGER)):
-                raise TypeError(
-                    "SymbolTable already contains an entry for "
-                    "variable '{0}' used as a kind parameter but it "
-                    "is not a 'deferred', 'unknown' or 'scalar integer' type.".
-                    format(lower_name))
-            # A KIND parameter must be of type integer so set it here
-            # (in case it was previously 'deferred'). We don't know
-            # what precision this is so set it to the default.
-            kind_symbol.datatype = default_integer_type()
-        except KeyError:
-            # The SymbolTable does not contain an entry for this kind parameter
-            # so create one. We specify an UnresolvedInterface as we don't
-            # currently know how this symbol is brought into scope.
-            kind_symbol = DataSymbol(lower_name, default_integer_type(),
-                                     interface=UnresolvedInterface())
-            symbol_table.add(kind_symbol)
-        return kind_symbol
-=======
         return _kind_symbol_from_name(str(kind_names[0]), symbol_table)
->>>>>>> 055cca26
 
     def process_nodes(self, parent, nodes):
         '''
