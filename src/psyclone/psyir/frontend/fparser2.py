--- conflicted
+++ resolved
@@ -856,12 +856,8 @@
         name = str(routine.children[0].children[1]).lower()
         vis = visibility_map.get(name, symbol_table.default_visibility)
         rsymbol = RoutineSymbol(name, type_map[type(routine)], visibility=vis,
-<<<<<<< HEAD
                                 is_pure=is_pure, is_elemental=is_elemental,
-                                interface=LocalInterface())
-=======
                                 interface=DefaultModuleInterface())
->>>>>>> 47fda2ea
         symbol_table.add(rsymbol)
 
 
