# BSD 3-Clause License
#
# Copyright (c) 2017-2024, Science and Technology Facilities Council.
# All rights reserved.
#
# Redistribution and use in source and binary forms, with or without
# modification, are permitted provided that the following conditions are met:
#
# * Redistributions of source code must retain the above copyright notice, this
#   list of conditions and the following disclaimer.
#
# * Redistributions in binary form must reproduce the above copyright notice,
#   this list of conditions and the following disclaimer in the documentation
#   and/or other materials provided with the distribution.
#
# * Neither the name of the copyright holder nor the names of its
#   contributors may be used to endorse or promote products derived from
#   this software without specific prior written permission.
#
# THIS SOFTWARE IS PROVIDED BY THE COPYRIGHT HOLDERS AND CONTRIBUTORS
# "AS IS" AND ANY EXPRESS OR IMPLIED WARRANTIES, INCLUDING, BUT NOT
# LIMITED TO, THE IMPLIED WARRANTIES OF MERCHANTABILITY AND FITNESS
# FOR A PARTICULAR PURPOSE ARE DISCLAIMED. IN NO EVENT SHALL THE
# COPYRIGHT HOLDER OR CONTRIBUTORS BE LIABLE FOR ANY DIRECT, INDIRECT,
# INCIDENTAL, SPECIAL, EXEMPLARY, OR CONSEQUENTIAL DAMAGES (INCLUDING,
# BUT NOT LIMITED TO, PROCUREMENT OF SUBSTITUTE GOODS OR SERVICES;
# LOSS OF USE, DATA, OR PROFITS; OR BUSINESS INTERRUPTION) HOWEVER
# CAUSED AND ON ANY THEORY OF LIABILITY, WHETHER IN CONTRACT, STRICT
# LIABILITY, OR TORT (INCLUDING NEGLIGENCE OR OTHERWISE) ARISING IN
# ANY WAY OUT OF THE USE OF THIS SOFTWARE, EVEN IF ADVISED OF THE
# POSSIBILITY OF SUCH DAMAGE.
# -----------------------------------------------------------------------------
# Authors: R. W. Ford, A. R. Porter, S. Siso and N. Nobre, STFC Daresbury Lab
#          J. Henrichs, Bureau of Meteorology
#          I. Kavcic, Met Office
# Modified: A. B. G. Chalk, STFC Daresbury Lab
# -----------------------------------------------------------------------------

''' This module provides the fparser2 to PSyIR front-end, it follows a
    Visitor Pattern to traverse relevant fparser2 nodes and contains the logic
    to transform each node into the equivalent PSyIR representation.'''

from collections import OrderedDict
import os

from fparser.two import C99Preprocessor, Fortran2003, utils
from fparser.two.utils import walk, BlockBase, StmtBase

from psyclone.configuration import Config
from psyclone.errors import InternalError, GenerationError
from psyclone.psyir.nodes import (
    ArrayMember, ArrayOfStructuresReference, ArrayReference, Assignment,
    BinaryOperation, Call, CodeBlock, Container, Directive, FileContainer,
    IfBlock, IntrinsicCall, Literal, Loop, Member, Node, Range,
    Reference, Return, Routine, Schedule, StructureReference, UnaryOperation,
    WhileLoop)
from psyclone.psyir.nodes.array_mixin import ArrayMixin
from psyclone.psyir.nodes.array_of_structures_mixin import (
    ArrayOfStructuresMixin)
from psyclone.psyir.symbols import (
    ArgumentInterface, ArrayType, ContainerSymbol, DataSymbol, DataTypeSymbol,
    UnresolvedType, ImportInterface, AutomaticInterface, NoType,
    RoutineSymbol, ScalarType, StructureType, Symbol, SymbolError, SymbolTable,
    UnsupportedFortranType, UnsupportedType, UnresolvedInterface, INTEGER_TYPE,
    StaticInterface, DefaultModuleInterface, UnknownInterface,
    CommonBlockInterface)

# fparser dynamically generates classes which confuses pylint membership checks
# pylint: disable=maybe-no-member
# pylint: disable=too-many-branches
# pylint: disable=too-many-locals
# pylint: disable=too-many-statements
# pylint: disable=too-many-lines

#: The list of Fortran intrinsic functions that we know about (and can
#: therefore distinguish from array accesses). These are taken from
#: fparser.
FORTRAN_INTRINSICS = Fortran2003.Intrinsic_Name.function_names

#: Mapping from Fortran data types to PSyIR types
TYPE_MAP_FROM_FORTRAN = {"integer": ScalarType.Intrinsic.INTEGER,
                         "character": ScalarType.Intrinsic.CHARACTER,
                         "logical": ScalarType.Intrinsic.BOOLEAN,
                         "real": ScalarType.Intrinsic.REAL,
                         "double precision": ScalarType.Intrinsic.REAL}

#: Mapping from Fortran access specifiers to PSyIR visibilities
VISIBILITY_MAP_FROM_FORTRAN = {"public": Symbol.Visibility.PUBLIC,
                               "private": Symbol.Visibility.PRIVATE}

#: Mapping from fparser2 Fortran Literal types to PSyIR types
CONSTANT_TYPE_MAP = {
    Fortran2003.Real_Literal_Constant: ScalarType.Intrinsic.REAL,
    Fortran2003.Logical_Literal_Constant: ScalarType.Intrinsic.BOOLEAN,
    Fortran2003.Char_Literal_Constant: ScalarType.Intrinsic.CHARACTER,
    Fortran2003.Int_Literal_Constant: ScalarType.Intrinsic.INTEGER}

#: Mapping from Fortran intent to PSyIR access type
INTENT_MAPPING = {"in": ArgumentInterface.Access.READ,
                  "out": ArgumentInterface.Access.WRITE,
                  "inout": ArgumentInterface.Access.READWRITE}

#: Those routine prefix specifications that we support.
SUPPORTED_ROUTINE_PREFIXES = ["ELEMENTAL", "PURE", "IMPURE"]


# TODO #2302: It may be that this method could be made more general so
# that it works for more intrinsics, to help minimise the number of
# canonicalise_* functions.
def _canonicalise_minmaxsum(arg_nodes, arg_names, node):
    '''Canonicalise the arguments to any of the minval, maxval or sum
    intrinsics. These three intrinsics can use the same function as
    they have the same argument rules:

    RESULT = [MINVAL, MAXVAL, SUM](ARRAY[, MASK])
    RESULT = [MINVAL, MAXVAL, SUM](ARRAY, DIM[, MASK])

    This function re-orderes and modifies the supplied arguments a
    canonical form so that the PSyIR does not need to support the
    different forms that are allowed in Fortran.

    In general Fortran supports all arguments being named, all
    arguments being positional and everything in-between, as long as
    all named arguments follow all positional arguments.

    For example, both SUM(A, DIM, MASK) and SUM(DIM=DIM, MASK=MASK,
    ARRAY=A) are equivalent in Fortran.

    The PSyIR canonical form has all required arguments as positional
    arguments and all optional arguments as named arguments, which
    would result in SUM(A, DIM=DIM, MASK=MASK) in this case. Note that
    the canonical form does not constrain the order of named
    arguments.

    In the case where the argument type needs to be determined in
    order to create the PSyIR canonical form a CodeBlock is used (by
    raising NotImplementedError).

    :param arg_nodes: a list of fparser2 arguments.
    :type arg_nodes: List[:py:class:`fparser.two.utils.Base`]
    :param arg_names: a list of named-argument names.
    :type arg_names: List[Union[str, None]]
    :param node: the PSyIR Call or IntrinsicCall node.
    :type node: :py:class:`psyclone.psyir.nodes.Call` or \
        :py:class:`psyclone.psyir.nodes.IntrinsicCall`

    :raises InternalError: if the array argument is not found in the \
        argument list.
    :raises NotImplementedError: if there are two arguments and both \
        of them are not named as the second argument could be a \
        dimension or a mask and it is not currently possible to \
        determine which.

    '''
    # if the array argument is named then make it the first positional
    # argument. Simply checking arg_names[0] is OK as, if the first
    # argument is named, then all arguments must be named (to be valid
    # Fortran).
    if arg_names[0]:
        arg_name_index = 0
        for name in arg_names:
            if name.lower() == "array":
                break
            arg_name_index += 1
        else:
            raise InternalError(
                f"Invalid intrinsic arguments found. Expecting one "
                f"of the named arguments to be 'array', but found "
                f"'{node}'.")
        # Remove the argument name and add an empty argument name to
        # the start of the list.
        _ = arg_names.pop(arg_name_index)
        arg_names.insert(0, None)
        # Move the array argument to the start of the list.
        node = arg_nodes.pop(arg_name_index)
        arg_nodes.insert(0, node)
        return

    num_arg_names = len([arg_name for arg_name in arg_names
                         if arg_name])

    # If there are two arguments and they are both not
    # named then the second argument could be a dim
    # (integer) or mask (logical) argument. We could
    # attempt to determine the datatype of the argument
    # but for the moment give up and return a CodeBlock.
    if len(arg_nodes) == 2 and num_arg_names == 0:
        raise NotImplementedError(
            f"In '{node}' there are two arguments that are not named. "
            f"The second could be a dim or a mask so we need datatype "
            f"information to determine which and we do not determine "
            f"this information at the moment.")

    # If there are three arguments, and fewer than two are
    # named, then the argument order is known, so we can just
    # add any missing named arguments.
    if len(arg_nodes) == 3 and num_arg_names < 2:
        # Update the existing list otherwise changes are
        # local to this function.
        arg_names[0] = None
        arg_names[1] = "dim"
        arg_names[2] = "mask"


def _first_type_match(nodelist, typekind):
    '''Returns the first instance of the specified type in the given
    node list.

    :param list nodelist: list of fparser2 nodes.
    :param type typekind: the fparser2 Type we are searching for.

    :returns: the first instance of the specified type.
    :rtype: instance of typekind

    :raises ValueError: if the list does not contain an object of type \
        typekind.

    '''
    for node in nodelist:
        if isinstance(node, typekind):
            return node
    raise ValueError  # Type not found


def _find_or_create_unresolved_symbol(location, name, scope_limit=None,
                                      **kargs):
    '''Returns the symbol with the given 'name' from a symbol table
    associated with the 'location' node or one of its ancestors. If a
    symbol is found then the type of the existing symbol is compared
    with the specified 'symbol_type' parameter (passed as part of
    '**kargs'). If it is not already an instance of this type, then
    the symbol is specialised (in place).

    If the symbol is not found then a new Symbol with the specified
    visibility but of unresolved interface is created and inserted in the
    most local SymbolTable that has a Routine or Container node as
    parent.

    The scope_limit variable further limits the symbol table search so
    that the search through ancestor nodes stops when the scope_limit
    node is reached i.e. ancestors of the scope_limit node are not
    searched.

    :param location: PSyIR node from which to operate.
    :type location: :py:class:`psyclone.psyir.nodes.Node`
    :param str name: the name of the symbol.
    :param scope_limit: optional Node which limits the symbol
        search space to the symbol tables of the nodes within the
        given scope. If it is None (the default), the whole
        scope (all symbol tables in ancestor nodes) is searched
        otherwise ancestors of the scope_limit node are not
        searched.
    :type scope_limit: :py:class:`psyclone.psyir.nodes.Node` or
        `NoneType`

    :returns: the matching symbol.
    :rtype: :py:class:`psyclone.psyir.symbols.Symbol`

    :raises TypeError: if the supplied scope_limit is not a Node.
    :raises ValueError: if the supplied scope_limit node is not an
        ancestor of the supplied node.

    '''
    if not isinstance(location, Node):
        raise TypeError(
            f"The location argument '{location}' provided to "
            f"_find_or_create_unresolved_symbol() is not of type `Node`.")

    if scope_limit is not None:
        # Validate the supplied scope_limit
        if not isinstance(scope_limit, Node):
            raise TypeError(
                f"The scope_limit argument '{scope_limit}' provided to "
                f"_find_or_create_unresolved_symbol() is not of type `Node`.")

        # Check that the scope_limit Node is an ancestor of this
        # Reference Node and raise an exception if not.
        mynode = location.parent
        while mynode is not None:
            if mynode is scope_limit:
                # The scope_limit node is an ancestor of the
                # supplied node.
                break
            mynode = mynode.parent
        else:
            # The scope_limit node is not an ancestor of the
            # supplied node so raise an exception.
            raise ValueError(
                f"The scope_limit node '{scope_limit}' provided to "
                f"_find_or_create_unresolved_symbol() is not an ancestor of "
                f"this node '{location}'.")

    try:
        sym = location.scope.symbol_table.lookup(name, scope_limit=scope_limit)
        if "symbol_type" in kargs:
            expected_type = kargs.pop("symbol_type")
            if not isinstance(sym, expected_type):
                # The caller specified a sub-class so we need to
                # specialise the existing symbol.
                sym.specialise(expected_type, **kargs)
        return sym
    except KeyError:
        pass

    # find the closest ancestor symbol table attached to a Routine or
    # Container node. We don't want to add to a Schedule node as in
    # some situations PSyclone assumes symbols are declared within
    # Routine or Container symbol tables due to its Fortran provenance
    # (but should probably not!). We also have cases when the whole
    # tree has not been built so the symbol table is not connected to
    # a node.
    symbol_table = location.scope.symbol_table
    while symbol_table.node and not isinstance(
            symbol_table.node, (Routine, Container)):
        symbol_table = symbol_table.parent_symbol_table()

    # All requested Nodes have been checked but there has been no
    # match. Add it to the symbol table as an unresolved symbol in any
    # case as, for example, it might be declared later, or the
    # declaration may be hidden (perhaps in a codeblock), or it may be
    # imported with a wildcard import.
    return symbol_table.new_symbol(
        name, interface=UnresolvedInterface(), **kargs)


def _find_or_create_psyclone_internal_cmp(node):
    '''
    Utility routine to return a symbol of the generic psyclone comparison
    interface. If the interface does not exist in the scope it first adds
    the necessary code to the parent module.

    :param node: location where the comparison interface is needed.
    :type node: :py:class:`psyclone.psyir.nodes.Node`
    :returns: the comparison interface symbol.
    :rtype: :py:class:`psyclone.psyir.symbols.Symbol`

    :raises NotImplementedError: if there is no ancestor module container
        on which to add the interface code into.
    '''
    try:
        return node.scope.symbol_table.lookup_with_tag("psyclone_internal_cmp")
    except KeyError:
        container = node.ancestor(Container)
        if container and not isinstance(container, FileContainer):
            # pylint: disable=import-outside-toplevel
            from psyclone.psyir.frontend.fortran import FortranReader
            name_interface = node.scope.symbol_table.next_available_name(
                                                       "psyclone_internal_cmp")
            name_f_int = node.scope.symbol_table.next_available_name(
                                                       "psyclone_cmp_int")
            name_f_logical = node.scope.symbol_table.next_available_name(
                                                       "psyclone_cmp_logical")
            name_f_char = node.scope.symbol_table.next_available_name(
                                                       "psyclone_cmp_char")
            fortran_reader = FortranReader()
            dummymod = fortran_reader.psyir_from_source(f'''
            module dummy
                implicit none
                interface {name_interface}
                    procedure {name_f_int}
                    procedure {name_f_logical}
                    procedure {name_f_char}
                end interface {name_interface}
                private {name_interface}
                private {name_f_int}, {name_f_logical}, {name_f_char}
                contains
                logical pure function {name_f_int}(op1, op2)
                    integer, intent(in) :: op1, op2
                    {name_f_int} = op1.eq.op2
                end function
                logical pure function {name_f_logical}(op1, op2)
                    logical, intent(in) :: op1, op2
                    {name_f_logical} = op1.eqv.op2
                end function
                logical pure function {name_f_char}(op1, op2)
                    character(*), intent(in) :: op1, op2
                    {name_f_char} = op1.eq.op2
                end function
            end module dummy
            ''').children[0]  # We skip the top FileContainer

            # Add the new functions and interface to the ancestor container
            container.children.extend(dummymod.pop_all_children())
            container.symbol_table.merge(dummymod.symbol_table)
            symbol = container.symbol_table.lookup(name_interface)
            # Add the appropriate tag to find it regardless of the name
            container.symbol_table.tags_dict['psyclone_internal_cmp'] = symbol
            return symbol

    raise NotImplementedError(
        "Could not find the generic comparison interface and the scope does "
        "not have an ancestor container in which to add it.")


def _check_args(array, dim):
    '''Utility routine used by the _check_bound_is_full_extent and
    _check_array_range_literal functions to check common arguments.

    This routine is only in fparser2.py until #717 is complete as it
    is used to check that array syntax in a where statement is for the
    full extent of the dimension. Once #717 is complete this routine
    can be removed.

    :param array: the node to check.
    :type array: :py:class:`pysclone.psyir.node.array`
    :param int dim: the dimension index to use.

    :raises TypeError: if the supplied arguments are of the wrong type.
    :raises ValueError: if the value of the supplied dim argument is \
        less than 1 or greater than the number of dimensions in the \
        supplied array argument.

    '''
    if not isinstance(array, ArrayMixin):
        raise TypeError(
            f"method _check_args 'array' argument should be some sort of "
            f"array access (i.e. a sub-class of ArrayMixin) but found "
            f"'{type(array).__name__}'.")

    if not isinstance(dim, int):
        raise TypeError(
            f"method _check_args 'dim' argument should be an "
            f"int type but found '{type(dim).__name__}'.")
    if dim < 1:
        raise ValueError(
            f"method _check_args 'dim' argument should be at "
            f"least 1 but found {dim}.")
    if dim > len(array.children):
        raise ValueError(
            f"method _check_args 'dim' argument should be at most the number "
            f"of dimensions of the array ({len(array.children)}) but found "
            f"{dim}.")

    # The first element of the array (index 0) relates to the first
    # dimension (dim 1), so we need to reduce dim by 1.
    if not isinstance(array.indices[dim-1], Range):
        raise TypeError(
            f"method _check_args 'array' argument index '{dim-1}' should be a "
            f"Range type but found '{type(array.indices[dim-1]).__name__}'.")


def _is_bound_full_extent(array, dim, intrinsic):
    '''A Fortran array section with a missing lower bound implies the
    access starts at the first element and a missing upper bound
    implies the access ends at the last element e.g. a(:,:)
    accesses all elements of array a and is equivalent to
    a(lbound(a,1):ubound(a,1),lbound(a,2):ubound(a,2)). The PSyIR
    does not support the shorthand notation, therefore the lbound
    and ubound operators are used in the PSyIR.

    This utility function checks that shorthand lower or upper
    bound Fortran code is captured as longhand lbound and/or
    ubound functions as expected in the PSyIR.

    This routine is only in fparser2.py until #717 is complete as it
    is used to check that array syntax in a where statement is for the
    full extent of the dimension. Once #717 is complete this routine
    can be moved into fparser2_test.py as it is used there in a
    different context.

    :param array: the node to check.
    :type array: :py:class:`pysclone.psyir.nodes.ArrayMixin`
    :param int dim: the dimension index to use.
    :param intrinsic: the intrinsic to check.
    :type intrinsic:
        :py:class:`psyclone.psyir.nodes.IntrinsicCall.Intrinsic.LBOUND` |
        :py:class:`psyclone.psyir.nodes.IntrinsicCall.Intrinsic.UBOUND`

    :returns: True if the supplied array has the expected properties,
        otherwise returns False.
    :rtype: bool

    :raises TypeError: if the supplied arguments are of the wrong type.

    '''
    _check_args(array, dim)

    if intrinsic == IntrinsicCall.Intrinsic.LBOUND:
        index = 0
    elif intrinsic == IntrinsicCall.Intrinsic.UBOUND:
        index = 1
    else:
        raise TypeError(
            f"'intrinsic' argument  expected to be LBOUND or UBOUND but "
            f"found '{type(intrinsic).__name__}'.")

    # The first element of the array (index 0) relates to the first
    # dimension (dim 1), so we need to reduce dim by 1.
    bound = array.indices[dim-1].children[index]

    if not isinstance(bound, IntrinsicCall):
        return False

    reference = bound.children[0]
    literal = bound.children[1]

    if bound.intrinsic != intrinsic:
        return False

    if (not isinstance(literal, Literal) or
            literal.datatype.intrinsic != ScalarType.Intrinsic.INTEGER or
            literal.value != str(dim)):
        return False

    return isinstance(reference, Reference) and array.is_same_array(reference)


def _is_array_range_literal(array, dim, index, value):
    '''Utility function to check that the supplied array has an integer
    literal at dimension index "dim" and range index "index" with
    value "value".

    The step part of the range node has an integer literal with
    value 1 by default.

    This routine is only in fparser2.py until #717 is complete as it
    is used to check that array syntax in a where statement is for the
    full extent of the dimension. Once #717 is complete this routine
    can be moved into fparser2_test.py as it is used there in a
    different context.

    :param array: the node to check.
    :type array: :py:class:`pysclone.psyir.node.ArrayReference`
    :param int dim: the dimension index to check.
    :param int index: the index of the range to check (0 is the \
        lower bound, 1 is the upper bound and 2 is the step).
    :param int value: the expected value of the literal.

    :raises NotImplementedError: if the supplied argument does not \
        have the required properties.

    :returns: True if the supplied array has the expected properties, \
        otherwise returns False.
    :rtype: bool

    :raises TypeError: if the supplied arguments are of the wrong type.
    :raises ValueError: if the index argument has an incorrect value.

    '''
    _check_args(array, dim)

    if not isinstance(index, int):
        raise TypeError(
            f"method _check_array_range_literal 'index' argument should be an "
            f"int type but found '{type(index).__name__}'.")

    if index < 0 or index > 2:
        raise ValueError(
            f"method _check_array_range_literal 'index' argument should be "
            f"0, 1 or 2 but found {index}.")

    if not isinstance(value, int):
        raise TypeError(
            f"method _check_array_range_literal 'value' argument should be an "
            f"int type but found '{type(value).__name__}'.")

    # The first child of the array (index 0) relates to the first
    # dimension (dim 1), so we need to reduce dim by 1.
    literal = array.children[dim-1].children[index]

    if (isinstance(literal, Literal) and
            literal.datatype.intrinsic == ScalarType.Intrinsic.INTEGER and
            literal.value == str(value)):
        return True
    return False


def _is_range_full_extent(my_range):
    '''Utility function to check whether a Range object is equivalent to a
    ":" in Fortran array notation. The PSyIR representation of "a(:)"
    is "a(lbound(a,1):ubound(a,1):1). Therefore, for array a index 1,
    the lower bound is compared with "lbound(a,1)", the upper bound is
    compared with "ubound(a,1)" and the step is compared with 1.

    If everything is OK then this routine silently returns, otherwise
    an exception is raised by one of the functions
    (_check_bound_is_full_extent or _check_array_range_literal) called by this
    function.

    This routine is only in fparser2.py until #717 is complete as it
    is used to check that array syntax in a where statement is for the
    full extent of the dimension. Once #717 is complete this routine
    can be removed.

    :param my_range: the Range node to check.
    :type my_range: :py:class:`psyclone.psyir.node.Range`

    '''

    array = my_range.parent
    # The array index of this range is determined by its position in
    # the array list (+1 as the index starts from 0 but Fortran
    # dimensions start from 1).
    dim = array.children.index(my_range) + 1
    # Check lower bound
    is_lower = _is_bound_full_extent(
        array, dim, IntrinsicCall.Intrinsic.LBOUND)
    # Check upper bound
    is_upper = _is_bound_full_extent(
        array, dim, IntrinsicCall.Intrinsic.UBOUND)
    # Check step (index 2 is the step index for the range function)
    is_step = _is_array_range_literal(array, dim, 2, 1)
    return is_lower and is_upper and is_step


def _copy_full_base_reference(node):
    '''
    Given the supplied node, creates a new node with the same access
    apart from the final array access. Such a node is then suitable for use
    as an argument to either e.g. LBOUND or UBOUND.

    e.g. if `node` is an ArrayMember representing the inner access in
    'grid%data(:)' then this routine will return a PSyIR node for
    'grid%data'.

    :param node: the array access. In the case of a structure, this \
                 must be the inner-most part of the access.
    :type node: :py:class:`psyclone.psyir.nodes.Reference` or \
                :py:class:`psyclone.psyir.nodes.Member`

    :returns: the PSyIR for a suitable argument to either LBOUND or \
              UBOUND applied to the supplied `node`.
    :rtype: :py:class:`psyclone.psyir.nodes.Node`

    :raises InternalError: if the supplied node is not an instance of \
                           either Reference or Member.
    '''
    if isinstance(node, Reference):
        return Reference(node.symbol)

    if isinstance(node, Member):
        # We have to take care with derived types:
        # grid(1)%data(:...) becomes
        # grid(1)%data(lbound(grid(1)%data,1):...)
        # N.B. the argument to lbound becomes a Member access rather
        # than an ArrayMember access.
        parent_ref = node.ancestor(Reference, include_self=True)
        # We have to find the location of the supplied node in the
        # StructureReference.
        inner = parent_ref
        depth = 0
        while hasattr(inner, "member") and inner is not node:
            depth += 1
            inner = inner.member
        # Now we take a copy of the full reference and then modify it so
        # that the copy of 'node' is replaced by a Member().
        arg = parent_ref.copy()
        # We use the depth computed for the original reference in order
        # to find the copy of 'node'.
        inner = arg
        for _ in range(depth-1):
            inner = inner.member
        # Change the innermost access to be a Member.
        inner.children[0] = Member(node.name, inner)
        return arg

    raise InternalError(
        f"The supplied node must be an instance of either Reference "
        f"or Member but got '{type(node).__name__}'.")


def _kind_find_or_create(name, symbol_table):
    '''
    Utility method that returns a Symbol representing the named KIND
    parameter. If the supplied Symbol Table (or one of its ancestors)
    does not contain an appropriate entry then one is created. If it does
    contain a matching entry then it must be either a Symbol or a
    DataSymbol.

    If it is a DataSymbol then it must have a datatype of 'Integer',
    'Unresolved' or 'Unsupported'. If it is Unresolved then the fact
    that we now know that this Symbol represents a KIND parameter means we
    can change the datatype to be 'integer' and mark it as constant.

    If the existing symbol is a generic Symbol then it is replaced with
    a new DataSymbol of type 'integer'.

    :param str name: the name of the variable holding the KIND value.
    :param symbol_table: the Symbol Table associated with the code being \
                         processed.
    :type symbol_table: :py:class:`psyclone.psyir.symbols.SymbolTable`

    :returns: the Symbol representing the KIND parameter.
    :rtype: :py:class:`psyclone.psyir.symbols.DataSymbol`

    :raises TypeError: if the symbol table already contains an entry for \
            `name` but it is not an instance of Symbol or DataSymbol.
    :raises TypeError: if the symbol table already contains a DataSymbol \
            for `name` and its datatype is not 'Integer' or 'Unresolved'.

    '''
    lower_name = name.lower()

    try:
        kind_symbol = symbol_table.lookup(lower_name)
        # pylint: disable=unidiomatic-typecheck
        if type(kind_symbol) is Symbol:
            # There is an existing entry but it's only a generic Symbol
            # so we need to specialise it to a DataSymbol of integer type.
            kind_symbol.specialise(DataSymbol, datatype=default_integer_type(),
                                   is_constant=True)
        elif isinstance(kind_symbol, DataSymbol):

            if not (isinstance(kind_symbol.datatype,
                               (UnsupportedType, UnresolvedType)) or
                    (isinstance(kind_symbol.datatype, ScalarType) and
                     kind_symbol.datatype.intrinsic ==
                     ScalarType.Intrinsic.INTEGER)):
                raise TypeError(
                    f"SymbolTable already contains a DataSymbol for variable "
                    f"'{lower_name}' used as a kind parameter but it is not a "
                    f"'Unresolved', 'Unsupported' or 'scalar Integer' type.")
            # A KIND parameter must be of type integer so set it here if it
            # was previously 'Unresolved'. We don't know what precision this is
            # so set it to the default.
            if isinstance(kind_symbol.datatype, UnresolvedType):
                kind_symbol.datatype = default_integer_type()
                kind_symbol.is_constant = True
        else:
            raise TypeError(
                f"A symbol representing a kind parameter must be an instance "
                f"of either a Symbol or a DataSymbol. However, found an entry "
                f"of type '{type(kind_symbol).__name__}' for variable "
                f"'{lower_name}'.")
    except KeyError:
        # The SymbolTable does not contain an entry for this kind parameter
        # so look to see if it is imported and if not create one.
        kind_symbol = _find_or_create_unresolved_symbol(
            symbol_table.node, lower_name,
            symbol_type=DataSymbol,
            datatype=default_integer_type(),
            visibility=symbol_table.default_visibility,
            is_constant=True)
    return kind_symbol


def default_precision(_):
    '''Returns the default precision specified by the front end. This is
    currently always set to undefined irrespective of the datatype but
    could be read from a config file in the future. The unused
    argument provides the name of the datatype. This name will allow a
    future implementation of this method to choose different default
    precisions for different datatypes if required.

    There are alternative options for setting a default precision,
    such as:

    1) The back-end sets the default precision in a similar manner
    to this routine.
    2) A PSyIR transformation is used to set default precision.

    This routine is primarily here as a placeholder and could be
    replaced by an alternative solution, see issue #748.

    :returns: the default precision for the supplied datatype name.
    :rtype: :py:class:`psyclone.psyir.symbols.scalartype.Precision`

    '''
    return ScalarType.Precision.UNDEFINED


def default_integer_type():
    '''Returns the default integer datatype specified by the front end.

    :returns: the default integer datatype.
    :rtype: :py:class:`psyclone.psyir.symbols.ScalarType`

    '''
    return ScalarType(ScalarType.Intrinsic.INTEGER,
                      default_precision(ScalarType.Intrinsic.INTEGER))


def default_real_type():
    '''Returns the default real datatype specified by the front end.

    :returns: the default real datatype.
    :rtype: :py:class:`psyclone.psyir.symbols.ScalarType`

    '''
    return ScalarType(ScalarType.Intrinsic.REAL,
                      default_precision(ScalarType.Intrinsic.REAL))


def get_literal_precision(fparser2_node, psyir_literal_parent):
    '''Takes a Fortran2003 literal node as input and returns the appropriat
     PSyIR precision type for that node. Adds a UnresolvedType DataSymbol in
    the SymbolTable if the precision is given by an undefined symbol.

    :param fparser2_node: the fparser2 literal node.
    :type fparser2_node: :py:class:`Fortran2003.Real_Literal_Constant` or \
        :py:class:`Fortran2003.Logical_Literal_Constant` or \
        :py:class:`Fortran2003.Char_Literal_Constant` or \
        :py:class:`Fortran2003.Int_Literal_Constant`
    :param psyir_literal_parent: the PSyIR node that will be the \
        parent of the PSyIR literal node that will be created from the \
        fparser2 node information.
    :type psyir_literal_parent: :py:class:`psyclone.psyir.nodes.Node`

    :returns: the PSyIR Precision of this literal value.
    :rtype: :py:class:`psyclone.psyir.symbols.DataSymbol`, int or \
        :py:class:`psyclone.psyir.symbols.ScalarType.Precision`

    :raises InternalError: if the arguments are of the wrong type.
    :raises InternalError: if there's no symbol table associated with \
                           `psyir_literal_parent` or one of its ancestors.

    '''
    if not isinstance(fparser2_node,
                      (Fortran2003.Real_Literal_Constant,
                       Fortran2003.Logical_Literal_Constant,
                       Fortran2003.Char_Literal_Constant,
                       Fortran2003.Int_Literal_Constant)):
        raise InternalError(
            f"Unsupported literal type '{type(fparser2_node).__name__}' found "
            f"in get_literal_precision.")
    if not isinstance(psyir_literal_parent, Node):
        raise InternalError(
            f"Expecting argument psyir_literal_parent to be a PSyIR Node but "
            f"found '{type(psyir_literal_parent).__name__}' in "
            f"get_literal_precision.")
    precision_name = fparser2_node.items[1]
    if not precision_name:
        # Precision may still be specified by the exponent in a real literal
        if isinstance(fparser2_node, Fortran2003.Real_Literal_Constant):
            precision_value = fparser2_node.items[0]
            if "d" in precision_value.lower():
                return ScalarType.Precision.DOUBLE
            if "e" in precision_value.lower():
                return ScalarType.Precision.SINGLE
        # Return the default precision
        try:
            data_name = CONSTANT_TYPE_MAP[type(fparser2_node)]
        except KeyError as err:
            raise NotImplementedError(
                f"Could not process {type(fparser2_node).__name__}. Only "
                f"'real', 'integer', 'logical' and 'character' intrinsic "
                f"types are supported.") from err
        return default_precision(data_name)
    try:
        # Precision is specified as an integer
        return int(precision_name)
    except ValueError:
        # Precision is not an integer so should be a kind symbol
        # PSyIR stores names as lower case.
        precision_name = precision_name.lower()
        # Find the closest symbol table
        try:
            symbol_table = psyir_literal_parent.scope.symbol_table
        except SymbolError as err:
            # No symbol table found. This should never happen in
            # normal usage but could occur if a test constructs a
            # PSyIR without a Schedule.
            raise InternalError(
                f"Failed to find a symbol table to which to add the kind "
                f"symbol '{precision_name}'.") from err
        return _kind_find_or_create(precision_name, symbol_table)


def _process_routine_symbols(module_ast, symbol_table, visibility_map):
    '''
    Examines the supplied fparser2 parse tree for a module and creates
    RoutineSymbols for every routine (function or subroutine) that it
    contains.

    :param module_ast: fparser2 parse tree for module.
    :type module_ast: :py:class:`fparser.two.Fortran2003.Program`
    :param symbol_table: the SymbolTable to which to add the symbols.
    :type symbol_table: :py:class:`psyclone.psyir.symbols.SymbolTable`
    :param visibility_map: dict of symbol names with explicit visibilities.
    :type visibility_map: Dict[str, \
        :py:class:`psyclone.psyir.symbols.Symbol.Visibility`]

    '''
    routines = walk(module_ast, (Fortran2003.Subroutine_Subprogram,
                                 Fortran2003.Function_Subprogram))
    # A subroutine has no type but a function does. However, we don't know what
    # it is at this stage so we give all functions a UnresolvedType.
    # TODO #1314 extend the frontend to ensure that the type of a Routine's
    # return_symbol matches the type of the associated RoutineSymbol.
    type_map = {Fortran2003.Subroutine_Subprogram: NoType,
                Fortran2003.Function_Subprogram: UnresolvedType}

    for routine in routines:

        # Fortran routines are impure by default.
        is_pure = False
        # By default, Fortran routines are not elemental.
        is_elemental = False
        # Name of the routine.
        name = str(routine.children[0].children[1]).lower()
        # Type to give the RoutineSymbol.
        sym_type = type_map[type(routine)]()
        # Visibility of the symbol.
        vis = visibility_map.get(name, symbol_table.default_visibility)
        # Check any prefixes on the routine declaration.
        prefix = routine.children[0].children[0]
        if prefix:
            for child in prefix.children:
                if isinstance(child, Fortran2003.Prefix_Spec):
                    if child.string == "PURE":
                        is_pure = True
                    elif child.string == "IMPURE":
                        is_pure = False
                    elif child.string == "ELEMENTAL":
                        is_elemental = True

        rsymbol = RoutineSymbol(name, sym_type, visibility=vis,
                                is_pure=is_pure, is_elemental=is_elemental,
                                interface=DefaultModuleInterface())
        symbol_table.add(rsymbol)


def _process_access_spec(attr):
    '''
    Converts from an fparser2 Access_Spec node to a PSyIR visibility.

    :param attr: the fparser2 AST node to process.
    :type attr: :py:class:`fparser.two.Fortran2003.Access_Spec`

    :return: the PSyIR visibility corresponding to the access spec.
    :rtype: :py:class:`psyclone.psyir.Symbol.Visibility`

    :raises InternalError: if an invalid access specification is found.

    '''
    try:
        return VISIBILITY_MAP_FROM_FORTRAN[attr.string.lower()]
    except KeyError as err:
        raise InternalError(f"Unexpected Access Spec attribute "
                            f"'{attr}'.") from err


def _create_struct_reference(parent, base_ref, base_symbol, members,
                             indices):
    '''
    Utility to create a StructureReference or ArrayOfStructuresReference. Any
    PSyIR nodes in the supplied lists of members and indices are copied
    when making the new node.

    :param parent: Parent node of the PSyIR node we are constructing.
    :type parent: :py:class:`psyclone.psyir.nodes.Node`
    :param type base_ref: the type of Reference to create.
    :param base_symbol: the Symbol that the reference is to.
    :type base_symbol: :py:class:`psyclone.psyir.symbols.Symbol`
    :param members: the component(s) of the structure that are being accessed.\
        Any components that are array references must provide the name of the \
        array and a list of DataNodes describing which part of it is accessed.
    :type members: list of str or 2-tuples containing (str, \
        list of nodes describing array access)
    :param indices: a list of Nodes describing the array indices for \
        the base reference (if any).
    :type indices: list of :py:class:`psyclone.psyir.nodes.Node`

    :raises InternalError: if any element in the `members` list is not a \
        str or tuple or if `indices` are supplied for a StructureReference \
        or *not* supplied for an ArrayOfStructuresReference.
    :raises NotImplementedError: if `base_ref` is not a StructureReference or \
        an ArrayOfStructuresReference.

    '''
    # Ensure we create a copy of any References within the list of
    # members making up this structure access.
    new_members = []
    for member in members:
        if isinstance(member, str):
            new_members.append(member)
        elif isinstance(member, tuple):
            # Second member of the tuple is a list of index expressions
            new_members.append((member[0], [kid.copy() for kid in member[1]]))
        else:
            raise InternalError(
                f"List of members must contain only strings or tuples "
                f"but found entry of type '{type(member).__name__}'")
    if base_ref is StructureReference:
        if indices:
            raise InternalError(
                f"Creating a StructureReference but array indices have been "
                f"supplied ({indices}) which makes no sense.")
        return base_ref.create(base_symbol, new_members, parent=parent)
    if base_ref is ArrayOfStructuresReference:
        if not indices:
            raise InternalError(
                "Cannot create an ArrayOfStructuresReference without one or "
                "more index expressions but the 'indices' argument is empty.")
        return base_ref.create(base_symbol, [idx.copy() for idx in indices],
                               new_members, parent=parent)

    raise NotImplementedError(
        f"Cannot create structure reference for type '{base_ref}' - expected "
        f"either StructureReference or ArrayOfStructuresReference.")


def _get_arg_names(node_list):
    '''Utility function that given an fparser2 argument list returns two
    separate lists, one with the arguments themselves and another with
    the argument names.

    :param node_list: a list of fparser2 argument nodes which could \
        be positional or named.
    :type node_list: List[:py:class:`fparser.two.utils.Base`]

    :returns: a list of fparser2 arguments with any name \
        information and a separate list of named argument names.
    :rtype: Tuple[List[:py:class:`fparser.two.utils.Base`], \
         List[Union[str, None]]

    '''
    arg_names = []
    arg_nodes = []
    for node in node_list:
        if isinstance(node, Fortran2003.Actual_Arg_Spec):
            arg_names.append(node.children[0].string)
            arg_nodes.append(node.children[1])
        else:
            arg_names.append(None)
            arg_nodes.append(node)
    return arg_nodes, arg_names


class Fparser2Reader():
    '''
    Class to encapsulate the functionality for processing the fparser2 AST and
    convert the nodes to PSyIR.
    '''

    unary_operators = OrderedDict([
        ('+', UnaryOperation.Operator.PLUS),
        ('-', UnaryOperation.Operator.MINUS),
        ('.not.', UnaryOperation.Operator.NOT)])

    binary_operators = OrderedDict([
        ('+', BinaryOperation.Operator.ADD),
        ('-', BinaryOperation.Operator.SUB),
        ('*', BinaryOperation.Operator.MUL),
        ('/', BinaryOperation.Operator.DIV),
        ('**', BinaryOperation.Operator.POW),
        ('==', BinaryOperation.Operator.EQ),
        ('.eq.', BinaryOperation.Operator.EQ),
        ('.eqv.', BinaryOperation.Operator.EQV),
        ('/=', BinaryOperation.Operator.NE),
        ('.ne.', BinaryOperation.Operator.NE),
        ('.neqv.', BinaryOperation.Operator.NEQV),
        ('<=', BinaryOperation.Operator.LE),
        ('.le.', BinaryOperation.Operator.LE),
        ('<', BinaryOperation.Operator.LT),
        ('.lt.', BinaryOperation.Operator.LT),
        ('>=', BinaryOperation.Operator.GE),
        ('.ge.', BinaryOperation.Operator.GE),
        ('>', BinaryOperation.Operator.GT),
        ('.gt.', BinaryOperation.Operator.GT),
        ('.and.', BinaryOperation.Operator.AND),
        ('.or.', BinaryOperation.Operator.OR)])

    def __init__(self):
        # Map of fparser2 node types to handlers (which are class methods)
        self.handlers = {
            Fortran2003.Allocate_Stmt: self._allocate_handler,
            Fortran2003.Allocate_Shape_Spec: self._allocate_shape_spec_handler,
            Fortran2003.Assignment_Stmt: self._assignment_handler,
            Fortran2003.Data_Ref: self._data_ref_handler,
            Fortran2003.Deallocate_Stmt: self._deallocate_handler,
            Fortran2003.Function_Subprogram: self._subroutine_handler,
            Fortran2003.Name: self._name_handler,
            Fortran2003.Parenthesis: self._parenthesis_handler,
            Fortran2003.Part_Ref: self._part_ref_handler,
            Fortran2003.Subscript_Triplet: self._subscript_triplet_handler,
            Fortran2003.If_Stmt: self._if_stmt_handler,
            utils.NumberBase: self._number_handler,
            Fortran2003.Include_Stmt: self._include_handler,
            C99Preprocessor.Cpp_Include_Stmt: self._include_handler,
            Fortran2003.Int_Literal_Constant: self._number_handler,
            Fortran2003.Char_Literal_Constant: self._char_literal_handler,
            Fortran2003.Logical_Literal_Constant: self._bool_literal_handler,
            utils.BinaryOpBase: self._binary_op_handler,
            Fortran2003.End_Do_Stmt: self._ignore_handler,
            Fortran2003.End_Subroutine_Stmt: self._ignore_handler,
            Fortran2003.If_Construct: self._if_construct_handler,
            Fortran2003.Case_Construct: self._case_construct_handler,
            Fortran2003.Return_Stmt: self._return_handler,
            Fortran2003.UnaryOpBase: self._unary_op_handler,
            Fortran2003.Block_Nonlabel_Do_Construct:
                self._do_construct_handler,
            Fortran2003.Intrinsic_Function_Reference: self._intrinsic_handler,
            Fortran2003.Where_Construct: self._where_construct_handler,
            Fortran2003.Where_Stmt: self._where_construct_handler,
            Fortran2003.Call_Stmt: self._call_handler,
            Fortran2003.Subroutine_Subprogram: self._subroutine_handler,
            Fortran2003.Module: self._module_handler,
            Fortran2003.Main_Program: self._main_program_handler,
            Fortran2003.Program: self._program_handler,
        }

    @staticmethod
    def nodes_to_code_block(parent, fp2_nodes):
        '''Create a CodeBlock for the supplied list of fparser2 nodes and then
        wipe the list. A CodeBlock is a node in the PSyIR (Schedule)
        that represents a sequence of one or more Fortran statements
        and/or expressions which PSyclone does not attempt to handle.

        :param parent: Node in the PSyclone AST to which to add this code \
                       block.
        :type parent: :py:class:`psyclone.psyir.nodes.Node`
        :param fp2_nodes: list of fparser2 AST nodes constituting the \
                          code block.
        :type fp2_nodes: list of :py:class:`fparser.two.utils.Base`

        :returns: a CodeBlock instance.
        :rtype: :py:class:`psyclone.CodeBlock`

        '''
        if not fp2_nodes:
            return None

        # Determine whether this code block is a statement or an
        # expression. Statements always have a `Schedule` as parent
        # and expressions do not. The only unknown at this point are
        # directives whose structure are in discussion. Therefore, for
        # the moment, an exception is raised if a directive is found
        # as a parent.
        if isinstance(parent, (Schedule, Container)):
            structure = CodeBlock.Structure.STATEMENT
        elif isinstance(parent, Directive):
            raise InternalError(
                "Fparser2Reader:nodes_to_code_block: A CodeBlock with "
                "a Directive as parent is not yet supported.")
        else:
            structure = CodeBlock.Structure.EXPRESSION

        code_block = CodeBlock(fp2_nodes, structure, parent=parent)
        parent.addchild(code_block)
        del fp2_nodes[:]
        return code_block

    def generate_psyir(self, parse_tree):
        '''Translate the supplied fparser2 parse_tree into PSyIR.

        :param parse_tree: the supplied fparser2 parse tree.
        :type parse_tree: :py:class:`fparser.two.Fortran2003.Program`

        :returns: PSyIR representation of the supplied fparser2 parse_tree.
        :rtype: :py:class:`psyclone.psyir.nodes.Container` or \
            :py:class:`psyclone.psyir.nodes.Routine`

        :raises GenerationError: if the root of the supplied fparser2 \
            parse tree is not a Program.

        '''
        if not isinstance(parse_tree, Fortran2003.Program):
            raise GenerationError(
                f"The Fparser2Reader generate_psyir method expects the root "
                f"of the supplied fparser2 tree to be a Program, but found "
                f"'{type(parse_tree).__name__}'")

        node = Container("dummy")
        self.process_nodes(node, [parse_tree])
        result = node.children[0]
        return result.detach()

    def generate_container(self, module_ast):
        '''
        Create a Container from the supplied fparser2 module AST.

        :param module_ast: fparser2 AST of the full module.
        :type module_ast: :py:class:`fparser.two.Fortran2003.Program`

        :returns: PSyIR container representing the given module_ast or None \
                  if there's no module in the parse tree.
        :rtype: :py:class:`psyclone.psyir.nodes.Container`

        :raises GenerationError: unable to generate a Container from the \
                                 provided fpaser2 parse tree.
        '''
        # Assume just 1 or 0 Fortran module definitions in the file
        modules = walk(module_ast, Fortran2003.Module_Stmt)
        if len(modules) > 1:
            raise GenerationError(
                f"Could not process {module_ast}. Just one module definition "
                f"per file supported.")
        if not modules:
            return None

        module = modules[0].parent
        mod_name = str(modules[0].children[1])

        # Create a container to capture the module information
        new_container = Container(mod_name)

        # Search for any accessibility statements (e.g. "PUBLIC :: my_var") to
        # determine the default accessibility of symbols as well as identifying
        # those that are explicitly declared as public or private.
        (default_visibility, visibility_map) = self.process_access_statements(
            module)
        new_container.symbol_table.default_visibility = default_visibility

        # Create symbols for all routines defined within this module
        _process_routine_symbols(module_ast, new_container.symbol_table,
                                 visibility_map)

        # Parse the declarations if it has any
        for child in module.children:
            if isinstance(child, Fortran2003.Specification_Part):
                self.process_declarations(new_container, child.children,
                                          [], visibility_map)
                break

        return new_container

    def get_routine_schedules(self, name, module_ast):
        '''Create one or more schedules for routines corresponding to the
        supplied name in the supplied fparser2 AST. (There can be more than
        one routine if the supplied name corresponds to an interface block
        in the AST.)

        :param str name: name of the subroutine represented by the kernel.
        :param module_ast: fparser2 AST of the full module where the kernel \
                           code is located.
        :type module_ast: :py:class:`fparser.two.Fortran2003.Program`

        :returns: PSyIR schedules representing the matching subroutine(s).
        :rtype: List[:py:class:`psyclone.psyir.nodes.KernelSchedule`]

        :raises GenerationError: if supplied parse tree contains more than \
                                 one module.
        :raises GenerationError: unable to generate a kernel schedule from \
                                 the provided fpaser2 parse tree.

        '''
        psyir = self.generate_psyir(module_ast)
        lname = name.lower()

        containers = [ctr for ctr in psyir.walk(Container) if
                      not isinstance(ctr, FileContainer)]
        if not containers:
            raise GenerationError(
                f"The parse tree supplied to get_routine_schedules() must "
                f"contain a single module but found none when searching for "
                f"kernel '{name}'.")
        if len(containers) > 1:
            raise GenerationError(
                f"The parse tree supplied to get_routine_schedules() must "
                f"contain a single module but found more than one "
                f"({[ctr.name for ctr in containers]}) when searching for "
                f"kernel '{name}'.")
        container = containers[0]

        # Check for an interface block
        actual_names = []
        interfaces = walk(module_ast, Fortran2003.Interface_Block)

        for interface in interfaces:
            if interface.children[0].children[0].string.lower() == lname:
                # We have an interface block with the name of the routine
                # we are searching for.
                procs = walk(interface, Fortran2003.Procedure_Stmt)
                for proc in procs:
                    for child in proc.children[0].children:
                        actual_names.append(child.string.lower())
                break
        if not actual_names:
            # No interface block was found so we proceed to search for a
            # routine with the original name that we were passed.
            actual_names = [lname]

        routines = container.walk(Routine)
        selected_routines = [routine for routine in routines
                             if routine.name.lower() in actual_names]

        if not selected_routines:
            raise GenerationError(
                f"Could not find subroutine or interface '{name}' in the "
                f"module '{container.name}'.")

        return selected_routines

    @staticmethod
    def _parse_dimensions(dimensions, symbol_table):
        '''
        Parse the fparser dimension attribute into a shape list. Each entry of
        this list is either None (if the extent is unknown) or a 2-tuple
        containing the lower and upper bound of that dimension. If any of the
        symbols encountered are instances of the generic Symbol class, they are
        specialised (in place) and become instances of DataSymbol with
        UnresolvedType.

        :param dimensions: fparser dimension attribute.
        :type dimensions: \
            :py:class:`fparser.two.Fortran2003.Dimension_Attr_Spec`
        :param symbol_table: symbol table of the declaration context.
        :type symbol_table: :py:class:`psyclone.psyir.symbols.SymbolTable`

        :returns: shape of the attribute in column-major order (leftmost \
            index is contiguous in memory). Each entry represents an array \
            dimension. If it is 'None' the extent of that dimension is \
            unknown, otherwise it holds a 2-tuple with the upper and lower \
            bounds of the dimension. If it is an empty list then the symbol \
            represents a scalar.
        :rtype: list of NoneType or 2-tuples of \
                :py:class:`psyclone.psyir.nodes.DataNode`

        :raises NotImplementedError: if anything other than scalar, integer \
            literals or symbols are encounted in the dimensions list.

        '''
        def _process_bound(bound_expr):
            '''Process the supplied fparser2 parse tree for the upper/lower
            bound of a dimension in an array declaration.

            :param bound_expr: fparser2 parse tree for lower/upper bound.
            :type bound_expr: :py:class:`fparser.two.utils.Base`

            :returns: PSyIR for the bound.
            :rtype: :py:class:`psyclone.psyir.nodes.DataNode`

            :raises NotImplementedError: if an unsupported form of array \
                                         bound is found.
            :raises GenerationError: invalid Fortran declaration of an \
                upper bound without an associated lower bound.

            '''
            if isinstance(bound_expr, Fortran2003.Int_Literal_Constant):
                return Literal(bound_expr.items[0], INTEGER_TYPE)

            if isinstance(bound_expr, Fortran2003.Name):
                # Fortran does not regulate the order in which variables
                # may be declared so it's possible for the shape
                # specification of an array to reference variables that
                # come later in the list of declarations. The reference
                # may also be to a symbol present in a parent symbol table
                # (e.g. if the variable is declared in an outer, module
                # scope).
                dim_name = bound_expr.string.lower()
                try:
                    sym = symbol_table.lookup(dim_name)
                    # pylint: disable=unidiomatic-typecheck
                    if type(sym) is Symbol:
                        # An entry for this symbol exists but it's only a
                        # generic Symbol and we now know it must be a
                        # DataSymbol.
                        sym.specialise(DataSymbol, datatype=UnresolvedType())
                    elif isinstance(sym.datatype, (UnsupportedType,
                                                   UnresolvedType)):
                        # Allow symbols of Unknown/UnresolvedType.
                        pass
                    elif not (isinstance(sym.datatype, ScalarType) and
                              sym.datatype.intrinsic ==
                              ScalarType.Intrinsic.INTEGER):
                        # It's not of Unknown/UnresolvedType and it's not an
                        # integer scalar.
                        raise NotImplementedError()
                except KeyError:
                    # We haven't seen this symbol before so create a new
                    # one with a unresolved interface (since we don't
                    # currently know where it is declared).
                    sym = DataSymbol(dim_name, default_integer_type(),
                                     interface=UnresolvedInterface())
                    symbol_table.add(sym)
                return Reference(sym)

            raise NotImplementedError()

        one = Literal("1", INTEGER_TYPE)
        shape = []
        # Traverse shape specs in Depth-first-search order
        for dim in walk(dimensions, (Fortran2003.Assumed_Shape_Spec,
                                     Fortran2003.Explicit_Shape_Spec,
                                     Fortran2003.Assumed_Size_Spec)):

            if isinstance(dim, Fortran2003.Assumed_Shape_Spec):
                # Assumed_Shape_Spec has two children holding the lower and
                # upper bounds. It is valid Fortran (R514) to specify only the
                # lower bound:
                # ":" -> Assumed_Shape_Spec(None, None)
                # "4:" -> Assumed_Shape_Spec(Int_Literal_Constant('4', None),
                #                            None)
                lower = (_process_bound(dim.children[0]) if dim.children[0]
                         else None)
                if dim.children[1]:
                    upper = _process_bound(dim.children[1])
                else:
                    upper = ArrayType.Extent.ATTRIBUTE if lower else None

                if upper and not lower:
                    raise GenerationError(
                        f"Found an assumed-shape array declaration with only "
                        f"an upper bound ({dimensions}). This is not valid "
                        f"Fortran.")
                if upper:
                    shape.append((lower, upper))
                else:
                    shape.append(None)

            elif isinstance(dim, Fortran2003.Explicit_Shape_Spec):
                try:
                    upper = _process_bound(dim.items[1])
                    if dim.items[0]:
                        lower = _process_bound(dim.items[0])
                        shape.append((lower, upper))
                    else:
                        # Lower bound defaults to 1 in Fortran
                        shape.append((one.copy(), upper))
                except NotImplementedError as err:
                    raise NotImplementedError(
                        f"Could not process {dimensions}. Only scalar integer "
                        f"literals or symbols are supported for explicit-shape"
                        f" array declarations.") from err

            elif isinstance(dim, Fortran2003.Assumed_Size_Spec):
                raise NotImplementedError(
                    f"Could not process {dimensions}. Assumed-size arrays"
                    f" are not supported.")

            else:
                raise InternalError(
                    f"Reached end of loop body and array-shape specification "
                    f"{type(dim)} has not been handled.")

        return shape

    @staticmethod
    def process_access_statements(nodes):
        '''
        Search the supplied list of fparser2 nodes (which must represent a
        complete Specification Part) for any accessibility
        statements (e.g. "PUBLIC :: my_var") to determine the default
        visibility of symbols as well as identifying those that are
        explicitly declared as public or private.

        :param nodes: nodes in the fparser2 parse tree describing a \
                      Specification Part that will be searched.
        :type nodes: list of :py:class:`fparser.two.utils.Base`

        :returns: default visibility of symbols within the current scoping \
            unit and dict of symbol names with explicit visibilities.
        :rtype: 2-tuple of (:py:class:`psyclone.symbols.Symbol.Visibility`, \
                dict)

        :raises InternalError: if an accessibility attribute which is not \
            'public' or 'private' is encountered.
        :raises GenerationError: if the parse tree is found to contain more \
            than one bare accessibility statement (i.e. 'PUBLIC' or 'PRIVATE')
        :raises GenerationError: if a symbol is explicitly declared as being \
            both public and private.

        '''
        default_visibility = None
        # Sets holding the names of those symbols whose access is specified
        # explicitly via an access-stmt (e.g. "PUBLIC :: my_var")
        explicit_public = set()
        explicit_private = set()
        # R518 an access-stmt shall appear only in the specification-part
        # of a *module*.
        access_stmts = walk(nodes, Fortran2003.Access_Stmt)

        for stmt in access_stmts:

            if stmt.children[0].lower() == "public":
                public_stmt = True
            elif stmt.children[0].lower() == "private":
                public_stmt = False
            else:
                raise InternalError(
                    f"Failed to process '{stmt}'. Found an accessibility "
                    f"attribute of '{stmt.children[0]}' but expected either "
                    f"'public' or 'private'.")
            if not stmt.children[1]:
                if default_visibility:
                    # We've already seen an access statement without an
                    # access-id-list. This is therefore invalid Fortran (which
                    # fparser does not catch).
                    current_node = stmt.parent
                    while current_node:
                        if isinstance(current_node, Fortran2003.Module):
                            mod_name = str(
                                current_node.children[0].children[1])
                            raise GenerationError(
                                f"Module '{mod_name}' contains more than one "
                                f"access statement with an omitted "
                                f"access-id-list. This is invalid Fortran.")
                        current_node = current_node.parent
                    # Failed to find an enclosing Module. This is also invalid
                    # Fortran since an access statement is only permitted
                    # within a module.
                    raise GenerationError(
                        "Found multiple access statements with omitted access-"
                        "id-lists and no enclosing Module. Both of these "
                        "things are invalid Fortran.")
                if public_stmt:
                    default_visibility = Symbol.Visibility.PUBLIC
                else:
                    default_visibility = Symbol.Visibility.PRIVATE
            else:
                symbol_names = [child.string.lower() for child in
                                stmt.children[1].children]
                if public_stmt:
                    explicit_public.update(symbol_names)
                else:
                    explicit_private.update(symbol_names)
        # Sanity check the lists of symbols (because fparser2 does not
        # currently do much validation)
        invalid_symbols = explicit_public.intersection(explicit_private)
        if invalid_symbols:
            raise GenerationError(
                f"Symbols {list(invalid_symbols)} appear in access statements "
                f"with both PUBLIC and PRIVATE access-ids. This is invalid "
                f"Fortran.")

        # Symbols are public by default in Fortran
        if default_visibility is None:
            default_visibility = Symbol.Visibility.PUBLIC

        visibility_map = {}
        for name in explicit_public:
            visibility_map[name] = Symbol.Visibility.PUBLIC
        for name in explicit_private:
            visibility_map[name] = Symbol.Visibility.PRIVATE

        return (default_visibility, visibility_map)

    @staticmethod
    def _process_save_statements(nodes, parent):
        '''
        Search the supplied list of fparser2 nodes (which must represent a
        complete Specification Part) for any SAVE statements (e.g.
        "SAVE :: my_var") to determine which Symbols are static.

        Any common blocks referred to in a SAVE will result in Symbols of
        UnsupportedFortranType being added to the symbol table associated with
        `parent`.

        :param nodes: nodes in the fparser2 parse tree describing a
                      Specification Part that will be searched.
        :type nodes: List[:py:class:`fparser.two.utils.Base`]
        :param : the parent node in the PSyIR under construction.
        :type : :py:class:`psyclone.psyir.nodes.Node`

        :returns: names of symbols that are static or just "*" if they all are.
        :rtype: List[str]

        :raises GenerationError: if the parse tree is found to contain a SAVE
            without a saved-entity list *and* one or more SAVE attributes or
            SAVE statements (C580).

        '''
        symbol_table = parent.scope.symbol_table
        default_save = False
        # Set holding the names of those symbols which are marked as static
        # via an explicit SAVE stmt (e.g. "SAVE :: my_var")
        explicit_save = set()

        save_stmts = walk(nodes, Fortran2003.Save_Stmt)

        for stmt in save_stmts:

            if not stmt.children[1]:
                # No saved-entity list means that all entities are static.
                default_save = True
            else:
                symbol_names = [child.string.lower() for child in
                                stmt.children[1].children]
                explicit_save.update(symbol_names)

        if default_save:
            if explicit_save:
                # This should really be caught by the Fortran parser but
                # fparser2 is lax.
                names = sorted(list(explicit_save))
                raise GenerationError(
                    f"Supplied nodes contain a SAVE without a saved-entity "
                    f"list plus one or more SAVES *with* saved-entity lists "
                    f"(naming {names}). This is not valid Fortran.")
            explicit_save.add("*")

        # If there are any named Common blocks listed in a SAVE statement then
        # we create Symbols of UnsupportedFortranType for them (so that the
        # backend can recreate the necessary SAVE statement) and remove them
        # from the list returned by this method.
        for name in explicit_save.copy():
            if name.startswith("/"):
                uftype = UnsupportedFortranType(f"SAVE :: {name}")
                symbol_table.new_symbol(root_name="_PSYCLONE_INTERNAL_SAVE",
                                        symbol_type=DataSymbol,
                                        datatype=uftype)
                explicit_save.remove(name)
        return list(explicit_save)

    @staticmethod
    def _process_use_stmts(parent, nodes, visibility_map=None):
        '''
        Process all of the USE statements in the fparser2 parse tree
        supplied as a list of nodes. Imported symbols are added to
        the symbol table associated with the supplied parent node with
        Import interfaces.

        :param parent: PSyIR node in which to insert the symbols found.
        :type parent: :py:class:`psyclone.psyir.nodes.KernelSchedule`
        :param nodes: fparser2 AST nodes to search for use statements.
        :type nodes: list of :py:class:`fparser.two.utils.Base`
        :param visibility_map: mapping of symbol name to visibility (for \
            those symbols listed in an accessibility statement).
        :type visibility_map: dict with str keys and \
            :py:class:`psyclone.psyir.symbols.Symbol.Visibility` values

        :raises GenerationError: if the parse tree for a use statement has an \
            unrecognised structure.
        :raises SymbolError: if a symbol imported via a use statement is \
            already present in the symbol table.
        :raises NotImplementedError: if the form of use statement is not \
            supported.

        '''
        if visibility_map is None:
            visibility_map = {}

        for decl in walk(nodes, Fortran2003.Use_Stmt):

            # Check that the parse tree is what we expect
            if len(decl.items) != 5:
                # We can't just do str(decl) as that also checks that items
                # is of length 5
                text = ""
                for item in decl.items:
                    if item:
                        text += str(item)
                raise GenerationError(
                    f"Expected the parse tree for a USE statement to contain "
                    f"5 items but found {len(decl.items)} for '{text}'")

            mod_name = str(decl.items[2])
            mod_visibility = visibility_map.get(
                    mod_name,  parent.symbol_table.default_visibility)

            # Add the module symbol to the symbol table. Keep a record of
            # whether or not we've seen this module before for reporting
            # purposes in the code below.
            if mod_name not in parent.symbol_table:
                new_container = True
                container = ContainerSymbol(mod_name,
                                            visibility=mod_visibility)
                parent.symbol_table.add(container)
            else:
                new_container = False
                container = parent.symbol_table.lookup(mod_name)
                if not isinstance(container, ContainerSymbol):
                    raise SymbolError(
                        f"Found a USE of module '{mod_name}' but the symbol "
                        f"table already has a non-container entry with that "
                        f"name ({container}). This is invalid Fortran.")

            # Create a generic Symbol for each element in the ONLY clause.
            if isinstance(decl.items[4], Fortran2003.Only_List):
                if not new_container and not container.wildcard_import and \
                   not parent.symbol_table.symbols_imported_from(container):
                    # TODO #11 Log the fact that this explicit symbol import
                    # will replace a previous import with an empty only-list.
                    pass
                for name in decl.items[4].items:
                    if isinstance(name, Fortran2003.Rename):
                        # This variable is renamed using Fortran's
                        # 'new_name=>orig_name' syntax, so capture the
                        # original name ('orig_name') as well as the new
                        # name ('sym_name').
                        sym_name = str(name.children[1]).lower()
                        orig_name = str(name.children[2]).lower()
                    else:
                        # This variable is not renamed.
                        sym_name = str(name).lower()
                        orig_name = None
                    sym_visibility = visibility_map.get(
                        sym_name,  parent.symbol_table.default_visibility)
                    if sym_name not in parent.symbol_table:
                        # We're dealing with a symbol named in a use statement
                        # in the *current* scope therefore we do not check
                        # any ancestor symbol tables; we just create a
                        # new symbol. Since we don't yet know anything about
                        # the type of this symbol we create a generic Symbol.
                        parent.symbol_table.add(
                            Symbol(sym_name, visibility=sym_visibility,
                                   interface=ImportInterface(
                                       container, orig_name=orig_name)))
                    else:
                        # There's already a symbol with this name
                        existing_symbol = parent.symbol_table.lookup(
                            sym_name)
                        if not existing_symbol.is_import:
                            raise SymbolError(
                                f"Symbol '{sym_name}' is imported from module "
                                f"'{mod_name}' but is already present in the "
                                f"symbol table as either an argument or a "
                                f"local ({existing_symbol}).")
                        # TODO #11 Log the fact that we've already got an
                        # import of this symbol and that will take precedence.
            elif not decl.items[3]:
                # We have a USE statement without an ONLY clause.
                if not new_container and not container.wildcard_import and \
                   not parent.symbol_table.symbols_imported_from(container):
                    # TODO #11 Log the fact that this explicit symbol import
                    # will replace a previous import that had an empty
                    # only-list.
                    pass
                container.wildcard_import = True
            elif decl.items[3].lower().replace(" ", "") == ",only:":
                # This use has an 'only: ' but no associated list of
                # imported symbols. (It serves to keep a module in scope while
                # not actually importing anything from it.) We do not need to
                # set anything as the defaults (empty 'only' list and no
                # wildcard import) imply 'only:'.
                if not new_container and \
                       (container.wildcard_import or
                        parent.symbol_table.symbols_imported_from(container)):
                    # TODO #11 Log the fact that this import with an empty
                    # only-list is ignored because of existing 'use's of
                    # the module.
                    pass
            else:
                raise NotImplementedError(f"Found unsupported USE statement: "
                                          f"'{decl}'")

    def _process_type_spec(self, parent, type_spec):
        '''
        Processes the fparser2 parse tree of a type specification in order to
        extract the type and precision that are specified.

        :param parent: the parent of the current PSyIR node under construction.
        :type parent: :py:class:`psyclone.psyir.nodes.Node`
        :param type_spec: the fparser2 parse tree of the type specification.
        :type type_spec: \
            :py:class:`fparser.two.Fortran2003.Intrinsic_Type_Spec` or \
            :py:class:`fparser.two.Fortran2003.Declaration_Type_Spec`

        :returns: the type and precision specified by the type-spec.
        :rtype: 2-tuple of :py:class:`psyclone.psyir.symbols.ScalarType` or \
            :py:class:`psyclone.psyir.symbols.DataTypeSymbol` and \
            :py:class:`psyclone.psyir.symbols.DataSymbol.Precision` or \
            :py:class:`psyclone.psyir.symbols.DataSymbol` or int or NoneType

        :raises NotImplementedError: if an unsupported intrinsic type is found.
        :raises SymbolError: if a symbol already exists for the name of a \
            derived type but is not a DataTypeSymbol.
        :raises NotImplementedError: if the supplied type specification is \
            not for an intrinsic type or a derived type.

        '''
        base_type = None
        precision = None

        if isinstance(type_spec, Fortran2003.Intrinsic_Type_Spec):
            fort_type = str(type_spec.items[0]).lower()
            try:
                data_name = TYPE_MAP_FROM_FORTRAN[fort_type]
            except KeyError as err:
                raise NotImplementedError(
                    f"Could not process {type_spec}. Only 'real', 'double "
                    f"precision', 'integer', 'logical' and 'character' "
                    f"intrinsic types are supported.") from err
            if fort_type == "double precision":
                # Fortran double precision is equivalent to a REAL
                # intrinsic with precision DOUBLE in the PSyIR.
                precision = ScalarType.Precision.DOUBLE
            else:
                # Check for precision being specified.
                precision = self._process_precision(type_spec, parent)
            if not precision:
                precision = default_precision(data_name)
            # We don't support len or kind specifiers for character variables
            if fort_type == "character" and type_spec.children[1]:
                raise NotImplementedError(
                    f"Length or kind attributes not supported on a character "
                    f"variable: '{type_spec}'")
            base_type = ScalarType(data_name, precision)

        elif isinstance(type_spec, Fortran2003.Declaration_Type_Spec):
            # This is a variable of derived type
            if type_spec.children[0].lower() != "type":
                # We don't yet support declarations that use 'class'
                # TODO #1504 extend the PSyIR for this variable type.
                raise NotImplementedError(
                    f"Could not process {type_spec} - declarations "
                    f"other than 'type' are not yet supported.")
            type_name = str(walk(type_spec, Fortran2003.Type_Name)[0])
            # Do we already have a Symbol for this derived type?
            type_symbol = _find_or_create_unresolved_symbol(parent, type_name)
            # pylint: disable=unidiomatic-typecheck
            if type(type_symbol) is Symbol:
                # We do but we didn't know what kind of symbol it was. Create
                # a DataTypeSymbol to replace it.
                new_symbol = DataTypeSymbol(type_name, UnresolvedType(),
                                            interface=type_symbol.interface,
                                            visibility=type_symbol.visibility)
                table = type_symbol.find_symbol_table(parent)
                table.swap(type_symbol, new_symbol)
                type_symbol = new_symbol
            elif not isinstance(type_symbol, DataTypeSymbol):
                raise SymbolError(
                    f"Search for a DataTypeSymbol named '{type_name}' "
                    f"(required by specification '{type_spec}') found a "
                    f"'{type(type_symbol).__name__}' instead.")
            base_type = type_symbol

        else:
            # Not a supported type specification. This will result in a
            # CodeBlock or UnsupportedFortranType, depending on the context.
            raise NotImplementedError()

        return base_type, precision

    def _process_decln(self, scope, symbol_table, decl, visibility_map=None,
                       statics_list=()):
        '''
        Process the supplied fparser2 parse tree for a declaration. For each
        entity that is declared, a symbol is added to the supplied symbol
        table.

        :param scope: PSyIR node in which to insert the symbols found.
        :type scope: :py:class:`psyclone.psyir.nodes.ScopingNode`
        :param symbol_table: the symbol table to which to add new symbols.
        :type symbol_table: py:class:`psyclone.psyir.symbols.SymbolTable`
        :param decl: fparser2 parse tree of declaration to process.
        :type decl: :py:class:`fparser.two.Fortran2003.Type_Declaration_Stmt`
        :param visibility_map: mapping of symbol name to visibility (for
            those symbols listed in an accessibility statement).
        :type visibility_map: dict with str keys and
            :py:class:`psyclone.psyir.symbols.Symbol.Visibility` values
        :param statics_list: the names of symbols which are static (due to
            appearing in a SAVE statement). If all symbols are static then
            this contains the single entry "*".
        :type statics_list: Iterable[str]

        :raises NotImplementedError: if an unsupported attribute is found.
        :raises NotImplementedError: if an unsupported intent attribute is
            found.
        :raises NotImplementedError: if an unsupported access-spec attribute
            is found.
        :raises NotImplementedError: if the allocatable attribute is found on
            a non-array declaration.
        :raises InternalError: if an array with defined extent has the
            allocatable attribute.
        :raises NotImplementedError: if an unsupported initialisation
            expression is found for a parameter declaration.
        :raises NotImplementedError: if a character-length specification is
            found.
        :raises SymbolError: if a declaration is found for a symbol that is
            already present in the symbol table with a defined interface.
        :raises GenerationError: if a set of incompatible Fortran
            attributes are found in a symbol declaration.

        '''
        (type_spec, attr_specs, entities) = decl.items

        # Parse the type_spec
        base_type, _ = self._process_type_spec(scope, type_spec)

        # Parse declaration attributes:
        # 1) If no dimension attribute is provided, it defaults to scalar.
        attribute_shape = []
        # 2) Record symbol interface
        interface = None
        multiple_interfaces = False
        # 3) Record initialized constant values
        has_constant_value = False
        # 4) Whether the declaration has the allocatable attribute
        allocatable = False
        # 5) Access-specification - this var is only set if the declaration
        # has an explicit access-spec (e.g. INTEGER, PRIVATE :: xxx)
        decln_access_spec = None
        # 6) Whether this declaration has the SAVE attribute.
        has_save_attr = False
        if attr_specs:
            for attr in attr_specs.items:
                if isinstance(attr, Fortran2003.Attr_Spec):
                    normalized_string = str(attr).lower().replace(' ', '')
                    if normalized_string == "save":
                        if interface is not None:
                            multiple_interfaces = True
                        has_save_attr = True
                    elif normalized_string == "parameter":
                        # Flag the existence of a constant value in the RHS
                        has_constant_value = True
                    elif normalized_string == "allocatable":
                        allocatable = True
                    else:
                        raise NotImplementedError(
                            f"Could not process {decl.items}. Unrecognised "
                            f"attribute '{attr}'.")
                elif isinstance(attr, Fortran2003.Intent_Attr_Spec):
                    (_, intent) = attr.items
                    normalized_string = \
                        intent.string.lower().replace(' ', '')
                    try:
                        if interface is not None:
                            multiple_interfaces = True
                        interface = ArgumentInterface(
                            INTENT_MAPPING[normalized_string])
                    except KeyError as info:
                        message = (
                            f"Could not process {decl.items}. Unexpected "
                            f"intent attribute '{attr}'.")
                        raise InternalError(message) from info
                elif isinstance(attr,
                                (Fortran2003.Dimension_Attr_Spec,
                                 Fortran2003.Dimension_Component_Attr_Spec)):
                    attribute_shape = \
                        self._parse_dimensions(attr, symbol_table)
                elif isinstance(attr, Fortran2003.Access_Spec):
                    try:
                        decln_access_spec = _process_access_spec(attr)
                    except InternalError as err:
                        raise InternalError(
                            f"Could not process '{decl.items}': "
                            f"{err.value}") from err
                else:
                    raise NotImplementedError(
                        f"Could not process declaration '{decl}'. Unrecognised"
                        f" attribute type '{type(attr).__name__}'.")

            # There are some combinations of attributes that are not valid
            # Fortran but fparser does not check, so we need to check for them
            # here.
            # TODO fparser/#413 could also fix these issues.
            if has_save_attr and has_constant_value:
                raise GenerationError(
                    f"SAVE and PARAMETER attributes are not compatible but "
                    f"found:\n {decl}")

            # Now we've checked for save and parameter existing
            # together, we can allow parameter without save and set it
            # to the same interface as save.
            if has_constant_value and interface is None:
                # We have a parameter so should set its interface to static.
                interface = StaticInterface()

            if allocatable and has_constant_value:
                raise GenerationError(
                    f"ALLOCATABLE and PARAMETER attributes are not compatible "
                    f"but found:\n {decl}")
            if isinstance(interface, ArgumentInterface) and has_constant_value:
                raise GenerationError(
                    f"INTENT and PARAMETER attributes are not compatible but"
                    f" found:\n {decl}")
            if multiple_interfaces:
                raise GenerationError(
                    f"Multiple or duplicated incompatible attributes "
                    f"found in declaration:\n {decl}")

        # Parse declarations RHS and declare new symbol into the
        # parent symbol table for each entity found.
        for entity in entities.items:
            (name, array_spec, char_len, initialisation) = entity.items
            init_expr = None

            # If the entity has an array-spec shape, it has priority.
            # Otherwise use the declaration attribute shape.
            if array_spec is not None:
                entity_shape = \
                    self._parse_dimensions(array_spec, symbol_table)
            else:
                entity_shape = attribute_shape

            if allocatable and not entity_shape:
                # We have an allocatable attribute on something that we
                # don't recognise as an array - this is not supported.
                raise NotImplementedError(
                    f"Could not process {decl}. The 'allocatable' attribute is"
                    f" only supported on array declarations.")

            for idx, extent in enumerate(entity_shape):
                if extent is None:
                    if allocatable:
                        entity_shape[idx] = ArrayType.Extent.DEFERRED
                    else:
                        entity_shape[idx] = ArrayType.Extent.ATTRIBUTE
                elif not isinstance(extent, ArrayType.Extent) and \
                        allocatable:
                    # We have an allocatable array with a defined extent.
                    # This is invalid Fortran.
                    raise InternalError(
                        f"Invalid Fortran: '{decl}'. An array with defined "
                        f"extent cannot have the ALLOCATABLE attribute.")

            if initialisation:
                # If the variable or parameter has an initial value then
                # parse its initialization into a dummy Assignment.
                dummynode = Assignment(parent=scope)
                expr = initialisation.items[1]
                self.process_nodes(parent=dummynode, nodes=[expr])
                init_expr = dummynode.children[0].detach()

            if char_len is not None:
                raise NotImplementedError(
                    f"Could not process {decl.items}. Character length "
                    f"specifications are not supported.")

            sym_name = str(name).lower()

            if decln_access_spec:
                visibility = decln_access_spec
            else:
                # There was no access-spec on the LHS of the decln
                if visibility_map is not None:
                    visibility = visibility_map.get(
                        sym_name, symbol_table.default_visibility)
                else:
                    visibility = symbol_table.default_visibility

            listed_in_save = "*" in statics_list or sym_name in statics_list
            if has_save_attr or listed_in_save:
                if has_save_attr and listed_in_save:
                    raise GenerationError(
                        f"Invalid Fortran: '{decl}'. Symbol 'sym_name' is "
                        f"the subject of a SAVE statement but also has a SAVE "
                        f"attribute on its declaration.")
                this_interface = StaticInterface()
            elif not interface:
                # Interface not explicitly specified, provide a default value.
                # This might still be redefined as Argument later if it appears
                # in the argument list, but we don't know at this point.
                this_interface = (DefaultModuleInterface() if
                                  isinstance(scope, Container) else
                                  AutomaticInterface())
            else:
                # We use copies of the interface object because we will reuse
                # the interface for each entity if there are multiple in the
                # same declaration statement.
                this_interface = interface.copy()

            if entity_shape:
                # array
                datatype = ArrayType(base_type, entity_shape)
            else:
                # scalar
                datatype = base_type

            # Make sure the declared symbol exists in the SymbolTable
            tag = None
            try:
                sym = symbol_table.lookup(sym_name, scope_limit=scope)
                # pylint: disable=unidiomatic-typecheck
                if type(sym) is Symbol:
                    # This was a generic symbol. We now know what it is
                    sym.specialise(DataSymbol, datatype=datatype,
                                   visibility=visibility,
                                   interface=this_interface,
                                   is_constant=has_constant_value,
                                   initial_value=init_expr)
                else:
                    if sym is symbol_table.lookup_with_tag(
                            "own_routine_symbol"):
                        # In case it is its own function routine
                        # symbol, Fortran will declare it inside the
                        # function as a DataSymbol.  Remove the
                        # RoutineSymbol in order to free the exact
                        # name for the DataSymbol.
                        symbol_table.remove(sym)
                        # And trigger the exception path but keeping
                        # the same tag
                        tag = "own_routine_symbol"
                        raise KeyError
                    if not sym.is_unresolved:
                        raise SymbolError(
                            f"Symbol '{sym_name}' already present in "
                            f"SymbolTable with a defined interface "
                            f"({sym.interface}).")
            except KeyError:
                try:
                    sym = DataSymbol(sym_name, datatype,
                                     visibility=visibility,
                                     is_constant=has_constant_value,
                                     initial_value=init_expr)
                except ValueError:
                    # Error setting initial value have to be raised as
                    # NotImplementedError in order to create an UnsupportedType
                    # Therefore, the Error doesn't need raise_from or message
                    # pylint: disable=raise-missing-from
                    if tag:
                        raise InternalError(
                            f"The fparser2 frontend does not support "
                            f"declarations where the routine name is of "
                            f"UnsupportedType, but found this case in "
                            f"'{sym_name}'.")
                    raise NotImplementedError()

                symbol_table.add(sym, tag=tag)

            if init_expr:
                # In Fortran, an initialisation expression on a declaration of
                # a symbol (whether in a routine or a module) implies that the
                # symbol is static (endures for the lifetime of the program)
                # unless it is a pointer initialisation.
                sym.interface = StaticInterface()
            else:
                sym.interface = this_interface

    def _process_derived_type_decln(self, parent, decl, visibility_map):
        '''
        Process the supplied fparser2 parse tree for a derived-type
        declaration. A DataTypeSymbol representing the derived-type is added
        to the symbol table associated with the parent node.

        :param parent: PSyIR node in which to insert the symbols found.
        :type parent: :py:class:`psyclone.psyGen.KernelSchedule`
        :param decl: fparser2 parse tree of declaration to process.
        :type decl: :py:class:`fparser.two.Fortran2003.Type_Declaration_Stmt`
        :param visibility_map: mapping of symbol name to visibility (for \
            those symbols listed in an accessibility statement).
        :type visibility_map: dict with str keys and \
            :py:class:`psyclone.psyir.symbols.Symbol.Visibility` values

        :raises SymbolError: if a Symbol already exists with the same name \
            as the derived type being defined and it is not a DataTypeSymbol \
            or is not of UnresolvedType.

        '''
        name = str(walk(decl.children[0], Fortran2003.Type_Name)[0]).lower()
        # Create a new StructureType for this derived type
        dtype = StructureType()

        # Look for any private-components-stmt (R447) within the type
        # decln. In the absence of this, the default visibility of type
        # components is public.
        private_stmts = walk(decl, Fortran2003.Private_Components_Stmt)
        if private_stmts:
            default_compt_visibility = Symbol.Visibility.PRIVATE
        else:
            default_compt_visibility = Symbol.Visibility.PUBLIC

        # The visibility of the symbol representing this derived type
        if name in visibility_map:
            dtype_symbol_vis = visibility_map[name]
        else:
            specs = walk(decl.children[0], Fortran2003.Access_Spec)
            if specs:
                dtype_symbol_vis = _process_access_spec(specs[0])
            else:
                dtype_symbol_vis = parent.symbol_table.default_visibility

        # We have to create the symbol for this type before processing its
        # components as they may refer to it (e.g. for a linked list).
        if name in parent.symbol_table:
            # An entry already exists for this type.
            # Check that it is a DataTypeSymbol
            tsymbol = parent.symbol_table.lookup(name)
            if not isinstance(tsymbol, DataTypeSymbol):
                raise SymbolError(
                    f"Error processing definition of derived type '{name}'. "
                    f"The symbol table already contains an entry with this "
                    f"name but it is a '{type(tsymbol).__name__}' when it "
                    f"should be a 'DataTypeSymbol' (for the derived-type "
                    f"definition '{decl}')")
            # Since we are processing the definition of this symbol, the only
            # permitted type for an existing symbol of this name is Unresolved
            if not isinstance(tsymbol.datatype, UnresolvedType):
                raise SymbolError(
                    f"Error processing definition of derived type '{name}'. "
                    f"The symbol table already contains a DataTypeSymbol with "
                    f"this name but it is of type "
                    f"'{type(tsymbol.datatype).__name__}' when it should be "
                    f"of 'UnresolvedType'")
        else:
            # We don't already have an entry for this type so create one
            tsymbol = DataTypeSymbol(name, dtype, visibility=dtype_symbol_vis)
            parent.symbol_table.add(tsymbol)

        # Populate this StructureType by processing the components of
        # the derived type
        try:
            # We don't support derived-types with additional
            # attributes e.g. "extends" or "abstract". Note, we do
            # support public/private attributes but these are stored
            # as Access_Spec, not Type_Attr_Spec.
            derived_type_stmt = decl.children[0]
            if walk(derived_type_stmt, Fortran2003.Type_Attr_Spec):
                raise NotImplementedError(
                    "Derived-type definition contains unsupported attributes.")

            # We don't yet support derived-type definitions with a CONTAINS
            # section.
            contains = walk(decl, Fortran2003.Contains_Stmt)
            if contains:
                raise NotImplementedError(
                    "Derived-type definition has a CONTAINS statement.")

            # Re-use the existing code for processing symbols
            local_table = SymbolTable(
                default_visibility=default_compt_visibility)
            for child in walk(decl, Fortran2003.Data_Component_Def_Stmt):
                self._process_decln(parent, local_table, child)
            # Convert from Symbols to type information
            for symbol in local_table.symbols:
                dtype.add(symbol.name, symbol.datatype, symbol.visibility,
                          symbol.initial_value)

            # Update its type with the definition we've found
            tsymbol.datatype = dtype

        except NotImplementedError:
            # Support for this declaration is not fully implemented so
            # set the datatype of the DataTypeSymbol to UnsupportedFortranType.
            tsymbol.datatype = UnsupportedFortranType(str(decl))
            tsymbol.interface = UnknownInterface()

    def _get_partial_datatype(self, node, scope, visibility_map):
        '''Try to obtain partial datatype information from node by removing
        any unsupported properties in the declaration.

        :param node: fparser2 node containing the declaration statement.
        :type node: :py:class:`fparser.two.Fortran2008.Type_Declaration_Stmt`
            or :py:class:`fparser.two.Fortran2003.Type_Declaration_Stmt`
        :param scope: PSyIR node in which to insert the symbols found.
        :type scope: :py:class:`psyclone.psyir.nodes.ScopingNode`
        :param visibility_map: mapping of symbol names to explicit
            visibilities.
        :type visibility_map: dict with str keys and values of type
            :py:class:`psyclone.psyir.symbols.Symbol.Visibility`

        :returns: a 2-tuple containing a PSyIR datatype, or datatype symbol,
            containing partial datatype information for the declaration
            statement and the PSyIR for any initialisation expression.
            When it is not possible to extract partial datatype information
            then (None, None) is returned.
        :rtype: Tuple[
            Optional[:py:class:`psyclone.psyir.symbols.DataType` |
                     :py:class:`psyclone.psyir.symbols.DataTypeSymbol`],
            Optional[:py:class:`psyclone.psyir.nodes.Node`]]

        '''
        # 1: Remove any additional variables.
        entity_decl_list = node.children[2]
        orig_entity_decl_list = list(entity_decl_list.children[:])
        entity_decl_list.items = tuple(entity_decl_list.children[0:1])
        entity_decl = entity_decl_list.children[0]
        orig_entity_decl_children = list(entity_decl.children[:])

        # 2: Remove any unsupported attributes
        unsupported_attribute_names = ["pointer", "target"]
        attr_spec_list = node.children[1]
        orig_node_children = list(node.children[:])
        orig_attr_spec_list_children = (list(node.children[1].children[:])
                                        if attr_spec_list else None)
        if attr_spec_list:
            entry_list = []
            for attr_spec in attr_spec_list.children:
                if str(attr_spec).lower() not in unsupported_attribute_names:
                    entry_list.append(attr_spec)
            if not entry_list:
                node.items = (node.items[0], None, node.items[2])
            else:
                node.items[1].items = tuple(entry_list)

        # Try to parse the modified node.
        symbol_table = SymbolTable()
        try:
            self._process_decln(scope, symbol_table, node,
                                visibility_map)
            symbol_name = node.children[2].children[0].children[0].string
            symbol_name = symbol_name.lower()
            new_sym = symbol_table.lookup(symbol_name)
            datatype = new_sym.datatype
            init_expr = new_sym.initial_value
        except NotImplementedError:
            datatype = None
            init_expr = None

        # Restore the fparser2 parse tree
        node.items = tuple(orig_node_children)
        if node.children[1]:
            node.children[1].items = tuple(orig_attr_spec_list_children)
        node.children[2].items = tuple(orig_entity_decl_list)
        node.children[2].children[0].items = tuple(orig_entity_decl_children)

        # Return the init_expr detached from the temporal symbol
        init_expr = init_expr.detach() if init_expr is not None else None
        return datatype, init_expr

    def _process_parameter_stmts(self, nodes, parent):
        '''
        Examine the supplied list of fparser2 nodes and handle any
        PARAMETER statements. This is done separately so that it can be
        performed after all the declarations have been processed (since
        a PARAMETER statement can come *before* a symbol's declaration.)

        :param nodes: fparser2 AST nodes containing declaration statements.
        :type nodes: list of :py:class:`fparser.two.utils.Base`
        :param parent: PSyIR node in which to insert the symbols found.
        :type parent: :py:class:`psyclone.psyir.nodes.KernelSchedule`

        :raises NotImplementedError: if there are any issues parsing a
            parameter statement.

        '''
        for node in nodes:
            if not isinstance(node, Fortran2003.Implicit_Part):
                continue
            for stmt in node.children:
                if not isinstance(stmt, Fortran2003.Parameter_Stmt):
                    continue
                for parameter_def in stmt.children[1].items:
                    name, expr = parameter_def.items
                    try:
                        symbol = parent.symbol_table.lookup(str(name))
                    except Exception as err:
                        # If there is any problem put the whole thing
                        # in a codeblock (as we presume the original
                        # code is correct).
                        raise NotImplementedError(
                            f"Could not parse '{stmt}' because: "
                            f"{err}.") from err

                    if not isinstance(symbol, DataSymbol):
                        raise NotImplementedError(
                            f"Could not parse '{stmt}' because "
                            f"'{symbol.name}' is not a DataSymbol.")
                    if isinstance(symbol.datatype, UnsupportedType):
                        raise NotImplementedError(
                            f"Could not parse '{stmt}' because "
                            f"'{symbol.name}' has an UnsupportedType.")

                    # Parse its initialization into a dummy Assignment
                    # (but connected to the parent scope since symbols
                    # must be resolved)
                    dummynode = Assignment(parent=parent)
                    self.process_nodes(parent=dummynode, nodes=[expr])

                    # Add the initialization expression in the symbol
                    # constant_value attribute
                    ct_expr = dummynode.children[0].detach()
                    symbol.initial_value = ct_expr
                    symbol.is_constant = True
                    # Ensure the interface to this Symbol is static
                    symbol.interface = StaticInterface()

    def process_declarations(self, parent, nodes, arg_list,
                             visibility_map=None):
        '''
        Transform the variable declarations in the fparser2 parse tree into
        symbols in the symbol table of the PSyIR parent node. The default
        visibility of any new symbol is taken from the symbol table associated
        with the `parent` node if necessary. The `visibility_map` provides
        information on any explicit symbol visibilities that are specified
        for the declarations.

        :param parent: PSyIR node in which to insert the symbols found.
        :type parent: :py:class:`psyclone.psyir.nodes.KernelSchedule`
        :param nodes: fparser2 AST nodes containing declaration statements.
        :type nodes: List[:py:class:`fparser.two.utils.Base`]
        :param arg_list: fparser2 AST node containing the argument list.
        :type arg_list: :py:class:`fparser.Fortran2003.Dummy_Arg_List`
        :param visibility_map: mapping of symbol names to explicit
            visibilities.
        :type visibility_map: dict[
            str, :py:class:`psyclone.psyir.symbols.Symbol.Visibility`]

        :raises GenerationError: if an INCLUDE statement is encountered.
        :raises NotImplementedError: the provided declarations contain
            attributes which are not supported yet.
        :raises GenerationError: if the parse tree for a USE statement does
            not have the expected structure.
        :raises SymbolError: if a declaration is found for a Symbol that is
            already in the symbol table with a defined interface.
        :raises InternalError: if the provided declaration is an unexpected
            or invalid fparser or Fortran expression.

        '''
        if visibility_map is None:
            visibility_map = {}

        # Look at any USE statements
        self._process_use_stmts(parent, nodes, visibility_map)

        # Look at any SAVE statements to determine any static symbols.
        statics_list = self._process_save_statements(nodes, parent)

        # Handle any derived-type declarations/definitions before we look
        # at general variable declarations in case any of the latter use
        # the former.
        for decl in walk(nodes, Fortran2003.Derived_Type_Def):
            self._process_derived_type_decln(parent, decl, visibility_map)

        # INCLUDE statements are *not* part of the Fortran language and
        # can appear anywhere. Therefore we have to do a walk to make sure we
        # find them if they are present.
        incl_nodes = walk(nodes, (Fortran2003.Include_Stmt,
                                  C99Preprocessor.Cpp_Include_Stmt))
        if incl_nodes:
            # The include_handler just raises an error so we use that to
            # reduce code duplication.
            self._include_handler(incl_nodes[0], parent)

        # Now we've captured any derived-type definitions, proceed to look
        # at the variable declarations.
        for node in nodes:

            if isinstance(node, Fortran2003.Interface_Block):

                # Fortran 2003 standard R1203 says that:
                #    interface-stmt is INTERFACE [ generic-spec ]
                #                   or ABSTRACT INTERFACE
                # where generic-spec is either (R1207) a generic-name or one
                # of OPERATOR, ASSIGNMENT or dtio-spec.
                if not isinstance(node.children[0].children[0],
                                  Fortran2003.Name):
                    # This interface does not have a name so we store
                    # it as a RoutineSymbol with an internal name and
                    # with the content of the interface being kept
                    # within an UnsupportedFortranType. As a result the
                    # visibility and interface details of the
                    # RoutineSymbol do not matter.
                    parent.symbol_table.new_symbol(
                        root_name="_psyclone_internal_interface",
                        symbol_type=RoutineSymbol,
                        datatype=UnsupportedFortranType(str(node).lower()))
                else:
                    # This interface has a name.
                    name = node.children[0].children[0].string.lower()
                    vis = visibility_map.get(
                        name, parent.symbol_table.default_visibility)
                    # A named interface block corresponds to a
                    # RoutineSymbol. (There will be calls to it
                    # although there will be no corresponding
                    # implementation with that name.) We store its
                    # definition using an UnsupportedFortranType.
                    try:
                        parent.symbol_table.add(
                            RoutineSymbol(
                                name,
                                UnsupportedFortranType(str(node).lower()),
                                interface=UnknownInterface(),
                                visibility=vis))
                    except KeyError:
                        # This symbol has already been declared. This
                        # can happen when an interface overloads a
                        # constructor for a type (as the interface
                        # name is then the name of the type). However
                        # we still want to capture the interface so we
                        # store it in the PSyIR as an
                        # UnsupportedFortranType with an internal name as
                        # we do for unnamed interfaces.
                        parent.symbol_table.new_symbol(
                            root_name=f"_psyclone_internal_{name}",
                            symbol_type=RoutineSymbol,
                            interface=UnknownInterface(),
                            datatype=UnsupportedFortranType(str(node).lower()),
                            visibility=vis)

            elif isinstance(node, Fortran2003.Type_Declaration_Stmt):
                try:
                    self._process_decln(parent, parent.symbol_table, node,
                                        visibility_map, statics_list)
                except NotImplementedError:
                    # Found an unsupported variable declaration. Create a
                    # DataSymbol with UnsupportedType for each entity being
                    # declared. Currently this means that any symbols that come
                    # after an unsupported declaration will also have
                    # UnsupportedType. This is the subject of Issue #791.
                    specs = walk(node, Fortran2003.Access_Spec)
                    if specs:
                        decln_vis = _process_access_spec(specs[0])
                    else:
                        decln_vis = parent.symbol_table.default_visibility

                    orig_children = list(node.children[2].children[:])
                    for child in orig_children:
                        # Modify the fparser2 parse tree so that it only
                        # declares the current entity. `items` is a tuple and
                        # thus immutable so we create a new one.
                        node.children[2].items = (child,)
                        symbol_name = str(child.children[0]).lower()
                        vis = visibility_map.get(symbol_name, decln_vis)

                        # Check whether the symbol we're about to add
                        # corresponds to the routine we're currently inside. If
                        # it does then we remove the RoutineSymbol in order to
                        # free the exact name for the DataSymbol, but we keep
                        # the tag to reintroduce it to the new symbol.
                        tag = None
                        try:
                            routine_sym = parent.symbol_table.lookup_with_tag(
                                "own_routine_symbol")
                            if routine_sym.name.lower() == symbol_name:
                                parent.symbol_table.remove(routine_sym)
                                tag = "own_routine_symbol"  # Keep the tag
                        except KeyError:
                            pass

                        # Try to extract partial datatype information.
                        datatype, init = self._get_partial_datatype(
                            node, parent, visibility_map)

                        # If a declaration declares multiple entities, it's
                        # possible that some may have already been processed
                        # successfully and thus be in the symbol table.
                        try:
                            parent.symbol_table.add(
                                DataSymbol(
                                    symbol_name, UnsupportedFortranType(
                                        str(node),
                                        partial_datatype=datatype),
                                    interface=UnknownInterface(),
                                    visibility=vis,
                                    initial_value=init),
                                tag=tag)

                        except KeyError as err:
                            if len(orig_children) == 1:
                                raise SymbolError(
                                    f"Error while processing unsupported "
                                    f"declaration ('{node}'). An entry for "
                                    f"symbol '{symbol_name}' is already in "
                                    f"the symbol table.") from err
                    # Restore the fparser2 parse tree
                    node.children[2].items = tuple(orig_children)

            elif isinstance(node, (Fortran2003.Access_Stmt,
                                   Fortran2003.Save_Stmt,
                                   Fortran2003.Derived_Type_Def,
                                   Fortran2003.Stmt_Function_Stmt,
                                   Fortran2003.Common_Stmt,
                                   Fortran2003.Use_Stmt)):
                # These node types are handled separately
                pass
            elif isinstance(node, Fortran2003.Implicit_Part):
                # Anything other than a PARAMETER statement or an
                # IMPLICIT NONE means we can't handle this code.
                # Any PARAMETER statements are handled separately by the
                # call to _process_parameter_stmts below.
                # Any ENTRY statements are checked for in _subroutine_handler.
                child_nodes = walk(node, Fortran2003.Format_Stmt)
                if child_nodes:
                    raise NotImplementedError(
                        f"Error processing implicit-part: Format statements "
                        f"are not supported but found '{child_nodes[0]}'")
                child_nodes = walk(node, Fortran2003.Implicit_Stmt)
                if any(imp.children != ('NONE',) for imp in child_nodes):
                    raise NotImplementedError(
                        f"Error processing implicit-part: implicit variable "
                        f"declarations not supported but found '{node}'")
            else:
                raise NotImplementedError(
                    f"Error processing declarations: fparser2 node of type "
                    f"'{type(node).__name__}' not supported")

        # Process the nodes again, looking for PARAMETER statements. This is
        # done after the main declarations loop because they modify existing
        # symbols and can appear in any order.
        self._process_parameter_stmts(nodes, parent)

        # We process the nodes again looking for common blocks. We do this
        # here, after the main declarations loop, because they modify the
        # interface of existing symbols and can appear in any order.
        self._process_common_blocks(nodes, parent)

        if visibility_map is not None:
            # Check for symbols named in an access statement but not explicitly
            # declared. These must then refer to symbols that have been brought
            # into scope by an unqualified use statement.
            for name, vis in visibility_map.items():
                if name not in parent.symbol_table:
                    # This call creates a Symbol and inserts it in the
                    # appropriate symbol table.
                    _find_or_create_unresolved_symbol(parent, name,
                                                      visibility=vis)
        try:
            arg_symbols = []
            # Ensure each associated symbol has the correct interface info.
            for arg_name in [x.string.lower() for x in arg_list]:
                symbol = parent.symbol_table.lookup(arg_name)
                if not symbol.is_argument:
                    # We didn't previously know that this Symbol was an
                    # argument (as it had no 'intent' qualifier). Mark
                    # that it is an argument by specifying its interface.
                    # Although a Fortran argument has intent(inout) by default,
                    # specifying this for an argument that is actually read
                    # only (and is declared as such in the caller) causes
                    # gfortran to complain. We therefore specify that the
                    # access is unknown at this stage.
                    symbol.interface = ArgumentInterface(
                        ArgumentInterface.Access.UNKNOWN)
                arg_symbols.append(symbol)
            # Now that we've updated the Symbols themselves, set the
            # argument list
            parent.symbol_table.specify_argument_list(arg_symbols)
        except KeyError as info:
            decls_str_list = [str(node) for node in nodes]
            arg_str_list = [arg.string.lower() for arg in arg_list]
            raise InternalError(
                f"The argument list {arg_str_list} for routine '{parent.name}'"
                f" does not match the variable declarations:\n"
                f"{os.linesep.join(decls_str_list)}\n"
                f"(Note that PSyclone does not support implicit declarations.)"
                f" Specific PSyIR error is {info}.") from info

        # fparser2 does not always handle Statement Functions correctly, this
        # loop checks for Stmt_Functions that should be an array statement
        # and recovers them, otherwise it raises an error as currently
        # Statement Functions are not supported in PSyIR.
        for stmtfn in walk(nodes, Fortran2003.Stmt_Function_Stmt):
            (fn_name, arg_list, scalar_expr) = stmtfn.items
            try:
                symbol = parent.symbol_table.lookup(fn_name.string.lower())
                if symbol.is_array:
                    # This is an array assignment wrongly categorized as a
                    # statement_function by fparser2.
                    array_subscript = arg_list.items

                    assignment_rhs = scalar_expr

                    # Create assignment node
                    assignment = Assignment(parent=parent)
                    parent.addchild(assignment)

                    # Build lhs
                    lhs = ArrayReference(symbol, parent=assignment)
                    self.process_nodes(parent=lhs, nodes=array_subscript)
                    assignment.addchild(lhs)

                    # Build rhs
                    self.process_nodes(parent=assignment,
                                       nodes=[assignment_rhs])
                else:
                    raise InternalError(
                        f"Could not process '{stmtfn}'. Symbol "
                        f"'{symbol.name}' is in the SymbolTable but it is not "
                        f"an array as expected, so it can not be recovered as "
                        f"an array assignment.")
            except KeyError as err:
                raise NotImplementedError(
                    f"Could not process '{stmtfn}'. Statement Function "
                    f"declarations are not supported.") from err

    @staticmethod
    def _process_common_blocks(nodes, psyir_parent):
        ''' Process the fparser2 common block declaration statements. This is
        done after the other declarations and it will keep the statement
        as a UnsupportedFortranType and update the referenced symbols to a
        CommonBlockInterface.

        :param nodes: fparser2 AST nodes containing declaration statements.
        :type nodes: List[:py:class:`fparser.two.utils.Base`]
        :param psyir_parent: the PSyIR Node with a symbol table in which to
            add the Common Blocks and update the symbols interfaces.
        :type psyir_parent: :py:class:`psyclone.psyir.nodes.ScopingNode`

        :raises NotImplementedError: if one of the Symbols in a common block
            has initialisation (including when it is a parameter). This is not
            valid Fortran.
        :raises NotImplementedError: if it is unable to find one of the
            CommonBlock expressions in the symbol table (because it has not
            been declared yet or when it is not just the symbol name).

        '''
        for node in nodes:
            if isinstance(node, Fortran2003.Common_Stmt):
                # Place the declaration statement into a UnsupportedFortranType
                # (for now we just want to reproduce it). The name of the
                # commonblock is not in the same namespace as the variable
                # symbols names (and there may be multiple of them in a
                # single statement). So we use an internal symbol name.
                psyir_parent.symbol_table.new_symbol(
                    root_name="_PSYCLONE_INTERNAL_COMMONBLOCK",
                    symbol_type=DataSymbol,
                    datatype=UnsupportedFortranType(str(node)))

                # Get the names of the symbols accessed with the commonblock,
                # they are already defined in the symbol table but they must
                # now have a common-block interface.
                try:
                    # Loop over every COMMON block defined in this Common_Stmt
                    for cb_object in node.children[0]:
                        for symbol_name in cb_object[1].items:
                            sym = psyir_parent.symbol_table.lookup(
                                        str(symbol_name))
                            if sym.initial_value:
                                # This is C506 of the F2008 standard.
                                raise NotImplementedError(
                                    f"Symbol '{sym.name}' has an initial value"
                                    f" ({sym.initial_value.debug_string()}) "
                                    f"but appears in a common block. This is "
                                    f"not valid Fortran.")
                            sym.interface = CommonBlockInterface()
                except KeyError as error:
                    raise NotImplementedError(
                        f"The symbol interface of a common block variable "
                        f"could not be updated because of {error}.") from error

    @staticmethod
    def _process_precision(type_spec, psyir_parent):
        '''Processes the fparser2 parse tree of the type specification of a
        variable declaration in order to extract precision
        information. Two formats for specifying precision are
        supported a) "*N" e.g. real*8 and b) "kind=" e.g. kind=i_def, or
        kind=KIND(x).

        :param type_spec: the fparser2 parse tree of the type specification.
        :type type_spec: \
            :py:class:`fparser.two.Fortran2003.Intrinsic_Type_Spec`
        :param psyir_parent: the parent PSyIR node where the new node \
            will be attached.
        :type psyir_parent: :py:class:`psyclone.psyir.nodes.Node`

        :returns: the precision associated with the type specification.
        :rtype: :py:class:`psyclone.psyir.symbols.DataSymbol.Precision` or \
            :py:class:`psyclone.psyir.symbols.DataSymbol` or int or NoneType

        :raises NotImplementedError: if a KIND intrinsic is found with an \
            argument other than a real or integer literal.
        :raises NotImplementedError: if we have `kind=xxx` but cannot find \
            a valid variable name.

        '''
        symbol_table = psyir_parent.scope.symbol_table

        if not isinstance(type_spec.items[1], Fortran2003.Kind_Selector):
            # No precision is specified
            return None

        kind_selector = type_spec.items[1]

        if (isinstance(kind_selector.children[0], str) and
                kind_selector.children[0] == "*"):
            # Precision is provided in the form *N
            precision = int(str(kind_selector.children[1]))
            return precision

        # Precision is supplied in the form "kind=..."
        intrinsics = walk(kind_selector.items,
                          Fortran2003.Intrinsic_Function_Reference)
        if intrinsics and isinstance(intrinsics[0].items[0],
                                     Fortran2003.Intrinsic_Name) and \
           str(intrinsics[0].items[0]).lower() == "kind":
            # We have kind=KIND(X) where X may be of any intrinsic type. It
            # may be a scalar or an array. items[1] is an
            # Actual_Arg_Spec_List with the first entry being the argument.
            kind_arg = intrinsics[0].items[1].items[0]

            # We currently only support integer and real literals as
            # arguments to KIND
            if isinstance(kind_arg, (Fortran2003.Int_Literal_Constant,
                                     Fortran2003.Real_Literal_Constant)):
                return get_literal_precision(kind_arg, psyir_parent)

            raise NotImplementedError(
                f"Only real and integer literals are supported as arguments "
                f"to the KIND intrinsic but found "
                f"'{type(kind_arg).__name__}' in: {kind_selector}")

        # We have kind=kind-param
        kind_names = walk(kind_selector.items, Fortran2003.Name)
        if not kind_names:
            raise NotImplementedError(
                f"Failed to find valid Name in Fortran Kind Selector: "
                f"{kind_selector}'")

        return _kind_find_or_create(str(kind_names[0]), symbol_table)

    def process_nodes(self, parent, nodes):
        '''
        Create the PSyIR of the supplied list of nodes in the
        fparser2 AST.

        :param parent: Parent node in the PSyIR we are constructing.
        :type parent: :py:class:`psyclone.psyir.nodes.Node`
        :param nodes: List of sibling nodes in fparser2 AST.
        :type nodes: list of :py:class:`fparser.two.utils.Base`

        '''
        code_block_nodes = []
        for child in nodes:
            try:
                psy_child = self._create_child(child, parent)
            except NotImplementedError:
                # If child type implementation not found, add them on the
                # ongoing code_block node list.
                code_block_nodes.append(child)
                if not isinstance(parent, Schedule):
                    # If we're not processing a statement then we create a
                    # separate CodeBlock for each node in the parse tree.
                    # (Otherwise it is hard to correctly reconstruct e.g.
                    # the arguments to a Call.)
                    self.nodes_to_code_block(parent, code_block_nodes)
            else:
                if psy_child:
                    self.nodes_to_code_block(parent, code_block_nodes)
                    parent.addchild(psy_child)
                # If psy_child is not initialised but it didn't produce a
                # NotImplementedError, it means it is safe to ignore it.

        # Complete any unfinished code-block
        self.nodes_to_code_block(parent, code_block_nodes)

    def _create_child(self, child, parent=None):
        '''
        Create a PSyIR node representing the supplied fparser 2 node.

        :param child: node in fparser2 AST.
        :type child: :py:class:`fparser.two.utils.Base`
        :param parent: Parent node of the PSyIR node we are constructing.
        :type parent: :py:class:`psyclone.psyir.nodes.Node`

        :returns: Returns the PSyIR representation of child, which can be a \
                  single node, a tree of nodes or None if the child can be \
                  ignored.
        :rtype: :py:class:`psyclone.psyir.nodes.Node` or NoneType

        :raises NotImplementedError: if the child node has a label or there \
            isn't a handler for the provided child type.

        '''
        # We don't support statements with labels.
        if isinstance(child, BlockBase):
            # An instance of BlockBase describes a block of code (no surprise
            # there), so we have to examine the first statement within it. We
            # must allow for the case where the block is empty though.
            if (child.content and child.content[0] and
                    child.content[0].item and child.content[0].item.label):
                raise NotImplementedError()
        elif isinstance(child, StmtBase):
            if child.item and child.item.label:
                raise NotImplementedError()

        handler = self.handlers.get(type(child))
        if handler is None:
            # If the handler is not found then check with the first
            # level parent class. This is done to simplify the
            # handlers map when multiple fparser2 types can be
            # processed with the same handler. (e.g. Subclasses of
            # BinaryOpBase: Mult_Operand, Add_Operand, Level_2_Expr,
            # ... can use the same handler.)
            generic_type = type(child).__bases__[0]
            handler = self.handlers.get(generic_type)
            if not handler:
                raise NotImplementedError()
        return handler(child, parent)

    def _ignore_handler(self, *_):
        '''
        This handler returns None indicating that the associated
        fparser2 node can be ignored.

        Note that this method contains ignored arguments to comform with
        the handler(node, parent) method interface.

        :returns: None
        :rtype: NoneType
        '''
        return None

    def _include_handler(self, node, parent):
        '''
        Handler for Fortran and CPP INCLUDE statements. Since these are not
        supported by the PSyIR it simply raises an error.

        :param node: node in fparser2 tree.
        :type node: :py:class:`fparser.two.Fortran2003.Include_Stmt`
        :param parent: parent node of the PSyIR node we are constructing.
        :type parent: :py:class:`psyclone.psyir.nodes.Schedule`

        :raises GenerationError: as INCLUDE statements must be handled by \
                                 the parser or pre-processor.
        '''
        config = Config.get()
        # An INCLUDE can appear anywhere so we have to allow for the case
        # where we have no enclosing Routine.
        unit = parent.ancestor((Routine, Container), include_self=True)
        # pylint: disable=unidiomatic-typecheck
        if isinstance(unit, Routine):
            if unit.is_program:
                out_txt = f"program '{unit.name}'. "
            else:
                out_txt = f"routine '{unit.name}'. "
        elif type(unit) is Container:
            out_txt = f"module '{unit.name}'. "
        else:
            out_txt = f"code:\n{str(node.get_root())}\n"
        # pylint: enable=unidiomatic-typecheck
        filename = node.children[0].string
        if isinstance(node, Fortran2003.Include_Stmt):
            err_msg = (
                f"Found an unresolved Fortran INCLUDE file '{filename}' while "
                f"processing {out_txt}This file must be made available by "
                f"specifying its location with a -I flag. "
                f"(The list of directories to search is currently set to: "
                f"{config.include_paths}.)")
        else:
            # We have a CPP #include.
            err_msg = (f"CPP #include statements are not supported but found a"
                       f" #include of file '{node.children[0].string}' while "
                       f"processing {out_txt}Such statements must be handled "
                       f"using a standard pre-processor before the code can "
                       f"be processed by PSyclone.")
        raise GenerationError(err_msg)

    def _allocate_handler(self, node, parent):
        '''
        Transforms an fparser2 Allocate_Stmt into its PSyIR form.

        :param node: node in fparser2 tree.
        :type node: :py:class:`fparser.two.Fortran2003.Allocate_Stmt`
        :param parent: parent node of the PSyIR node we are constructing.
        :type parent: :py:class:`psyclone.psyir.nodes.Schedule`

        :returns: PSyIR representation of an allocate.
        :rtype: :py:class:`psyclone.psyir.nodes.IntrinsicCall`

        :raises NotImplementedError: if the allocate has a type specification \
            (e.g. allocate(character(len=10) :: my_var)).

        '''
        call = IntrinsicCall(IntrinsicCall.Intrinsic.ALLOCATE, parent=parent)

        type_spec = node.children[0]
        if type_spec:
            raise NotImplementedError(
                "Allocate statements with type specifications cannot be "
                "handled in the PSyIR")

        alloc_list = node.children[1].children
        # Loop over each 'Allocation' in the 'Allocation_List'
        for alloc in alloc_list:
            # Currently fparser produces an incorrect parse tree if 'mold' is
            # specified - there is no Allocate object, just the bare Name or
            # Data_Ref. This is the subject of fparser/#383.
            if isinstance(alloc, (Fortran2003.Name, Fortran2003.Data_Ref)):
                # If the allocate() has a 'mold' argument then its positional
                # argument(s) is/are just references without any shape
                # information.
                self.process_nodes(parent=call, nodes=[alloc])
            else:
                # We have an Allocation(name, Allocate_Shape_Spec_List)
                self.process_nodes(parent=call,
                                   nodes=[alloc.children[0]])
                cursor = call.children[-1]
                while hasattr(cursor, "member"):
                    cursor = cursor.member
                if isinstance(cursor, Member):
                    # Convert Member to ArrayMember.
                    aref = ArrayMember(cursor.name)
                else:
                    # Convert Reference to ArrayReference.
                    aref = ArrayReference(cursor.symbol)
                cursor.replace_with(aref)
                # Handle the index expressions (each of which is represented
                # by an Allocate_Shape_Spec).
                for shape_spec in walk(alloc,
                                       Fortran2003.Allocate_Shape_Spec):
                    self.process_nodes(parent=aref, nodes=[shape_spec])

        # Handle any options to the allocate()
        opt_list = walk(node, Fortran2003.Alloc_Opt)
        for opt in opt_list:
            self.process_nodes(parent=call, nodes=opt.children[1:])
            call.append_named_arg(opt.children[0], call.children[-1].detach())

        # Point to the original statement in the parse tree.
        call.ast = node

        return call

    def _allocate_shape_spec_handler(self, node, parent):
        '''
        Creates a Range node describing the supplied Allocate_Shape_Spec.
        This is similar to the subscript_triplet handler except that the
        default lower bound is unity and the step is also unity.

        :param node: node in fparser2 AST.
        :type node: :py:class:`fparser.two.Fortran2003.Allocate_Shape_Spec`
        :param parent: parent node of the PSyIR node we are constructing.
        :type parent: :py:class:`psyclone.psyir.nodes.Reference`

        :returns: PSyIR of fparser2 node.
        :rtype: :py:class:`psyclone.psyir.nodes.Range`

        '''
        my_range = Range(parent=parent)
        my_range.children = []
        integer_type = default_integer_type()

        if node.children[0]:
            self.process_nodes(parent=my_range, nodes=[node.children[0]])
        else:
            # Default lower bound in Fortran is 1
            my_range.addchild(Literal("1", integer_type))

        self.process_nodes(parent=my_range, nodes=[node.children[1]])

        # Step is always 1.
        my_range.addchild(Literal("1", integer_type))

        return my_range

    def _create_loop(self, parent, variable):
        '''
        Create a Loop instance. This is done outside _do_construct_handler
        because some APIs may want to instantiate a specialised Loop.

        :param parent: the parent of the node.
        :type parent: :py:class:`psyclone.psyir.nodes.Node`
        :param variable: the loop variable.
        :type variable: :py:class:`psyclone.psyir.symbols.DataSymbol`

        :return: a new Loop instance.
        :rtype: :py:class:`psyclone.psyir.nodes.Loop`

        '''
        return Loop(parent=parent, variable=variable)

    def _create_bounded_loop(self, parent, variable, limits_list):
        '''
        Create a Loop instance with start, stop, step expressions.

        :param parent: the parent of the node.
        :type parent: :py:class:`psyclone.psyir.nodes.Node`
        :param variable: the loop variable.
        :type variable: :py:class:`psyclone.psyir.symbols.DataSymbol`
        :param limits_list: a list of fparser expressions reprsenting the
            loop bounds.
        :type limits_list: List[:py:class:`fparser.two.utils.Base`]

        :return: a new Loop instance.
        :rtype: :py:class:`psyclone.psyir.nodes.Loop`

        '''
        # Loop variable must be a DataSymbol of integer type.
        variable_name = str(variable)
        data_symbol = _find_or_create_unresolved_symbol(
            parent, variable_name, symbol_type=DataSymbol,
            datatype=default_integer_type())

        # The loop node is created with the _create_loop factory method as
        # some APIs require a specialised loop node type.
        loop = self._create_loop(parent, data_symbol)

        # The Loop Limits are:
        # [start value expression, end value expression, step expression]
        self.process_nodes(parent=loop, nodes=[limits_list[0]])
        self.process_nodes(parent=loop, nodes=[limits_list[1]])
        if len(limits_list) == 3 and limits_list[2] is not None:
            self.process_nodes(parent=loop, nodes=[limits_list[2]])
        else:
            # Default loop increment is 1. Use the type of the start
            # or step nodes once #685 is complete. For the moment use
            # the default precision.
            default_step = Literal("1", default_integer_type())
            loop.addchild(default_step)

        # Create Loop body Schedule
        loop_body = Schedule(parent=loop)
        loop.addchild(loop_body)
        return loop

    def _deallocate_handler(self, node, parent):
        '''
        Transforms a deallocate() statement into its PSyIR form.

        :param node: node in fparser2 tree.
        :type node: :py:class:`fparser.two.Fortran2003.Deallocate_Stmt`
        :param parent: parent node of the PSyIR node we are constructing.
        :type parent: :py:class:`psyclone.psyir.nodes.Schedule`

        :returns: PSyIR for a deallocate.
        :rtype: :py:class:`psyclone.psyir.nodes.IntrinsicCall`

        '''
        call = IntrinsicCall(
            IntrinsicCall.Intrinsic.DEALLOCATE, parent=parent)
        dealloc_list = node.children[0].children
        for dealloc in dealloc_list:
            self.process_nodes(parent=call, nodes=[dealloc])

        # Handle any options to the deallocate()
        opt_list = walk(node, Fortran2003.Dealloc_Opt)
        for opt in opt_list:
            self.process_nodes(parent=call, nodes=opt.children[1:])
            call.append_named_arg(opt.children[0], call.children[-1].detach())

        # Point to the original statement in the parse tree.
        call.ast = node

        return call

    def _do_construct_handler(self, node, parent):
        '''
        Transforms a fparser2 Do Construct into its PSyIR form.

        :param node: node in fparser2 tree.
        :type node: \
            :py:class:`fparser.two.Fortran2003.Block_Nonlabel_Do_Construct`
        :param parent: parent node of the PSyIR node we are constructing.
        :type parent: :py:class:`psyclone.psyir.nodes.Node`

        :returns: PSyIR representation of node
        :rtype: Union[:py:class:`psyclone.psyir.nodes.Loop`, \
                      :py:class:`psyclone.psyir.nodes.WhileLoop`]

        :raises NotImplementedError: if the fparser2 tree has a named DO \
            containing a reference to that name.
        '''
        nonlabel_do = walk(node.content, Fortran2003.Nonlabel_Do_Stmt)[0]
        if nonlabel_do.item is not None:
            # If the associated line has a name that is referenced inside the
            # loop then it isn't supported , e.g. `EXIT outer_loop`.
            if nonlabel_do.item.name:
                construct_name = nonlabel_do.item.name
                # Check that the construct-name is not referred to inside
                # the Loop (but exclude the END DO from this check).
                names = walk(node.content[:-1], Fortran2003.Name)
                if construct_name in [name.string for name in names]:
                    raise NotImplementedError()

        ctrl = walk(nonlabel_do, Fortran2003.Loop_Control)
        # In fparser Loop_Control has 4 children, but just one of the Loop
        # types children None is not None, this one defines the loop boundaries
        # style: LoopCtrl(While_Loop, Counter_Loop, OptionalDelimiter,
        #                 Concurrent_Loop)
        if not ctrl or ctrl[0].items[0] is not None:
            # do loops with no condition and do while loops
            annotation = ['was_unconditional'] if not ctrl else None
            loop = WhileLoop(parent=parent, annotations=annotation)
            loop.ast = node
            condition = [Fortran2003.Logical_Literal_Constant(".TRUE.")] \
                if not ctrl else [ctrl[0].items[0]]
            self.process_nodes(parent=loop, nodes=condition)
            # Create Loop body Schedule
            loop_body = Schedule(parent=loop)
            loop_body.ast = node
            loop.addchild(loop_body)
        elif ctrl[0].items[1] is not None:
            # CounterLoops, its children are: Loop variable and Loop Limits
            loop_var, limits_list = ctrl[0].items[1]
            loop = self._create_bounded_loop(parent, loop_var, limits_list)
            loop.ast = node
            loop_body = loop.loop_body
            loop_body.ast = node
        elif ctrl[0].items[3] is not None:
            # The triplet is the var=X:X:X representing the variable with the
            # start, stop and step boundaries of the ForAll construct. We use
            # a walk because Loop concurrent can have a list of triplets that
            # represent nested loops.
            triplet = walk(ctrl[0].items[3], Fortran2003.Forall_Triplet_Spec)
            loop = None
            for expr in triplet:
                variable, start, stop, step = expr.items
                new_loop = self._create_bounded_loop(parent, variable,
                                                     [start, stop, step])
                # TODO #2256: We could store the information that it is
                # concurrent do, we currently drop this information.
                new_loop.ast = node
                new_loop.loop_body.ast = node
                # If its a new loop, bind it to the loop variable, otherwise
                # add it as children of the last loop_body
                if loop is None:
                    loop = new_loop
                else:
                    loop_body.addchild(new_loop)

                # Update loop_body and parent to always reference to the
                # innermost schedule
                loop_body = new_loop.loop_body
                parent = loop_body
        else:
            raise NotImplementedError("Unsupported Loop")

        # Process loop body (ignore 'do' and 'end do' statements with [1:-1])
        self.process_nodes(parent=loop_body, nodes=node.content[1:-1])

        return loop

    def _if_construct_handler(self, node, parent):
        '''
        Transforms an fparser2 If_Construct to the PSyIR representation.

        :param node: node in fparser2 tree.
        :type node: :py:class:`fparser.two.Fortran2003.If_Construct`
        :param parent: Parent node of the PSyIR node we are constructing.
        :type parent: :py:class:`psyclone.psyir.nodes.Node`
        :returns: PSyIR representation of node
        :rtype: :py:class:`psyclone.psyir.nodes.IfBlock`
        :raises InternalError: If the fparser2 tree has an unexpected \
            structure.
        '''

        # Check that the fparser2 parsetree has the expected structure
        if not isinstance(node.content[0], Fortran2003.If_Then_Stmt):
            raise InternalError(
                f"Failed to find opening if then statement in: {node}")
        if not isinstance(node.content[-1], Fortran2003.End_If_Stmt):
            raise InternalError(
                f"Failed to find closing end if statement in: {node}")

        # Search for all the conditional clauses in the If_Construct
        clause_indices = []
        for idx, child in enumerate(node.content):
            if isinstance(child, (Fortran2003.If_Then_Stmt,
                                  Fortran2003.Else_Stmt,
                                  Fortran2003.Else_If_Stmt,
                                  Fortran2003.End_If_Stmt)):
                clause_indices.append(idx)

        # Deal with each clause: "if", "else if" or "else".
        ifblock = None
        currentparent = parent
        num_clauses = len(clause_indices) - 1
        for idx in range(num_clauses):
            start_idx = clause_indices[idx]
            end_idx = clause_indices[idx+1]
            clause = node.content[start_idx]

            if isinstance(clause, (Fortran2003.If_Then_Stmt,
                                   Fortran2003.Else_If_Stmt)):
                # If it's an 'IF' clause just create an IfBlock, otherwise
                # it is an 'ELSE' clause and it needs an IfBlock annotated
                # with 'was_elseif' inside a Schedule.
                newifblock = None
                if isinstance(clause, Fortran2003.If_Then_Stmt):
                    ifblock = IfBlock(parent=currentparent)
                    ifblock.ast = node  # Keep pointer to fpaser2 AST
                    newifblock = ifblock
                else:
                    elsebody = Schedule(parent=currentparent)
                    currentparent.addchild(elsebody)
                    newifblock = IfBlock(parent=elsebody,
                                         annotations=['was_elseif'])
                    elsebody.addchild(newifblock)

                    # Keep pointer to fpaser2 AST
                    elsebody.ast = node.content[start_idx]
                    newifblock.ast = node.content[start_idx]

                # Create condition as first child
                self.process_nodes(parent=newifblock,
                                   nodes=[clause.items[0]])

                # Create if-body as second child
                ifbody = Schedule(parent=newifblock)
                ifbody.ast = node.content[start_idx + 1]
                ifbody.ast_end = node.content[end_idx - 1]
                newifblock.addchild(ifbody)
                self.process_nodes(parent=ifbody,
                                   nodes=node.content[start_idx + 1:end_idx])

                currentparent = newifblock

            elif isinstance(clause, Fortran2003.Else_Stmt):
                if not idx == num_clauses - 1:
                    raise InternalError(
                        f"Else clause should only be found next to last "
                        f"clause, but found {node.content}")
                elsebody = Schedule(parent=currentparent)
                currentparent.addchild(elsebody)
                elsebody.ast = node.content[start_idx]
                elsebody.ast_end = node.content[end_idx]
                self.process_nodes(parent=elsebody,
                                   nodes=node.content[start_idx + 1:end_idx])
            else:
                raise InternalError(
                    f"Only fparser2 If_Then_Stmt, Else_If_Stmt and Else_Stmt "
                    f"are expected, but found {clause}.")

        return ifblock

    def _if_stmt_handler(self, node, parent):
        '''
        Transforms an fparser2 If_Stmt to the PSyIR representation.

        :param node: node in fparser2 AST.
        :type node: :py:class:`fparser.two.Fortran2003.If_Stmt`
        :param parent: Parent node of the PSyIR node we are constructing.
        :type parent: :py:class:`psyclone.psyir.nodes.Node`
        :returns: PSyIR representation of node
        :rtype: :py:class:`psyclone.psyir.nodes.IfBlock`
        '''
        ifblock = IfBlock(parent=parent, annotations=['was_single_stmt'])
        ifblock.ast = node
        self.process_nodes(parent=ifblock, nodes=[node.items[0]])
        ifbody = Schedule(parent=ifblock)
        ifblock.addchild(ifbody)
        self.process_nodes(parent=ifbody, nodes=[node.items[1]])
        return ifblock

    def _case_construct_handler(self, node, parent):
        '''
        Transforms an fparser2 Case_Construct to the PSyIR representation.

        :param node: node in fparser2 tree.
        :type node: :py:class:`fparser.two.Fortran2003.Case_Construct`
        :param parent: Parent node of the PSyIR node we are constructing.
        :type parent: :py:class:`psyclone.psyir.nodes.Node`

        :returns: PSyIR representation of node
        :rtype: :py:class:`psyclone.psyir.nodes.IfBlock`

        :raises InternalError: If the fparser2 tree has an unexpected \
            structure.
        :raises NotImplementedError: If the fparser2 tree contains an \
            unsupported structure and should be placed in a CodeBlock.

        '''
        # Check that the fparser2 parsetree has the expected structure
        if not isinstance(node.content[0], Fortran2003.Select_Case_Stmt):
            raise InternalError(
                f"Failed to find opening case statement in: {node}")
        if not isinstance(node.content[-1], Fortran2003.End_Select_Stmt):
            raise InternalError(
                f"Failed to find closing case statement in: {node}")

        # Search for all the CASE clauses in the Case_Construct. We do this
        # because the fp2 parse tree has a flat structure at this point with
        # the clauses being siblings of the contents of the clauses. The
        # final index in this list will hold the position of the end-select
        # statement.
        clause_indices = []
        selector = None
        # The position of the 'case default' clause, if any
        default_clause_idx = None
        for idx, child in enumerate(node.content):
            if isinstance(child, Fortran2003.Select_Case_Stmt):
                selector = child.items[0]
            if isinstance(child, Fortran2003.Case_Stmt):
                if not isinstance(child.items[0], Fortran2003.Case_Selector):
                    raise InternalError(
                        f"Unexpected parse tree structure. Expected child of "
                        f"Case_Stmt to be a Case_Selector but got: "
                        f"'{type(child.items[0]).__name__}'")
                case_expression = child.items[0].items[0]
                if case_expression is None:
                    # This is a 'case default' clause - store its position.
                    # We do this separately as this clause is special and
                    # will be added as a final 'else'.
                    default_clause_idx = idx
                clause_indices.append(idx)
            if isinstance(child, Fortran2003.End_Select_Stmt):
                clause_indices.append(idx)

        # Deal with each Case_Stmt
        rootif = None
        currentparent = parent
        num_clauses = len(clause_indices) - 1
        for idx in range(num_clauses):
            # Skip the 'default' clause for now because we handle it last
            if clause_indices[idx] == default_clause_idx:
                continue
            start_idx = clause_indices[idx]
            end_idx = clause_indices[idx+1]
            clause = node.content[start_idx]
            case = clause.items[0]

            # If rootif is already initialised we chain the new case in the
            # last else branch, otherwise we start a new IfBlock
            if rootif:
                elsebody = Schedule(parent=currentparent)
                currentparent.addchild(elsebody)
                ifblock = IfBlock(annotations=['was_case'])
                elsebody.addchild(ifblock)
                elsebody.ast = node.content[start_idx + 1]
                elsebody.ast_end = node.content[end_idx - 1]
            else:
                ifblock = IfBlock(parent=currentparent,
                                  annotations=['was_case'])
                rootif = ifblock

            if idx == 0:
                # If this is the first IfBlock then have it point to
                # the original SELECT CASE in the parse tree
                ifblock.ast = node
            else:
                # Otherwise, this IfBlock represents a CASE clause in the
                # Fortran and so we point to the parse tree of the content
                # of the clause.
                ifblock.ast = node.content[start_idx + 1]
                ifblock.ast_end = node.content[end_idx - 1]

            # Process the logical expression
            self._process_case_value_list(selector, case.items[0].items,
                                          ifblock)

            # Add If_body
            ifbody = Schedule(parent=ifblock)
            self.process_nodes(parent=ifbody,
                               nodes=node.content[start_idx + 1:
                                                  end_idx])
            ifblock.addchild(ifbody)
            ifbody.ast = node.content[start_idx + 1]
            ifbody.ast_end = node.content[end_idx - 1]

            currentparent = ifblock

        if default_clause_idx:
            # Finally, add the content of the 'default' clause as a last
            # 'else' clause. If the 'default' clause was the only clause
            # then 'rootif' will still be None and we don't bother creating
            # an enclosing IfBlock at all.
            if rootif:
                elsebody = Schedule(parent=currentparent)
                currentparent.addchild(elsebody)
                currentparent = elsebody
            start_idx = default_clause_idx + 1
            # Find the next 'case' clause that occurs after 'case default'
            # (if any)
            end_idx = -1
            for idx in clause_indices:
                if idx > default_clause_idx:
                    end_idx = idx
                    break
            # Process the statements within the 'default' clause
            self.process_nodes(parent=currentparent,
                               nodes=node.content[start_idx:end_idx])
            if rootif:
                elsebody.ast = node.content[start_idx]
                elsebody.ast_end = node.content[end_idx - 1]
        return rootif

    def _process_case_value_list(self, selector, nodes, parent):
        '''
        Processes the supplied list of fparser2 nodes representing case-value
        expressions and constructs the equivalent PSyIR representation.
        e.g. for:

               SELECT CASE(my_flag)
               CASE(var1, var2:var3, :var5)
                 my_switch = .true.
               END SELECT

        the equivalent logical expression is:

        my_flag == var1 OR (myflag>=var2 AND myflag <= var3) OR my_flag <= var5

        and the corresponding structure of the PSyIR that we create is:

                    OR
                   /  \
                 EQ    OR
                      /  \
                   AND    LE
                  /  \
                GE    LE

        :param selector: the fparser2 parse tree representing the \
                      selector_expression in SELECT CASE(selector_expression).
        :type selector: sub-class of :py:class:`fparser.two.utils.Base`
        :param nodes: the nodes representing the label-list of the current \
                      CASE() clause.
        :type nodes: list of :py:class:`fparser.two.Fortran2003.Name` or \
                     :py:class:`fparser.two.Fortran2003.Case_Value_Range`
        :param parent: parent node in the PSyIR.
        :type parent: :py:class:`psyclone.psyir.nodes.Node`

        '''
        if len(nodes) == 1:
            # Only one item in list so process it
            self._process_case_value(selector, nodes[0], parent)
            return
        # More than one item in list. Create an OR node with the first item
        # on the list as one arg then recurse down to handle the remainder
        # of the list.
        orop = BinaryOperation(BinaryOperation.Operator.OR,
                               parent=parent)
        self._process_case_value(selector, nodes[0], orop)
        self._process_case_value_list(selector, nodes[1:], orop)
        parent.addchild(orop)

    def _process_case_value(self, selector, node, parent):
        '''
        Handles an individual condition inside a CASE statement. This can
        be a single scalar expression (e.g. CASE(1)) or a range specification
        (e.g. CASE(lim1:lim2)).

        :param selector: the node in the fparser2 parse tree representing the
                         'some_expr' of the SELECT CASE(some_expr).
        :type selector: sub-class of :py:class:`fparser.two.utils.Base`
        :param node: the node representing the case-value expression in the \
                     fparser2 parse tree.
        :type node: sub-class of :py:class:`fparser.two.utils.Base`
        :param parent: parent node in the PSyIR.
        :type parent: :py:class:`psyclone.psyir.nodes.Node`

        :raises NotImplementedError: If the operator for an equality cannot be
                                     determined (i.e. the statement cannot be
                                     determined to be a logical comparison
                                     or not)
        '''
        if isinstance(node, Fortran2003.Case_Value_Range):
            # The case value is a range (e.g. lim1:lim2)
            if node.items[0] and node.items[1]:
                # Have lower and upper limits so need a parent AND
                aop = BinaryOperation(BinaryOperation.Operator.AND,
                                      parent=parent)
                parent.addchild(aop)
                new_parent = aop
            else:
                # No need to create new parent node
                new_parent = parent

            if node.items[0]:
                # A lower limit is specified
                geop = BinaryOperation(BinaryOperation.Operator.GE,
                                       parent=new_parent)
                self.process_nodes(parent=geop, nodes=[selector])
                self.process_nodes(parent=geop, nodes=[node.items[0]])
                new_parent.addchild(geop)
            if node.items[1]:
                # An upper limit is specified
                leop = BinaryOperation(BinaryOperation.Operator.LE,
                                       parent=new_parent)
                self.process_nodes(parent=leop, nodes=[selector])
                self.process_nodes(parent=leop, nodes=[node.items[1]])
                new_parent.addchild(leop)
        else:
            # The case value is some scalar expression
            fake_parent = Assignment(parent=parent)
            self.process_nodes(parent=fake_parent, nodes=[selector])
            self.process_nodes(parent=fake_parent, nodes=[node])

            for operand in fake_parent.lhs, fake_parent.rhs:
                # If any of the operands has a datatype we can distinguish
                # between boolean (which in Fortran and PSyIR uses the EQV
                # operator) or not-boolean (which uses the EQ operator)
                if (hasattr(operand, "datatype") and
                        isinstance(operand.datatype, ScalarType)):
                    if (operand.datatype.intrinsic ==
                            ScalarType.Intrinsic.BOOLEAN):
                        bop = BinaryOperation(BinaryOperation.Operator.EQV,
                                              parent=parent)
                    else:
                        bop = BinaryOperation(BinaryOperation.Operator.EQ,
                                              parent=parent)
                    parent.addchild(bop)
                    bop.children.extend(fake_parent.pop_all_children())
                    break
            else:
                # If the loop did not encounter a break, we don't know which
                # operator is needed, so we use the generic interface instead
                cmp_symbol = _find_or_create_psyclone_internal_cmp(parent)
                call = Call(cmp_symbol, parent=parent)
                parent.addchild(call)
                call.children.extend(fake_parent.pop_all_children())

    @staticmethod
    def _array_notation_rank(node):
        '''Check that the supplied candidate array reference uses supported
        array notation syntax and return the rank of the sub-section
        of the array that uses array notation. e.g. for a reference
        "a(:, 2, :)" the rank of the sub-section is 2.

        :param node: the reference to check.
        :type node: :py:class:`psyclone.psyir.nodes.ArrayReference` or \
            :py:class:`psyclone.psyir.nodes.ArrayMember` or \
            :py:class:`psyclone.psyir.nodes.StructureReference`

        :returns: rank of the sub-section of the array.
        :rtype: int

        :raises InternalError: if no ArrayMixin node with at least one \
                               Range in its indices is found.
        :raises InternalError: if two or more part references in a \
                               structure reference contain ranges.
        :raises NotImplementedError: if the supplied node is not of a \
                                     supported type.
        :raises NotImplementedError: if any ranges are encountered that are \
                                     not for the full extent of the dimension.
        '''
        if isinstance(node, (ArrayReference, ArrayMember)):
            array = node
        elif isinstance(node, StructureReference):
            array = None
            arrays = node.walk((ArrayMember, ArrayOfStructuresMixin))
            for part_ref in arrays:
                if any(isinstance(idx, Range) for idx in part_ref.indices):
                    if array:
                        # Cannot have two or more part references that contain
                        # ranges - this is not valid Fortran.
                        raise InternalError(
                            f"Found a structure reference containing two or "
                            f"more part references that have ranges: "
                            f"'{node.debug_string()}'. This is not valid "
                            f"within a WHERE in Fortran.")
                    array = part_ref
            if not array:
                raise InternalError(
                    f"No array access found in node '{node.name}'")
        else:
            # This will result in a CodeBlock.
            raise NotImplementedError(
                f"Expected either an ArrayReference, ArrayMember or a "
                f"StructureReference but got '{type(node).__name__}'")

        # Only array refs using basic colon syntax are currently
        # supported e.g. (a(:,:)).  Each colon is represented in the
        # PSyIR as a Range node with first argument being an lbound
        # binary operator, the second argument being a ubound operator
        # and the third argument being an integer Literal node with
        # value 1 i.e. a(:,:) is represented as
        # a(lbound(a,1):ubound(a,1):1,lbound(a,2):ubound(a,2):1) in
        # the PSyIR.
        num_colons = 0
        for idx_node in array.indices:
            if isinstance(idx_node, Range):
                # Found array syntax notation. Check that it is the
                # simple ":" format.
                if not _is_range_full_extent(idx_node):
                    raise NotImplementedError(
                        "Only array notation of the form my_array(:, :, ...) "
                        "is supported.")
                num_colons += 1
        return num_colons

    def _array_syntax_to_indexed(self, parent, loop_vars):
        '''
        Utility function that modifies each ArrayReference object in the
        supplied PSyIR fragment so that they are indexed using the supplied
        loop variables rather than having colon array notation. This indexing
        is always done relative to the declared lower bound of the array being
        accessed.

        :param parent: root of PSyIR sub-tree to search for Array
                       references to modify.
        :type parent:  :py:class:`psyclone.psyir.nodes.Node`
        :param loop_vars: the variable names for the array indices.
        :type loop_vars: list of str

        :raises NotImplementedError: if array sections of differing ranks are
                                     found.
        '''
        assigns = parent.walk(Assignment)
        # Check that the LHS of any assignment uses array notation.
        # Note that this will prevent any WHERE blocks that contain scalar
        # assignments from being handled but is a necessary limitation until
        # #717 is done and we interrogate the type of each symbol.
        for assign in assigns:
            _ = self._array_notation_rank(assign.lhs)

        # TODO #717 if the supplied code accidentally omits array
        # notation for an array reference on the RHS then we will
        # identify it as a scalar and the code produced from the
        # PSyIR (using e.g. the Fortran backend) will not
        # compile. We need to implement robust identification of the
        # types of all symbols in the PSyIR fragment.
        table = parent.scope.symbol_table
        one = Literal("1", INTEGER_TYPE)
        arrays = parent.walk(ArrayMixin)
        first_rank = None
        for array in arrays:
            # Check that this is a supported array reference and that
            # all arrays are of the same rank
            rank = len([child for child in array.indices if
                        isinstance(child, Range)])
            if rank == 0:
                # This is an array reference without any ranges so we can
                # ignore it.
                continue

            if first_rank:
                if rank != first_rank:
                    raise NotImplementedError(
                        f"Found array sections of differing ranks within a "
                        f"WHERE construct: array section of {array.name} has "
                        f"rank {rank}")
            else:
                first_rank = rank

            base_ref = _copy_full_base_reference(array)
            array_ref = array.ancestor(Reference, include_self=True)
            shape = array_ref.datatype.shape
            add_op = BinaryOperation.Operator.ADD
            sub_op = BinaryOperation.Operator.SUB
            # Replace the PSyIR Ranges with appropriate index expressions.
            range_idx = 0
            for idx, child in enumerate(array.indices):
                if isinstance(child, Range):
<<<<<<< HEAD
                    symbol = table.lookup(loop_vars[range_idx])
                    if isinstance(shape[range_idx], ArrayType.Extent):
                        # We don't know the bounds of this array so we have
                        # to query using LBOUND.
                        lbound = IntrinsicCall.create(
                            IntrinsicCall.Intrinsic.LBOUND,
                            [base_ref.copy(),
                             ("dim", Literal(str(idx+1), INTEGER_TYPE))])
                    else:
                        lbound = shape[range_idx].lower.copy()
                    # Create the index expression:
                    #    idx-expr = array-lower-bound + loop-idx - 1
                    expr = BinaryOperation.create(
                        add_op, lbound, Reference(symbol))
                    expr2 = BinaryOperation.create(sub_op, expr, one.copy())
                    array.children[idx] = expr2
=======
                    symbol = _find_or_create_unresolved_symbol(
                        array, loop_vars[range_idx],
                        symbol_type=DataSymbol, datatype=UnresolvedType())
                    array.children[idx] = Reference(symbol)
>>>>>>> 77b28ff6
                    range_idx += 1

    def _where_construct_handler(self, node, parent):
        '''
        Construct the canonical PSyIR representation of a WHERE construct or
        statement. A construct has the form:

            WHERE(logical-mask)
              statements
            [ELSE WHERE(logical-mask)
              statements]
            [ELSE WHERE
              statements]
            END WHERE

        while a statement is just:

            WHERE(logical-mask) statement

        :param node: node in the fparser2 parse tree representing the WHERE.
        :type node: :py:class:`fparser.two.Fortran2003.Where_Construct` |
                    :py:class:`fparser.two.Fortran2003.Where_Stmt`
        :param parent: parent node in the PSyIR.
        :type parent: :py:class:`psyclone.psyir.nodes.Node`

        :returns: the top-level Loop object in the created loop nest.
        :rtype: :py:class:`psyclone.psyir.nodes.Loop`

        :raises InternalError: if the parse tree does not have the expected
            structure.
        :raises NotImplementedError: if the parse tree contains a Fortran
            intrinsic that performs a reduction but still returns an array.
        :raises NotImplementedError: if the logical mask of the WHERE does
            not use array notation.

        '''
        def _contains_intrinsic_reduction(pnodes):
            '''
            Utility to check for Fortran intrinsics that perform a reduction
            but result in an array.

            :param pnodes: node(s) in the parse tree to check.
            :type pnodes: list[:py:class:`fparser.two.utils.Base`] |
                          :py:class:`fparser.two.utils.Base`

            :returns: whether or not the supplied node(s) in the parse tree
                      contain a call to an intrinsic that performs a reduction
                      into an array.
            :rtype: bool

            '''
            intr_nodes = walk(pnodes, Fortran2003.Intrinsic_Function_Reference)
            for intr in intr_nodes:
                if (intr.children[0].string in
                        Fortran2003.Intrinsic_Name.array_reduction_names):
                    # These intrinsics are only a problem if they return an
                    # array rather than a scalar.
                    arg_specs = walk(intr.children[1],
                                     Fortran2003.Actual_Arg_Spec)
                    if any(spec.children[0].string == 'dim'
                           for spec in arg_specs):
                        return True
            return False

        if isinstance(node, Fortran2003.Where_Stmt):
            # We have a Where statement. Check that the parse tree has the
            # expected structure.
            if not len(node.items) == 2:
                raise InternalError(
                    f"Expected a Fortran2003.Where_Stmt to have exactly two "
                    f"entries in 'items' but found {len(node.items)}: "
                    f"{node.items}")
            if not isinstance(node.items[1], Fortran2003.Assignment_Stmt):
                raise InternalError(
                    f"Expected the second entry of a Fortran2003.Where_Stmt "
                    f"items tuple to be an Assignment_Stmt but found: "
                    f"{type(node.items[1]).__name__}")
            if _contains_intrinsic_reduction(node.items[1]):
                raise NotImplementedError(
                    f"TODO #1960 - WHERE statements which contain array-"
                    f"reduction intrinsics are not supported but found "
                    f"'{node}'")
            was_single_stmt = True
            annotations = ["was_where", "was_single_stmt"]
            logical_expr = [node.items[0]]
        else:
            # We have a Where construct. Check that the first and last
            # children are what we expect.
            if not isinstance(node.content[0],
                              Fortran2003.Where_Construct_Stmt):
                raise InternalError(f"Failed to find opening where construct "
                                    f"statement in: {node}")
            if not isinstance(node.content[-1], Fortran2003.End_Where_Stmt):
                raise InternalError(f"Failed to find closing end where "
                                    f"statement in: {node}")
            if _contains_intrinsic_reduction(node.content[1:-1]):
                raise NotImplementedError(
                    f"TODO #1960 - WHERE constructs which contain an array-"
                    f"reduction intrinsic are not supported but found "
                    f"'{node}'")
            was_single_stmt = False
            annotations = ["was_where"]
            logical_expr = node.content[0].items

        # Examine the logical-array expression (the mask) in order to
        # determine the number of nested loops required. The Fortran
        # standard allows bare array notation here (e.g. `a < 0.0` where
        # `a` is an array) and thus we would need to examine our SymbolTable
        # to find out the rank of `a`. For the moment we limit support to
        # the NEMO style where the fact that `a` is an array is made
        # explicit using the colon notation, e.g. `a(:, :) < 0.0`.

        if _contains_intrinsic_reduction(logical_expr):
            raise NotImplementedError(
                f"TODO #1960 - WHERE constructs which contain an array-"
                f"reduction intrinsic in their logical expression are not "
                f"supported but found '{logical_expr}'")

        # For this initial processing of the logical-array expression we
        # use a temporary parent as we haven't yet constructed the PSyIR
        # for the loop nest and innermost IfBlock. Once we have a valid
        # parent for this logical expression we will repeat the processing.
        fake_parent = Assignment(parent=parent)
        self.process_nodes(fake_parent, logical_expr)
        arrays = fake_parent.walk(ArrayMixin)

        if not arrays:
            # If the PSyIR doesn't contain any Arrays then that must be
            # because the code doesn't use explicit array syntax. At least one
            # variable in the logical-array expression must be an array for
            # this to be a valid WHERE().
            # TODO #1799. Look-up the shape of the array in the SymbolTable.
            raise NotImplementedError(
                f"Only WHERE constructs using explicit array notation (e.g. "
                f"my_array(:,:)) are supported but found '{logical_expr}'.")

        for array in arrays:
            if any(isinstance(idx, Range) for idx in array.indices):
                first_array = array
                break
        else:
            raise NotImplementedError(
                f"Only WHERE constructs using explicit array notation "
                f"including ranges (e.g. 'my_array(1,:)') are supported but "
                f"found '{logical_expr}'")

        array_ref = first_array.ancestor(Reference, include_self=True)
        mask_shape = array_ref.datatype.shape
        # All array sections in a Fortran WHERE must have the same shape so
        # just look at that of the mask.
        rank = len(mask_shape)
        # Create a list to hold the names of the loop variables as we'll
        # need them to index into the arrays.
        loop_vars = rank*[""]

        symbol_table = parent.scope.symbol_table
        integer_type = default_integer_type()

        # Now create a loop nest of depth `rank`
        new_parent = parent
        for idx in range(rank, 0, -1):

            data_symbol = symbol_table.new_symbol(
                f"widx{idx}", symbol_type=DataSymbol, datatype=integer_type)
            loop_vars[idx-1] = data_symbol.name

            loop = Loop(parent=new_parent, variable=data_symbol,
                        annotations=annotations)
            # Point to the original WHERE statement in the parse tree.
            loop.ast = node

            # This loop is over the shape of the mask and thus starts
            # at unity. Each individual array access is then adjusted
            # according to the lower bound of that array.
            loop.addchild(Literal("1", integer_type))
            # Add loop upper bound using the shape of the mask.
            if isinstance(mask_shape[idx-1], ArrayType.Extent):
                # We don't have an explicit value for the upper bound so we
                # have to query it using SIZE.
                loop.addchild(
                    IntrinsicCall.create(IntrinsicCall.Intrinsic.SIZE,
                                         [array_ref.copy(),
                                          ("dim", Literal(str(idx),
                                                          integer_type))]))
            else:
<<<<<<< HEAD
                loop.addchild(mask_shape[idx-1].upper.copy())

=======
                # The array access is to a symbol of ArrayType
                symbol = _find_or_create_unresolved_symbol(
                    size_node, first_array.name, symbol_type=DataSymbol,
                    datatype=UnresolvedType())
                new_ref = Reference(symbol)
            size_node.addchild(new_ref)
            size_node.addchild(Literal(str(idx), integer_type,
                                       parent=size_node))
>>>>>>> 77b28ff6
            # Add loop increment
            loop.addchild(Literal("1", integer_type))
            # Fourth child of a Loop must be a Schedule
            sched = Schedule(parent=loop)
            loop.addchild(sched)
            # Finally, add the Loop we've constructed to its parent (but
            # not into the existing PSyIR tree - that's done in
            # process_nodes()).
            if new_parent is not parent:
                new_parent.addchild(loop)
            else:
                # Keep a reference to the first loop as that's what this
                # handler returns
                root_loop = loop
            new_parent = sched

        # Now we have the loop nest, add an IF block to the innermost
        # schedule
        ifblock = IfBlock(parent=new_parent, annotations=annotations)
        ifblock.ast = node  # Point back to the original WHERE construct
        new_parent.addchild(ifblock)

        # We construct the conditional expression from the original
        # logical-array-expression of the WHERE. We process_nodes() a
        # second time here now that we have the correct parent node in the
        # PSyIR (and thus a SymbolTable) to refer to.
        self.process_nodes(ifblock, logical_expr)

        # Each array reference must now be indexed by the loop variables
        # of the loops we've just created.
        # N.B. we can't use `ifblock.condition` below because the IfBlock is
        # not yet fully constructed and therefore the consistency checks
        # inside that method fail.
        self._array_syntax_to_indexed(ifblock.children[0], loop_vars)

        # Now construct the body of the IF using the body of the WHERE
        sched = Schedule(parent=ifblock)
        ifblock.addchild(sched)

        if was_single_stmt:
            # We only had a single-statement WHERE
            self.process_nodes(sched, node.items[1:])
        else:
            # We have to allow for potentially multiple ELSE WHERE clauses
            clause_indices = []
            for idx, child in enumerate(node.content):
                if isinstance(child, (Fortran2003.Elsewhere_Stmt,
                                      Fortran2003.Masked_Elsewhere_Stmt,
                                      Fortran2003.End_Where_Stmt)):
                    clause_indices.append(idx)
            num_clauses = len(clause_indices) - 1

            if len(clause_indices) > 1:
                # We have at least one elsewhere clause.
                # Process the body of the where (up to the first elsewhere).
                self.process_nodes(sched, node.content[1:clause_indices[0]])
                current_parent = ifblock

                for idx in range(num_clauses):
                    start_idx = clause_indices[idx]
                    end_idx = clause_indices[idx+1]
                    clause = node.content[start_idx]

                    if isinstance(clause, Fortran2003.Masked_Elsewhere_Stmt):
                        elsebody = Schedule(parent=current_parent)
                        current_parent.addchild(elsebody)
                        newifblock = IfBlock(parent=elsebody,
                                             annotations=annotations)
                        elsebody.addchild(newifblock)

                        # Keep pointer to fpaser2 AST
                        elsebody.ast = node.content[start_idx]
                        newifblock.ast = node.content[start_idx]

                        # Create condition as first child
                        self.process_nodes(parent=newifblock,
                                           nodes=[clause.items[0]])

                        # Create if-body as second child
                        ifbody = Schedule(parent=newifblock)
                        ifbody.ast = node.content[start_idx + 1]
                        ifbody.ast_end = node.content[end_idx - 1]
                        newifblock.addchild(ifbody)
                        self.process_nodes(
                            parent=ifbody,
                            nodes=node.content[start_idx+1:end_idx])
                        current_parent = newifblock

                    elif isinstance(clause, Fortran2003.Elsewhere_Stmt):
                        if idx != num_clauses - 1:
                            raise InternalError(
                                f"Elsewhere_Stmt should only be found next to "
                                f"last clause, but found {node.content}")
                        elsebody = Schedule(parent=current_parent)
                        current_parent.addchild(elsebody)
                        elsebody.ast = node.content[start_idx]
                        elsebody.ast_end = node.content[end_idx]
                        self.process_nodes(
                            parent=elsebody,
                            nodes=node.content[start_idx + 1:end_idx])

                    else:
                        raise InternalError(
                            f"Expected either Fortran2003.Masked_Elsewhere"
                            f"_Stmt or Fortran2003.Elsewhere_Stmt but found "
                            f"'{type(clause).__name__}'")
            else:
                # No elsewhere clauses were found so put the whole body into
                # the single if block.
                self.process_nodes(sched, node.content[1:-1])

        # Convert all uses of array syntax to indexed accesses
        self._array_syntax_to_indexed(ifblock, loop_vars)
        # Return the top-level loop generated by this handler
        return root_loop

    def _return_handler(self, node, parent):
        '''
        Transforms an fparser2 Return_Stmt to the PSyIR representation.

        :param node: node in fparser2 parse tree.
        :type node: :py:class:`fparser.two.Fortran2003.Return_Stmt`
        :param parent: Parent node of the PSyIR node we are constructing.
        :type parent: :py:class:`psyclone.psyir.nodes.Node`

        :return: PSyIR representation of node.
        :rtype: :py:class:`psyclone.psyir.nodes.Return`

        '''
        rtn = Return(parent=parent)
        rtn.ast = node
        return rtn

    def _assignment_handler(self, node, parent):
        '''
        Transforms an fparser2 Assignment_Stmt to the PSyIR representation.

        :param node: node in fparser2 AST.
        :type node: :py:class:`fparser.two.Fortran2003.Assignment_Stmt`
        :param parent: Parent node of the PSyIR node we are constructing.
        :type parent: :py:class:`psyclone.psyir.nodes.Node`

        :returns: PSyIR representation of node.
        :rtype: :py:class:`psyclone.psyir.nodes.Assignment`
        '''
        assignment = Assignment(node, parent=parent)
        self.process_nodes(parent=assignment, nodes=[node.items[0]])
        self.process_nodes(parent=assignment, nodes=[node.items[2]])

        return assignment

    def _data_ref_handler(self, node, parent):
        '''
        Create the PSyIR for an fparser2 Data_Ref (representing an access
        to a derived type).

        :param node: node in fparser2 parse tree.
        :type node: :py:class:`fparser.two.Fortran2003.Data_Ref`
        :param parent: Parent node of the PSyIR node we are constructing.
        :type parent: :py:class:`psyclone.psyir.nodes.Node`

        :return: PSyIR representation of node
        :rtype: :py:class:`psyclone.psyir.nodes.StructureReference`

        :raises NotImplementedError: if the parse tree contains unsupported \
                                     elements.
        '''
        # If we encounter array ranges while processing this derived-type
        # access then we will need the symbol being referred to so we create
        # that first.
        if isinstance(node.children[0], Fortran2003.Name):
            # Base of reference is a scalar entity and must be a DataSymbol.
            base_sym = _find_or_create_unresolved_symbol(
                parent, node.children[0].string.lower(),
                symbol_type=DataSymbol, datatype=UnresolvedType())
            base_indices = []
            base_ref = StructureReference

        elif isinstance(node.children[0], Fortran2003.Part_Ref):
            # Base of reference is an array access. Lookup the corresponding
            # symbol.
            part_ref = node.children[0]
            base_sym = _find_or_create_unresolved_symbol(
                parent, part_ref.children[0].string.lower(),
                symbol_type=DataSymbol, datatype=UnresolvedType())
            # Processing the array-index expressions requires access to the
            # symbol table so create an ArrayReference node.
            sched = parent.ancestor(Schedule, include_self=True)
            aref = ArrayReference(parent=sched, symbol=base_sym)
            # The children of this node will represent the indices of the
            # ArrayOfStructuresReference.
            self.process_nodes(parent=aref,
                               nodes=part_ref.children[1].children)
            base_indices = aref.pop_all_children()
            base_ref = ArrayOfStructuresReference

        else:
            raise NotImplementedError(str(node))

        # Now construct the full list of 'members' making up the
        # derived-type reference. e.g. for "var%region(1)%start" this
        # will be [("region", [Literal("1")]), "start"].
        members = []
        for child in node.children[1:]:
            if isinstance(child, Fortran2003.Name):
                # Members of a structure do not refer to symbols
                members.append(child.string)
            elif isinstance(child, Fortran2003.Part_Ref):
                # In order to use process_nodes() we need a parent node
                # through which we can access the symbol table. This is
                # because array-index expressions must refer to symbols.
                sched = parent.ancestor(Schedule, include_self=True)
                # Since the index expressions may refer to the parent
                # reference we construct a full reference to the current
                # member of the derived type. We include a fake array index
                # to ensure that the innermost member is an ArrayMember
                # that can accept the real array-index expressions generated
                # by process_nodes().
                array_name = child.children[0].string
                new_ref = _create_struct_reference(
                    sched, base_ref, base_sym,
                    members + [(array_name, [Literal("1", INTEGER_TYPE)])],
                    base_indices)
                # 'Chase the pointer' all the way to the bottom of the
                # derived-type reference
                current_ref = new_ref
                while hasattr(current_ref, "member"):
                    current_ref = current_ref.member
                # Remove the fake array index
                current_ref.pop_all_children()
                # We can now process the child index expressions
                self.process_nodes(parent=current_ref,
                                   nodes=child.children[1].children)
                # The resulting children will become part of the structure
                # access expression
                children = current_ref.pop_all_children()
                members.append((array_name, children))
            else:
                # Found an unsupported entry in the parse tree. This will
                # result in a CodeBlock.
                raise NotImplementedError(str(node))

        # Now we have the list of members, use the `create()` method of the
        # appropriate Reference subclass.
        return _create_struct_reference(parent, base_ref, base_sym,
                                        members, base_indices)

    def _unary_op_handler(self, node, parent):
        '''
        Transforms an fparser2 UnaryOpBase to its PSyIR representation.

        :param node: node in fparser2 AST.
        :type node: :py:class:`fparser.two.utils.UnaryOpBase`
        :param parent: Parent node of the PSyIR node we are constructing.
        :type parent: :py:class:`psyclone.psyir.nodes.Node`

        :return: PSyIR representation of node
        :rtype: :py:class:`psyclone.psyir.nodes.UnaryOperation`

        :raises NotImplementedError: if the supplied operator is not
            supported by this handler.

        '''
        operator_str = str(node.items[0]).lower()
        try:
            operator = Fparser2Reader.unary_operators[operator_str]
        except KeyError as err:
            # Operator not supported, it will produce a CodeBlock instead
            raise NotImplementedError(operator_str) from err

        unary_op = UnaryOperation(operator, parent=parent)
        self.process_nodes(parent=unary_op, nodes=[node.items[1]])
        return unary_op

    def _binary_op_handler(self, node, parent):
        '''
        Transforms an fparser2 BinaryOp to its PSyIR representation.

        :param node: node in fparser2 AST.
        :type node: :py:class:`fparser.two.utils.BinaryOpBase`
        :param parent: Parent node of the PSyIR node we are constructing.
        :type parent: :py:class:`psyclone.psyir.nodes.Node`

        :returns: PSyIR representation of node
        :rtype: :py:class:`psyclone.psyir.nodes.BinaryOperation`

        :raises NotImplementedError: if the supplied operator is not supported
            by this handler.

        '''
        operator_str = node.items[1].lower()
        arg_nodes = [node.items[0], node.items[2]]

        try:
            operator = Fparser2Reader.binary_operators[operator_str]
        except KeyError as err:
            # Operator not supported, it will produce a CodeBlock instead
            raise NotImplementedError(operator_str) from err

        binary_op = BinaryOperation(operator, parent=parent)
        self.process_nodes(parent=binary_op, nodes=[arg_nodes[0]])
        self.process_nodes(parent=binary_op, nodes=[arg_nodes[1]])
        return binary_op

    def _intrinsic_handler(self, node, parent):
        '''Transforms an fparser2 Intrinsic_Function_Reference to the PSyIR
        representation.

        :param node: node in fparser2 Parse Tree.
        :type node:
            :py:class:`fparser.two.Fortran2003.Intrinsic_Function_Reference`
        :param parent: Parent node of the PSyIR node we are constructing.
        :type parent: :py:class:`psyclone.psyir.nodes.Node`

        :returns: PSyIR representation of node
        :rtype: :py:class:`psyclone.psyir.nodes.IntrinsicCall`

        :raises NotImplementedError: if an unsupported intrinsic is found.

        '''
        try:
            intrinsic = IntrinsicCall.Intrinsic[node.items[0].string.upper()]

            if not intrinsic.optional_args:
                # Intrinsics with no optional arguments
                call = IntrinsicCall(intrinsic, parent=parent)
                return self._process_args(node, call)
            if intrinsic.name.lower() in ["minval", "maxval", "sum"]:
                # Intrinsics with optional arguments require a
                # canonicalise function
                call = IntrinsicCall(intrinsic, parent=parent)
                return self._process_args(
                    node, call, canonicalise=_canonicalise_minmaxsum)
            # TODO #2302: We do not canonicalise the order of the
            # arguments of the remaining intrinsics, but this means
            # PSyIR won't be able to guarantee what each child is.
            call = IntrinsicCall(intrinsic, parent=parent)
            return self._process_args(node, call)
        except KeyError as err:
            raise NotImplementedError(
                f"Intrinsic '{node.items[0].string}' is not supported"
            ) from err

    def _name_handler(self, node, parent):
        '''
        Transforms an fparser2 Name to the PSyIR representation. If the parent
        is connected to a SymbolTable, it checks the reference has been
        previously declared.

        :param node: node in fparser2 AST.
        :type node: :py:class:`fparser.two.Fortran2003.Name`
        :param parent: Parent node of the PSyIR node we are constructing.
        :type parent: :py:class:`psyclone.psyir.nodes.Node`

        :returns: PSyIR representation of node
        :rtype: :py:class:`psyclone.psyir.nodes.Reference`

        '''
        symbol = _find_or_create_unresolved_symbol(parent, node.string)
        return Reference(symbol, parent=parent)

    def _parenthesis_handler(self, node, parent):
        '''
        Transforms an fparser2 Parenthesis to the PSyIR representation.
        This means ignoring the parentheis and process the fparser2 children
        inside.

        :param node: node in fparser2 AST.
        :type node: :py:class:`fparser.two.Fortran2003.Parenthesis`
        :param parent: Parent node of the PSyIR node we are constructing.
        :type parent: :py:class:`psyclone.psyir.nodes.Node`
        :returns: PSyIR representation of node
        :rtype: :py:class:`psyclone.psyir.nodes.Node`
        '''
        # Use the items[1] content of the node as it contains the required
        # information (items[0] and items[2] just contain the left and right
        # brackets as strings so can be disregarded.
        return self._create_child(node.items[1], parent)

    def _part_ref_handler(self, node, parent):
        '''
        Transforms an fparser2 Part_Ref to the PSyIR representation. If the
        node is connected to a SymbolTable, it checks the reference has been
        previously declared.

        :param node: node in fparser2 AST.
        :type node: :py:class:`fparser.two.Fortran2003.Part_Ref`
        :param parent: Parent node of the PSyIR node we are constructing.
        :type parent: :py:class:`psyclone.psyir.nodes.Node`

        :raises NotImplementedError: if the fparser node represents \
            unsupported PSyIR features and should be placed in a CodeBlock.

        :returns: the PSyIR node.
        :rtype: :py:class:`psyclone.psyir.nodes.ArrayReference` or \
            :py:class:`psyclone.psyir.nodes.Call`

        '''
        reference_name = node.items[0].string.lower()
        # We can't say for sure that the symbol we create here should be a
        # DataSymbol as fparser2 often identifies function calls as
        # part-references instead of function-references.
        symbol = _find_or_create_unresolved_symbol(parent, reference_name)

        if isinstance(symbol, RoutineSymbol):
            call_or_array = Call(symbol, parent=parent)
        else:
            call_or_array = ArrayReference(symbol, parent=parent)
        self.process_nodes(parent=call_or_array, nodes=node.items[1].items)
        return call_or_array

    def _subscript_triplet_handler(self, node, parent):
        '''
        Transforms an fparser2 Subscript_Triplet to the PSyIR
        representation.

        :param node: node in fparser2 AST.
        :type node: :py:class:`fparser.two.Fortran2003.Subscript_Triplet`
        :param parent: parent node of the PSyIR node we are constructing.
        :type parent: :py:class:`psyclone.psyir.nodes.Node`

        :returns: PSyIR of fparser2 node.
        :rtype: :py:class:`psyclone.psyir.nodes.Range`

        :raises InternalError: if the supplied parent node is not a sub-class \
                               of either Reference or Member.
        '''
        # The PSyIR stores array dimension information for the ArrayMixin
        # class in an ordered list. As we are processing the
        # dimensions in order, the number of children already added to
        # our parent indicates the current array dimension being processed
        # (with 0 being the first dimension, 1 being the second etc). Fortran
        # specifies the 1st dimension as being 1, the second dimension being
        # 2, etc.). We therefore add 1 to the number of children already added
        # to our parent to determine the Fortran dimension value. However, we
        # do have to take care in case the parent is a member of a structure
        # rather than a plain array reference.
        if isinstance(parent, (Reference, Member)):
            dimension = str(len([kid for kid in parent.children if
                                 not isinstance(kid, Member)]) + 1)
        else:
            raise InternalError(
                f"Expected parent PSyIR node to be either a Reference or a "
                f"Member but got '{type(parent).__name__}' when processing "
                f"'{node}'")

        integer_type = default_integer_type()
        my_range = Range(parent=parent)
        my_range.children = []

        if node.children[0]:
            self.process_nodes(parent=my_range, nodes=[node.children[0]])
        else:
            # There is no lower bound, it is implied. This is not
            # supported in the PSyIR so we create the equivalent code
            # by using the PSyIR lbound intrinsic function:
            # a(:...) becomes a(lbound(a,1):...)
            lbound = IntrinsicCall.create(
                IntrinsicCall.Intrinsic.LBOUND,
                [_copy_full_base_reference(parent),
                 ("dim", Literal(dimension, integer_type))])
            my_range.children.append(lbound)

        if node.children[1]:
            self.process_nodes(parent=my_range, nodes=[node.children[1]])
        else:
            # There is no upper bound, it is implied. This is not
            # supported in the PSyIR so we create the equivalent code
            # by using the PSyIR ubound intrinsic function:
            # a(...:) becomes a(...:ubound(a,1))
            ubound = IntrinsicCall.create(
                IntrinsicCall.Intrinsic.UBOUND,
                [_copy_full_base_reference(parent),
                 ("dim", Literal(dimension, integer_type))])
            my_range.children.append(ubound)

        if node.children[2]:
            self.process_nodes(parent=my_range, nodes=[node.children[2]])
        else:
            # There is no step, it is implied. This is not
            # supported in the PSyIR so we create the equivalent code
            # by using a PSyIR integer literal with the value 1
            # a(...:...:) becomes a(...:...:1)
            literal = Literal("1", integer_type)
            my_range.children.append(literal)
        return my_range

    def _number_handler(self, node, parent):
        '''
        Transforms an fparser2 NumberBase to the PSyIR representation.

        :param node: node in fparser2 parse tree.
        :type node: :py:class:`fparser.two.utils.NumberBase`
        :param parent: Parent node of the PSyIR node we are constructing.
        :type parent: :py:class:`psyclone.psyir.nodes.Node`

        :returns: PSyIR representation of node.
        :rtype: :py:class:`psyclone.psyir.nodes.Literal`

        :raises NotImplementedError: if the fparser2 node is not recognised.

        '''
        if isinstance(node, Fortran2003.Int_Literal_Constant):
            integer_type = ScalarType(ScalarType.Intrinsic.INTEGER,
                                      get_literal_precision(node, parent))
            return Literal(str(node.items[0]), integer_type)
        if isinstance(node, Fortran2003.Real_Literal_Constant):
            real_type = ScalarType(ScalarType.Intrinsic.REAL,
                                   get_literal_precision(node, parent))
            # Make sure any exponent is lower case
            value = str(node.items[0]).lower()
            # Make all exponents use the letter "e". (Fortran also
            # allows "d").
            value = value.replace("d", "e")
            # If the value has a "." without a digit before it then
            # add a "0" as the PSyIR does not allow this
            # format. e.g. +.3 => +0.3
            if value[0] == "." or value[0:1] in ["+.", "-."]:
                value = value.replace(".", "0.")
            return Literal(value, real_type)
        # Unrecognised datatype - will result in a CodeBlock
        raise NotImplementedError()

    def _char_literal_handler(self, node, parent):
        '''
        Transforms an fparser2 character literal into a PSyIR literal.
        Currently does not support the use of a double '' or double "" to
        represent a single instance of one of those characters within a string
        delimited by the same character.

        :param node: node in fparser2 parse tree.
        :type node: :py:class:`fparser.two.Fortran2003.Char_Literal_Constant`
        :param parent: parent node of the PSyIR node we are constructing.
        :type parent: :py:class:`psyclone.psyir.nodes.Node`

        :returns: PSyIR representation of node.
        :rtype: :py:class:`psyclone.psyir.nodes.Literal`

        '''
        character_type = ScalarType(ScalarType.Intrinsic.CHARACTER,
                                    get_literal_precision(node, parent))
        # fparser issue #295 - the value of the character string currently
        # contains the quotation symbols themselves. Once that's fixed this
        # check will need to be changed.
        char_value = str(node.items[0])
        if not ((char_value.startswith("'") and char_value.endswith("'")) or
                (char_value.startswith('"') and char_value.endswith('"'))):
            raise InternalError(
                f"Char literal handler expects a quoted value but got: "
                f">>{char_value}<<")
        # In Fortran "x""x" or 'x''x' represents a string containing x"x
        # or x'x, respectively. (See Note 4.12 in the Fortran 2003 standard.)
        # However, checking whether we have e.g. 'that''s a cat''s mat' is
        # difficult and so, for now, we don't support it.
        if len(char_value) > 2 and ("''" in char_value or '""' in char_value):
            raise NotImplementedError()
        # Strip the wrapping quotation chars before storing the value.
        return Literal(char_value[1:-1], character_type)

    def _bool_literal_handler(self, node, parent):
        '''
        Transforms an fparser2 logical literal into a PSyIR literal.

        :param node: node in fparser2 parse tree.
        :type node: \
            :py:class:`fparser.two.Fortran2003.Logical_Literal_Constant`
        :param parent: parent node of the PSyIR node we are constructing.
        :type parent: :py:class:`psyclone.psyir.nodes.Node`

        :returns: PSyIR representation of node.
        :rtype: :py:class:`psyclone.psyir.nodes.Literal`

        '''
        boolean_type = ScalarType(ScalarType.Intrinsic.BOOLEAN,
                                  get_literal_precision(node, parent))
        value = str(node.items[0]).lower()
        if value == ".true.":
            return Literal("true", boolean_type)
        if value == ".false.":
            return Literal("false", boolean_type)
        raise GenerationError(
            f"Expected to find '.true.' or '.false.' as fparser2 logical "
            f"literal, but found '{value}' instead.")

    def _call_handler(self, node, parent):
        '''Transforms an fparser2 CALL statement into a PSyIR Call node.

        :param node: node in fparser2 parse tree.
        :type node: :py:class:`fparser.two.Fortran2003.Call_Stmt`
        :param parent: parent node of the PSyIR node we are constructing.
        :type parent: :py:class:`psyclone.psyir.nodes.Node`

        :returns: PSyIR representation of node.
        :rtype: :py:class:`psyclone.psyir.nodes.Call`

        :raises GenerationError: if the symbol associated with the \
            name of the call is an unsupported type.

        '''
        call_name = node.items[0].string
        symbol_table = parent.scope.symbol_table
        try:
            routine_symbol = symbol_table.lookup(call_name)
            # pylint: disable=unidiomatic-typecheck
            if type(routine_symbol) is Symbol:
                # Specialise routine_symbol from a Symbol to a
                # RoutineSymbol
                routine_symbol.specialise(RoutineSymbol)
            elif type(routine_symbol) is RoutineSymbol:
                # This symbol is already the expected type
                pass
            else:
                raise GenerationError(
                    f"Expecting the symbol '{call_name}', to be of type "
                    f"'Symbol' or 'RoutineSymbol', but found "
                    f"'{type(routine_symbol).__name__}'.")
        except KeyError:
            # A call must be to a subroutine which has no type in Fortran.
            routine_symbol = RoutineSymbol(
                call_name, interface=UnresolvedInterface())
            symbol_table.add(routine_symbol)

        call = Call(routine_symbol, parent=parent)
        return self._process_args(node, call)

    def _process_args(self, node, call, canonicalise=None):
        '''Processes fparser2 call or intrinsic arguments contained in the
        node argument and adds them to the PSyIR Call or IntrinsicCall
        contained in the call argument, respectively.

        The optional canonicalise function allows the order of the
        call's arguments and its named arguments to be re-ordered and
        modified to a canonical form so that the PSyIR does not need
        to support the different forms that are allowed in
        Fortran.

        For example, both sum(a, dim, mask) and sum(dim=dim,
        mask=mask, array=a) are equivalant in Fortran. The canonical
        form has all required arguments as positional arguments and
        all optional arguments as named arguments, which would result
        in sum(a, dim=dim, mask=mask) in this case.

        :param node: an fparser call node representing a call or \
            an intrinsic call.
        :type node: :py:class:`fparser.two.Fortran2003.Call_Stmt` or \
            :py:class:`fparser.two.Fortran2003.Intrinsic_Function_Reference`
        :param call: a PSyIR call argument representing a call or an \
            intrinsic call.
        :type call: :py:class:`psyclone.psyir.nodes.Call` or \
            :py:class:`psyclone.psyir.nodes.IntrinsicCall`
        :param function canonicalise: a function that canonicalises \
            the call arguments.

        :returns: the PSyIR call argument with the PSyIR \
            representation of the fparser2 node arguments.
        :rtype: :py:class:`psyclone.psyir.nodes.Call` or \
                :py:class:`psyclone.psyir.nodes.IntrinsicCall`

        :raises GenerationError: if all named arguments do not follow \
            all positional arguments.

        '''
        arg_nodes = []
        arg_names = []
        if node.items[1]:
            # Store the names of any named args
            arg_nodes, arg_names = _get_arg_names(node.items[1].items)

        # Sanity check that all named arguments follow all positional
        # arguments. This should be the case but fparser does not
        # currently check and this ordering is assumed by the
        # canonicalise function. LFRic invokes can cause this
        # exception (as they often use name=xxx before the end of the
        # argument list), so to avoid this we only check when a
        # canonicalise function is supplied (which we know is not the
        # case for invokes as they are calls).
        if canonicalise:
            index = 0
            while index < len(arg_names) and not arg_names[index]:
                index += 1
            for arg_name in arg_names[index:]:
                if not arg_name:
                    raise GenerationError(
                        f"In Fortran, all named arguments should follow all "
                        f"positional arguments, but found '{node}'.")

        # Call the canonicalise function if it is supplied. This
        # re-orders arg_nodes and renames arg_names appropriately for
        # the particular call to make a canonical version. This is
        # required because intrinsics can be written with and without
        # named arguments (or combinations thereof) in Fortran.
        if canonicalise:
            canonicalise(arg_nodes, arg_names, node)

        self.process_nodes(parent=call, nodes=arg_nodes)

        # Detach the children and add them again with the argument
        # names
        child_list = call.children[:]
        for child in child_list:
            child.detach()
        for idx, child in enumerate(child_list):
            call.append_named_arg(arg_names[idx], child)

        # Point to the original CALL statement in the parse tree.
        call.ast = node

        return call

    def _subroutine_handler(self, node, parent):
        '''Transforms an fparser2 Subroutine_Subprogram or Function_Subprogram
        statement into a PSyIR Routine node.

        :param node: node in fparser2 parse tree.
        :type node: :py:class:`fparser.two.Fortran2003.Subroutine_Subprogram`
            or :py:class:`fparser.two.Fortran2003.Function_Subprogram`
        :param parent: parent node of the PSyIR node being constructed.
        :type parent: subclass of :py:class:`psyclone.psyir.nodes.Node`

        :returns: PSyIR representation of node.
        :rtype: :py:class:`psyclone.psyir.nodes.Routine`


        :raises NotImplementedError: if the node contains a Contains clause.
        :raises NotImplementedError: if the node contains an ENTRY statement.
        :raises NotImplementedError: if an unsupported prefix is found.
        :raises SymbolError: if no explicit type information is available for
                             the return value of a Function.

        '''
        try:
            _first_type_match(node.children,
                              Fortran2003.Internal_Subprogram_Part)
            raise NotImplementedError("PSyclone doesn't yet support 'Contains'"
                                      " inside a Subroutine or Function")
        except ValueError:
            pass

        entry_stmts = walk(node, Fortran2003.Entry_Stmt)
        if entry_stmts:
            raise NotImplementedError(
                f"PSyclone does not support routines that contain one or more "
                f"ENTRY statements but found '{entry_stmts[0]}'")

        name = node.children[0].children[1].string
        routine = Routine(name, parent=parent)
        routine._ast = node

        # Deal with any arguments
        try:
            sub_spec = _first_type_match(node.content,
                                         Fortran2003.Specification_Part)
            decl_list = sub_spec.content
        except ValueError:
            # Subroutine has no Specification_Part so has no
            # declarations. Continue with empty list.
            decl_list = []

        # TODO this if test can be removed once fparser/#211 is fixed
        # such that routine arguments are always contained in a
        # Dummy_Arg_List, even if there's only one of them.
        if (isinstance(node, (Fortran2003.Subroutine_Subprogram,
                              Fortran2003.Function_Subprogram)) and
                isinstance(node.children[0].children[2],
                           Fortran2003.Dummy_Arg_List)):
            arg_list = node.children[0].children[2].children
        else:
            # Routine has no arguments
            arg_list = []

        self.process_declarations(routine, decl_list, arg_list)

        # Check whether the function-stmt has a prefix specifying the
        # return type (other prefixes are handled in
        # _process_routine_symbols()).
        base_type = None
        prefix = node.children[0].children[0]
        if prefix:
            for child in prefix.children:
                if isinstance(child, Fortran2003.Prefix_Spec):
                    if child.string not in SUPPORTED_ROUTINE_PREFIXES:
                        raise NotImplementedError(
                            f"Routine has unsupported prefix: {child.string}")
                else:
                    base_type, _ = self._process_type_spec(routine, child)

        if isinstance(node, Fortran2003.Function_Subprogram):
            # Check whether this function-stmt has a suffix containing
            # 'RETURNS'
            suffix = node.children[0].children[3]
            if suffix:
                # Although the suffix can, in principle, contain a proc-
                # language-binding-spec (e.g. BIND(C, "some_name")), this is
                # only valid in an interface block and we are dealing with a
                # function-subprogram here.
                return_name = suffix.children[0].string
            else:
                # Otherwise, the return value of the function is given by
                # a symbol of the same name.
                return_name = name

            # Ensure that we have an explicit declaration for the symbol
            # returned by the function.
            keep_tag = None
            if return_name in routine.symbol_table:
                symbol = routine.symbol_table.lookup(return_name)
                # If the symbol table still contains a RoutineSymbol
                # for the function name (rather than a DataSymbol)
                # then there is no explicit declaration within the
                # function of the variable used to hold the return
                # value.
                if isinstance(symbol, RoutineSymbol):
                    # Remove the RoutineSymbol ready to replace it with a
                    # DataSymbol.
                    routine.symbol_table.remove(symbol)
                    keep_tag = "own_routine_symbol"

            if return_name not in routine.symbol_table:
                # There is no existing declaration for the symbol returned by
                # the function (because it is specified by the prefix and
                # suffix of the function declaration). We add one rather than
                # attempt to recreate the prefix. We have to set shadowing to
                # True as there is likely to be a RoutineSymbol for this
                # function in any enclosing Container.
                if not base_type:
                    # The type of the return value was not specified in the
                    # function prefix or in a local declaration and therefore
                    # we have no explicit type information for it. Since we
                    # default to adding `implicit none` when generating Fortran
                    # we can't simply put this function into a CodeBlock as the
                    # generated code won't compile.
                    raise SymbolError(
                        f"No explicit return-type information found for "
                        f"function '{name}'. PSyclone requires that all "
                        f"symbols be explicitly typed.")

                # First, update the existing RoutineSymbol with the
                # return datatype specified in the function
                # declaration.

                # Lookup with the routine name as return_name may be
                # declared with its own local name. Be wary that this
                # function may not be referenced so there might not be
                # a RoutineSymbol.
                try:
                    routine_symbol = routine.symbol_table.lookup(routine.name)
                    routine_symbol.datatype = base_type
                except KeyError:
                    pass

                routine.symbol_table.new_symbol(return_name,
                                                tag=keep_tag,
                                                symbol_type=DataSymbol,
                                                datatype=base_type,
                                                shadowing=True)

            # Update the Routine object with the return symbol.
            routine.return_symbol = routine.symbol_table.lookup(return_name)

        try:
            sub_exec = _first_type_match(node.content,
                                         Fortran2003.Execution_Part)
        except ValueError:
            # Routines without any execution statements are still
            # valid.
            pass
        else:
            self.process_nodes(routine, sub_exec.content)

        return routine

    def _main_program_handler(self, node, parent):
        '''Transforms an fparser2 Main_Program statement into a PSyIR
        Routine node.

        :param node: node in fparser2 parse tree.
        :type node: :py:class:`fparser.two.Fortran2003.Main_Program`
        :param parent: parent node of the PSyIR node being constructed.
        :type parent: subclass of :py:class:`psyclone.psyir.nodes.Node`

        :returns: PSyIR representation of node.
        :rtype: :py:class:`psyclone.psyir.nodes.Routine`

        :raises NotImplementedError: if the node contains a Contains clause.
        '''
        try:
            _first_type_match(node.children,
                              Fortran2003.Internal_Subprogram_Part)
            raise NotImplementedError("PSyclone doesn't yet support 'Contains'"
                                      " inside a Program")
        except ValueError:
            # The Program does not have a CONTAINS block
            pass

        name = node.children[0].children[1].string
        routine = Routine(name, parent=parent, is_program=True)
        routine._ast = node

        try:
            prog_spec = _first_type_match(node.content,
                                          Fortran2003.Specification_Part)
            decl_list = prog_spec.content
        except ValueError:
            # program has no Specification_Part so has no
            # declarations. Continue with empty list.
            decl_list = []
        self.process_declarations(routine, decl_list, [])

        try:
            prog_exec = _first_type_match(node.content,
                                          Fortran2003.Execution_Part)
        except ValueError:
            # Routines without any execution statements are still
            # valid.
            pass
        else:
            self.process_nodes(routine, prog_exec.content)

        return routine

    def _module_handler(self, node, parent):
        '''Transforms an fparser2 Module statement into a PSyIR Container node.

        :param node: fparser2 representation of a module.
        :type node: :py:class:`fparser.two.Fortran2003.Module`
        :param parent: parent node of the PSyIR node being constructed.
        :type parent: subclass of :py:class:`psyclone.psyir.nodes.Node`

        :returns: PSyIR representation of module.
        :rtype: :py:class:`psyclone.psyir.nodes.Container`

        '''
        # Create a container to capture the module information
        mod_name = str(node.children[0].children[1])
        container = Container(mod_name, parent=parent)

        # Search for any accessibility statements (e.g. "PUBLIC :: my_var") to
        # determine the default accessibility of symbols as well as identifying
        # those that are explicitly declared as public or private.
        (default_visibility, visibility_map) = self.process_access_statements(
            node)
        container.symbol_table.default_visibility = default_visibility

        # Create symbols for all routines defined within this module
        _process_routine_symbols(node, container.symbol_table, visibility_map)

        # Parse the declarations if it has any
        try:
            spec_part = _first_type_match(
                node.children, Fortran2003.Specification_Part)
        except ValueError:
            spec_part = None

        if spec_part is not None:
            self.process_declarations(container, spec_part.children,
                                      [], visibility_map)

        # Parse any module subprograms (subroutine or function)
        # skipping the contains node
        try:
            subprog_part = _first_type_match(
                node.children, Fortran2003.Module_Subprogram_Part)
            module_subprograms = \
                [subprogram for subprogram in subprog_part.children
                 if not isinstance(subprogram, Fortran2003.Contains_Stmt)]
            if module_subprograms:
                self.process_nodes(parent=container, nodes=module_subprograms)
        except ValueError:
            pass

        return container

    def _program_handler(self, node, parent):
        '''Processes an fparser2 Program statement. Program is the top level
        node of a complete fparser2 tree and may contain one or more
        program-units. This is captured with a FileContainer node.

        :param node: top level node in fparser2 parse tree.
        :type node: :py:class:`fparser.two.Fortran2003.Program`
        :param parent: parent node of the PSyIR node we are constructing.
        :type parent: :py:class:`psyclone.psyir.nodes.Node`

        :returns: PSyIR representation of the program.
        :rtype: subclass of :py:class:`psyclone.psyir.nodes.Node`

        '''
        # fparser2 does not keep the original filename (if there was
        # one) so this can't be provided as the name of the
        # FileContainer.
        file_container = FileContainer("None", parent=parent)
        if len(node.children) == 1 and node.children[0] is None:
            # We have an empty file
            return file_container
        self.process_nodes(file_container, node.children)
        return file_container


# For Sphinx AutoAPI documentation generation
__all__ = ["Fparser2Reader"]<|MERGE_RESOLUTION|>--- conflicted
+++ resolved
@@ -3663,7 +3663,6 @@
             range_idx = 0
             for idx, child in enumerate(array.indices):
                 if isinstance(child, Range):
-<<<<<<< HEAD
                     symbol = table.lookup(loop_vars[range_idx])
                     if isinstance(shape[range_idx], ArrayType.Extent):
                         # We don't know the bounds of this array so we have
@@ -3680,12 +3679,6 @@
                         add_op, lbound, Reference(symbol))
                     expr2 = BinaryOperation.create(sub_op, expr, one.copy())
                     array.children[idx] = expr2
-=======
-                    symbol = _find_or_create_unresolved_symbol(
-                        array, loop_vars[range_idx],
-                        symbol_type=DataSymbol, datatype=UnresolvedType())
-                    array.children[idx] = Reference(symbol)
->>>>>>> 77b28ff6
                     range_idx += 1
 
     def _where_construct_handler(self, node, parent):
@@ -3871,19 +3864,8 @@
                                           ("dim", Literal(str(idx),
                                                           integer_type))]))
             else:
-<<<<<<< HEAD
                 loop.addchild(mask_shape[idx-1].upper.copy())
 
-=======
-                # The array access is to a symbol of ArrayType
-                symbol = _find_or_create_unresolved_symbol(
-                    size_node, first_array.name, symbol_type=DataSymbol,
-                    datatype=UnresolvedType())
-                new_ref = Reference(symbol)
-            size_node.addchild(new_ref)
-            size_node.addchild(Literal(str(idx), integer_type,
-                                       parent=size_node))
->>>>>>> 77b28ff6
             # Add loop increment
             loop.addchild(Literal("1", integer_type))
             # Fourth child of a Loop must be a Schedule
