# -----------------------------------------------------------------------------
# BSD 3-Clause License
#
# Copyright (c) 2017-2019, Science and Technology Facilities Council.
# All rights reserved.
#
# Redistribution and use in source and binary forms, with or without
# modification, are permitted provided that the following conditions are met:
#
# * Redistributions of source code must retain the above copyright notice, this
#   list of conditions and the following disclaimer.
#
# * Redistributions in binary form must reproduce the above copyright notice,
#   this list of conditions and the following disclaimer in the documentation
#   and/or other materials provided with the distribution.
#
# * Neither the name of the copyright holder nor the names of its
#   contributors may be used to endorse or promote products derived from
#   this software without specific prior written permission.
#
# THIS SOFTWARE IS PROVIDED BY THE COPYRIGHT HOLDERS AND CONTRIBUTORS
# "AS IS" AND ANY EXPRESS OR IMPLIED WARRANTIES, INCLUDING, BUT NOT
# LIMITED TO, THE IMPLIED WARRANTIES OF MERCHANTABILITY AND FITNESS
# FOR A PARTICULAR PURPOSE ARE DISCLAIMED. IN NO EVENT SHALL THE
# COPYRIGHT HOLDER OR CONTRIBUTORS BE LIABLE FOR ANY DIRECT, INDIRECT,
# INCIDENTAL, SPECIAL, EXEMPLARY, OR CONSEQUENTIAL DAMAGES (INCLUDING,
# BUT NOT LIMITED TO, PROCUREMENT OF SUBSTITUTE GOODS OR SERVICES;
# LOSS OF USE, DATA, OR PROFITS; OR BUSINESS INTERRUPTION) HOWEVER
# CAUSED AND ON ANY THEORY OF LIABILITY, WHETHER IN CONTRACT, STRICT
# LIABILITY, OR TORT (INCLUDING NEGLIGENCE OR OTHERWISE) ARISING IN
# ANY WAY OUT OF THE USE OF THIS SOFTWARE, EVEN IF ADVISED OF THE
# POSSIBILITY OF SUCH DAMAGE.
# -----------------------------------------------------------------------------
# Authors R. W. Ford, A. R. Porter and S. Siso, STFC Daresbury Lab
# Modified I. Kavcic, Met Office
# -----------------------------------------------------------------------------

''' This module provides the fparser2 to PSyIR front-end, it follows a
    Visitor Pattern to traverse relevant fparser2 nodes and contains the logic
    to transform each node into the equivalent PSyIR representation.'''

from collections import OrderedDict
from fparser.two import Fortran2003
from fparser.two.utils import walk_ast
from psyclone.psyGen import UnaryOperation, BinaryOperation, NaryOperation, \
    Schedule, Directive, CodeBlock, IfBlock, Reference, Literal, Loop, \
    Symbol, KernelSchedule, Container, \
    Assignment, Return, Array, InternalError, GenerationError

# The list of Fortran instrinsic functions that we know about (and can
# therefore distinguish from array accesses). These are taken from
# fparser.
FORTRAN_INTRINSICS = Fortran2003.Intrinsic_Name.function_names


class Fparser2Reader(object):
    '''
    Class to encapsulate the functionality for processing the fparser2 AST and
    convert the nodes to PSyIR.
    '''

    unary_operators = OrderedDict([
        ('+', UnaryOperation.Operator.PLUS),
        ('-', UnaryOperation.Operator.MINUS),
        ('.not.', UnaryOperation.Operator.NOT),
        ('abs', UnaryOperation.Operator.ABS),
        ('ceiling', UnaryOperation.Operator.CEIL),
        ('exp', UnaryOperation.Operator.EXP),
        ('log', UnaryOperation.Operator.LOG),
        ('log10', UnaryOperation.Operator.LOG10),
        ('sin', UnaryOperation.Operator.SIN),
        ('asin', UnaryOperation.Operator.ASIN),
        ('cos', UnaryOperation.Operator.COS),
        ('acos', UnaryOperation.Operator.ACOS),
        ('tan', UnaryOperation.Operator.TAN),
        ('atan', UnaryOperation.Operator.ATAN),
        ('sqrt', UnaryOperation.Operator.SQRT),
        ('real', UnaryOperation.Operator.REAL),
        ('int', UnaryOperation.Operator.INT)])

    binary_operators = OrderedDict([
        ('+', BinaryOperation.Operator.ADD),
        ('-', BinaryOperation.Operator.SUB),
        ('*', BinaryOperation.Operator.MUL),
        ('/', BinaryOperation.Operator.DIV),
        ('**', BinaryOperation.Operator.POW),
        ('==', BinaryOperation.Operator.EQ),
        ('.eq.', BinaryOperation.Operator.EQ),
        ('/=', BinaryOperation.Operator.NE),
        ('.ne.', BinaryOperation.Operator.NE),
        ('<=', BinaryOperation.Operator.LE),
        ('.le.', BinaryOperation.Operator.LE),
        ('<', BinaryOperation.Operator.LT),
        ('.lt.', BinaryOperation.Operator.LT),
        ('>=', BinaryOperation.Operator.GE),
        ('.ge.', BinaryOperation.Operator.GE),
        ('>', BinaryOperation.Operator.GT),
        ('.gt.', BinaryOperation.Operator.GT),
        ('.and.', BinaryOperation.Operator.AND),
        ('.or.', BinaryOperation.Operator.OR),
        ('sign', BinaryOperation.Operator.SIGN),
        ('size', BinaryOperation.Operator.SIZE),
        ('sum', BinaryOperation.Operator.SUM),
        ('max', BinaryOperation.Operator.MAX),
        ('min', BinaryOperation.Operator.MIN),
        ('mod', BinaryOperation.Operator.REM)])

    nary_operators = OrderedDict([
        ('max', NaryOperation.Operator.MAX),
        ('min', NaryOperation.Operator.MIN),
        ('sum', NaryOperation.Operator.SUM)])

    def __init__(self):
        from fparser.two import utils
        # Map of fparser2 node types to handlers (which are class methods)
        self.handlers = {
            Fortran2003.Assignment_Stmt: self._assignment_handler,
            Fortran2003.Name: self._name_handler,
            Fortran2003.Parenthesis: self._parenthesis_handler,
            Fortran2003.Part_Ref: self._part_ref_handler,
            Fortran2003.If_Stmt: self._if_stmt_handler,
            utils.NumberBase: self._number_handler,
            utils.BinaryOpBase: self._binary_op_handler,
            Fortran2003.End_Do_Stmt: self._ignore_handler,
            Fortran2003.End_Subroutine_Stmt: self._ignore_handler,
            Fortran2003.If_Construct: self._if_construct_handler,
            Fortran2003.Case_Construct: self._case_construct_handler,
            Fortran2003.Return_Stmt: self._return_handler,
            Fortran2003.UnaryOpBase: self._unary_op_handler,
            Fortran2003.Block_Nonlabel_Do_Construct:
                self._do_construct_handler,
            Fortran2003.Intrinsic_Function_Reference: self._intrinsic_handler,
        }

    @staticmethod
    def nodes_to_code_block(parent, fp2_nodes):
        '''Create a CodeBlock for the supplied list of fparser2 nodes and then
        wipe the list. A CodeBlock is a node in the PSyIR (Schedule)
        that represents a sequence of one or more Fortran statements
        and/or expressions which PSyclone does not attempt to handle.

        :param parent: Node in the PSyclone AST to which to add this code \
                       block.
        :type parent: :py:class:`psyclone.psyGen.Node`
        :param fp2_nodes: list of fparser2 AST nodes constituting the \
                          code block.
        :type fp2_nodes: list of :py:class:`fparser.two.utils.Base`

        :returns: a CodeBlock instance.
        :rtype: :py:class:`psyclone.CodeBlock`

        '''
        if not fp2_nodes:
            return None

        # Determine whether this code block is a statement or an
        # expression. Statements always have a `Schedule` as parent
        # and expressions do not. The only unknown at this point are
        # directives whose structure are in discussion. Therefore, for
        # the moment, an exception is raised if a directive is found
        # as a parent.
        if isinstance(parent, Schedule):
            structure = CodeBlock.Structure.STATEMENT
        elif isinstance(parent, Directive):
            raise InternalError(
                "Fparser2Reader:nodes_to_code_block: A CodeBlock with "
                "a Directive as parent is not yet supported.")
        else:
            structure = CodeBlock.Structure.EXPRESSION

        code_block = CodeBlock(fp2_nodes, structure, parent=parent)
        parent.addchild(code_block)
        del fp2_nodes[:]
        return code_block

    @staticmethod
    def get_inputs_outputs(nodes):
        '''
        Identify variables that are inputs and outputs to the section of
        Fortran code represented by the supplied list of nodes in the
        fparser2 parse tree. Loop variables are ignored.

        :param nodes: list of Nodes in the fparser2 AST to analyse.
        :type nodes: list of :py:class:`fparser.two.utils.Base`

        :return: 3-tuple of list of inputs, list of outputs, list of in-outs
        :rtype: (list of str, list of str, list of str)
        '''
        from fparser.two.Fortran2003 import Assignment_Stmt, Part_Ref, \
            Data_Ref, If_Then_Stmt, Array_Section
        readers = set()
        writers = set()
        readwrites = set()
        # A dictionary of all array accesses that we encounter - used to
        # sanity check the readers and writers we identify.
        all_array_refs = {}

        # Loop over a flat list of all the nodes in the supplied region
        for node in walk_ast(nodes):

            if isinstance(node, Assignment_Stmt):
                # Found lhs = rhs
                structure_name_str = None

                lhs = node.items[0]
                rhs = node.items[2]
                # Do RHS first as we cull readers after writers but want to
                # keep a = a + ... as the RHS is computed before assigning
                # to the LHS
                for node2 in walk_ast([rhs]):
                    if isinstance(node2, Part_Ref):
                        name = node2.items[0].string
                        if name.upper() not in FORTRAN_INTRINSICS:
                            if name not in writers:
                                readers.add(name)
                    if isinstance(node2, Data_Ref):
                        # TODO we need a robust implementation - issue #309.
                        raise NotImplementedError(
                            "get_inputs_outputs: derived-type references on "
                            "the RHS of assignments are not yet supported.")
                # Now do LHS
                if isinstance(lhs, Data_Ref):
                    # This is a structure which contains an array access.
                    structure_name_str = lhs.items[0].string
                    writers.add(structure_name_str)
                    lhs = lhs.items[1]
                if isinstance(lhs, (Part_Ref, Array_Section)):
                    # This is an array reference
                    name_str = lhs.items[0].string
                    if structure_name_str:
                        # Array ref is part of a derived type
                        name_str = "{0}%{1}".format(structure_name_str,
                                                    name_str)
                        structure_name_str = None
                    writers.add(name_str)
            elif isinstance(node, If_Then_Stmt):
                # Check for array accesses in IF statements
                array_refs = walk_ast([node], [Part_Ref])
                for ref in array_refs:
                    name = ref.items[0].string
                    if name.upper() not in FORTRAN_INTRINSICS:
                        if name not in writers:
                            readers.add(name)
            elif isinstance(node, Part_Ref):
                # Keep a record of all array references to check that we
                # haven't missed anything. Once #309 is done we should be
                # able to get rid of this check.
                name = node.items[0].string
                if name.upper() not in FORTRAN_INTRINSICS and \
                   name not in all_array_refs:
                    all_array_refs[name] = node
            elif node:
                # TODO #309 handle array accesses in other contexts, e.g. as
                # loop bounds in DO statements.
                pass

        # Sanity check that we haven't missed anything. To be replaced when
        # #309 is done.
        accesses = list(readers) + list(writers)
        for name, node in all_array_refs.items():
            if name not in accesses:
                # A matching bare array access hasn't been found but it
                # might have been part of a derived-type access so check
                # for that.
                found = False
                for access in accesses:
                    if "%"+name in access:
                        found = True
                        break
                if not found:
                    raise InternalError(
                        "Array '{0}' present in source code ('{1}') but not "
                        "identified as being read or written.".
                        format(name, str(node)))
        # Now we check for any arrays that are both read and written
        readwrites = readers & writers
        # Remove them from the readers and writers sets
        readers = readers - readwrites
        writers = writers - readwrites
        # Convert sets to lists and sort so that we get consistent results
        # between Python versions (for testing)
        rlist = list(readers)
        rlist.sort()
        wlist = list(writers)
        wlist.sort()
        rwlist = list(readwrites)
        rwlist.sort()

        return (rlist, wlist, rwlist)

    @staticmethod
    def _create_schedule(name):
        '''
        Create an empty KernelSchedule.

        :param str name: Name of the subroutine represented by the kernel.
        :returns: New KernelSchedule empty object.
        :rtype: py:class:`psyclone.psyGen.KernelSchedule`
        '''
        return KernelSchedule(name)

    def generate_schedule(self, name, module_ast):
        '''
        Create a KernelSchedule from the supplied fparser2 AST.

        :param str name: Name of the subroutine represented by the kernel.
        :param module_ast: fparser2 AST of the full module where the kernel \
                           code is located.
        :type module_ast: :py:class:`fparser.two.Fortran2003.Program`
        :raises GenerationError: Unable to generate a kernel schedule from the
                                 provided fpaser2 parse tree.
        '''
        def first_type_match(nodelist, typekind):
            '''
            Returns the first instance of the specified type in the given
            node list.

            :param list nodelist: List of fparser2 nodes.
            :param type typekind: The fparse2 Type we are searching for.
            '''
            for node in nodelist:
                if isinstance(node, typekind):
                    return node
            raise ValueError  # Type not found

        def search_subroutine(nodelist, searchname):
            '''
            Returns the first instance of the specified subroutine in the given
            node list.

            :param list nodelist: List of fparser2 nodes.
            :param str searchname: Name of the subroutine we are searching for.
            '''
            for node in nodelist:
                if (isinstance(node, Fortran2003.Subroutine_Subprogram) and
                        str(node.content[0].get_name()) == searchname):
                    return node
            raise ValueError  # Subroutine not found

        new_schedule = self._create_schedule(name)

        # Assume just 1 Fortran module definition in the file
        if len(module_ast.content) > 1:
            raise GenerationError("Unexpected AST when generating '{0}' "
                                  "kernel schedule. Just one "
                                  "module definition per file supported."
                                  "".format(name))

        module = module_ast.content[0]
        mod_content = module.content
        mod_name = str(mod_content[0].items[1])

        # Create a container to capture the module information and
        # connect it to the schedule.
        new_container = Container(mod_name)
        new_schedule.parent = new_container
        new_container.children = [new_schedule]

        mod_spec = mod_content[1]
        decl_list = mod_spec.content
        self.process_declarations(new_container, decl_list, [])

        try:
            subroutines = first_type_match(mod_content,
                                           Fortran2003.Module_Subprogram_Part)
            subroutine = search_subroutine(subroutines.content, name)
        except (ValueError, IndexError):
            raise GenerationError("Unexpected kernel AST. Could not find "
                                  "subroutine: {0}".format(name))

        try:
            sub_spec = first_type_match(subroutine.content,
                                        Fortran2003.Specification_Part)
            decl_list = sub_spec.content
            # TODO this if test can be removed once fparser/#211 is fixed
            # such that routine arguments are always contained in a
            # Dummy_Arg_List, even if there's only one of them.
            from fparser.two.Fortran2003 import Dummy_Arg_List
            if isinstance(subroutine.content[0].items[2], Dummy_Arg_List):
                arg_list = subroutine.content[0].items[2].items
            else:
                # Routine has no arguments
                arg_list = []
        except ValueError:
            # Subroutine without declarations, continue with empty lists.
            decl_list = []
            arg_list = []
        finally:
            self.process_declarations(new_schedule, decl_list, arg_list)

        try:
            sub_exec = first_type_match(subroutine.content,
                                        Fortran2003.Execution_Part)
        except ValueError:
            pass
        else:
            self.process_nodes(new_schedule, sub_exec.content, sub_exec)

        return new_schedule

    @staticmethod
    def _parse_dimensions(dimensions, symbol_table):
        '''
        Parse the fparser dimension attribute into a shape list with
        the extent of each dimension.

        :param dimensions: fparser dimension attribute
        :type dimensions: \
            :py:class:`fparser.two.Fortran2003.Dimension_Attr_Spec`
        :param symbol_table: Symbol table of the declaration context.
        :type symbol_table: :py:class:`psyclone.psyGen.SymbolTable`
        :returns: Shape of the attribute in column-major order (leftmost \
                  index is contiguous in memory). Each entry represents \
                  an array dimension. If it is 'None' the extent of that \
                  dimension is unknown, otherwise it holds an integer \
                  with the extent. If it is an empty list then the symbol \
                  represents a scalar.
        :rtype: list
        '''
        shape = []

        # Traverse shape specs in Depth-first-search order
        for dim in walk_ast([dimensions], [Fortran2003.Assumed_Shape_Spec,
                                           Fortran2003.Explicit_Shape_Spec,
                                           Fortran2003.Assumed_Size_Spec]):

            if isinstance(dim, Fortran2003.Assumed_Size_Spec):
                raise NotImplementedError(
                    "Could not process {0}. Assumed-size arrays"
                    " are not supported.".format(dimensions))

            elif isinstance(dim, Fortran2003.Assumed_Shape_Spec):
                shape.append(None)

            elif isinstance(dim, Fortran2003.Explicit_Shape_Spec):
                def _unsupported_type_error(dimensions):
                    raise NotImplementedError(
                        "Could not process {0}. Only scalar integer literals"
                        " or symbols are supported for explicit shape array "
                        "declarations.".format(dimensions))
                if isinstance(dim.items[1],
                              Fortran2003.Int_Literal_Constant):
                    shape.append(int(dim.items[1].items[0]))
                elif isinstance(dim.items[1], Fortran2003.Name):
                    sym = symbol_table.lookup(dim.items[1].string)
                    if sym.datatype != 'integer' or sym.shape:
                        _unsupported_type_error(dimensions)
                    shape.append(sym)
                else:
                    _unsupported_type_error(dimensions)

            else:
                raise InternalError(
                    "Reached end of loop body and {0} has"
                    " not been handled.".format(type(dim)))

        return shape

    def process_declarations(self, parent, nodes, arg_list):
        '''
        Transform the variable declarations in the fparser2 parse tree into
        symbols in the PSyIR parent node symbol table.

        :param parent: PSyIR node in which to insert the symbols found.
        :type parent: :py:class:`psyclone.psyGen.KernelSchedule`
        :param nodes: fparser2 AST nodes to search for declaration statements.
        :type nodes: list of :py:class:`fparser.two.utils.Base`
        :param arg_list: fparser2 AST node containing the argument list.
        :type arg_list: :py:class:`fparser.Fortran2003.Dummy_Arg_List`
        :raises NotImplementedError: The provided declarations contain
                                     attributes which are not supported yet.
        :raises GenerationError: If the parse tree for a USE statement does \
                                 not have the expected structure.
        '''
        # Look at any USE statments
        for decl in walk_ast(nodes, [Fortran2003.Use_Stmt]):

            # Check that the parse tree is what we expect
            if len(decl.items) != 5:
                # We can't just do str(decl) as that also checks that items
                # is of length 5
                text = ""
                for item in decl.items:
                    if item:
                        text += str(item)
                raise GenerationError(
                    "Expected the parse tree for a USE statement to contain "
                    "5 items but found {0} for '{1}'".format(len(decl.items),
                                                             text))
            if not isinstance(decl.items[4], Fortran2003.Only_List):
                # This USE doesn't have an ONLY clause so we skip it. We
                # don't raise an error as this will only become a problem if
                # this Schedule represents a kernel that is the target of a
                # transformation. In that case construction of the PSyIR will
                # fail if the Fortran code makes use of symbols from this
                # module because they will not be present in the SymbolTable.
                continue
            mod_name = str(decl.items[2])
            for name in decl.items[4].items:
                # Create an entry in the SymbolTable for each symbol named
                # in the ONLY clause.
                parent.symbol_table.add(
                    Symbol(str(name), datatype='deferred',
                           interface=Symbol.FortranGlobal(mod_name)))

        for decl in walk_ast(nodes, [Fortran2003.Type_Declaration_Stmt]):
            (type_spec, attr_specs, entities) = decl.items

            # Parse type_spec, currently just 'real', 'integer', 'logical' and
            # 'character' intrinsic types are supported.
            datatype = None
            if isinstance(type_spec, Fortran2003.Intrinsic_Type_Spec):
                if str(type_spec.items[0]).lower() == 'real':
                    datatype = 'real'
                elif str(type_spec.items[0]).lower() == 'integer':
                    datatype = 'integer'
                elif str(type_spec.items[0]).lower() == 'character':
                    datatype = 'character'
                elif str(type_spec.items[0]).lower() == 'logical':
                    datatype = 'boolean'
            if datatype is None:
                raise NotImplementedError(
                    "Could not process {0}. Only 'real', 'integer', "
                    "'logical' and 'character' intrinsic types are "
                    "supported.".format(str(decl.items)))

            # Parse declaration attributes:
            # 1) If no dimension attribute is provided, it defaults to scalar.
            attribute_shape = []
            # 2) If no intent attribute is provided, it is provisionally
            # marked as a local variable (when the argument list is parsed,
            # arguments with no explicit intent are updated appropriately).
            interface = None
            if attr_specs:
                for attr in attr_specs.items:
                    if isinstance(attr, Fortran2003.Attr_Spec):
                        normalized_string = str(attr).lower().replace(' ', '')
                        if "intent(in)" in normalized_string:
                            interface = Symbol.Argument(
                                access=Symbol.Access.READ)
                        elif "intent(out)" in normalized_string:
                            interface = Symbol.Argument(
                                access=Symbol.Access.WRITE)
                        elif "intent(inout)" in normalized_string:
                            interface = Symbol.Argument(
                                access=Symbol.Access.READWRITE)
                        else:
                            raise NotImplementedError(
                                "Could not process {0}. Unrecognized "
                                "attribute '{1}'.".format(decl.items,
                                                          str(attr)))
                    elif isinstance(attr, Fortran2003.Dimension_Attr_Spec):
                        attribute_shape = \
                            self._parse_dimensions(attr, parent.symbol_table)
                    else:
                        raise NotImplementedError(
                            "Could not process {0}. Unrecognized attribute "
                            "type {1}.".format(decl.items, str(type(attr))))

            # Parse declarations RHS and declare new symbol into the
            # parent symbol table for each entity found.
            if not entities:
                continue

            for entity in entities.items:
                (name, array_spec, char_len, initialisation) = entity.items

                # If the entity has an array-spec shape, it has priority.
                # Otherwise use the declaration attribute shape.
                if array_spec is not None:
                    entity_shape = \
                        self._parse_dimensions(array_spec, parent.symbol_table)
                else:
                    entity_shape = attribute_shape

                if initialisation is not None:
                    raise NotImplementedError(
                        "Could not process {0}. Initialisations on the"
                        " declaration statements are not supported."
                        "".format(decl.items))

                if char_len is not None:
                    raise NotImplementedError(
                        "Could not process {0}. Character length "
                        "specifications are not supported."
                        "".format(decl.items))

                parent.symbol_table.add(Symbol(str(name), datatype,
                                               shape=entity_shape,
                                               interface=interface))

        try:
            arg_symbols = []
            # Ensure each associated symbol has the correct interface info.
            for arg_name in [x.string for x in arg_list]:
                symbol = parent.symbol_table.lookup(arg_name)
                if symbol.scope == 'local':
                    # We didn't previously know that this Symbol was an
                    # argument (as it had no 'intent' qualifier). Mark
                    # that it is an argument by specifying its interface.
                    # A Fortran argument has intent(inout) by default
                    symbol.interface = Symbol.Argument(
                        access=Symbol.Access.READWRITE)
                arg_symbols.append(symbol)
            # Now that we've updated the Symbols themselves, set the
            # argument list
            parent.symbol_table.specify_argument_list(arg_symbols)
        except KeyError:
            raise InternalError("The kernel argument "
                                "list '{0}' does not match the variable "
                                "declarations for fparser nodes {1}."
                                "".format(str(arg_list), nodes))

        # fparser2 does not always handle Statement Functions correctly, this
        # loop checks for Stmt_Functions that should be an array statement
        # and recovers them, otherwise it raises an error as currently
        # Statement Functions are not supported in PSyIR.
        for stmtfn in walk_ast(nodes, [Fortran2003.Stmt_Function_Stmt]):
            (fn_name, arg_list, scalar_expr) = stmtfn.items
            try:
                symbol = parent.symbol_table.lookup(fn_name.string)
                if symbol.is_array:
                    # This is an array assignment wrongly categorized as a
                    # statement_function by fparser2.
                    array_name = fn_name
                    array_subscript = arg_list.items

                    assignment_rhs = scalar_expr

                    # Create assingment node
                    assignment = Assignment(parent=parent)
                    parent.addchild(assignment)

                    # Build lhs
                    lhs = Array(array_name.string, parent=assignment)
                    self.process_nodes(parent=lhs, nodes=array_subscript,
                                       nodes_parent=arg_list)
                    assignment.addchild(lhs)

                    # Build rhs
                    self.process_nodes(parent=assignment,
                                       nodes=[assignment_rhs],
                                       nodes_parent=scalar_expr)
                else:
                    raise InternalError(
                        "Could not process '{0}'. Symbol '{1}' is in the"
                        " SymbolTable but it is not an array as expected, so"
                        " it can not be recovered as an array assignment."
                        "".format(str(stmtfn), symbol.name))
            except KeyError:
                raise NotImplementedError(
                    "Could not process '{0}'. Statement Function declarations "
                    "are not supported.".format(str(stmtfn)))

    # TODO remove nodes_parent argument once fparser2 AST contains
    # parent information (fparser/#102).
    def process_nodes(self, parent, nodes, nodes_parent):
        '''
        Create the PSyIR of the supplied list of nodes in the
        fparser2 AST. Currently also inserts parent information back
        into the fparser2 AST. This is a workaround until fparser2
        itself generates and stores this information.

        :param parent: Parent node in the PSyIR we are constructing.
        :type parent: :py:class:`psyclone.psyGen.Node`
        :param nodes: List of sibling nodes in fparser2 AST.
        :type nodes: list of :py:class:`fparser.two.utils.Base`
        :param nodes_parent: the parent of the supplied list of nodes in \
                             the fparser2 AST.
        :type nodes_parent: :py:class:`fparser.two.utils.Base`
        '''
        code_block_nodes = []
        for child in nodes:
            # TODO remove this line once fparser2 contains parent
            # information (fparser/#102)
            child._parent = nodes_parent  # Retro-fit parent info

            try:
                psy_child = self._create_child(child, parent)
            except NotImplementedError:
                # If child type implementation not found, add them on the
                # ongoing code_block node list.
                code_block_nodes.append(child)
            else:
                if psy_child:
                    self.nodes_to_code_block(parent, code_block_nodes)
                    parent.addchild(psy_child)
                # If psy_child is not initialised but it didn't produce a
                # NotImplementedError, it means it is safe to ignore it.

        # Complete any unfinished code-block
        self.nodes_to_code_block(parent, code_block_nodes)

    def _create_child(self, child, parent=None):
        '''
        Create a PSyIR node representing the supplied fparser 2 node.

        :param child: node in fparser2 AST.
        :type child: :py:class:`fparser.two.utils.Base`
        :param parent: Parent node of the PSyIR node we are constructing.
        :type parent: :py:class:`psyclone.psyGen.Node`
        :raises NotImplementedError: There isn't a handler for the provided \
                child type.
        :returns: Returns the PSyIR representation of child, which can be a \
                  single node, a tree of nodes or None if the child can be \
                  ignored.
        :rtype: :py:class:`psyclone.psyGen.Node` or NoneType
        '''
        handler = self.handlers.get(type(child))
        if handler is None:
            # If the handler is not found then check with the first
            # level parent class. This is done to simplify the
            # handlers map when multiple fparser2 types can be
            # processed with the same handler. (e.g. Subclasses of
            # BinaryOpBase: Mult_Operand, Add_Operand, Level_2_Expr,
            # ... can use the same handler.)
            generic_type = type(child).__bases__[0]
            handler = self.handlers.get(generic_type)
            if not handler:
                raise NotImplementedError()
        return handler(child, parent)

    def _ignore_handler(self, *_):
        '''
        This handler returns None indicating that the associated
        fparser2 node can be ignored.

        Note that this method contains ignored arguments to comform with
        the handler(node, parent) method interface.

        :returns: None
        :rtype: NoneType
        '''
        return None

    def _create_loop(self, parent, variable_name):
        '''
        Create a Loop instance. This is done outside _do_construct_handler
        because some APIs may want to instantiate a specialised Loop.

        :param parent: the parent of the node.
        :type parent: :py:class:`psyclone.psyGen.Node`
        :param str variable_name: name of the iteration variable.

        :return: a new Loop instance.
        :rtype: :py:class:`psyclone.psyGen.Loop`

        '''
        return Loop(parent=parent, variable_name=variable_name)

    def _process_loopbody(self, loop_body, node):
        ''' Process the loop body. This is done outside _do_construct_handler
        because some APIs may want to perform specialised actions. By default
        continue processing the tree nodes inside the loop body.

        :param loop_body: Schedule representing the body of the loop.
        :type loop_body: :py:class:`psyclone.psyGen.Schedule`
        :param node: fparser loop node being processed.
        :type node: \
            :py:class:`fparser.two.Fortran2003.Block_Nonlabel_Do_Construct`
        '''
        # Process loop body (ignore 'do' and 'end do' statements with [1:-1])
        self.process_nodes(parent=loop_body, nodes=node.content[1:-1],
                           nodes_parent=node)

    def _do_construct_handler(self, node, parent):
        '''
        Transforms a fparser2 Do Construct into its PSyIR representation.

        :param node: node in fparser2 tree.
        :type node: \
            :py:class:`fparser.two.Fortran2003.Block_Nonlabel_Do_Construct`
        :param parent: parent node of the PSyIR node we are constructing.
        :type parent: :py:class:`psyclone.psyGen.Node`

        :returns: PSyIR representation of node
        :rtype: :py:class:`psyclone.psyGen.Loop`

        :raises InternalError: if the fparser2 tree has an unexpected \
            structure.
        '''
        ctrl = walk_ast(node.content, [Fortran2003.Loop_Control])
        if not ctrl:
            raise InternalError(
                "Unrecognised form of DO loop - failed to find Loop_Control "
                "element in the node '{0}'.".format(str(node)))
        if ctrl[0].items[0]:
            # If this is a DO WHILE then the first element of items will not
            # be None. (See `fparser.two.Fortran2003.Loop_Control`.)
            # TODO #359 DO WHILE's are currently just put into CodeBlocks
            # rather than being properly described in the PSyIR.
            raise NotImplementedError()

        # Second element of items member of Loop Control is itself a tuple
        # containing:
        #   Loop variable, [start value expression, end value expression, step
        #   expression]
        # Loop variable will be an instance of Fortran2003.Name
        loop_var = str(ctrl[0].items[1][0])
        variable_name = str(loop_var)
        loop = self._create_loop(parent, variable_name)
        loop._ast = node

        # Get the loop limits. These are given in a list which is the second
        # element of a tuple which is itself the second element of the items
        # tuple:
        # (None, (Name('jk'), [Int_Literal_Constant('1', None), Name('jpk'),
        #                      Int_Literal_Constant('1', None)]), None)
        limits_list = ctrl[0].items[1][1]

        # Start expression child
        self.process_nodes(parent=loop, nodes=[limits_list[0]],
                           nodes_parent=ctrl)

        # Stop expression child
        self.process_nodes(parent=loop, nodes=[limits_list[1]],
                           nodes_parent=ctrl)

        # Step expression child
        if len(limits_list) == 3:
            self.process_nodes(parent=loop, nodes=[limits_list[2]],
                               nodes_parent=ctrl)
        else:
            # Default loop increment is 1
            default_step = Literal("1", parent=loop)
            loop.addchild(default_step)

        # Create Loop body Schedule
        loop_body = Schedule(parent=loop)
        loop_body._ast = node
        loop.addchild(loop_body)
        self._process_loopbody(loop_body, node)

        return loop

    def _if_construct_handler(self, node, parent):
        '''
        Transforms an fparser2 If_Construct to the PSyIR representation.

        :param node: node in fparser2 tree.
        :type node: :py:class:`fparser.two.Fortran2003.If_Construct`
        :param parent: Parent node of the PSyIR node we are constructing.
        :type parent: :py:class:`psyclone.psyGen.Node`
        :returns: PSyIR representation of node
        :rtype: :py:class:`psyclone.psyGen.IfBlock`
        :raises InternalError: If the fparser2 tree has an unexpected \
            structure.
        '''

        # Check that the fparser2 parsetree has the expected structure
        if not isinstance(node.content[0], Fortran2003.If_Then_Stmt):
            raise InternalError(
                "Failed to find opening if then statement in: "
                "{0}".format(str(node)))
        if not isinstance(node.content[-1], Fortran2003.End_If_Stmt):
            raise InternalError(
                "Failed to find closing end if statement in: "
                "{0}".format(str(node)))

        # Search for all the conditional clauses in the If_Construct
        clause_indices = []
        for idx, child in enumerate(node.content):
            child._parent = node  # Retrofit parent info
            if isinstance(child, (Fortran2003.If_Then_Stmt,
                                  Fortran2003.Else_Stmt,
                                  Fortran2003.Else_If_Stmt,
                                  Fortran2003.End_If_Stmt)):
                clause_indices.append(idx)

        # Deal with each clause: "if", "else if" or "else".
        ifblock = None
        currentparent = parent
        num_clauses = len(clause_indices) - 1
        for idx in range(num_clauses):
            start_idx = clause_indices[idx]
            end_idx = clause_indices[idx+1]
            clause = node.content[start_idx]

            if isinstance(clause, (Fortran2003.If_Then_Stmt,
                                   Fortran2003.Else_If_Stmt)):
                # If it's an 'IF' clause just create an IfBlock, otherwise
                # it is an 'ELSE' clause and it needs an IfBlock annotated
                # with 'was_elseif' inside a Schedule.
                newifblock = None
                if isinstance(clause, Fortran2003.If_Then_Stmt):
                    ifblock = IfBlock(parent=currentparent)
                    ifblock.ast = node  # Keep pointer to fpaser2 AST
                    newifblock = ifblock
                else:
                    elsebody = Schedule(parent=currentparent)
                    currentparent.addchild(elsebody)
                    newifblock = IfBlock(parent=elsebody,
                                         annotation='was_elseif')
                    elsebody.addchild(newifblock)

                    # Keep pointer to fpaser2 AST
                    elsebody.ast = node.content[start_idx]
                    newifblock.ast = node.content[start_idx]

                # Create condition as first child
                self.process_nodes(parent=newifblock,
                                   nodes=[clause.items[0]],
                                   nodes_parent=node)

                # Create if-body as second child
                ifbody = Schedule(parent=ifblock)
                ifbody.ast = node.content[start_idx + 1]
                ifbody.ast_end = node.content[end_idx - 1]
                newifblock.addchild(ifbody)
                self.process_nodes(parent=ifbody,
                                   nodes=node.content[start_idx + 1:end_idx],
                                   nodes_parent=node)

                currentparent = newifblock

            elif isinstance(clause, Fortran2003.Else_Stmt):
                if not idx == num_clauses - 1:
                    raise InternalError(
                        "Else clause should only be found next to last "
                        "clause, but found {0}".format(node.content))
                elsebody = Schedule(parent=currentparent)
                currentparent.addchild(elsebody)
                elsebody.ast = node.content[start_idx]
                elsebody.ast_end = node.content[end_idx]
                self.process_nodes(parent=elsebody,
                                   nodes=node.content[start_idx + 1:end_idx],
                                   nodes_parent=node)
            else:
                raise InternalError(
                    "Only fparser2 If_Then_Stmt, Else_If_Stmt and Else_Stmt "
                    "are expected, but found {0}.".format(clause))

        return ifblock

    def _if_stmt_handler(self, node, parent):
        '''
        Transforms an fparser2 If_Stmt to the PSyIR representation.

        :param node: node in fparser2 AST.
        :type node: :py:class:`fparser.two.Fortran2003.If_Stmt`
        :param parent: Parent node of the PSyIR node we are constructing.
        :type parent: :py:class:`psyclone.psyGen.Node`
        :returns: PSyIR representation of node
        :rtype: :py:class:`psyclone.psyGen.IfBlock`
        '''
        ifblock = IfBlock(parent=parent, annotation='was_single_stmt')
        ifblock.ast = node
        self.process_nodes(parent=ifblock, nodes=[node.items[0]],
                           nodes_parent=node)
        ifbody = Schedule(parent=ifblock)
        ifblock.addchild(ifbody)
        self.process_nodes(parent=ifbody, nodes=[node.items[1]],
                           nodes_parent=node)
        return ifblock

    def _case_construct_handler(self, node, parent):
        '''
        Transforms an fparser2 Case_Construct to the PSyIR representation.

        :param node: node in fparser2 tree.
        :type node: :py:class:`fparser.two.Fortran2003.Case_Construct`
        :param parent: Parent node of the PSyIR node we are constructing.
        :type parent: :py:class:`psyclone.psyGen.Node`

        :returns: PSyIR representation of node
        :rtype: :py:class:`psyclone.psyGen.IfBlock`

        :raises InternalError: If the fparser2 tree has an unexpected \
            structure.
        :raises NotImplementedError: If the fparser2 tree contains an \
            unsupported structure and should be placed in a CodeBlock.

        '''
        # Check that the fparser2 parsetree has the expected structure
        if not isinstance(node.content[0], Fortran2003.Select_Case_Stmt):
            raise InternalError(
                "Failed to find opening case statement in: "
                "{0}".format(str(node)))
        if not isinstance(node.content[-1], Fortran2003.End_Select_Stmt):
            raise InternalError(
                "Failed to find closing case statement in: "
                "{0}".format(str(node)))

        # Search for all the CASE clauses in the Case_Construct. We do this
        # because the fp2 parse tree has a flat structure at this point with
        # the clauses being siblings of the contents of the clauses. The
        # final index in this list will hold the position of the end-select
        # statement.
        clause_indices = []
        selector = None
        # The position of the 'case default' clause, if any
        default_clause_idx = None
        for idx, child in enumerate(node.content):
            child._parent = node  # Retrofit parent info
            if isinstance(child, Fortran2003.Select_Case_Stmt):
                selector = child.items[0]
            if isinstance(child, Fortran2003.Case_Stmt):
                if not isinstance(child.items[0], Fortran2003.Case_Selector):
                    raise InternalError(
                        "Unexpected parse tree structure. Expected child of "
                        "Case_Stmt to be a Case_Selector but got: '{0}'".
                        format(type(child.items[0]).__name__))
                case_expression = child.items[0].items[0]
                if case_expression is None:
                    # This is a 'case default' clause - store its position.
                    # We do this separately as this clause is special and
                    # will be added as a final 'else'.
                    default_clause_idx = idx
                clause_indices.append(idx)
            if isinstance(child, Fortran2003.End_Select_Stmt):
                clause_indices.append(idx)

        # Deal with each Case_Stmt
        rootif = None
        currentparent = parent
        num_clauses = len(clause_indices) - 1
        for idx in range(num_clauses):
            # Skip the 'default' clause for now because we handle it last
            if clause_indices[idx] == default_clause_idx:
                continue
            start_idx = clause_indices[idx]
            end_idx = clause_indices[idx+1]
            clause = node.content[start_idx]
            case = clause.items[0]

            ifblock = IfBlock(parent=currentparent,
                              annotation='was_case')
            if idx == 0:
                # If this is the first IfBlock then have it point to
                # the original SELECT CASE in the parse tree
                ifblock.ast = node
            else:
                # Otherwise, this IfBlock represents a CASE clause in the
                # Fortran and so we point to the parse tree of the content
                # of the clause.
                ifblock.ast = node.content[start_idx + 1]
                ifblock.ast_end = node.content[end_idx - 1]

            # Process the logical expression
            self._process_case_value_list(selector,
                                          case.items[0].items,
                                          case.items[0], ifblock)

            # Add If_body
            ifbody = Schedule(parent=ifblock)
            self.process_nodes(parent=ifbody,
                               nodes=node.content[start_idx + 1:
                                                  end_idx],
                               nodes_parent=node)
            ifblock.addchild(ifbody)
            ifbody.ast = node.content[start_idx + 1]
            ifbody.ast_end = node.content[end_idx - 1]

            if rootif:
                # If rootif is already initialised we chain the new
                # case in the last else branch.
                elsebody = Schedule(parent=currentparent)
                currentparent.addchild(elsebody)
                elsebody.addchild(ifblock)
                ifblock.parent = elsebody
                elsebody.ast = node.content[start_idx + 1]
                elsebody.ast_end = node.content[end_idx - 1]
            else:
                rootif = ifblock

            currentparent = ifblock

        if default_clause_idx:
            # Finally, add the content of the 'default' clause as a last
            # 'else' clause.
            elsebody = Schedule(parent=currentparent)
            start_idx = default_clause_idx
            # Find the next 'case' clause that occurs after 'case default'
            # (if any)
            end_idx = -1
            for idx in clause_indices:
                if idx > default_clause_idx:
                    end_idx = idx
                    break
            self.process_nodes(parent=elsebody,
                               nodes=node.content[start_idx + 1:
                                                  end_idx],
                               nodes_parent=node)
            currentparent.addchild(elsebody)
            elsebody.ast = node.content[start_idx + 1]
            elsebody.ast_end = node.content[end_idx - 1]
        return rootif

    def _process_case_value_list(self, selector, nodes, nodes_parent, parent):
        '''
        Processes the supplied list of fparser2 nodes representing case-value
        expressions and constructs the equivalent PSyIR representation.
        e.g. for:

               SELECT CASE(my_flag)
               CASE(var1, var2:var3, :var5)
                 my_switch = .true.
               END SELECT

        the equivalent logical expression is:

        my_flag == var1 OR (myflag>=var2 AND myflag <= var3) OR my_flag <= var5

        and the corresponding structure of the PSyIR that we create is:

                    OR
                   /  \
                 EQ    OR
                      /  \
                   AND    LE
                  /  \
                GE    LE

        :param selector: the fparser2 parse tree representing the \
                      selector_expression in SELECT CASE(selector_expression).
        :type selector: sub-class of :py:class:`fparser.two.utils.Base`
        :param nodes: the nodes representing the label-list of the current \
                      CASE() clause.
        :type nodes: list of :py:class:`fparser.two.Fortran2003.Name` or \
                     :py:class:`fparser.two.Fortran2003.Case_Value_Range`
        :param nodes_parent: the parent in the fparser2 parse tree of the \
                             nodes making up the label-list.
        :type nodes_parent: sub-class of :py:class:`fparser.two.utils.Base`
        :param parent: parent node in the PSyIR.
        :type parent: :py:class:`psyclone.psyGen.Node`

        '''
        if len(nodes) == 1:
            # Only one item in list so process it
            self._process_case_value(selector, nodes[0], nodes_parent, parent)
            return
        # More than one item in list. Create an OR node with the first item
        # on the list as one arg then recurse down to handle the remainder
        # of the list.
        orop = BinaryOperation(BinaryOperation.Operator.OR,
                               parent=parent)
        self._process_case_value(selector, nodes[0], nodes_parent, orop)
        self._process_case_value_list(selector, nodes[1:], nodes_parent, orop)
        parent.addchild(orop)

    def _process_case_value(self, selector, node, node_parent, parent):
        '''
        Handles an individual condition inside a CASE statement. This can
        be a single scalar expression (e.g. CASE(1)) or a range specification
        (e.g. CASE(lim1:lim2)).

        :param selector: the node in the fparser2 parse tree representing the
                         'some_expr' of the SELECT CASE(some_expr).
        :type selector: sub-class of :py:class:`fparser.two.utils.Base`
        :param node: the node representing the case-value expression in the \
                     fparser2 parse tree.
        :type node: sub-class of :py:class:`fparser.two.utils.Base`
        :param node_parent: the parent in the fparser2 parse tree of the \
                            node representing this case-value.
        :type node_parent: sub-class of :py:class:`fparser.two.utils.Base`
        :param parent: parent node in the PSyIR.
        :type parent: :py:class:`psyclone.psyGen.Node`

        '''
        node._parent = node_parent  # Retrofit parent information

        if isinstance(node, Fortran2003.Case_Value_Range):
            # The case value is a range (e.g. lim1:lim2)
            if node.items[0] and node.items[1]:
                # Have lower and upper limits so need a parent AND
                aop = BinaryOperation(BinaryOperation.Operator.AND,
                                      parent=parent)
                parent.addchild(aop)
                new_parent = aop
            else:
                # No need to create new parent node
                new_parent = parent

            if node.items[0]:
                # A lower limit is specified
                geop = BinaryOperation(BinaryOperation.Operator.GE,
                                       parent=new_parent)
                self.process_nodes(parent=geop,
                                   nodes=[selector],
                                   nodes_parent=node)
                self.process_nodes(parent=geop,
                                   nodes=[node.items[0]],
                                   nodes_parent=node)
                new_parent.addchild(geop)
            if node.items[1]:
                # An upper limit is specified
                leop = BinaryOperation(BinaryOperation.Operator.LE,
                                       parent=new_parent)
                self.process_nodes(parent=leop,
                                   nodes=[selector],
                                   nodes_parent=node)
                self.process_nodes(parent=leop,
                                   nodes=[node.items[1]],
                                   nodes_parent=node)
                new_parent.addchild(leop)
        else:
            # The case value is some scalar initialisation expression
            bop = BinaryOperation(BinaryOperation.Operator.EQ,
                                  parent=parent)
            parent.addchild(bop)
            self.process_nodes(parent=bop,
                               nodes=[selector],
                               nodes_parent=node)
            self.process_nodes(parent=bop,
                               nodes=[node],
                               nodes_parent=node_parent)

    def _return_handler(self, node, parent):
        '''
        Transforms an fparser2 Return_Stmt to the PSyIR representation.

        :param node: node in fparser2 parse tree.
        :type node: :py:class:`fparser.two.Fortran2003.Return_Stmt`
        :param parent: Parent node of the PSyIR node we are constructing.
        :type parent: :py:class:`psyclone.psyGen.Node`

        :return: PSyIR representation of node.
        :rtype: :py:class:`psyclone.psyGen.Return`

        '''
        rtn = Return(parent=parent)
        rtn.ast = node
        return rtn

    def _assignment_handler(self, node, parent):
        '''
        Transforms an fparser2 Assignment_Stmt to the PSyIR representation.

        :param node: node in fparser2 AST.
        :type node: :py:class:`fparser.two.Fortran2003.Assignment_Stmt`
        :param parent: Parent node of the PSyIR node we are constructing.
        :type parent: :py:class:`psyclone.psyGen.Node`

        :returns: PSyIR representation of node.
        :rtype: :py:class:`psyclone.psyGen.Assignment`
        '''
        assignment = Assignment(node, parent=parent)
        self.process_nodes(parent=assignment, nodes=[node.items[0]],
                           nodes_parent=node)
        self.process_nodes(parent=assignment, nodes=[node.items[2]],
                           nodes_parent=node)

        return assignment

    def _unary_op_handler(self, node, parent):
        '''
        Transforms an fparser2 UnaryOpBase or Intrinsic_Function_Reference
        to the PSyIR representation.

        :param node: node in fparser2 AST.
        :type node: :py:class:`fparser.two.utils.UnaryOpBase` or \
               :py:class:`fparser.two.Fortran2003.Intrinsic_Function_Reference`
        :param parent: Parent node of the PSyIR node we are constructing.
        :type parent: :py:class:`psyclone.psyGen.Node`

        :return: PSyIR representation of node
        :rtype: :py:class:`psyclone.psyGen.UnaryOperation`

        :raises NotImplementedError: if the supplied operator is not \
                                     supported by this handler.
        :raises InternalError: if the fparser parse tree does not have the \
                               expected structure.

        '''
        operator_str = str(node.items[0]).lower()
        try:
            operator = Fparser2Reader.unary_operators[operator_str]
        except KeyError:
            # Operator not supported, it will produce a CodeBlock instead
            raise NotImplementedError(operator_str)

        if isinstance(node.items[1], Fortran2003.Actual_Arg_Spec_List):
            if len(node.items[1].items) > 1:
                # We have more than one argument and therefore this is not a
                # unary operation!
                raise InternalError("Operation '{0}' has more than one argument "
                                    "and is therefore not unary!".
                                    format(str(node)))
            node_list = node.items[1].items
        else:
            node_list = [node.items[1]]
        unary_op = UnaryOperation(operator, parent=parent)
        self.process_nodes(parent=unary_op, nodes=node_list,
                           nodes_parent=node)

        return unary_op

    def _binary_op_handler(self, node, parent):
        '''
        Transforms an fparser2 BinaryOp or Intrinsic_Function_Reference to
        the PSyIR representation.

        :param node: node in fparser2 AST.
        :type node: :py:class:`fparser.two.utils.BinaryOpBase` or \
               :py:class:`fparser.two.Fortran2003.Intrinsic_Function_Reference`
        :param parent: Parent node of the PSyIR node we are constructing.
        :type parent: :py:class:`psyclone.psyGen.Node`

        :returns: PSyIR representation of node
        :rtype: :py:class:`psyclone.psyGen.BinaryOperation`

        :raises NotImplementedError: if the supplied operator/intrinsic is \
                                     not supported by this handler.
        :raises InternalError: if the fparser parse tree does not have the \
                               expected structure.

        '''
        if isinstance(node, Fortran2003.Intrinsic_Function_Reference):
            operator_str = node.items[0].string.lower()
            # Arguments are held in an Actual_Arg_Spec_List
            if not isinstance(node.items[1], Fortran2003.Actual_Arg_Spec_List):
                raise InternalError(
                    "Unexpected fparser parse tree for binary intrinsic "
                    "operation '{0}'. Expected second child to be "
                    "Actual_Arg_Spec_List but got '{1}'.".format(
                        str(node), type(node.items[1])))
            arg_nodes = node.items[1].items
            if len(arg_nodes) != 2:
                raise InternalError(
                    "Binary operator should have exactly two arguments but "
                    "found {0} for '{1}'.".format(len(arg_nodes), str(node)))
        else:
            operator_str = node.items[1].lower()
            arg_nodes = [node.items[0], node.items[2]]

        try:
            operator = Fparser2Reader.binary_operators[operator_str]
        except KeyError:
            # Operator not supported, it will produce a CodeBlock instead
            raise NotImplementedError(operator_str)

        binary_op = BinaryOperation(operator, parent=parent)
        self.process_nodes(parent=binary_op, nodes=[arg_nodes[0]],
                           nodes_parent=node)
        self.process_nodes(parent=binary_op, nodes=[arg_nodes[1]],
                           nodes_parent=node)

        return binary_op

    def _nary_op_handler(self, node, parent):
        '''
        Transforms an fparser2 Intrinsic_Function_Reference with three or
        more arguments to the PSyIR representation.
        :param node: node in fparser2 Parse Tree.
        :type node: \
             :py:class:`fparser.two.Fortran2003.Intrinsic_Function_Reference`
        :param parent: Parent node of the PSyIR node we are constructing.
        :type parent: :py:class:`psyclone.psyGen.Node`

        :returns: PSyIR representation of node.
        :rtype: :py:class:`psyclone.psyGen.NaryOperation`

        :raises NotImplementedError: if the supplied Intrinsic is not \
                                     supported by this handler.
        :raises InternalError: if the fparser parse tree does not have the \
                               expected structure.

        '''
        operator_str = str(node.items[0]).lower()
        try:
            operator = Fparser2Reader.nary_operators[operator_str]
        except KeyError:
            # Intrinsic not supported, it will produce a CodeBlock instead
            raise NotImplementedError(operator_str)

        nary_op = NaryOperation(operator, parent=parent)

        if not isinstance(node.items[1], Fortran2003.Actual_Arg_Spec_List):
            raise InternalError(
                "Expected second 'item' of N-ary intrinsic '{0}' in fparser "
                "parse tree to be an Actual_Arg_Spec_List but found '{1}'.".
                format(str(node), type(node.items[1])))
        if len(node.items[1].items) < 3:
            raise InternalError(
                "An N-ary operation must have more than two arguments but "
                "found {0} for '{1}'.".format(len(node.items[1].items),
                                              str(node)))

        # node.items[1] is a Fortran2003.Actual_Arg_Spec_List so we have
        # to process the `items` of that...
        self.process_nodes(parent=nary_op, nodes=list(node.items[1].items),
                           nodes_parent=node.items[1])
        return nary_op

    def _intrinsic_handler(self, node, parent):
        '''
        Transforms an fparser2 Intrinsic_Function_Reference to the PSyIR
        representation. Since Fortran Intrinsics can be unary, binary or
        nary this handler identifies the appropriate 'sub handler' by
        examining the number of arguments present.

        :param node: node in fparser2 Parse Tree.
        :type node: \
            :py:class:`fparser.two.Fortran2003.Intrinsic_Function_Reference`
        :param parent: Parent node of the PSyIR node we are constructing.
        :type parent: :py:class:`psyclone.psyGen.Node`

        :returns: PSyIR representation of node
        :rtype: :py:class:`psyclone.psyGen.UnaryOperation` or \
                :py:class:`psyclone.psyGen.BinaryOperation` or \
                :py:class:`psyclone.psyGen.NaryOperation`

        '''
        # First item is the name of the intrinsic
        name = node.items[0].string.upper()
        # Now work out how many arguments it has
        num_args = 0
        if len(node.items) > 1:
            num_args = len(node.items[1].items)

        # We don't handle any intrinsics that don't have arguments
        if num_args == 1:
            return self._unary_op_handler(node, parent)
        if num_args == 2:
            return self._binary_op_handler(node, parent)
        if num_args > 2:
            return self._nary_op_handler(node, parent)

        # Intrinsic is not handled - this will result in a CodeBlock
        raise NotImplementedError(name)

    def _name_handler(self, node, parent):
        '''
        Transforms an fparser2 Name to the PSyIR representation. If the node
        is connected to a SymbolTable, it checks the reference has been
        previously declared.

        :param node: node in fparser2 AST.
        :type node: :py:class:`fparser.two.Fortran2003.Name`
        :param parent: Parent node of the PSyIR node we are constructing.
        :type parent: :py:class:`psyclone.psyGen.Node`
        :returns: PSyIR representation of node
        :rtype: :py:class:`psyclone.psyGen.Reference`
        '''
        reference = Reference(node.string, parent)
        reference.check_declared()
        return reference

    def _parenthesis_handler(self, node, parent):
        '''
        Transforms an fparser2 Parenthesis to the PSyIR representation.
        This means ignoring the parentheis and process the fparser2 children
        inside.

        :param node: node in fparser2 AST.
        :type node: :py:class:`fparser.two.Fortran2003.Parenthesis`
        :param parent: Parent node of the PSyIR node we are constructing.
        :type parent: :py:class:`psyclone.psyGen.Node`
        :returns: PSyIR representation of node
        :rtype: :py:class:`psyclone.psyGen.Node`
        '''
        # Use the items[1] content of the node as it contains the required
        # information (items[0] and items[2] just contain the left and right
        # brackets as strings so can be disregarded.
        return self._create_child(node.items[1], parent)

    def _part_ref_handler(self, node, parent):
        '''
        Transforms an fparser2 Part_Ref to the PSyIR representation. If the
        node is connected to a SymbolTable, it checks the reference has been
        previously declared.

        :param node: node in fparser2 AST.
        :type node: :py:class:`fparser.two.Fortran2003.Part_Ref`
        :param parent: Parent node of the PSyIR node we are constructing.
        :type parent: :py:class:`psyclone.psyGen.Node`

        :raises NotImplementedError: If the fparser node represents \
            unsupported PSyIR features and should be placed in a CodeBlock.

        :returns: PSyIR representation of node
        :rtype: :py:class:`psyclone.psyGen.Array`

        '''
        reference_name = node.items[0].string.lower()

        array = Array(reference_name, parent)
<<<<<<< HEAD
        self.process_nodes(parent=array, nodes=node.items[1].items,
                           nodes_parent=node.items[1])
=======
        array.check_declared()

        if isinstance(node.items[1], Fortran2003.Section_Subscript_List):
            subscript_list = node.items[1].items

            self.process_nodes(parent=array, nodes=subscript_list,
                               nodes_parent=node.items[1])
        else:
            # When there is only one dimension fparser does not have
            # a Subscript_List
            self.process_nodes(parent=array, nodes=[node.items[1]],
                               nodes_parent=node)
>>>>>>> 7840d93d

        return array

    def _number_handler(self, node, parent):
        '''
        Transforms an fparser2 NumberBase to the PSyIR representation.

        :param node: node in fparser2 AST.
        :type node: :py:class:`fparser.two.utils.NumberBase`
        :param parent: Parent node of the PSyIR node we are constructing.
        :type parent: :py:class:`psyclone.psyGen.Node`
        :returns: PSyIR representation of node
        :rtype: :py:class:`psyclone.psyGen.Literal`
        '''
        return Literal(str(node.items[0]), parent=parent)<|MERGE_RESOLUTION|>--- conflicted
+++ resolved
@@ -1475,24 +1475,9 @@
         reference_name = node.items[0].string.lower()
 
         array = Array(reference_name, parent)
-<<<<<<< HEAD
+        array.check_declared()
         self.process_nodes(parent=array, nodes=node.items[1].items,
                            nodes_parent=node.items[1])
-=======
-        array.check_declared()
-
-        if isinstance(node.items[1], Fortran2003.Section_Subscript_List):
-            subscript_list = node.items[1].items
-
-            self.process_nodes(parent=array, nodes=subscript_list,
-                               nodes_parent=node.items[1])
-        else:
-            # When there is only one dimension fparser does not have
-            # a Subscript_List
-            self.process_nodes(parent=array, nodes=[node.items[1]],
-                               nodes_parent=node)
->>>>>>> 7840d93d
-
         return array
 
     def _number_handler(self, node, parent):
