# BSD 3-Clause License
#
# Copyright (c) 2017-2021, Science and Technology Facilities Council.
# All rights reserved.
#
# Redistribution and use in source and binary forms, with or without
# modification, are permitted provided that the following conditions are met:
#
# * Redistributions of source code must retain the above copyright notice, this
#   list of conditions and the following disclaimer.
#
# * Redistributions in binary form must reproduce the above copyright notice,
#   this list of conditions and the following disclaimer in the documentation
#   and/or other materials provided with the distribution.
#
# * Neither the name of the copyright holder nor the names of its
#   contributors may be used to endorse or promote products derived from
#   this software without specific prior written permission.
#
# THIS SOFTWARE IS PROVIDED BY THE COPYRIGHT HOLDERS AND CONTRIBUTORS
# "AS IS" AND ANY EXPRESS OR IMPLIED WARRANTIES, INCLUDING, BUT NOT
# LIMITED TO, THE IMPLIED WARRANTIES OF MERCHANTABILITY AND FITNESS
# FOR A PARTICULAR PURPOSE ARE DISCLAIMED. IN NO EVENT SHALL THE
# COPYRIGHT HOLDER OR CONTRIBUTORS BE LIABLE FOR ANY DIRECT, INDIRECT,
# INCIDENTAL, SPECIAL, EXEMPLARY, OR CONSEQUENTIAL DAMAGES (INCLUDING,
# BUT NOT LIMITED TO, PROCUREMENT OF SUBSTITUTE GOODS OR SERVICES;
# LOSS OF USE, DATA, OR PROFITS; OR BUSINESS INTERRUPTION) HOWEVER
# CAUSED AND ON ANY THEORY OF LIABILITY, WHETHER IN CONTRACT, STRICT
# LIABILITY, OR TORT (INCLUDING NEGLIGENCE OR OTHERWISE) ARISING IN
# ANY WAY OUT OF THE USE OF THIS SOFTWARE, EVEN IF ADVISED OF THE
# POSSIBILITY OF SUCH DAMAGE.
# -----------------------------------------------------------------------------
# Authors R. W. Ford, A. R. Porter and S. Siso, STFC Daresbury Lab
# Modified I. Kavcic, Met Office
# Author: J. Henrichs, Bureau of Meteorology
# -----------------------------------------------------------------------------

''' This module provides the fparser2 to PSyIR front-end, it follows a
    Visitor Pattern to traverse relevant fparser2 nodes and contains the logic
    to transform each node into the equivalent PSyIR representation.'''

from __future__ import absolute_import
from collections import OrderedDict
import six
from fparser.two import Fortran2003
from fparser.two.Fortran2003 import Assignment_Stmt, Part_Ref, \
    Data_Ref, If_Then_Stmt, Array_Section
from fparser.two.utils import walk, BlockBase, StmtBase
from psyclone.psyir.nodes import UnaryOperation, BinaryOperation, \
    NaryOperation, Schedule, CodeBlock, IfBlock, Reference, Literal, Loop, \
    Container, Assignment, Return, ArrayReference, Node, Range, \
    KernelSchedule, StructureReference, ArrayOfStructuresReference, \
    Call, Routine, Member, FileContainer, Directive
from psyclone.errors import InternalError, GenerationError
from psyclone.psyir.symbols import SymbolError, DataSymbol, ContainerSymbol, \
    Symbol, ImportInterface, ArgumentInterface, UnresolvedInterface, \
    LocalInterface, ScalarType, ArrayType, DeferredType, UnknownType, \
    UnknownFortranType, StructureType, DataTypeSymbol, RoutineSymbol, \
    SymbolTable, NoType, INTEGER_TYPE

#: The list of Fortran instrinsic functions that we know about (and can
#: therefore distinguish from array accesses). These are taken from
#: fparser.
FORTRAN_INTRINSICS = Fortran2003.Intrinsic_Name.function_names

#: Mapping from Fortran data types to PSyIR types
TYPE_MAP_FROM_FORTRAN = {"integer": ScalarType.Intrinsic.INTEGER,
                         "character": ScalarType.Intrinsic.CHARACTER,
                         "logical": ScalarType.Intrinsic.BOOLEAN,
                         "real": ScalarType.Intrinsic.REAL,
                         "double precision": ScalarType.Intrinsic.REAL}

#: Mapping from Fortran access specifiers to PSyIR visibilities
VISIBILITY_MAP_FROM_FORTRAN = {"public": Symbol.Visibility.PUBLIC,
                               "private": Symbol.Visibility.PRIVATE}

#: Mapping from fparser2 Fortran Literal types to PSyIR types
CONSTANT_TYPE_MAP = {
    Fortran2003.Real_Literal_Constant: ScalarType.Intrinsic.REAL,
    Fortran2003.Logical_Literal_Constant: ScalarType.Intrinsic.BOOLEAN,
    Fortran2003.Char_Literal_Constant: ScalarType.Intrinsic.CHARACTER,
    Fortran2003.Int_Literal_Constant: ScalarType.Intrinsic.INTEGER}

#: Mapping from Fortran intent to PSyIR access type
INTENT_MAPPING = {"in": ArgumentInterface.Access.READ,
                  "out": ArgumentInterface.Access.WRITE,
                  "inout": ArgumentInterface.Access.READWRITE}


def _first_type_match(nodelist, typekind):
    '''Returns the first instance of the specified type in the given
    node list.

    :param list nodelist: list of fparser2 nodes.
    :param type typekind: the fparser2 Type we are searching for.

    :returns: the first instance of the specified type.
    :rtype: instance of typekind

    :raises ValueError: if the list does not contain an object of type \
        typekind.

    '''
    for node in nodelist:
        if isinstance(node, typekind):
            return node
    raise ValueError  # Type not found


def _find_or_create_imported_symbol(location, name, scope_limit=None,
                                    **kargs):
    '''Returns the symbol with the name 'name' from a symbol table
    associated with this node or one of its ancestors.  If a symbol is found
    and the `symbol_type` keyword argument is supplied then the type of the
    existing symbol is compared with the specified type. If it is not already
    an instance of this type, then the symbol is specialised (in place).

    If the symbol is not found and there are no ContainerSymbols with wildcard
    imports then an exception is raised. However, if there are one or more
    ContainerSymbols with wildcard imports (which could therefore be
    bringing the symbol into scope) then a new Symbol with the
    specified visibility but of unknown interface is created and
    inserted in the most local SymbolTable that has such an import.
    The scope_limit variable further limits the symbol table search so
    that the search through ancestor nodes stops when the scope_limit node
    is reached i.e. ancestors of the scope_limit node are not searched.

    :param location: PSyIR node from which to operate.
    :type location: :py:class:`psyclone.psyir.nodes.Node`
    :param str name: the name of the symbol.
    :param scope_limit: optional Node which limits the symbol \
        search space to the symbol tables of the nodes within the \
        given scope. If it is None (the default), the whole \
        scope (all symbol tables in ancestor nodes) is searched \
        otherwise ancestors of the scope_limit node are not \
        searched.
    :type scope_limit: :py:class:`psyclone.psyir.nodes.Node` or \
        `NoneType`

    :returns: the matching symbol.
    :rtype: :py:class:`psyclone.psyir.symbols.Symbol`

    :raises TypeError: if the supplied scope_limit is not a Node.
    :raises ValueError: if the supplied scope_limit node is not an \
        ancestor of the supplied node.
    :raises SymbolError: if no matching symbol is found and there are \
        no ContainerSymbols from which it might be brought into scope.

    '''
    if not isinstance(location, Node):
        raise TypeError(
            "The location argument '{0}' provided to _find_or_create_imported"
            "_symbol() is not of type `Node`.".format(str(location)))

    if scope_limit is not None:
        # Validate the supplied scope_limit
        if not isinstance(scope_limit, Node):
            raise TypeError(
                "The scope_limit argument '{0}' provided to _find_or_"
                "create_imported_symbol() is not of type `Node`."
                "".format(str(scope_limit)))

        # Check that the scope_limit Node is an ancestor of this
        # Reference Node and raise an exception if not.
        mynode = location.parent
        while mynode is not None:
            if mynode is scope_limit:
                # The scope_limit node is an ancestor of the
                # supplied node.
                break
            mynode = mynode.parent
        else:
            # The scope_limit node is not an ancestor of the
            # supplied node so raise an exception.
            raise ValueError(
                "The scope_limit node '{0}' provided to _find_or_create"
                "_imported_symbol() is not an ancestor of this "
                "node '{1}'.".format(str(scope_limit), str(location)))

    # Keep a reference to the most local SymbolTable with a wildcard
    # import in case we need to create a Symbol.
    first_symbol_table = None
    test_node = location

    # Iterate over ancestor Nodes of this Node.
    while test_node:
        # For simplicity, test every Node for the existence of a
        # SymbolTable (rather than checking for the particular
        # Node types which we know to have SymbolTables).
        if hasattr(test_node, 'symbol_table'):
            # This Node does have a SymbolTable.
            symbol_table = test_node.symbol_table

            try:
                # If the name matches a Symbol in this SymbolTable then
                # return the Symbol (after specialising it, if necessary).
                sym = symbol_table.lookup(name, scope_limit=test_node)
                if "symbol_type" in kargs:
                    expected_type = kargs.pop("symbol_type")
                    if not isinstance(sym, expected_type):
                        # The caller specified a sub-class so we need to
                        # specialise the existing symbol.
                        # TODO Use the API developed in #1113 to specialise
                        # the symbol.
                        sym.specialise(expected_type)
                        # TODO #1113 this is a workaround to ensure that the
                        # interface is not set back to the default value.
                        if "interface" not in kargs:
                            kargs["interface"] = sym.interface
                        sym.__init__(sym.name, **kargs)
                return sym
            except KeyError:
                # The supplied name does not match any Symbols in
                # this SymbolTable. Does this SymbolTable have any
                # wildcard imports?
                if first_symbol_table is None:
                    for csym in symbol_table.containersymbols:
                        if csym.wildcard_import:
                            first_symbol_table = symbol_table
                            break

        if test_node is scope_limit:
            # The ancestor scope/top-level Node has been reached and
            # nothing has matched.
            break

        # Move on to the next ancestor.
        test_node = test_node.parent

    if first_symbol_table:
        # No symbol found but there are one or more Containers from which
        # it may be being brought into scope. Therefore create a generic
        # Symbol with a deferred interface and add it to the most
        # local SymbolTable with a wildcard import.
        return first_symbol_table.new_symbol(
                name, interface=UnresolvedInterface(), **kargs)

    # All requested Nodes have been checked but there has been no
    # match and there are no wildcard imports so raise an exception.
    raise SymbolError(
        "No Symbol found for name '{0}'.".format(name))


def _check_args(array, dim):
    '''Utility routine used by the _check_bound_is_full_extent and
    _check_array_range_literal functions to check common arguments.

    This routine is only in fparser2.py until #717 is complete as it
    is used to check that array syntax in a where statement is for the
    full extent of the dimension. Once #717 is complete this routine
    can be removed.

    :param array: the node to check.
    :type array: :py:class:`pysclone.psyir.node.array`
    :param int dim: the dimension index to use.

    :raises TypeError: if the supplied arguments are of the wrong type.
    :raises ValueError: if the value of the supplied dim argument is \
        less than 1 or greater than the number of dimensions in the \
        supplied array argument.

    '''
    if not isinstance(array, ArrayReference):
        raise TypeError(
            "method _check_args 'array' argument should be an "
            "ArrayReference type but found '{0}'.".format(
                type(array).__name__))

    if not isinstance(dim, int):
        raise TypeError(
            "method _check_args 'dim' argument should be an "
            "int type but found '{0}'.".format(type(dim).__name__))
    if dim < 1:
        raise ValueError(
            "method _check_args 'dim' argument should be at "
            "least 1 but found {0}.".format(dim))
    if dim > len(array.children):
        raise ValueError(
            "method _check_args 'dim' argument should be at "
            "most the number of dimensions of the array ({0}) but found "
            "{1}.".format(len(array.children), dim))

    # The first child of the array (index 0) relates to the first
    # dimension (dim 1), so we need to reduce dim by 1.
    if not isinstance(array.children[dim-1], Range):
        raise TypeError(
            "method _check_args 'array' argument index '{0}' "
            "should be a Range type but found '{1}'."
            "".format(dim-1, type(array.children[dim-1]).__name__))


def _is_bound_full_extent(array, dim, operator):
    '''A Fortran array section with a missing lower bound implies the
    access starts at the first element and a missing upper bound
    implies the access ends at the last element e.g. a(:,:)
    accesses all elements of array a and is equivalent to
    a(lbound(a,1):ubound(a,1),lbound(a,2):ubound(a,2)). The PSyIR
    does not support the shorthand notation, therefore the lbound
    and ubound operators are used in the PSyIR.

    This utility function checks that shorthand lower or upper
    bound Fortran code is captured as longhand lbound and/or
    ubound functions as expected in the PSyIR.

    The supplied "array" argument is assumed to be an ArrayReference node
    and the contents of the specified dimension "dim" is assumed to be a
    Range node.

    This routine is only in fparser2.py until #717 is complete as it
    is used to check that array syntax in a where statement is for the
    full extent of the dimension. Once #717 is complete this routine
    can be moved into fparser2_test.py as it is used there in a
    different context.

    :param array: the node to check.
    :type array: :py:class:`pysclone.psyir.node.array`
    :param int dim: the dimension index to use.
    :param operator: the operator to check.
    :type operator: \
        :py:class:`psyclone.psyir.nodes.binaryoperation.Operator.LBOUND` \
        or :py:class:`psyclone.psyir.nodes.binaryoperation.Operator.UBOUND`

    :returns: True if the supplied array has the expected properties, \
        otherwise returns False.
    :rtype: bool

    :raises TypeError: if the supplied arguments are of the wrong type.

    '''
    _check_args(array, dim)

    if operator == BinaryOperation.Operator.LBOUND:
        index = 0
    elif operator == BinaryOperation.Operator.UBOUND:
        index = 1
    else:
        raise TypeError(
            "'operator' argument  expected to be LBOUND or UBOUND but "
            "found '{0}'.".format(type(operator).__name__))

    # The first child of the array (index 0) relates to the first
    # dimension (dim 1), so we need to reduce dim by 1.
    bound = array.children[dim-1].children[index]

    if not isinstance(bound, BinaryOperation):
        return False

    reference = bound.children[0]
    literal = bound.children[1]

    # pylint: disable=too-many-boolean-expressions
    if (bound.operator == operator
            and isinstance(reference, Reference) and
            reference.symbol is array.symbol
            and isinstance(literal, Literal) and
            literal.datatype.intrinsic == ScalarType.Intrinsic.INTEGER
            and literal.value == str(dim)):
        return True
    # pylint: enable=too-many-boolean-expressions
    return False


def _is_array_range_literal(array, dim, index, value):
    '''Utility function to check that the supplied array has an integer
    literal at dimension index "dim" and range index "index" with
    value "value".

    The step part of the range node has an integer literal with
    value 1 by default.

    This routine is only in fparser2.py until #717 is complete as it
    is used to check that array syntax in a where statement is for the
    full extent of the dimension. Once #717 is complete this routine
    can be moved into fparser2_test.py as it is used there in a
    different context.

    :param array: the node to check.
    :type array: :py:class:`pysclone.psyir.node.ArrayReference`
    :param int dim: the dimension index to check.
    :param int index: the index of the range to check (0 is the \
        lower bound, 1 is the upper bound and 2 is the step).
    :param int value: the expected value of the literal.

    :raises NotImplementedError: if the supplied argument does not \
        have the required properties.

    :returns: True if the supplied array has the expected properties, \
        otherwise returns False.
    :rtype: bool

    :raises TypeError: if the supplied arguments are of the wrong type.
    :raises ValueError: if the index argument has an incorrect value.

    '''
    _check_args(array, dim)

    if not isinstance(index, int):
        raise TypeError(
            "method _check_array_range_literal 'index' argument should be an "
            "int type but found '{0}'.".format(type(index).__name__))

    if index < 0 or index > 2:
        raise ValueError(
            "method _check_array_range_literal 'index' argument should be "
            "0, 1 or 2 but found {0}.".format(index))

    if not isinstance(value, int):
        raise TypeError(
            "method _check_array_range_literal 'value' argument should be an "
            "int type but found '{0}'.".format(type(value).__name__))

    # The first child of the array (index 0) relates to the first
    # dimension (dim 1), so we need to reduce dim by 1.
    literal = array.children[dim-1].children[index]

    if (isinstance(literal, Literal) and
            literal.datatype.intrinsic == ScalarType.Intrinsic.INTEGER and
            literal.value == str(value)):
        return True
    return False


def _is_range_full_extent(my_range):
    '''Utility function to check whether a Range object is equivalent to a
    ":" in Fortran array notation. The PSyIR representation of "a(:)"
    is "a(lbound(a,1):ubound(a,1):1). Therefore, for array a index 1,
    the lower bound is compared with "lbound(a,1)", the upper bound is
    compared with "ubound(a,1)" and the step is compared with 1.

    If everything is OK then this routine silently returns, otherwise
    an exception is raised by one of the functions
    (_check_bound_is_full_extent or _check_array_range_literal) called by this
    function.

    This routine is only in fparser2.py until #717 is complete as it
    is used to check that array syntax in a where statement is for the
    full extent of the dimension. Once #717 is complete this routine
    can be removed.

    :param my_range: the Range node to check.
    :type my_range: :py:class:`psyclone.psyir.node.Range`

    '''

    array = my_range.parent
    # The array index of this range is determined by its position in
    # the array list (+1 as the index starts from 0 but Fortran
    # dimensions start from 1).
    dim = array.children.index(my_range) + 1
    # Check lower bound
    is_lower = _is_bound_full_extent(
        array, dim, BinaryOperation.Operator.LBOUND)
    # Check upper bound
    is_upper = _is_bound_full_extent(
        array, dim, BinaryOperation.Operator.UBOUND)
    # Check step (index 2 is the step index for the range function)
    is_step = _is_array_range_literal(array, dim, 2, 1)
    return is_lower and is_upper and is_step


def _copy_full_base_reference(node):
    '''
    Given the supplied node, creates a new node with the same access
    apart from the final array access. Such a node is then suitable for use
    as an argument to either e.g. LBOUND or UBOUND.

    e.g. if `node` is an ArrayMember representing the inner access in
    'grid%data(:)' then this routine will return a PSyIR node for
    'grid%data'.

    :param node: the array access. In the case of a structure, this \
                 must be the inner-most part of the access.
    :type node: :py:class:`psyclone.psyir.nodes.Reference` or \
                :py:class:`psyclone.psyir.nodes.Member`

    :returns: the PSyIR for a suitable argument to either LBOUND or \
              UBOUND applied to the supplied `node`.
    :rtype: :py:class:`psyclone.psyir.nodes.Node`

    :raises InternalError: if the supplied node is not an instance of \
                           either Reference or Member.
    '''
    if isinstance(node, Reference):
        return Reference(node.symbol)

    if isinstance(node, Member):
        # We have to take care with derived types:
        # grid(1)%data(:...) becomes
        # grid(1)%data(lbound(grid(1)%data,1):...)
        # N.B. the argument to lbound becomes a Member access rather
        # than an ArrayMember access.
        parent_ref = node.ancestor(Reference, include_self=True)
        # We have to find the location of the supplied node in the
        # StructureReference.
        inner = parent_ref
        depth = 0
        while hasattr(inner, "member") and inner is not node:
            depth += 1
            inner = inner.member
        # Now we take a copy of the full reference and then modify it so
        # that the copy of 'node' is replaced by a Member().
        arg = parent_ref.copy()
        # We use the depth computed for the original reference in order
        # to find the copy of 'node'.
        inner = arg
        for step in range(depth-1):
            inner = inner.member
        # Change the innermost access to be a Member.
        inner.children[0] = Member(node.name, inner)
        return arg

    raise InternalError(
        "The supplied node must be an instance of either Reference "
        "or Member but got '{0}'.".format(type(node).__name__))


def _kind_symbol_from_name(name, symbol_table):
    '''
    Utility method that returns a Symbol representing the named KIND
    parameter. If the supplied Symbol Table (or one of its ancestors)
    does not contain an appropriate entry then one is created. If it does
    contain a matching entry then it must be either a Symbol or a
    DataSymbol. If it is a DataSymbol then it must have a datatype of
    'integer' or 'deferred'. If it is deferred then the fact that we now
    know that this Symbol represents a KIND
    parameter means that we can change the datatype to be 'integer'.
    If the existing symbol is a generic Symbol then it is replaced with
    a new DataSymbol of type 'integer'.

    :param str name: the name of the variable holding the KIND value.
    :param symbol_table: the Symbol Table associated with the code being\
                         processed.
    :type symbol_table: :py:class:`psyclone.psyir.symbols.SymbolTable`

    :returns: the Symbol representing the KIND parameter.
    :rtype: :py:class:`psyclone.psyir.symbols.DataSymbol`

    :raises TypeError: if the symbol table already contains an entry for \
            `name` but it is not an instance of Symbol or DataSymbol.
    :raises TypeError: if the symbol table already contains a DataSymbol \
            for `name` and its datatype is not 'integer' or 'deferred'.

    '''
    lower_name = name.lower()
    try:
        kind_symbol = symbol_table.lookup(lower_name)
        # pylint: disable=unidiomatic-typecheck
        if type(kind_symbol) == Symbol:
            # There is an existing entry but it's only a generic Symbol
            # so we need to replace it with a DataSymbol of integer type.
            # Since the lookup() above looks through *all* ancestor symbol
            # tables, we have to find precisely which table the existing
            # Symbol is in.
            table = kind_symbol.find_symbol_table(symbol_table.node)
            new_symbol = DataSymbol(lower_name,
                                    default_integer_type(),
                                    visibility=kind_symbol.visibility,
                                    interface=kind_symbol.interface)
            table.swap(kind_symbol, new_symbol)
            kind_symbol = new_symbol
        elif isinstance(kind_symbol, DataSymbol):

            if not (isinstance(kind_symbol.datatype,
                               (UnknownType, DeferredType)) or
                    (isinstance(kind_symbol.datatype, ScalarType) and
                     kind_symbol.datatype.intrinsic ==
                     ScalarType.Intrinsic.INTEGER)):
                raise TypeError(
                    "SymbolTable already contains a DataSymbol for "
                    "variable '{0}' used as a kind parameter but it is not"
                    "a 'deferred', 'unknown' or 'scalar integer' type.".
                    format(lower_name))
            # A KIND parameter must be of type integer so set it here
            # (in case it was previously 'deferred'). We don't know
            # what precision this is so set it to the default.
            kind_symbol.datatype = default_integer_type()
        else:
            raise TypeError(
                "A symbol representing a kind parameter must be an "
                "instance of either a Symbol or a DataSymbol. However, "
                "found an entry of type '{0}' for variable '{1}'.".format(
                    type(kind_symbol).__name__, lower_name))
    except KeyError:
        # The SymbolTable does not contain an entry for this kind parameter
        # so create one. We specify an UnresolvedInterface as we don't
        # currently know how this symbol is brought into scope.
        kind_symbol = DataSymbol(lower_name, default_integer_type(),
                                 interface=UnresolvedInterface())
        symbol_table.add(kind_symbol)
    return kind_symbol


def default_precision(_):
    '''Returns the default precision specified by the front end. This is
    currently always set to undefined irrespective of the datatype but
    could be read from a config file in the future. The unused
    argument provides the name of the datatype. This name will allow a
    future implementation of this method to choose different default
    precisions for different datatypes if required.

    There are alternative options for setting a default precision,
    such as:

    1) The back-end sets the default precision in a similar manner
    to this routine.
    2) A PSyIR transformation is used to set default precision.

    This routine is primarily here as a placeholder and could be
    replaced by an alternative solution, see issue #748.

    :returns: the default precision for the supplied datatype name.
    :rtype: :py:class:`psyclone.psyir.symbols.scalartype.Precision`

    '''
    return ScalarType.Precision.UNDEFINED


def default_integer_type():
    '''Returns the default integer datatype specified by the front end.

    :returns: the default integer datatype.
    :rtype: :py:class:`psyclone.psyir.symbols.ScalarType`

    '''
    return ScalarType(ScalarType.Intrinsic.INTEGER,
                      default_precision(ScalarType.Intrinsic.INTEGER))


def default_real_type():
    '''Returns the default real datatype specified by the front end.

    :returns: the default real datatype.
    :rtype: :py:class:`psyclone.psyir.symbols.ScalarType`

    '''
    return ScalarType(ScalarType.Intrinsic.REAL,
                      default_precision(ScalarType.Intrinsic.REAL))


def get_literal_precision(fparser2_node, psyir_literal_parent):
    '''Takes a Fortran2003 literal node as input and returns the
    appropriate PSyIR precision type for that node. Adds a deferred
    type DataSymbol in the SymbolTable if the precision is given by an
    undefined symbol.

    :param fparser2_node: the fparser2 literal node.
    :type fparser2_node: :py:class:`Fortran2003.Real_Literal_Constant` or \
        :py:class:`Fortran2003.Logical_Literal_Constant` or \
        :py:class:`Fortran2003.Char_Literal_Constant` or \
        :py:class:`Fortran2003.Int_Literal_Constant`
    :param psyir_literal_parent: the PSyIR node that will be the \
        parent of the PSyIR literal node that will be created from the \
        fparser2 node information.
    :type psyir_literal_parent: :py:class:`psyclone.psyir.nodes.Node`

    :returns: the PSyIR Precision of this literal value.
    :rtype: :py:class:`psyclone.psyir.symbols.DataSymbol`, int or \
        :py:class:`psyclone.psyir.symbols.ScalarType.Precision`

    :raises InternalError: if the arguments are of the wrong type.
    :raises InternalError: if there's no symbol table associated with \
                           `psyir_literal_parent` or one of its ancestors.

    '''
    if not isinstance(fparser2_node,
                      (Fortran2003.Real_Literal_Constant,
                       Fortran2003.Logical_Literal_Constant,
                       Fortran2003.Char_Literal_Constant,
                       Fortran2003.Int_Literal_Constant)):
        raise InternalError(
            "Unsupported literal type '{0}' found in get_literal_precision."
            "".format(type(fparser2_node).__name__))
    if not isinstance(psyir_literal_parent, Node):
        raise InternalError(
            "Expecting argument psyir_literal_parent to be a PSyIR Node but "
            "found '{0}' in get_literal_precision."
            "".format(type(psyir_literal_parent).__name__))
    precision_name = fparser2_node.items[1]
    if not precision_name:
        # Precision may still be specified by the exponent in a real literal
        if isinstance(fparser2_node, Fortran2003.Real_Literal_Constant):
            precision_value = fparser2_node.items[0]
            if "d" in precision_value.lower():
                return ScalarType.Precision.DOUBLE
            if "e" in precision_value.lower():
                return ScalarType.Precision.SINGLE
        # Return the default precision
        try:
            data_name = CONSTANT_TYPE_MAP[type(fparser2_node)]
        except KeyError:
            raise NotImplementedError(
                "Could not process {0}. Only 'real', 'integer', "
                "'logical' and 'character' intrinsic types are "
                "supported.".format(type(fparser2_node).__name__))
        return default_precision(data_name)
    try:
        # Precision is specified as an integer
        return int(precision_name)
    except ValueError:
        # Precision is not an integer so should be a kind symbol
        # PSyIR stores names as lower case.
        precision_name = precision_name.lower()
        # Find the closest symbol table
        try:
            symbol_table = psyir_literal_parent.scope.symbol_table
        except SymbolError as err:
            # No symbol table found. This should never happen in
            # normal usage but could occur if a test constructs a
            # PSyIR without a Schedule.
            six.raise_from(InternalError(
                "Failed to find a symbol table to which to add the kind "
                "symbol '{0}'.".format(precision_name)), err)
        return _kind_symbol_from_name(precision_name, symbol_table)


def _process_routine_symbols(module_ast, symbol_table, visibility_map):
    '''
    Examines the supplied fparser2 parse tree for a module and creates
    RoutineSymbols for every routine (function or subroutine) that it
    contains.

    :param module_ast: fparser2 parse tree for module.
    :type module_ast: :py:class:`fparser.two.Fortran2003.Program`
    :param symbol_table: the SymbolTable to which to add the symbols.
    :type symbol_table: :py:class:`psyclone.psyir.symbols.SymbolTable`
    :param visibility_map: dict of symbol names with explicit visibilities.
    :type visibility_map: dict with symbol names as keys and visibilities as \
                          values
    '''
    routines = walk(module_ast, (Fortran2003.Subroutine_Subprogram,
                                 Fortran2003.Function_Subprogram))
    # A subroutine has no type but a function does. However, we don't know what
    # it is at this stage so we give all functions a DeferredType.
    # TODO #1314 extend the frontend to ensure that the type of a Routine's
    # return_symbol matches the type of the associated RoutineSymbol.
    type_map = {Fortran2003.Subroutine_Subprogram: NoType(),
                Fortran2003.Function_Subprogram: DeferredType()}
    for routine in routines:
        name = str(routine.children[0].children[1]).lower()
        vis = visibility_map.get(name, symbol_table.default_visibility)
        # This routine is defined within this scoping unit and therefore has a
        # local interface.
        rsymbol = RoutineSymbol(name, type_map[type(routine)], visibility=vis,
                                interface=LocalInterface())
        symbol_table.add(rsymbol)


def _process_access_spec(attr):
    '''
    Converts from an fparser2 Access_Spec node to a PSyIR visibility.

    :param attr: the fparser2 AST node to process.
    :type attr: :py:class:`fparser.two.Fortran2003.Access_Spec`

    :return: the PSyIR visibility corresponding to the access spec.
    :rtype: :py:class:`psyclone.psyir.Symbol.Visibility`

    :raises InternalError: if an invalid access specification is found.

    '''
    try:
        return VISIBILITY_MAP_FROM_FORTRAN[attr.string.lower()]
    except KeyError as err:
        six.raise_from(InternalError("Unexpected Access Spec attribute '{0}'.".
                                     format(str(attr))), err)


def _create_struct_reference(parent, base_ref, base_symbol, members,
                             indices):
    '''
    Utility to create a StructureReference or ArrayOfStructuresReference. Any
    PSyIR nodes in the supplied lists of members and indices are copied
    when making the new node.

    :param parent: Parent node of the PSyIR node we are constructing.
    :type parent: :py:class:`psyclone.psyir.nodes.Node`
    :param type base_ref: the type of Reference to create.
    :param base_symbol: the Symbol that the reference is to.
    :type base_symbol: :py:class:`psyclone.psyir.symbols.Symbol`
    :param members: the component(s) of the structure that are being accessed.\
        Any components that are array references must provide the name of the \
        array and a list of DataNodes describing which part of it is accessed.
    :type members: list of str or 2-tuples containing (str, \
        list of nodes describing array access)
    :param indices: a list of Nodes describing the array indices for \
        the base reference (if any).
    :type indices: list of :py:class:`psyclone.psyir.nodes.Node`

    :raises InternalError: if any element in the `members` list is not a \
        str or tuple or if `indices` are supplied for a StructureReference \
        or *not* supplied for an ArrayOfStructuresReference.
    :raises NotImplementedError: if `base_ref` is not a StructureReference or \
        an ArrayOfStructuresReference.

    '''
    # Ensure we create a copy of any References within the list of
    # members making up this structure access.
    new_members = []
    for member in members:
        if isinstance(member, six.string_types):
            new_members.append(member)
        elif isinstance(member, tuple):
            # Second member of the tuple is a list of index expressions
            new_members.append((member[0], [kid.copy() for kid in member[1]]))
        else:
            raise InternalError(
                "List of members must contain only strings or tuples "
                "but found entry of type '{0}'".format(type(member).__name__))
    if base_ref is StructureReference:
        if indices:
            raise InternalError(
                "Creating a StructureReference but array indices have been "
                "supplied ({0}) which makes no sense.".format(indices))
        return base_ref.create(base_symbol, new_members, parent=parent)
    if base_ref is ArrayOfStructuresReference:
        if not indices:
            raise InternalError(
                "Cannot create an ArrayOfStructuresReference without one or "
                "more index expressions but the 'indices' argument is empty.")
        return base_ref.create(base_symbol, [idx.copy() for idx in indices],
                               new_members, parent=parent)

    raise NotImplementedError(
        "Cannot create structure reference for type '{0}' - expected either "
        "StructureReference or ArrayOfStructuresReference.".format(base_ref))


class Fparser2Reader(object):
    '''
    Class to encapsulate the functionality for processing the fparser2 AST and
    convert the nodes to PSyIR.
    '''

    unary_operators = OrderedDict([
        ('+', UnaryOperation.Operator.PLUS),
        ('-', UnaryOperation.Operator.MINUS),
        ('.not.', UnaryOperation.Operator.NOT),
        ('abs', UnaryOperation.Operator.ABS),
        ('ceiling', UnaryOperation.Operator.CEIL),
        ('exp', UnaryOperation.Operator.EXP),
        ('log', UnaryOperation.Operator.LOG),
        ('log10', UnaryOperation.Operator.LOG10),
        ('sin', UnaryOperation.Operator.SIN),
        ('asin', UnaryOperation.Operator.ASIN),
        ('cos', UnaryOperation.Operator.COS),
        ('acos', UnaryOperation.Operator.ACOS),
        ('tan', UnaryOperation.Operator.TAN),
        ('atan', UnaryOperation.Operator.ATAN),
        ('sqrt', UnaryOperation.Operator.SQRT),
        ('sum', UnaryOperation.Operator.SUM),
        ('real', UnaryOperation.Operator.REAL),
        ('nint', UnaryOperation.Operator.NINT),
        ('int', UnaryOperation.Operator.INT)])

    binary_operators = OrderedDict([
        ('+', BinaryOperation.Operator.ADD),
        ('-', BinaryOperation.Operator.SUB),
        ('*', BinaryOperation.Operator.MUL),
        ('/', BinaryOperation.Operator.DIV),
        ('**', BinaryOperation.Operator.POW),
        ('==', BinaryOperation.Operator.EQ),
        ('.eq.', BinaryOperation.Operator.EQ),
        ('/=', BinaryOperation.Operator.NE),
        ('.ne.', BinaryOperation.Operator.NE),
        ('<=', BinaryOperation.Operator.LE),
        ('.le.', BinaryOperation.Operator.LE),
        ('<', BinaryOperation.Operator.LT),
        ('.lt.', BinaryOperation.Operator.LT),
        ('>=', BinaryOperation.Operator.GE),
        ('.ge.', BinaryOperation.Operator.GE),
        ('>', BinaryOperation.Operator.GT),
        ('.gt.', BinaryOperation.Operator.GT),
        ('.and.', BinaryOperation.Operator.AND),
        ('.or.', BinaryOperation.Operator.OR),
        ('int', BinaryOperation.Operator.INT),
        ('real', BinaryOperation.Operator.REAL),
        ('sign', BinaryOperation.Operator.SIGN),
        ('size', BinaryOperation.Operator.SIZE),
        ('sum', BinaryOperation.Operator.SUM),
        ('lbound', BinaryOperation.Operator.LBOUND),
        ('ubound', BinaryOperation.Operator.UBOUND),
        ('max', BinaryOperation.Operator.MAX),
        ('min', BinaryOperation.Operator.MIN),
        ('mod', BinaryOperation.Operator.REM),
        ('matmul', BinaryOperation.Operator.MATMUL),
        ('transfer', BinaryOperation.Operator.CAST)])

    nary_operators = OrderedDict([
        ('max', NaryOperation.Operator.MAX),
        ('min', NaryOperation.Operator.MIN),
        ('sum', NaryOperation.Operator.SUM)])

    def __init__(self):
        from fparser.two import utils
        # Map of fparser2 node types to handlers (which are class methods)
        self.handlers = {
            Fortran2003.Assignment_Stmt: self._assignment_handler,
            Fortran2003.Data_Ref: self._data_ref_handler,
            Fortran2003.Function_Subprogram: self._subroutine_handler,
            Fortran2003.Name: self._name_handler,
            Fortran2003.Parenthesis: self._parenthesis_handler,
            Fortran2003.Part_Ref: self._part_ref_handler,
            Fortran2003.Subscript_Triplet: self._subscript_triplet_handler,
            Fortran2003.If_Stmt: self._if_stmt_handler,
            utils.NumberBase: self._number_handler,
            Fortran2003.Int_Literal_Constant: self._number_handler,
            Fortran2003.Char_Literal_Constant: self._char_literal_handler,
            Fortran2003.Logical_Literal_Constant: self._bool_literal_handler,
            utils.BinaryOpBase: self._binary_op_handler,
            Fortran2003.End_Do_Stmt: self._ignore_handler,
            Fortran2003.End_Subroutine_Stmt: self._ignore_handler,
            Fortran2003.If_Construct: self._if_construct_handler,
            Fortran2003.Case_Construct: self._case_construct_handler,
            Fortran2003.Return_Stmt: self._return_handler,
            Fortran2003.UnaryOpBase: self._unary_op_handler,
            Fortran2003.Block_Nonlabel_Do_Construct:
                self._do_construct_handler,
            Fortran2003.Intrinsic_Function_Reference: self._intrinsic_handler,
            Fortran2003.Where_Construct: self._where_construct_handler,
            Fortran2003.Where_Stmt: self._where_construct_handler,
            Fortran2003.Call_Stmt: self._call_handler,
            Fortran2003.Subroutine_Subprogram: self._subroutine_handler,
            Fortran2003.Module: self._module_handler,
            Fortran2003.Main_Program: self._main_program_handler,
            Fortran2003.Program: self._program_handler,
        }

    @staticmethod
    def nodes_to_code_block(parent, fp2_nodes):
        '''Create a CodeBlock for the supplied list of fparser2 nodes and then
        wipe the list. A CodeBlock is a node in the PSyIR (Schedule)
        that represents a sequence of one or more Fortran statements
        and/or expressions which PSyclone does not attempt to handle.

        :param parent: Node in the PSyclone AST to which to add this code \
                       block.
        :type parent: :py:class:`psyclone.psyir.nodes.Node`
        :param fp2_nodes: list of fparser2 AST nodes constituting the \
                          code block.
        :type fp2_nodes: list of :py:class:`fparser.two.utils.Base`

        :returns: a CodeBlock instance.
        :rtype: :py:class:`psyclone.CodeBlock`

        '''
        if not fp2_nodes:
            return None

        # Determine whether this code block is a statement or an
        # expression. Statements always have a `Schedule` as parent
        # and expressions do not. The only unknown at this point are
        # directives whose structure are in discussion. Therefore, for
        # the moment, an exception is raised if a directive is found
        # as a parent.
        if isinstance(parent, (Schedule, Container)):
            structure = CodeBlock.Structure.STATEMENT
        elif isinstance(parent, Directive):
            raise InternalError(
                "Fparser2Reader:nodes_to_code_block: A CodeBlock with "
                "a Directive as parent is not yet supported.")
        else:
            structure = CodeBlock.Structure.EXPRESSION

        code_block = CodeBlock(fp2_nodes, structure, parent=parent)
        parent.addchild(code_block)
        del fp2_nodes[:]
        return code_block

    @staticmethod
<<<<<<< HEAD
=======
    def get_inputs_outputs(nodes):
        '''
        Identify variables that are inputs and outputs to the section of
        Fortran code represented by the supplied list of nodes in the
        fparser2 parse tree. Loop variables are ignored.
        :param nodes: list of Nodes in the fparser2 AST to analyse.
        :type nodes: list of :py:class:`fparser.two.utils.Base`
        :return: 3-tuple of list of inputs, list of outputs, list of in-outs
        :rtype: (list of str, list of str, list of str)
        '''
        # pylint: disable=too-many-locals,too-many-nested-blocks
        # pylint: disable=too-many-branches, too-many-statements
        readers = set()
        writers = set()
        readwrites = set()
        # A dictionary of all array accesses that we encounter - used to
        # sanity check the readers and writers we identify.
        all_array_refs = {}

        # Loop over a flat list of all the nodes in the supplied region
        for node in walk(nodes):

            if isinstance(node, Assignment_Stmt):
                # Found lhs = rhs
                structure_name_str = None

                lhs = node.items[0]
                rhs = node.items[2]
                # Do RHS first as we cull readers after writers but want to
                # keep a = a + ... as the RHS is computed before assigning
                # to the LHS
                for node2 in walk(rhs):
                    if isinstance(node2, Part_Ref):
                        name = node2.items[0].string
                        if structure_name_str:
                            name = "{0}%{1}".format(structure_name_str, name)
                            structure_name_str = None
                        if name.upper() not in FORTRAN_INTRINSICS:
                            if name not in writers:
                                readers.add(name)
                    if isinstance(node2, Data_Ref):
                        structure_name_str = node2.items[0].string
                        readers.add(structure_name_str)

                # Now do LHS
                if isinstance(lhs, Data_Ref):
                    # This is a structure which contains an array access.
                    structure_name_str = lhs.items[0].string
                    writers.add(structure_name_str)
                    lhs = lhs.items[1]
                if isinstance(lhs, (Part_Ref, Array_Section)):
                    # This is an array reference
                    name_str = lhs.items[0].string
                    if structure_name_str:
                        # Array ref is part of a derived type
                        name_str = "{0}%{1}".format(structure_name_str,
                                                    name_str)
                        structure_name_str = None
                    writers.add(name_str)
            elif isinstance(node, If_Then_Stmt):
                # Check for array accesses in IF statements
                array_refs = walk(node, Part_Ref)
                for ref in array_refs:
                    name = ref.items[0].string
                    if name.upper() not in FORTRAN_INTRINSICS:
                        if name not in writers:
                            readers.add(name)
            elif isinstance(node, Part_Ref):
                # Keep a record of all array references to check that we
                # haven't missed anything. Once #309 is done we should be
                # able to get rid of this check.
                name = node.items[0].string
                if name.upper() not in FORTRAN_INTRINSICS and \
                   name not in all_array_refs:
                    all_array_refs[name] = node
            elif node:
                # TODO #309 handle array accesses in other contexts, e.g. as
                # loop bounds in DO statements.
                pass

        # Sanity check that we haven't missed anything. To be replaced when
        # #309 is done.
        accesses = list(readers) + list(writers)
        for name, node in all_array_refs.items():
            if name not in accesses:
                # A matching bare array access hasn't been found but it
                # might have been part of a derived-type access so check
                # for that.
                found = False
                for access in accesses:
                    if "%"+name in access:
                        found = True
                        break
                if not found:
                    raise InternalError(
                        "ArrayReference '{0}' present in source code ('{1}') "
                        "but not identified as being read or written.".
                        format(name, str(node)))
        # Now we check for any arrays that are both read and written
        readwrites = readers & writers
        # Remove them from the readers and writers sets
        readers = readers - readwrites
        writers = writers - readwrites
        # Convert sets to lists and sort so that we get consistent results
        # between Python versions (for testing)
        rlist = list(readers)
        rlist.sort()
        wlist = list(writers)
        wlist.sort()
        rwlist = list(readwrites)
        rwlist.sort()

        return (rlist, wlist, rwlist)

    @staticmethod
>>>>>>> 0a0bcbf6
    def _create_schedule(name):
        '''
        Create an empty KernelSchedule.

        :param str name: Name of the subroutine represented by the kernel.

        :returns: New KernelSchedule empty object.
        :rtype: py:class:`psyclone.psyir.nodes.KernelSchedule`

        '''
        return KernelSchedule(name)

    def generate_psyir(self, parse_tree):
        '''Translate the supplied fparser2 parse_tree into PSyIR.

        :param parse_tree: the supplied fparser2 parse tree.
        :type parse_tree: :py:class:`fparser.two.Fortran2003.Program`

        :returns: PSyIR representation of the supplied fparser2 parse_tree.
        :rtype: :py:class:`psyclone.psyir.nodes.Container` or \
            :py:class:`psyclone.psyir.nodes.Routine`

        :raises GenerationError: if the root of the supplied fparser2 \
            parse tree is not a Program.

        '''
        if not isinstance(parse_tree, Fortran2003.Program):
            raise GenerationError(
                "The Fparser2Reader generate_psyir method expects the root of "
                "the supplied fparser2 tree to be a Program, but found '{0}'"
                "".format(type(parse_tree).__name__))
        node = Container("dummy")
        self.process_nodes(node, [parse_tree])
        result = node.children[0]
        return result.detach()

    def generate_container(self, module_ast):
        '''
        Create a Container from the supplied fparser2 module AST.

        :param module_ast: fparser2 AST of the full module.
        :type module_ast: :py:class:`fparser.two.Fortran2003.Program`

        :returns: PSyIR container representing the given module_ast or None \
                  if there's no module in the parse tree.
        :rtype: :py:class:`psyclone.psyir.nodes.Container`

        :raises GenerationError: unable to generate a Container from the \
                                 provided fpaser2 parse tree.
        '''
        # Assume just 1 or 0 Fortran module definitions in the file
        modules = walk(module_ast, Fortran2003.Module_Stmt)
        if len(modules) > 1:
            raise GenerationError(
                "Could not process {0}. Just one module definition per file "
                "supported.".format(str(module_ast)))
        if not modules:
            return None

        module = modules[0].parent
        mod_name = str(modules[0].children[1])

        # Create a container to capture the module information
        new_container = Container(mod_name)

        # Search for any accessibility statements (e.g. "PUBLIC :: my_var") to
        # determine the default accessibility of symbols as well as identifying
        # those that are explicitly declared as public or private.
        (default_visibility, visibility_map) = self.process_access_statements(
            module)
        new_container.symbol_table.default_visibility = default_visibility

        # Create symbols for all routines defined within this module
        _process_routine_symbols(module_ast, new_container.symbol_table,
                                 visibility_map)

        # Parse the declarations if it has any
        for child in module.children:
            if isinstance(child, Fortran2003.Specification_Part):
                try:
                    self.process_declarations(new_container, child.children,
                                              [], visibility_map)
                except SymbolError as err:
                    six.raise_from(SymbolError(
                        "Error when generating Container for module '{0}': "
                        "{1}".format(mod_name, err.args[0])), err)
                break

        return new_container

    def generate_schedule(self, name, module_ast, container=None):
        '''Create a Schedule from the supplied fparser2 AST.

        TODO #737. Currently this routine is also used to create a
        NemoInvokeSchedule from NEMO source code (hence the optional,
        'container' argument).  This routine needs re-naming and
        re-writing so that it *only* creates the PSyIR for a
        subroutine.

        :param str name: name of the subroutine represented by the kernel.
        :param module_ast: fparser2 AST of the full module where the kernel \
                           code is located.
        :type module_ast: :py:class:`fparser.two.Fortran2003.Program`
        :param container: the parent Container node associated with this \
                          Schedule (if any).
        :type container: :py:class:`psyclone.psyir.nodes.Container`

        :returns: PSyIR schedule representing the kernel.
        :rtype: :py:class:`psyclone.psyir.nodes.KernelSchedule`

        :raises GenerationError: unable to generate a kernel schedule from \
                                 the provided fpaser2 parse tree.

        '''
        new_schedule = self._create_schedule(name)

        routines = walk(module_ast, (Fortran2003.Subroutine_Subprogram,
                                     Fortran2003.Main_Program,
                                     Fortran2003.Function_Subprogram))
        for routine in routines:
            if isinstance(routine, Fortran2003.Function_Subprogram):
                # TODO fparser/#225 Function_Stmt does not have a get_name()
                # method. Once it does we can remove this branch.
                routine_name = str(routine.children[0].children[1])
            else:
                routine_name = str(routine.children[0].get_name())
            if routine_name == name:
                subroutine = routine
                break
        else:
            raise GenerationError("Unexpected kernel AST. Could not find "
                                  "subroutine: {0}".format(name))

        # Check whether or not we need to create a Container for this schedule
        # TODO #737 this routine should just be creating a Subroutine, not
        # attempting to create a Container too. Perhaps it should be passed
        # a reference to the parent Container object.
        if not container:
            # Is the routine enclosed within a module?
            current = subroutine.parent
            while current:
                if isinstance(current, Fortran2003.Module):
                    # We have a parent module so create a Container
                    container = self.generate_container(current)
                    break
                current = current.parent
        if container:
            container.children.append(new_schedule)

        # Set pointer from schedule into fparser2 tree
        # TODO #435 remove this line once fparser2 tree not needed
        # pylint: disable=protected-access
        new_schedule._ast = subroutine
        # pylint: enable=protected-access

        try:
            sub_spec = _first_type_match(subroutine.content,
                                         Fortran2003.Specification_Part)
            decl_list = sub_spec.content
            # TODO this if test can be removed once fparser/#211 is fixed
            # such that routine arguments are always contained in a
            # Dummy_Arg_List, even if there's only one of them.
            from fparser.two.Fortran2003 import Dummy_Arg_List
            if isinstance(subroutine, Fortran2003.Subroutine_Subprogram) and \
               isinstance(subroutine.children[0].children[2], Dummy_Arg_List):
                arg_list = subroutine.children[0].children[2].children
            else:
                # Routine has no arguments
                arg_list = []
        except ValueError:
            # Subroutine without declarations, continue with empty lists.
            decl_list = []
            arg_list = []
        finally:
            self.process_declarations(new_schedule, decl_list, arg_list)

        try:
            sub_exec = _first_type_match(subroutine.content,
                                         Fortran2003.Execution_Part)
        except ValueError:
            pass
        else:
            self.process_nodes(new_schedule, sub_exec.content)

        return new_schedule

    @staticmethod
    def _parse_dimensions(dimensions, symbol_table):
        '''
        Parse the fparser dimension attribute into a shape list. Each entry of
        this list is either None (if the extent is unknown) or a 2-tuple
        containing the lower and upper bound of that dimension. If any of the
        symbols encountered are instances of the generic Symbol class, they are
        specialised (in place) and become instances of DataSymbol with
        DeferredType.

        :param dimensions: fparser dimension attribute.
        :type dimensions: \
            :py:class:`fparser.two.Fortran2003.Dimension_Attr_Spec`
        :param symbol_table: symbol table of the declaration context.
        :type symbol_table: :py:class:`psyclone.psyir.symbols.SymbolTable`

        :returns: shape of the attribute in column-major order (leftmost \
            index is contiguous in memory). Each entry represents an array \
            dimension. If it is 'None' the extent of that dimension is \
            unknown, otherwise it holds a 2-tuple with the upper and lower \
            bounds of the dimension. If it is an empty list then the symbol \
            represents a scalar.
        :rtype: list of NoneType or 2-tuples of \
                :py:class:`psyclone.psyir.nodes.DataNode`

        :raises NotImplementedError: if anything other than scalar, integer \
            literals or symbols are encounted in the dimensions list.

        '''
        def _process_bound(bound_expr):
            '''Process the supplied fparser2 parse tree for the upper/lower
            bound of a dimension in an array declaration.

            :param bound_expr: fparser2 parse tree for lower/upper bound.
            :type bound_expr: :py:class:`fparser.two.utils.Base`

            :returns: PSyIR for the bound.
            :rtype: :py:class:`psyclone.psyir.nodes.DataNode`

            :raises NotImplementedError: if an unsupported form of array \
                                         bound is found.
            '''
            if isinstance(bound_expr, Fortran2003.Int_Literal_Constant):
                return Literal(bound_expr.items[0], INTEGER_TYPE)

            if isinstance(bound_expr, Fortran2003.Name):
                # Fortran does not regulate the order in which variables
                # may be declared so it's possible for the shape
                # specification of an array to reference variables that
                # come later in the list of declarations. The reference
                # may also be to a symbol present in a parent symbol table
                # (e.g. if the variable is declared in an outer, module
                # scope).
                dim_name = bound_expr.string.lower()
                try:
                    sym = symbol_table.lookup(dim_name)
                    # pylint: disable=unidiomatic-typecheck
                    if type(sym) == Symbol:
                        # An entry for this symbol exists but it's only a
                        # generic Symbol and we now know it must be a
                        # DataSymbol.
                        # TODO use the API developed in #1113 - currently the
                        # specialise method does not set any additional
                        # attributes possessed by the sub-class.
                        sym.specialise(DataSymbol)
                        sym.__init__(sym.name, DeferredType(),
                                     interface=sym.interface)
                    elif isinstance(sym.datatype, (UnknownType,
                                                   DeferredType)):
                        # Allow symbols of Unknown/DeferredType.
                        pass
                    elif not (isinstance(sym.datatype, ScalarType) and
                              sym.datatype.intrinsic ==
                              ScalarType.Intrinsic.INTEGER):
                        # It's not of Unknown/DeferredType and it's not an
                        # integer scalar.
                        raise NotImplementedError()
                except KeyError:
                    # We haven't seen this symbol before so create a new
                    # one with a deferred interface (since we don't
                    # currently know where it is declared).
                    sym = DataSymbol(dim_name, default_integer_type(),
                                     interface=UnresolvedInterface())
                    symbol_table.add(sym)
                return Reference(sym)

            raise NotImplementedError()

        one = Literal("1", INTEGER_TYPE)
        shape = []
        # Traverse shape specs in Depth-first-search order
        for dim in walk(dimensions, (Fortran2003.Assumed_Shape_Spec,
                                     Fortran2003.Explicit_Shape_Spec,
                                     Fortran2003.Assumed_Size_Spec)):

            if isinstance(dim, Fortran2003.Assumed_Shape_Spec):
                shape.append(None)

            elif isinstance(dim, Fortran2003.Explicit_Shape_Spec):
                try:
                    upper = _process_bound(dim.items[1])
                    if dim.items[0]:
                        lower = _process_bound(dim.items[0])
                        shape.append((lower, upper))
                    else:
                        # Lower bound defaults to 1 in Fortran
                        shape.append((one.copy(), upper))
                except NotImplementedError as err:
                    six.raise_from(NotImplementedError(
                        "Could not process {0}. Only scalar integer literals"
                        " or symbols are supported for explicit-shape array "
                        "declarations.".format(dimensions)), err)

            elif isinstance(dim, Fortran2003.Assumed_Size_Spec):
                raise NotImplementedError(
                    "Could not process {0}. Assumed-size arrays"
                    " are not supported.".format(dimensions))

            else:
                raise InternalError(
                    "Reached end of loop body and array-shape specification "
                    "{0} has not been handled.".format(type(dim)))

        return shape

    @staticmethod
    def process_access_statements(nodes):
        '''
        Search the supplied list of fparser2 nodes (which must represent a
        complete Specification Part) for any accessibility
        statements (e.g. "PUBLIC :: my_var") to determine the default
        visibility of symbols as well as identifying those that are
        explicitly declared as public or private.

        :param nodes: nodes in the fparser2 parse tree describing a \
                      Specification Part that will be searched.
        :type nodes: list of :py:class:`fparser.two.utils.Base`

        :returns: default visibility of symbols within the current scoping \
            unit and dict of symbol names with explicit visibilities.
        :rtype: 2-tuple of (:py:class:`psyclone.symbols.Symbol.Visibility`, \
                dict)

        :raises InternalError: if an accessibility attribute which is not \
            'public' or 'private' is encountered.
        :raises GenerationError: if the parse tree is found to contain more \
            than one bare accessibility statement (i.e. 'PUBLIC' or 'PRIVATE')
        :raises GenerationError: if a symbol is explicitly declared as being \
            both public and private.

        '''
        default_visibility = None
        # Sets holding the names of those symbols whose access is specified
        # explicitly via an access-stmt (e.g. "PUBLIC :: my_var")
        explicit_public = set()
        explicit_private = set()
        # R518 an access-stmt shall appear only in the specification-part
        # of a *module*.
        access_stmts = walk(nodes, Fortran2003.Access_Stmt)

        for stmt in access_stmts:

            if stmt.children[0].lower() == "public":
                public_stmt = True
            elif stmt.children[0].lower() == "private":
                public_stmt = False
            else:
                raise InternalError(
                    "Failed to process '{0}'. Found an accessibility "
                    "attribute of '{1}' but expected either 'public' or "
                    "'private'.".format(str(stmt), stmt.children[0]))
            if not stmt.children[1]:
                if default_visibility:
                    # We've already seen an access statement without an
                    # access-id-list. This is therefore invalid Fortran (which
                    # fparser does not catch).
                    current_node = stmt.parent
                    while current_node:
                        if isinstance(current_node, Fortran2003.Module):
                            mod_name = str(
                                current_node.children[0].children[1])
                            raise GenerationError(
                                "Module '{0}' contains more than one access "
                                "statement with an omitted access-id-list. "
                                "This is invalid Fortran.".format(mod_name))
                        current_node = current_node.parent
                    # Failed to find an enclosing Module. This is also invalid
                    # Fortran since an access statement is only permitted
                    # within a module.
                    raise GenerationError(
                        "Found multiple access statements with omitted access-"
                        "id-lists and no enclosing Module. Both of these "
                        "things are invalid Fortran.")
                if public_stmt:
                    default_visibility = Symbol.Visibility.PUBLIC
                else:
                    default_visibility = Symbol.Visibility.PRIVATE
            else:
                symbol_names = [child.string.lower() for child in
                                stmt.children[1].children]
                if public_stmt:
                    explicit_public.update(symbol_names)
                else:
                    explicit_private.update(symbol_names)
        # Sanity check the lists of symbols (because fparser2 does not
        # currently do much validation)
        invalid_symbols = explicit_public.intersection(explicit_private)
        if invalid_symbols:
            raise GenerationError(
                "Symbols {0} appear in access statements with both PUBLIC "
                "and PRIVATE access-ids. This is invalid Fortran.".format(
                    list(invalid_symbols)))

        # Symbols are public by default in Fortran
        if default_visibility is None:
            default_visibility = Symbol.Visibility.PUBLIC

        visibility_map = {}
        for name in explicit_public:
            visibility_map[name] = Symbol.Visibility.PUBLIC
        for name in explicit_private:
            visibility_map[name] = Symbol.Visibility.PRIVATE

        return (default_visibility, visibility_map)

    @staticmethod
    def _process_use_stmts(parent, nodes):
        '''
        Process all of the USE statements in the fparser2 parse tree
        supplied as a list of nodes. Imported symbols are added to
        the symbol table associated with the supplied parent node with
        appropriate interfaces.

        :param parent: PSyIR node in which to insert the symbols found.
        :type parent: :py:class:`psyclone.psyir.nodes.KernelSchedule`
        :param nodes: fparser2 AST nodes to search for use statements.
        :type nodes: list of :py:class:`fparser.two.utils.Base`

        :raises GenerationError: if the parse tree for a use statement has an \
            unrecognised structure.
        :raises SymbolError: if a symbol imported via a use statement is \
            already present in the symbol table.
        :raises NotImplementedError: if the form of use statement is not \
            supported.

        '''
        default_visibility = parent.symbol_table.default_visibility

        for decl in walk(nodes, Fortran2003.Use_Stmt):

            # Check that the parse tree is what we expect
            if len(decl.items) != 5:
                # We can't just do str(decl) as that also checks that items
                # is of length 5
                text = ""
                for item in decl.items:
                    if item:
                        text += str(item)
                raise GenerationError(
                    "Expected the parse tree for a USE statement to contain "
                    "5 items but found {0} for '{1}'".format(len(decl.items),
                                                             text))

            mod_name = str(decl.items[2])

            # Add the module symbol to the symbol table. Keep a record of
            # whether or not we've seen this module before for reporting
            # purposes in the code below.
            if mod_name not in parent.symbol_table:
                new_container = True
                container = ContainerSymbol(mod_name,
                                            visibility=default_visibility)
                parent.symbol_table.add(container)
            else:
                new_container = False
                container = parent.symbol_table.lookup(mod_name)
                if not isinstance(container, ContainerSymbol):
                    raise SymbolError(
                        "Found a USE of module '{0}' but the symbol table "
                        "already has a non-container entry with that name "
                        "({1}). This is invalid Fortran.".format(
                            mod_name, str(container)))

            # Create a generic Symbol for each element in the ONLY clause.
            if isinstance(decl.items[4], Fortran2003.Only_List):
                if not new_container and not container.wildcard_import and \
                   not parent.symbol_table.symbols_imported_from(container):
                    # TODO #11 Log the fact that this explicit symbol import
                    # will replace a previous import with an empty only-list.
                    pass
                for name in decl.items[4].items:
                    sym_name = str(name).lower()
                    if sym_name not in parent.symbol_table:
                        # We're dealing with a symbol named in a use statement
                        # in the *current* scope therefore we do not check
                        # any ancestor symbol tables; we just create a
                        # new symbol. Since we don't yet know anything about
                        # the type of this symbol we create a generic Symbol.
                        parent.symbol_table.add(
                            Symbol(sym_name, visibility=default_visibility,
                                   interface=ImportInterface(container)))
                    else:
                        # There's already a symbol with this name
                        existing_symbol = parent.symbol_table.lookup(
                            sym_name)
                        if not existing_symbol.is_import:
                            raise SymbolError(
                                "Symbol '{0}' is imported from module '{1}' "
                                "but is already present in the symbol table as"
                                " either an argument or a local ({2}).".
                                format(sym_name, mod_name,
                                       str(existing_symbol)))
                        # TODO #11 Log the fact that we've already got an
                        # import of this symbol and that will take precendence.
            elif not decl.items[3]:
                # We have a USE statement without an ONLY clause.
                if not new_container and not container.wildcard_import and \
                   not parent.symbol_table.symbols_imported_from(container):
                    # TODO #11 Log the fact that this explicit symbol import
                    # will replace a previous import that had an empty
                    # only-list.
                    pass
                container.wildcard_import = True
            elif decl.items[3].lower().replace(" ", "") == ",only:":
                # This use has an 'only: ' but no associated list of
                # imported symbols. (It serves to keep a module in scope while
                # not actually importing anything from it.) We do not need to
                # set anything as the defaults (empty 'only' list and no
                # wildcard import) imply 'only:'.
                if not new_container and \
                       (container.wildcard_import or
                        parent.symbol_table.symbols_imported_from(container)):
                    # TODO #11 Log the fact that this import with an empty
                    # only-list is ignored because of existing 'use's of
                    # the module.
                    pass
            else:
                raise NotImplementedError("Found unsupported USE statement: "
                                          "'{0}'".format(str(decl)))

    def _process_type_spec(self, parent, type_spec):
        '''
        Processes the fparser2 parse tree of a type specification in order to
        extract the type and precision that are specified.

        :param parent: the parent of the current PSyIR node under construction.
        :type parent: :py:class:`psyclone.psyir.nodes.Node`
        :param type_spec: the fparser2 parse tree of the type specification.
        :type type_spec: \
            :py:class:`fparser.two.Fortran2003.Intrinsic_Type_Spec` or \
            :py:class:`fparser.two.Fortran2003.Declaration_Type_Spec`

        :returns: the type and precision specified by the type-spec.
        :rtype: 2-tuple of :py:class:`psyclone.psyir.symbols.ScalarType` or \
            :py:class:`psyclone.psyir.symbols.DataTypeSymbol` and \
            :py:class:`psyclone.psyir.symbols.DataSymbol.Precision` or \
            :py:class:`psyclone.psyir.symbols.DataSymbol` or int or NoneType

        :raises NotImplementedError: if an unsupported intrinsic type is found.
        :raises SymbolError: if a symbol already exists for the name of a \
            derived type but is not a DataTypeSymbol.
        :raises NotImplementedError: if the supplied type specification is \
            not for an intrinsic type or a derived type.

        '''
        base_type = None
        precision = None

        if isinstance(type_spec, Fortran2003.Intrinsic_Type_Spec):
            fort_type = str(type_spec.items[0]).lower()
            try:
                data_name = TYPE_MAP_FROM_FORTRAN[fort_type]
            except KeyError as err:
                six.raise_from(NotImplementedError(
                    "Could not process {0}. Only 'real', 'double "
                    "precision', 'integer', 'logical' and 'character' "
                    "intrinsic types are supported."
                    "".format(str(type_spec))), err)
            if fort_type == "double precision":
                # Fortran double precision is equivalent to a REAL
                # intrinsic with precision DOUBLE in the PSyIR.
                precision = ScalarType.Precision.DOUBLE
            else:
                # Check for precision being specified.
                precision = self._process_precision(type_spec, parent)
            if not precision:
                precision = default_precision(data_name)
            # We don't support len or kind specifiers for character variables
            if fort_type == "character" and type_spec.children[1]:
                raise NotImplementedError(
                    "Length or kind attributes not supported on a character "
                    "variable: '{0}'".format(str(type_spec)))
            base_type = ScalarType(data_name, precision)

        elif isinstance(type_spec, Fortran2003.Declaration_Type_Spec):
            # This is a variable of derived type
            type_name = str(walk(type_spec, Fortran2003.Type_Name)[0])
            # Do we already have a Symbol for this derived type?
            type_symbol = _find_or_create_imported_symbol(parent, type_name)
            # pylint: disable=unidiomatic-typecheck
            if type(type_symbol) == Symbol:
                # We do but we didn't know what kind of symbol it was. Create
                # a DataTypeSymbol to replace it.
                new_symbol = DataTypeSymbol(type_name, DeferredType(),
                                            interface=type_symbol.interface)
                table = type_symbol.find_symbol_table(parent)
                table.swap(type_symbol, new_symbol)
                type_symbol = new_symbol
            elif not isinstance(type_symbol, DataTypeSymbol):
                raise SymbolError(
                    "Search for a DataTypeSymbol named '{0}' (required by "
                    "specification '{1}') found a '{2}' instead.".format(
                        type_name, str(type_spec), type(type_symbol).__name__))
            base_type = type_symbol

        else:
            # Not a supported type specification. This will result in a
            # CodeBlock or UnknownFortranType, depending on the context.
            raise NotImplementedError()

        return base_type, precision

    def _process_decln(self, parent, symbol_table, decl, visibility_map=None):
        '''
        Process the supplied fparser2 parse tree for a declaration. For each
        entity that is declared, a symbol is added to the supplied symbol
        table.

        :param parent: PSyIR node in which to insert the symbols found.
        :type parent: :py:class:`psyclone.psyir.nodes.KernelSchedule`
        :param symbol_table: the symbol table to which to add new symbols.
        :type symbol_table: py:class:`psyclone.psyir.symbols.SymbolTable`
        :param decl: fparser2 parse tree of declaration to process.
        :type decl: :py:class:`fparser.two.Fortran2003.Type_Declaration_Stmt`
        :param visibility_map: mapping of symbol name to visibility (for \
            those symbols listed in an accessibility statement).
        :type visibility_map: dict with str keys and \
            :py:class:`psyclone.psyir.symbols.Symbol.Visibility` values

        :raises NotImplementedError: if the save attribute is encountered on \
            a declaration that is not within a module.
        :raises NotImplementedError: if an unsupported attribute is found.
        :raises NotImplementedError: if an unsupported intent attribute is \
            found.
        :raises NotImplementedError: if an unsupported access-spec attribute \
            is found.
        :raises NotImplementedError: if the allocatable attribute is found on \
            a non-array declaration.
        :raises InternalError: if an array with defined extent has the \
            allocatable attribute.
        :raises NotImplementedError: if an initialisation expression is found \
            for a variable declaration.
        :raises NotImplementedError: if an unsupported initialisation \
            expression is found for a parameter declaration.
        :raises NotImplementedError: if a character-length specification is \
            found.
        :raises SymbolError: if a declaration is found for a symbol that is \
            already present in the symbol table with a defined interface.

        '''
        (type_spec, attr_specs, entities) = decl.items

        # Parse the type_spec
        base_type, _ = self._process_type_spec(parent, type_spec)

        # Parse declaration attributes:
        # 1) If no dimension attribute is provided, it defaults to scalar.
        attribute_shape = []
        # 2) If no intent attribute is provided, it is provisionally
        # marked as a local variable (when the argument list is parsed,
        # arguments with no explicit intent are updated appropriately).
        interface = LocalInterface()
        # 3) Record initialized constant values
        has_constant_value = False
        # 4) Whether the declaration has the allocatable attribute
        allocatable = False
        # 5) Access-specification - this var is only set if the declaration
        # has an explicit access-spec (e.g. INTEGER, PRIVATE :: xxx)
        decln_access_spec = None
        if attr_specs:
            for attr in attr_specs.items:
                if isinstance(attr, Fortran2003.Attr_Spec):
                    normalized_string = str(attr).lower().replace(' ', '')
                    if "save" in normalized_string:
                        # Variables declared with SAVE attribute inside a
                        # module, submodule or main program are implicitly
                        # SAVE'd (see Fortran specification 8.5.16.4) so it
                        # is valid to ignore the attribute in these
                        # situations.
                        if not (decl.parent and
                                isinstance(decl.parent.parent,
                                           (Fortran2003.Module,
                                            Fortran2003.Main_Program))):
                            raise NotImplementedError(
                                "Could not process {0}. The 'SAVE' "
                                "attribute is not yet supported when it is"
                                " not part of a module, submodule or main_"
                                "program specification part.".
                                format(decl.items))

                    elif normalized_string == "parameter":
                        # Flag the existence of a constant value in the RHS
                        has_constant_value = True
                    elif normalized_string == "allocatable":
                        allocatable = True
                    else:
                        raise NotImplementedError(
                            "Could not process {0}. Unrecognised "
                            "attribute '{1}'.".format(decl.items,
                                                      str(attr)))
                elif isinstance(attr, Fortran2003.Intent_Attr_Spec):
                    (_, intent) = attr.items
                    normalized_string = \
                        intent.string.lower().replace(' ', '')
                    try:
                        interface = ArgumentInterface(
                            INTENT_MAPPING[normalized_string])
                    except KeyError as info:
                        message = (
                            "Could not process {0}. Unexpected intent "
                            "attribute '{1}'.".format(decl.items,
                                                      str(attr)))
                        six.raise_from(InternalError(message), info)
                elif isinstance(attr,
                                (Fortran2003.Dimension_Attr_Spec,
                                 Fortran2003.Dimension_Component_Attr_Spec)):
                    attribute_shape = \
                        self._parse_dimensions(attr, symbol_table)
                elif isinstance(attr, Fortran2003.Access_Spec):
                    try:
                        decln_access_spec = _process_access_spec(attr)
                    except InternalError as err:
                        six.raise_from(InternalError(
                            "Could not process '{0}': {1}".format(
                                decl.items, str(err.value))), err)
                else:
                    raise NotImplementedError(
                        "Could not process declaration: '{0}'. "
                        "Unrecognised attribute type '{1}'.".format(
                            str(decl), str(type(attr).__name__)))

        # Parse declarations RHS and declare new symbol into the
        # parent symbol table for each entity found.
        for entity in entities.items:
            (name, array_spec, char_len, initialisation) = entity.items
            ct_expr = None

            # If the entity has an array-spec shape, it has priority.
            # Otherwise use the declaration attribute shape.
            if array_spec is not None:
                entity_shape = \
                    self._parse_dimensions(array_spec, symbol_table)
            else:
                entity_shape = attribute_shape

            if allocatable and not entity_shape:
                # We have an allocatable attribute on something that we
                # don't recognise as an array - this is not supported.
                raise NotImplementedError(
                    "Could not process {0}. The 'allocatable' attribute is"
                    " only supported on array declarations.".format(
                        str(decl)))

            for idx, extent in enumerate(entity_shape):
                if extent is None:
                    if allocatable:
                        entity_shape[idx] = ArrayType.Extent.DEFERRED
                    else:
                        entity_shape[idx] = ArrayType.Extent.ATTRIBUTE
                elif not isinstance(extent, ArrayType.Extent) and \
                        allocatable:
                    # We have an allocatable array with a defined extent.
                    # This is invalid Fortran.
                    raise InternalError(
                        "Invalid Fortran: '{0}'. An array with defined "
                        "extent cannot have the ALLOCATABLE attribute.".
                        format(str(decl)))

            if initialisation:
                if has_constant_value:
                    # If it is a parameter parse its initialization into
                    # a dummy Assignment inside a Schedule which temporally
                    # hijacks the parent's node symbol table
                    tmp_sch = Schedule(symbol_table=symbol_table)
                    dummynode = Assignment(parent=tmp_sch)
                    tmp_sch.addchild(dummynode)
                    expr = initialisation.items[1]
                    self.process_nodes(parent=dummynode, nodes=[expr])
                    ct_expr = dummynode.children[0]
                else:
                    raise NotImplementedError(
                        "Could not process {0}. Initialisations on the"
                        " declaration statements are only supported for "
                        "parameter declarations.".format(decl.items))

            if char_len is not None:
                raise NotImplementedError(
                    "Could not process {0}. Character length "
                    "specifications are not supported."
                    "".format(decl.items))

            sym_name = str(name).lower()

            if decln_access_spec:
                visibility = decln_access_spec
            else:
                # There was no access-spec on the LHS of the decln
                if visibility_map is not None:
                    visibility = visibility_map.get(
                        sym_name, symbol_table.default_visibility)
                else:
                    visibility = symbol_table.default_visibility

            if entity_shape:
                # array
                datatype = ArrayType(base_type, entity_shape)
            else:
                # scalar
                datatype = base_type

            # Make sure the declared symbol exists in the SymbolTable
            try:
                sym = symbol_table.lookup(sym_name, scope_limit=parent)
                if sym is symbol_table.lookup_with_tag("own_routine_symbol"):
                    # In case it is its own function routine symbol, Fortran
                    # will declare it inside the function as a DataSymbol.
                    # Remove the RoutineSymbol in order to free the exact name
                    # for the DataSymbol.
                    symbol_table.remove(sym)
                    # And trigger the exception path
                    raise KeyError
                if not sym.is_unresolved:
                    raise SymbolError(
                        "Symbol '{0}' already present in SymbolTable with "
                        "a defined interface ({1}).".format(
                            sym_name, str(sym.interface)))
            except KeyError:
                try:
                    sym = DataSymbol(sym_name, datatype,
                                     visibility=visibility,
                                     constant_value=ct_expr)
                except ValueError:
                    # Error setting initial value have to be raised as
                    # NotImplementedError in order to create an UnknownType
                    # Therefore, the Error doesn't need raise_from or message
                    # pylint: disable=raise-missing-from
                    raise NotImplementedError()

                symbol_table.add(sym)

            # The Symbol must have the interface given by the declaration
            sym.interface = interface

    def _process_derived_type_decln(self, parent, decl, visibility_map):
        '''
        Process the supplied fparser2 parse tree for a derived-type
        declaration. A DataTypeSymbol representing the derived-type is added
        to the symbol table associated with the parent node.

        :param parent: PSyIR node in which to insert the symbols found.
        :type parent: :py:class:`psyclone.psyGen.KernelSchedule`
        :param decl: fparser2 parse tree of declaration to process.
        :type decl: :py:class:`fparser.two.Fortran2003.Type_Declaration_Stmt`
        :param visibility_map: mapping of symbol name to visibility (for \
            those symbols listed in an accessibility statement).
        :type visibility_map: dict with str keys and \
            :py:class:`psyclone.psyir.symbols.Symbol.Visibility` values

        :raises SymbolError: if a Symbol already exists with the same name \
            as the derived type being defined and it is not a DataTypeSymbol \
            or is not of DeferredType.

        '''
        name = str(walk(decl.children[0], Fortran2003.Type_Name)[0]).lower()
        # Create a new StructureType for this derived type
        dtype = StructureType()

        # Look for any private-components-stmt (R447) within the type
        # decln. In the absence of this, the default visibility of type
        # components is public.
        private_stmts = walk(decl, Fortran2003.Private_Components_Stmt)
        if private_stmts:
            default_compt_visibility = Symbol.Visibility.PRIVATE
        else:
            default_compt_visibility = Symbol.Visibility.PUBLIC

        # The visibility of the symbol representing this derived type
        if name in visibility_map:
            dtype_symbol_vis = visibility_map[name]
        else:
            specs = walk(decl.children[0], Fortran2003.Access_Spec)
            if specs:
                dtype_symbol_vis = _process_access_spec(specs[0])
            else:
                dtype_symbol_vis = parent.symbol_table.default_visibility

        # We have to create the symbol for this type before processing its
        # components as they may refer to it (e.g. for a linked list).
        if name in parent.symbol_table:
            # An entry already exists for this type.
            # Check that it is a DataTypeSymbol
            tsymbol = parent.symbol_table.lookup(name)
            if not isinstance(tsymbol, DataTypeSymbol):
                raise SymbolError(
                    "Error processing definition of derived type '{0}'. The "
                    "symbol table already contains an entry with this name but"
                    " it is a '{1}' when it should be a 'DataTypeSymbol' (for "
                    "the derived-type definition '{2}')".format(
                        name, type(tsymbol).__name__, str(decl)))
            # Since we are processing the definition of this symbol, the only
            # permitted type for an existing symbol of this name is 'deferred'.
            if not isinstance(tsymbol.datatype, DeferredType):
                raise SymbolError(
                    "Error processing definition of derived type '{0}'. The "
                    "symbol table already contains a DataTypeSymbol with this "
                    "name but it is of type '{1}' when it should be of "
                    "'DeferredType'".format(
                        name, type(tsymbol.datatype).__name__))
        else:
            # We don't already have an entry for this type so create one
            tsymbol = DataTypeSymbol(name, dtype, visibility=dtype_symbol_vis)
            parent.symbol_table.add(tsymbol)

        # Populate this StructureType by processing the components of
        # the derived type
        try:
            # Re-use the existing code for processing symbols
            local_table = SymbolTable(
                default_visibility=default_compt_visibility)
            for child in walk(decl, Fortran2003.Data_Component_Def_Stmt):
                self._process_decln(parent, local_table, child)
            # Convert from Symbols to type information
            for symbol in local_table.symbols:
                dtype.add(symbol.name, symbol.datatype, symbol.visibility)

            # Update its type with the definition we've found
            tsymbol.datatype = dtype

        except NotImplementedError:
            # Support for this declaration is not fully implemented so
            # set the datatype of the DataTypeSymbol to UnknownFortranType.
            tsymbol.datatype = UnknownFortranType(str(decl))

    def process_declarations(self, parent, nodes, arg_list,
                             visibility_map=None):
        '''
        Transform the variable declarations in the fparser2 parse tree into
        symbols in the symbol table of the PSyIR parent node. The default
        visibility of any new symbol is taken from the symbol table associated
        with the `parent` node if necessary. The `visibility_map` provides
        information on any explicit symbol visibilities that are specified
        for the declarations.

        :param parent: PSyIR node in which to insert the symbols found.
        :type parent: :py:class:`psyclone.psyir.nodes.KernelSchedule`
        :param nodes: fparser2 AST nodes containing declaration statements.
        :type nodes: list of :py:class:`fparser.two.utils.Base`
        :param arg_list: fparser2 AST node containing the argument list.
        :type arg_list: :py:class:`fparser.Fortran2003.Dummy_Arg_List`
        :param visibility_map: mapping of symbol names to explicit
                        visibilities.
        :type visibility_map: dict with str keys and values of type \
                        :py:class:`psyclone.psyir.symbols.Symbol.Visibility`

        :raises NotImplementedError: the provided declarations contain \
                                     attributes which are not supported yet.
        :raises GenerationError: if the parse tree for a USE statement does \
                                 not have the expected structure.
        :raises SymbolError: if a declaration is found for a Symbol that is \
                    already in the symbol table with a defined interface.
        :raises InternalError: if the provided declaration is an unexpected \
                               or invalid fparser or Fortran expression.

        '''
        if visibility_map is None:
            visibility_map = {}

        # Look at any USE statements
        self._process_use_stmts(parent, nodes)

        # Handle any derived-type declarations/definitions before we look
        # at general variable declarations in case any of the latter use
        # the former.
        for decl in walk(nodes, Fortran2003.Derived_Type_Def):
            self._process_derived_type_decln(parent, decl, visibility_map)

        # Now we've captured any derived-type definitions, proceed to look
        # at the variable declarations.
        for node in nodes:

            if isinstance(node, Fortran2003.Interface_Block):

                # We only support named interface blocks, and then only
                # partially. Fortran standard R1203 says that:
                #    interface-stmt = INTERFACE [ generic-spec ]
                # where generic-spec is either (R1207) a generic-name or one
                # of OPERATOR, ASSIGNMENT or dtio-spec.
                if (not isinstance(node.children[0],
                                   Fortran2003.Interface_Stmt) or
                    not isinstance(node.children[0].children[0],
                                   Fortran2003.Name)):
                    # An unsupported interface definition will result in
                    # the whole module containing this specification part
                    # being put into a CodeBlock.
                    raise NotImplementedError()
                name = node.children[0].children[0].string.lower()
                vis = visibility_map.get(
                    name, parent.symbol_table.default_visibility)
                # A named interface block corresponds to a RoutineSymbol.
                # (There will be calls to it although there will be no
                # corresponding implementation with that name.)
                # We store its definition using an UnknownFortranType so that
                # we can recreate it in the Fortran backend.
                parent.symbol_table.add(
                    RoutineSymbol(name, UnknownFortranType(str(node).lower()),
                                  visibility=vis))

            elif isinstance(node, Fortran2003.Type_Declaration_Stmt):
                try:
                    self._process_decln(parent, parent.symbol_table, node,
                                        visibility_map)
                except NotImplementedError:
                    # Found an unsupported variable declaration. Create a
                    # DataSymbol with UnknownType for each entity being
                    # declared. Currently this means that any symbols that come
                    # after an unsupported declaration will also have
                    # UnknownType. This is the subject of Issue #791.
                    specs = walk(node, Fortran2003.Access_Spec)
                    if specs:
                        decln_vis = _process_access_spec(specs[0])
                    else:
                        decln_vis = parent.symbol_table.default_visibility

                    orig_children = list(node.children[2].children[:])
                    for child in orig_children:
                        # Modify the fparser2 parse tree so that it only
                        # declares the current entity. `items` is a tuple and
                        # thus immutable so we create a new one.
                        node.children[2].items = (child,)
                        symbol_name = str(child.children[0]).lower()
                        vis = visibility_map.get(symbol_name, decln_vis)

                        # Check whether the symbol we're about to add
                        # corresponds to the routine we're currently inside. If
                        # it does then we remove the RoutineSymbol in order to
                        # free the exact name for the DataSymbol.
                        try:
                            routine_sym = parent.symbol_table.lookup_with_tag(
                                "own_routine_symbol")
                            if routine_sym.name.lower() == symbol_name:
                                parent.symbol_table.remove(routine_sym)
                        except KeyError:
                            pass

                        # If a declaration declares multiple entities, it's
                        # possible that some may have already been processed
                        # successfully and thus be in the symbol table.
                        try:
                            parent.symbol_table.add(
                                DataSymbol(symbol_name,
                                           UnknownFortranType(str(node)),
                                           visibility=vis))
                        except KeyError as err:
                            if len(orig_children) == 1:
                                six.raise_from(SymbolError(
                                    "Error while processing unsupported "
                                    "declaration ('{0}'). An entry for symbol "
                                    "'{1}' is already in the symbol table.".
                                    format(str(node), symbol_name)), err)
                    # Restore the fparser2 parse tree
                    node.children[2].items = tuple(orig_children)

            elif isinstance(node, (Fortran2003.Access_Stmt,
                                   Fortran2003.Derived_Type_Def,
                                   Fortran2003.Stmt_Function_Stmt,
                                   Fortran2003.Use_Stmt,
                                   Fortran2003.Implicit_Part)):
                # These node types are handled separately with the exception
                # of Implicit_Part which we currently silently ignore
                # (TODO #1254).
                pass

            else:
                raise NotImplementedError(
                    "Error processing declarations: fparser2 node of type "
                    "'{0}' not supported".format(type(node).__name__))

        if visibility_map is not None:
            # Check for symbols named in an access statement but not explicitly
            # declared. These must then refer to symbols that have been brought
            # into scope by an unqualified use statement.
            for name, vis in visibility_map.items():
                if name not in parent.symbol_table:
                    try:
                        # If a suitable unqualified use statement is found then
                        # this call creates a Symbol and inserts it in the
                        # appropriate symbol table.
                        _find_or_create_imported_symbol(parent, name,
                                                        visibility=vis)
                    except SymbolError as err:
                        # Improve the error message with context-specific info
                        six.raise_from(SymbolError(
                            "'{0}' is listed in an accessibility statement as "
                            "being '{1}' but failed to find a declaration or "
                            "possible import (use) of this symbol.".format(
                                name, vis)), err)
        try:
            arg_symbols = []
            # Ensure each associated symbol has the correct interface info.
            for arg_name in [x.string.lower() for x in arg_list]:
                symbol = parent.symbol_table.lookup(arg_name)
                if symbol.is_local:
                    # We didn't previously know that this Symbol was an
                    # argument (as it had no 'intent' qualifier). Mark
                    # that it is an argument by specifying its interface.
                    # Athough a Fortran argument has intent(inout) by default,
                    # specifying this for an argument that is actually read
                    # only (and is declared as such in the caller) causes
                    # gfortran to complain. We therefore specify that the
                    # access is unknown at this stage.
                    symbol.interface = ArgumentInterface(
                        ArgumentInterface.Access.UNKNOWN)
                arg_symbols.append(symbol)
            # Now that we've updated the Symbols themselves, set the
            # argument list
            parent.symbol_table.specify_argument_list(arg_symbols)
        except KeyError:
            raise InternalError("The kernel argument "
                                "list '{0}' does not match the variable "
                                "declarations for fparser nodes {1}."
                                "".format(str(arg_list), nodes))

        # fparser2 does not always handle Statement Functions correctly, this
        # loop checks for Stmt_Functions that should be an array statement
        # and recovers them, otherwise it raises an error as currently
        # Statement Functions are not supported in PSyIR.
        for stmtfn in walk(nodes, Fortran2003.Stmt_Function_Stmt):
            (fn_name, arg_list, scalar_expr) = stmtfn.items
            try:
                symbol = parent.symbol_table.lookup(fn_name.string.lower())
                if symbol.is_array:
                    # This is an array assignment wrongly categorized as a
                    # statement_function by fparser2.
                    array_subscript = arg_list.items

                    assignment_rhs = scalar_expr

                    # Create assingment node
                    assignment = Assignment(parent=parent)
                    parent.addchild(assignment)

                    # Build lhs
                    lhs = ArrayReference(symbol, parent=assignment)
                    self.process_nodes(parent=lhs, nodes=array_subscript)
                    assignment.addchild(lhs)

                    # Build rhs
                    self.process_nodes(parent=assignment,
                                       nodes=[assignment_rhs])
                else:
                    raise InternalError(
                        "Could not process '{0}'. Symbol '{1}' is in the"
                        " SymbolTable but it is not an array as expected, so"
                        " it can not be recovered as an array assignment."
                        "".format(str(stmtfn), symbol.name))
            except KeyError:
                raise NotImplementedError(
                    "Could not process '{0}'. Statement Function declarations "
                    "are not supported.".format(str(stmtfn)))

    @staticmethod
    def _process_precision(type_spec, psyir_parent):
        '''Processes the fparser2 parse tree of the type specification of a
        variable declaration in order to extract precision
        information. Two formats for specifying precision are
        supported a) "*N" e.g. real*8 and b) "kind=" e.g. kind=i_def, or
        kind=KIND(x).

        :param type_spec: the fparser2 parse tree of the type specification.
        :type type_spec: \
            :py:class:`fparser.two.Fortran2003.Intrinsic_Type_Spec`
        :param psyir_parent: the parent PSyIR node where the new node \
            will be attached.
        :type psyir_parent: :py:class:`psyclone.psyir.nodes.Node`

        :returns: the precision associated with the type specification.
        :rtype: :py:class:`psyclone.psyir.symbols.DataSymbol.Precision` or \
            :py:class:`psyclone.psyir.symbols.DataSymbol` or int or NoneType

        :raises NotImplementedError: if a KIND intrinsic is found with an \
            argument other than a real or integer literal.
        :raises NotImplementedError: if we have `kind=xxx` but cannot find \
            a valid variable name.

        '''
        symbol_table = psyir_parent.scope.symbol_table

        if not isinstance(type_spec.items[1], Fortran2003.Kind_Selector):
            # No precision is specified
            return None

        kind_selector = type_spec.items[1]

        if (isinstance(kind_selector.children[0], str) and
                kind_selector.children[0] == "*"):
            # Precision is provided in the form *N
            precision = int(str(kind_selector.children[1]))
            return precision

        # Precision is supplied in the form "kind=..."
        intrinsics = walk(kind_selector.items,
                          Fortran2003.Intrinsic_Function_Reference)
        if intrinsics and isinstance(intrinsics[0].items[0],
                                     Fortran2003.Intrinsic_Name) and \
           str(intrinsics[0].items[0]).lower() == "kind":
            # We have kind=KIND(X) where X may be of any intrinsic type. It
            # may be a scalar or an array. items[1] is an
            # Actual_Arg_Spec_List with the first entry being the argument.
            kind_arg = intrinsics[0].items[1].items[0]

            # We currently only support integer and real literals as
            # arguments to KIND
            if isinstance(kind_arg, (Fortran2003.Int_Literal_Constant,
                                     Fortran2003.Real_Literal_Constant)):
                return get_literal_precision(kind_arg, psyir_parent)

            raise NotImplementedError(
                "Only real and integer literals are supported "
                "as arguments to the KIND intrinsic but found '{0}' in: "
                "{1}".format(type(kind_arg).__name__, str(kind_selector)))

        # We have kind=kind-param
        kind_names = walk(kind_selector.items, Fortran2003.Name)
        if not kind_names:
            raise NotImplementedError(
                "Failed to find valid Name in Fortran Kind "
                "Selector: '{0}'".format(str(kind_selector)))

        return _kind_symbol_from_name(str(kind_names[0]), symbol_table)

    def process_nodes(self, parent, nodes):
        '''
        Create the PSyIR of the supplied list of nodes in the
        fparser2 AST.

        :param parent: Parent node in the PSyIR we are constructing.
        :type parent: :py:class:`psyclone.psyir.nodes.Node`
        :param nodes: List of sibling nodes in fparser2 AST.
        :type nodes: list of :py:class:`fparser.two.utils.Base`

        '''
        code_block_nodes = []
        for child in nodes:

            try:
                psy_child = self._create_child(child, parent)
            except NotImplementedError:
                # If child type implementation not found, add them on the
                # ongoing code_block node list.
                code_block_nodes.append(child)
                if not isinstance(parent, Schedule):
                    # If we're not processing a statement then we create a
                    # separate CodeBlock for each node in the parse tree.
                    # (Otherwise it is hard to correctly reconstruct e.g.
                    # the arguments to a Call.)
                    self.nodes_to_code_block(parent, code_block_nodes)
            else:
                if psy_child:
                    self.nodes_to_code_block(parent, code_block_nodes)
                    parent.addchild(psy_child)
                # If psy_child is not initialised but it didn't produce a
                # NotImplementedError, it means it is safe to ignore it.

        # Complete any unfinished code-block
        self.nodes_to_code_block(parent, code_block_nodes)

    def _create_child(self, child, parent=None):
        '''
        Create a PSyIR node representing the supplied fparser 2 node.

        :param child: node in fparser2 AST.
        :type child: :py:class:`fparser.two.utils.Base`
        :param parent: Parent node of the PSyIR node we are constructing.
        :type parent: :py:class:`psyclone.psyir.nodes.Node`

        :returns: Returns the PSyIR representation of child, which can be a \
                  single node, a tree of nodes or None if the child can be \
                  ignored.
        :rtype: :py:class:`psyclone.psyir.nodes.Node` or NoneType

        :raises NotImplementedError: if the child node has a label or there \
            isn't a handler for the provided child type.

        '''
        # We don't support statements with labels.
        if isinstance(child, BlockBase):
            # An instance of BlockBase describes a block of code (no surprise
            # there), so we have to examine the first statement within it.
            if (child.content and child.content[0].item and
                    child.content[0].item.label):
                raise NotImplementedError()
        elif isinstance(child, StmtBase):
            if child.item and child.item.label:
                raise NotImplementedError()

        handler = self.handlers.get(type(child))
        if handler is None:
            # If the handler is not found then check with the first
            # level parent class. This is done to simplify the
            # handlers map when multiple fparser2 types can be
            # processed with the same handler. (e.g. Subclasses of
            # BinaryOpBase: Mult_Operand, Add_Operand, Level_2_Expr,
            # ... can use the same handler.)
            generic_type = type(child).__bases__[0]
            handler = self.handlers.get(generic_type)
            if not handler:
                raise NotImplementedError()
        return handler(child, parent)

    def _ignore_handler(self, *_):
        '''
        This handler returns None indicating that the associated
        fparser2 node can be ignored.

        Note that this method contains ignored arguments to comform with
        the handler(node, parent) method interface.

        :returns: None
        :rtype: NoneType
        '''
        return None

    def _create_loop(self, parent, variable):
        '''
        Create a Loop instance. This is done outside _do_construct_handler
        because some APIs may want to instantiate a specialised Loop.

        :param parent: the parent of the node.
        :type parent: :py:class:`psyclone.psyir.nodes.Node`
        :param variable: the loop variable.
        :type variable: :py:class:`psyclone.psyir.symbols.DataSymbol`

        :return: a new Loop instance.
        :rtype: :py:class:`psyclone.psyir.nodes.Loop`

        '''
        return Loop(parent=parent, variable=variable)

    def _do_construct_handler(self, node, parent):
        '''
        Transforms a fparser2 Do Construct into its PSyIR representation.

        :param node: node in fparser2 tree.
        :type node: \
            :py:class:`fparser.two.Fortran2003.Block_Nonlabel_Do_Construct`
        :param parent: parent node of the PSyIR node we are constructing.
        :type parent: :py:class:`psyclone.psyir.nodes.Node`

        :returns: PSyIR representation of node
        :rtype: :py:class:`psyclone.psyir.nodes.Loop`

        :raises NotImplementedError: if the fparser2 tree has an unsupported \
            structure (e.g. DO WHILE or a DO with no loop control or a named \
            DO containing a reference to that name).
        '''
        nonlabel_do = walk(node.content, Fortran2003.Nonlabel_Do_Stmt)[0]
        if nonlabel_do.item is not None:
            # If the associated line has a name that is referenced inside the
            # loop then it isn't supported , e.g. `EXIT outer_loop`.
            if nonlabel_do.item.name:
                construct_name = nonlabel_do.item.name
                # Check that the construct-name is not referred to inside
                # the Loop (but exclude the END DO from this check).
                names = walk(node.content[:-1], Fortran2003.Name)
                if construct_name in [name.string for name in names]:
                    raise NotImplementedError()

        ctrl = walk(node.content, Fortran2003.Loop_Control)
        if not ctrl:
            # TODO #359 a DO with no loop control is put into a CodeBlock
            raise NotImplementedError()
        if ctrl[0].items[0]:
            # If this is a DO WHILE then the first element of items will not
            # be None. (See `fparser.two.Fortran2003.Loop_Control`.)
            # TODO #359 DO WHILE's are currently just put into CodeBlocks
            # rather than being properly described in the PSyIR.
            raise NotImplementedError()

        # Second element of items member of Loop Control is itself a tuple
        # containing:
        #   Loop variable, [start value expression, end value expression, step
        #   expression]
        # Loop variable will be an instance of Fortran2003.Name
        loop_var = str(ctrl[0].items[1][0])
        variable_name = str(loop_var)
        try:
            data_symbol = _find_or_create_imported_symbol(
                parent, variable_name, symbol_type=DataSymbol,
                datatype=DeferredType())
        except SymbolError:
            raise InternalError(
                "Loop-variable name '{0}' is not declared and there are no "
                "unqualified use statements. This is currently unsupported."
                "".format(variable_name))
        # The loop node is created with the _create_loop factory method as some
        # APIs require a specialised loop node type.
        loop = self._create_loop(parent, data_symbol)
        loop._ast = node

        # Get the loop limits. These are given in a list which is the second
        # element of a tuple which is itself the second element of the items
        # tuple:
        # (None, (Name('jk'), [Int_Literal_Constant('1', None), Name('jpk'),
        #                      Int_Literal_Constant('1', None)]), None)
        limits_list = ctrl[0].items[1][1]

        # Start expression child
        self.process_nodes(parent=loop, nodes=[limits_list[0]])

        # Stop expression child
        self.process_nodes(parent=loop, nodes=[limits_list[1]])

        # Step expression child
        if len(limits_list) == 3:
            self.process_nodes(parent=loop, nodes=[limits_list[2]])
        else:
            # Default loop increment is 1. Use the type of the start
            # or step nodes once #685 is complete. For the moment use
            # the default precision.
            default_step = Literal("1", default_integer_type())
            loop.addchild(default_step)

        # Create Loop body Schedule
        loop_body = Schedule(parent=loop)
        loop_body._ast = node
        loop.addchild(loop_body)
        # Process loop body (ignore 'do' and 'end do' statements with [1:-1])
        self.process_nodes(parent=loop_body, nodes=node.content[1:-1])

        return loop

    def _if_construct_handler(self, node, parent):
        '''
        Transforms an fparser2 If_Construct to the PSyIR representation.

        :param node: node in fparser2 tree.
        :type node: :py:class:`fparser.two.Fortran2003.If_Construct`
        :param parent: Parent node of the PSyIR node we are constructing.
        :type parent: :py:class:`psyclone.psyir.nodes.Node`
        :returns: PSyIR representation of node
        :rtype: :py:class:`psyclone.psyir.nodes.IfBlock`
        :raises InternalError: If the fparser2 tree has an unexpected \
            structure.
        '''

        # Check that the fparser2 parsetree has the expected structure
        if not isinstance(node.content[0], Fortran2003.If_Then_Stmt):
            raise InternalError(
                "Failed to find opening if then statement in: "
                "{0}".format(str(node)))
        if not isinstance(node.content[-1], Fortran2003.End_If_Stmt):
            raise InternalError(
                "Failed to find closing end if statement in: "
                "{0}".format(str(node)))

        # Search for all the conditional clauses in the If_Construct
        clause_indices = []
        for idx, child in enumerate(node.content):
            if isinstance(child, (Fortran2003.If_Then_Stmt,
                                  Fortran2003.Else_Stmt,
                                  Fortran2003.Else_If_Stmt,
                                  Fortran2003.End_If_Stmt)):
                clause_indices.append(idx)

        # Deal with each clause: "if", "else if" or "else".
        ifblock = None
        currentparent = parent
        num_clauses = len(clause_indices) - 1
        for idx in range(num_clauses):
            start_idx = clause_indices[idx]
            end_idx = clause_indices[idx+1]
            clause = node.content[start_idx]

            if isinstance(clause, (Fortran2003.If_Then_Stmt,
                                   Fortran2003.Else_If_Stmt)):
                # If it's an 'IF' clause just create an IfBlock, otherwise
                # it is an 'ELSE' clause and it needs an IfBlock annotated
                # with 'was_elseif' inside a Schedule.
                newifblock = None
                if isinstance(clause, Fortran2003.If_Then_Stmt):
                    ifblock = IfBlock(parent=currentparent)
                    ifblock.ast = node  # Keep pointer to fpaser2 AST
                    newifblock = ifblock
                else:
                    elsebody = Schedule(parent=currentparent)
                    currentparent.addchild(elsebody)
                    newifblock = IfBlock(parent=elsebody,
                                         annotations=['was_elseif'])
                    elsebody.addchild(newifblock)

                    # Keep pointer to fpaser2 AST
                    elsebody.ast = node.content[start_idx]
                    newifblock.ast = node.content[start_idx]

                # Create condition as first child
                self.process_nodes(parent=newifblock,
                                   nodes=[clause.items[0]])

                # Create if-body as second child
                ifbody = Schedule(parent=newifblock)
                ifbody.ast = node.content[start_idx + 1]
                ifbody.ast_end = node.content[end_idx - 1]
                newifblock.addchild(ifbody)
                self.process_nodes(parent=ifbody,
                                   nodes=node.content[start_idx + 1:end_idx])

                currentparent = newifblock

            elif isinstance(clause, Fortran2003.Else_Stmt):
                if not idx == num_clauses - 1:
                    raise InternalError(
                        "Else clause should only be found next to last "
                        "clause, but found {0}".format(node.content))
                elsebody = Schedule(parent=currentparent)
                currentparent.addchild(elsebody)
                elsebody.ast = node.content[start_idx]
                elsebody.ast_end = node.content[end_idx]
                self.process_nodes(parent=elsebody,
                                   nodes=node.content[start_idx + 1:end_idx])
            else:
                raise InternalError(
                    "Only fparser2 If_Then_Stmt, Else_If_Stmt and Else_Stmt "
                    "are expected, but found {0}.".format(clause))

        return ifblock

    def _if_stmt_handler(self, node, parent):
        '''
        Transforms an fparser2 If_Stmt to the PSyIR representation.

        :param node: node in fparser2 AST.
        :type node: :py:class:`fparser.two.Fortran2003.If_Stmt`
        :param parent: Parent node of the PSyIR node we are constructing.
        :type parent: :py:class:`psyclone.psyir.nodes.Node`
        :returns: PSyIR representation of node
        :rtype: :py:class:`psyclone.psyir.nodes.IfBlock`
        '''
        ifblock = IfBlock(parent=parent, annotations=['was_single_stmt'])
        ifblock.ast = node
        self.process_nodes(parent=ifblock, nodes=[node.items[0]])
        ifbody = Schedule(parent=ifblock)
        ifblock.addchild(ifbody)
        self.process_nodes(parent=ifbody, nodes=[node.items[1]])
        return ifblock

    def _case_construct_handler(self, node, parent):
        '''
        Transforms an fparser2 Case_Construct to the PSyIR representation.

        :param node: node in fparser2 tree.
        :type node: :py:class:`fparser.two.Fortran2003.Case_Construct`
        :param parent: Parent node of the PSyIR node we are constructing.
        :type parent: :py:class:`psyclone.psyir.nodes.Node`

        :returns: PSyIR representation of node
        :rtype: :py:class:`psyclone.psyir.nodes.IfBlock`

        :raises InternalError: If the fparser2 tree has an unexpected \
            structure.
        :raises NotImplementedError: If the fparser2 tree contains an \
            unsupported structure and should be placed in a CodeBlock.

        '''
        # Check that the fparser2 parsetree has the expected structure
        if not isinstance(node.content[0], Fortran2003.Select_Case_Stmt):
            raise InternalError(
                "Failed to find opening case statement in: "
                "{0}".format(str(node)))
        if not isinstance(node.content[-1], Fortran2003.End_Select_Stmt):
            raise InternalError(
                "Failed to find closing case statement in: "
                "{0}".format(str(node)))

        # Search for all the CASE clauses in the Case_Construct. We do this
        # because the fp2 parse tree has a flat structure at this point with
        # the clauses being siblings of the contents of the clauses. The
        # final index in this list will hold the position of the end-select
        # statement.
        clause_indices = []
        selector = None
        # The position of the 'case default' clause, if any
        default_clause_idx = None
        for idx, child in enumerate(node.content):
            if isinstance(child, Fortran2003.Select_Case_Stmt):
                selector = child.items[0]
            if isinstance(child, Fortran2003.Case_Stmt):
                if not isinstance(child.items[0], Fortran2003.Case_Selector):
                    raise InternalError(
                        "Unexpected parse tree structure. Expected child of "
                        "Case_Stmt to be a Case_Selector but got: '{0}'".
                        format(type(child.items[0]).__name__))
                case_expression = child.items[0].items[0]
                if case_expression is None:
                    # This is a 'case default' clause - store its position.
                    # We do this separately as this clause is special and
                    # will be added as a final 'else'.
                    default_clause_idx = idx
                clause_indices.append(idx)
            if isinstance(child, Fortran2003.End_Select_Stmt):
                clause_indices.append(idx)

        # Deal with each Case_Stmt
        rootif = None
        currentparent = parent
        num_clauses = len(clause_indices) - 1
        for idx in range(num_clauses):
            # Skip the 'default' clause for now because we handle it last
            if clause_indices[idx] == default_clause_idx:
                continue
            start_idx = clause_indices[idx]
            end_idx = clause_indices[idx+1]
            clause = node.content[start_idx]
            case = clause.items[0]

            # If rootif is already initialised we chain the new case in the
            # last else branch, otherwise we start a new IfBlock
            if rootif:
                elsebody = Schedule(parent=currentparent)
                currentparent.addchild(elsebody)
                ifblock = IfBlock(annotations=['was_case'])
                elsebody.addchild(ifblock)
                elsebody.ast = node.content[start_idx + 1]
                elsebody.ast_end = node.content[end_idx - 1]
            else:
                ifblock = IfBlock(parent=currentparent,
                                  annotations=['was_case'])
                rootif = ifblock

            if idx == 0:
                # If this is the first IfBlock then have it point to
                # the original SELECT CASE in the parse tree
                ifblock.ast = node
            else:
                # Otherwise, this IfBlock represents a CASE clause in the
                # Fortran and so we point to the parse tree of the content
                # of the clause.
                ifblock.ast = node.content[start_idx + 1]
                ifblock.ast_end = node.content[end_idx - 1]

            # Process the logical expression
            self._process_case_value_list(selector, case.items[0].items,
                                          ifblock)

            # Add If_body
            ifbody = Schedule(parent=ifblock)
            self.process_nodes(parent=ifbody,
                               nodes=node.content[start_idx + 1:
                                                  end_idx])
            ifblock.addchild(ifbody)
            ifbody.ast = node.content[start_idx + 1]
            ifbody.ast_end = node.content[end_idx - 1]

            currentparent = ifblock

        if default_clause_idx:
            # Finally, add the content of the 'default' clause as a last
            # 'else' clause. If the 'default' clause was the only clause
            # then 'rootif' will still be None and we don't bother creating
            # an enclosing IfBlock at all.
            if rootif:
                elsebody = Schedule(parent=currentparent)
                currentparent.addchild(elsebody)
                currentparent = elsebody
            start_idx = default_clause_idx + 1
            # Find the next 'case' clause that occurs after 'case default'
            # (if any)
            end_idx = -1
            for idx in clause_indices:
                if idx > default_clause_idx:
                    end_idx = idx
                    break
            # Process the statements within the 'default' clause
            self.process_nodes(parent=currentparent,
                               nodes=node.content[start_idx:end_idx])
            if rootif:
                elsebody.ast = node.content[start_idx]
                elsebody.ast_end = node.content[end_idx - 1]
        return rootif

    def _process_case_value_list(self, selector, nodes, parent):
        '''
        Processes the supplied list of fparser2 nodes representing case-value
        expressions and constructs the equivalent PSyIR representation.
        e.g. for:

               SELECT CASE(my_flag)
               CASE(var1, var2:var3, :var5)
                 my_switch = .true.
               END SELECT

        the equivalent logical expression is:

        my_flag == var1 OR (myflag>=var2 AND myflag <= var3) OR my_flag <= var5

        and the corresponding structure of the PSyIR that we create is:

                    OR
                   /  \
                 EQ    OR
                      /  \
                   AND    LE
                  /  \
                GE    LE

        :param selector: the fparser2 parse tree representing the \
                      selector_expression in SELECT CASE(selector_expression).
        :type selector: sub-class of :py:class:`fparser.two.utils.Base`
        :param nodes: the nodes representing the label-list of the current \
                      CASE() clause.
        :type nodes: list of :py:class:`fparser.two.Fortran2003.Name` or \
                     :py:class:`fparser.two.Fortran2003.Case_Value_Range`
        :param parent: parent node in the PSyIR.
        :type parent: :py:class:`psyclone.psyir.nodes.Node`

        '''
        if len(nodes) == 1:
            # Only one item in list so process it
            self._process_case_value(selector, nodes[0], parent)
            return
        # More than one item in list. Create an OR node with the first item
        # on the list as one arg then recurse down to handle the remainder
        # of the list.
        orop = BinaryOperation(BinaryOperation.Operator.OR,
                               parent=parent)
        self._process_case_value(selector, nodes[0], orop)
        self._process_case_value_list(selector, nodes[1:], orop)
        parent.addchild(orop)

    def _process_case_value(self, selector, node, parent):
        '''
        Handles an individual condition inside a CASE statement. This can
        be a single scalar expression (e.g. CASE(1)) or a range specification
        (e.g. CASE(lim1:lim2)).

        :param selector: the node in the fparser2 parse tree representing the
                         'some_expr' of the SELECT CASE(some_expr).
        :type selector: sub-class of :py:class:`fparser.two.utils.Base`
        :param node: the node representing the case-value expression in the \
                     fparser2 parse tree.
        :type node: sub-class of :py:class:`fparser.two.utils.Base`
        :param parent: parent node in the PSyIR.
        :type parent: :py:class:`psyclone.psyir.nodes.Node`

        '''
        if isinstance(node, Fortran2003.Case_Value_Range):
            # The case value is a range (e.g. lim1:lim2)
            if node.items[0] and node.items[1]:
                # Have lower and upper limits so need a parent AND
                aop = BinaryOperation(BinaryOperation.Operator.AND,
                                      parent=parent)
                parent.addchild(aop)
                new_parent = aop
            else:
                # No need to create new parent node
                new_parent = parent

            if node.items[0]:
                # A lower limit is specified
                geop = BinaryOperation(BinaryOperation.Operator.GE,
                                       parent=new_parent)
                self.process_nodes(parent=geop, nodes=[selector])
                self.process_nodes(parent=geop, nodes=[node.items[0]])
                new_parent.addchild(geop)
            if node.items[1]:
                # An upper limit is specified
                leop = BinaryOperation(BinaryOperation.Operator.LE,
                                       parent=new_parent)
                self.process_nodes(parent=leop, nodes=[selector])
                self.process_nodes(parent=leop, nodes=[node.items[1]])
                new_parent.addchild(leop)
        else:
            # The case value is some scalar initialisation expression
            bop = BinaryOperation(BinaryOperation.Operator.EQ,
                                  parent=parent)
            parent.addchild(bop)
            self.process_nodes(parent=bop, nodes=[selector])
            self.process_nodes(parent=bop, nodes=[node])

    @staticmethod
    def _array_notation_rank(array):
        '''Check that the supplied candidate array reference uses supported
        array notation syntax and return the rank of the sub-section
        of the array that uses array notation. e.g. for a reference
        "a(:, 2, :)" the rank of the sub-section is 2.

        :param array: the array reference to check.
        :type array: :py:class:`psyclone.psyir.nodes.ArrayReference`

        :returns: rank of the sub-section of the array.
        :rtype: int

        :raises NotImplementedError: if the array node does not have any \
                                     children.

        '''
        if not array.children:
            raise NotImplementedError("An Array reference in the PSyIR must "
                                      "have at least one child but '{0}' has "
                                      "none".format(array.name))
        # Only array refs using basic colon syntax are currently
        # supported e.g. (a(:,:)).  Each colon is represented in the
        # PSyIR as a Range node with first argument being an lbound
        # binary operator, the second argument being a ubound operator
        # and the third argument being an integer Literal node with
        # value 1 i.e. a(:,:) is represented as
        # a(lbound(a,1):ubound(a,1):1,lbound(a,2):ubound(a,2):1) in
        # the PSyIR.
        num_colons = 0
        for node in array.children:
            if isinstance(node, Range):
                # Found array syntax notation. Check that it is the
                # simple ":" format.
                if not _is_range_full_extent(node):
                    raise NotImplementedError(
                        "Only array notation of the form my_array(:, :, ...) "
                        "is supported.")
                num_colons += 1
        return num_colons

    def _array_syntax_to_indexed(self, parent, loop_vars):
        '''
        Utility function that modifies each ArrayReference object in the
        supplied PSyIR fragment so that they are indexed using the supplied
        loop variables rather than having colon array notation.

        :param parent: root of PSyIR sub-tree to search for Array \
                       references to modify.
        :type parent:  :py:class:`psyclone.psyir.nodes.Node`
        :param loop_vars: the variable names for the array indices.
        :type loop_vars: list of str

        :raises NotImplementedError: if array sections of differing ranks are \
                                     found.
        '''
        assigns = parent.walk(Assignment)
        # Check that the LHS of any assignment uses recognised array
        # notation.
        for assign in assigns:
            _ = self._array_notation_rank(assign.lhs)
        # TODO #717 if the supplied code accidentally omits array
        # notation for an array reference on the RHS then we will
        # identify it as a scalar and the code produced from the
        # PSyIR (using e.g. the Fortran backend) will not
        # compile. We need to implement robust identification of the
        # types of all symbols in the PSyIR fragment.
        arrays = parent.walk(ArrayReference)
        first_rank = None
        for array in arrays:
            # Check that this is a supported array reference and that
            # all arrays are of the same rank
            rank = len([child for child in array.children if
                        isinstance(child, Range)])
            if first_rank:
                if rank != first_rank:
                    raise NotImplementedError(
                        "Found array sections of differing ranks within a "
                        "WHERE construct: array section of {0} has rank {1}".
                        format(array.name, rank))
            else:
                first_rank = rank

            # Replace the PSyIR Ranges with the loop variables
            range_idx = 0
            for idx, child in enumerate(array.children):
                if isinstance(child, Range):
                    symbol = _find_or_create_imported_symbol(
                        array, loop_vars[range_idx],
                        symbol_type=DataSymbol, datatype=DeferredType())
                    array.children[idx] = Reference(symbol)
                    range_idx += 1

    def _where_construct_handler(self, node, parent):
        '''
        Construct the canonical PSyIR representation of a WHERE construct or
        statement. A construct has the form:

            WHERE(logical-mask)
              statements
            [ELSE WHERE(logical-mask)
              statements]
            [ELSE WHERE
              statements]
            END WHERE

        while a statement is just:

            WHERE(logical-mask) statement

        :param node: node in the fparser2 parse tree representing the WHERE.
        :type node: :py:class:`fparser.two.Fortran2003.Where_Construct` or \
                    :py:class:`fparser.two.Fortran2003.Where_Stmt`
        :param parent: parent node in the PSyIR.
        :type parent: :py:class:`psyclone.psyir.nodes.Node`

        :returns: the top-level Loop object in the created loop nest.
        :rtype: :py:class:`psyclone.psyir.nodes.Loop`

        :raises InternalError: if the parse tree does not have the expected \
                               structure.

        '''
        if isinstance(node, Fortran2003.Where_Stmt):
            # We have a Where statement. Check that the parse tree has the
            # expected structure.
            if not len(node.items) == 2:
                raise InternalError(
                    "Expected a Fortran2003.Where_Stmt to have exactly two "
                    "entries in 'items' but found {0}: {1}".format(
                        len(node.items), str(node.items)))
            if not isinstance(node.items[1], Fortran2003.Assignment_Stmt):
                raise InternalError(
                    "Expected the second entry of a Fortran2003.Where_Stmt "
                    "items tuple to be an Assignment_Stmt but found: {0}".
                    format(type(node.items[1]).__name__))
            was_single_stmt = True
            annotations = ["was_where", "was_single_stmt"]
            logical_expr = [node.items[0]]
        else:
            # We have a Where construct. Check that the first and last
            # children are what we expect.
            if not isinstance(node.content[0],
                              Fortran2003.Where_Construct_Stmt):
                raise InternalError("Failed to find opening where construct "
                                    "statement in: {0}".format(str(node)))
            if not isinstance(node.content[-1], Fortran2003.End_Where_Stmt):
                raise InternalError("Failed to find closing end where "
                                    "statement in: {0}".format(str(node)))
            was_single_stmt = False
            annotations = ["was_where"]
            logical_expr = node.content[0].items

        # Examine the logical-array expression (the mask) in order to
        # determine the number of nested loops required. The Fortran
        # standard allows bare array notation here (e.g. `a < 0.0` where
        # `a` is an array) and thus we would need to examine our SymbolTable
        # to find out the rank of `a`. For the moment we limit support to
        # the NEMO style where the fact that `a` is an array is made
        # explicit using the colon notation, e.g. `a(:, :) < 0.0`.

        # For this initial processing of the logical-array expression we
        # use a temporary parent as we haven't yet constructed the PSyIR
        # for the loop nest and innermost IfBlock. Once we have a valid
        # parent for this logical expression we will repeat the processing.
        fake_parent = Assignment(parent=parent)
        self.process_nodes(fake_parent, logical_expr)
        arrays = fake_parent.walk(ArrayReference)
        if not arrays:
            # If the PSyIR doesn't contain any Arrays then that must be
            # because the code doesn't use explicit array syntax. At least one
            # variable in the logical-array expression must be an array for
            # this to be a valid WHERE().
            # TODO #717. Look-up the shape of the array in the SymbolTable.
            raise NotImplementedError("Only WHERE constructs using explicit "
                                      "array notation (e.g. my_array(:, :)) "
                                      "are supported.")
        # All array sections in a Fortran WHERE must have the same rank so
        # just look at the first array.
        rank = self._array_notation_rank(arrays[0])
        # Create a list to hold the names of the loop variables as we'll
        # need them to index into the arrays.
        loop_vars = rank*[""]

        symbol_table = parent.scope.symbol_table
        integer_type = default_integer_type()

        # Now create a loop nest of depth `rank`
        new_parent = parent
        for idx in range(rank, 0, -1):

            data_symbol = symbol_table.new_symbol(
                "widx{0}".format(idx), symbol_type=DataSymbol,
                datatype=integer_type)
            loop_vars[idx-1] = data_symbol.name

            loop = Loop(parent=new_parent, variable=data_symbol,
                        annotations=annotations)
            # Point to the original WHERE statement in the parse tree.
            loop.ast = node
            # Add loop lower bound
            loop.addchild(Literal("1", integer_type))
            # Add loop upper bound - we use the SIZE operator to query the
            # extent of the current array dimension
            size_node = BinaryOperation(BinaryOperation.Operator.SIZE,
                                        parent=loop)
            loop.addchild(size_node)
            symbol = _find_or_create_imported_symbol(
                size_node, arrays[0].name, symbol_type=DataSymbol,
                datatype=DeferredType())

            size_node.addchild(Reference(symbol))
            size_node.addchild(Literal(str(idx), integer_type,
                                       parent=size_node))
            # Add loop increment
            loop.addchild(Literal("1", integer_type))
            # Fourth child of a Loop must be a Schedule
            sched = Schedule(parent=loop)
            loop.addchild(sched)
            # Finally, add the Loop we've constructed to its parent (but
            # not into the existing PSyIR tree - that's done in
            # process_nodes()).
            if new_parent is not parent:
                new_parent.addchild(loop)
            else:
                # Keep a reference to the first loop as that's what this
                # handler returns
                root_loop = loop
            new_parent = sched
        # Now we have the loop nest, add an IF block to the innermost
        # schedule
        ifblock = IfBlock(parent=new_parent, annotations=annotations)
        new_parent.addchild(ifblock)
        ifblock.ast = node  # Point back to the original WHERE construct

        # We construct the conditional expression from the original
        # logical-array-expression of the WHERE. We process_nodes() a
        # second time here now that we have the correct parent node in the
        # PSyIR (and thus a SymbolTable) to refer to.
        self.process_nodes(ifblock, logical_expr)

        # Each array reference must now be indexed by the loop variables
        # of the loops we've just created.
        self._array_syntax_to_indexed(ifblock.children[0], loop_vars)

        # Now construct the body of the IF using the body of the WHERE
        sched = Schedule(parent=ifblock)
        ifblock.addchild(sched)

        if was_single_stmt:
            # We only had a single-statement WHERE
            self.process_nodes(sched, node.items[1:])
        else:
            # We have to allow for potentially multiple ELSE WHERE clauses
            clause_indices = []
            for idx, child in enumerate(node.content):
                if isinstance(child, (Fortran2003.Elsewhere_Stmt,
                                      Fortran2003.Masked_Elsewhere_Stmt,
                                      Fortran2003.End_Where_Stmt)):
                    clause_indices.append(idx)
            num_clauses = len(clause_indices) - 1

            if len(clause_indices) > 1:
                # We have at least one elsewhere clause.
                # Process the body of the where (up to the first elsewhere).
                self.process_nodes(sched, node.content[1:clause_indices[0]])
                current_parent = ifblock

                for idx in range(num_clauses):
                    start_idx = clause_indices[idx]
                    end_idx = clause_indices[idx+1]
                    clause = node.content[start_idx]

                    if isinstance(clause, Fortran2003.Masked_Elsewhere_Stmt):
                        elsebody = Schedule(parent=current_parent)
                        current_parent.addchild(elsebody)
                        newifblock = IfBlock(parent=elsebody,
                                             annotations=annotations)
                        elsebody.addchild(newifblock)

                        # Keep pointer to fpaser2 AST
                        elsebody.ast = node.content[start_idx]
                        newifblock.ast = node.content[start_idx]

                        # Create condition as first child
                        self.process_nodes(parent=newifblock,
                                           nodes=[clause.items[0]])

                        # Create if-body as second child
                        ifbody = Schedule(parent=newifblock)
                        ifbody.ast = node.content[start_idx + 1]
                        ifbody.ast_end = node.content[end_idx - 1]
                        newifblock.addchild(ifbody)
                        self.process_nodes(
                            parent=ifbody,
                            nodes=node.content[start_idx+1:end_idx])
                        current_parent = newifblock

                    elif isinstance(clause, Fortran2003.Elsewhere_Stmt):
                        if idx != num_clauses - 1:
                            raise InternalError(
                                "Elsewhere_Stmt should only be found next to "
                                "last clause, but found {0}".format(
                                    node.content))
                        elsebody = Schedule(parent=current_parent)
                        current_parent.addchild(elsebody)
                        elsebody.ast = node.content[start_idx]
                        elsebody.ast_end = node.content[end_idx]
                        self.process_nodes(
                            parent=elsebody,
                            nodes=node.content[start_idx + 1:end_idx])

                    else:
                        raise InternalError(
                            "Expected either Fortran2003.Masked_Elsewhere_Stmt"
                            " or Fortran2003.Elsewhere_Stmt but found '{0}'".
                            format(type(clause).__name__))
            else:
                # No elsewhere clauses were found so put the whole body into
                # the single if block.
                self.process_nodes(sched, node.content[1:-1])

        # Convert all uses of array syntax to indexed accesses
        self._array_syntax_to_indexed(ifblock, loop_vars)
        # Return the top-level loop generated by this handler
        return root_loop

    def _return_handler(self, node, parent):
        '''
        Transforms an fparser2 Return_Stmt to the PSyIR representation.

        :param node: node in fparser2 parse tree.
        :type node: :py:class:`fparser.two.Fortran2003.Return_Stmt`
        :param parent: Parent node of the PSyIR node we are constructing.
        :type parent: :py:class:`psyclone.psyir.nodes.Node`

        :return: PSyIR representation of node.
        :rtype: :py:class:`psyclone.psyir.nodes.Return`

        '''
        rtn = Return(parent=parent)
        rtn.ast = node
        return rtn

    def _assignment_handler(self, node, parent):
        '''
        Transforms an fparser2 Assignment_Stmt to the PSyIR representation.

        :param node: node in fparser2 AST.
        :type node: :py:class:`fparser.two.Fortran2003.Assignment_Stmt`
        :param parent: Parent node of the PSyIR node we are constructing.
        :type parent: :py:class:`psyclone.psyir.nodes.Node`

        :returns: PSyIR representation of node.
        :rtype: :py:class:`psyclone.psyir.nodes.Assignment`
        '''
        assignment = Assignment(node, parent=parent)
        self.process_nodes(parent=assignment, nodes=[node.items[0]])
        self.process_nodes(parent=assignment, nodes=[node.items[2]])

        return assignment

    def _data_ref_handler(self, node, parent):
        '''
        Create the PSyIR for an fparser2 Data_Ref (representing an access
        to a derived type).

        :param node: node in fparser2 parse tree.
        :type node: :py:class:`fparser.two.Fortran2003.Data_Ref`
        :param parent: Parent node of the PSyIR node we are constructing.
        :type parent: :py:class:`psyclone.psyir.nodes.Node`

        :return: PSyIR representation of node
        :rtype: :py:class:`psyclone.psyir.nodes.StructureReference`

        :raises NotImplementedError: if the parse tree contains unsupported \
                                     elements.
        '''
        # If we encounter array ranges while processing this derived-type
        # access then we will need the symbol being referred to so we create
        # that first.
        if isinstance(node.children[0], Fortran2003.Name):
            # Base of reference is a scalar entity and must be a DataSymbol.
            base_sym = _find_or_create_imported_symbol(
                parent, node.children[0].string.lower(),
                symbol_type=DataSymbol, datatype=DeferredType())
            base_indices = []
            base_ref = StructureReference

        elif isinstance(node.children[0], Fortran2003.Part_Ref):
            # Base of reference is an array access. Lookup the corresponding
            # symbol.
            part_ref = node.children[0]
            base_sym = _find_or_create_imported_symbol(
                parent, part_ref.children[0].string.lower(),
                symbol_type=DataSymbol, datatype=DeferredType())
            # Processing the array-index expressions requires access to the
            # symbol table so create an ArrayReference node.
            sched = parent.ancestor(Schedule, include_self=True)
            aref = ArrayReference(parent=sched, symbol=base_sym)
            # The children of this node will represent the indices of the
            # ArrayOfStructuresReference.
            self.process_nodes(parent=aref,
                               nodes=part_ref.children[1].children)
            base_indices = aref.pop_all_children()
            base_ref = ArrayOfStructuresReference

        else:
            raise NotImplementedError(str(node))

        # Now construct the full list of 'members' making up the
        # derived-type reference. e.g. for "var%region(1)%start" this
        # will be [("region", [Literal("1")]), "start"].
        members = []
        for child in node.children[1:]:
            if isinstance(child, Fortran2003.Name):
                # Members of a structure do not refer to symbols
                members.append(child.string)
            elif isinstance(child, Fortran2003.Part_Ref):
                # In order to use process_nodes() we need a parent node
                # through which we can access the symbol table. This is
                # because array-index expressions must refer to symbols.
                sched = parent.ancestor(Schedule, include_self=True)
                # Since the index expressions may refer to the parent
                # reference we construct a full reference to the current
                # member of the derived type. We include a fake array index
                # to ensure that the innermost member is an ArrayMember
                # that can accept the real array-index expressions generated
                # by process_nodes().
                array_name = child.children[0].string
                new_ref = _create_struct_reference(
                    sched, base_ref, base_sym,
                    members + [(array_name, [Literal("1", INTEGER_TYPE)])],
                    base_indices)
                # 'Chase the pointer' all the way to the bottom of the
                # derived-type reference
                current_ref = new_ref
                while hasattr(current_ref, "member"):
                    current_ref = current_ref.member
                # Remove the fake array index
                current_ref.pop_all_children()
                # We can now process the child index expressions
                self.process_nodes(parent=current_ref,
                                   nodes=child.children[1].children)
                # The resulting children will become part of the structure
                # access expression
                children = current_ref.pop_all_children()
                members.append((array_name, children))
            else:
                # Found an unsupported entry in the parse tree. This will
                # result in a CodeBlock.
                raise NotImplementedError(str(node))

        # Now we have the list of members, use the `create()` method of the
        # appropriate Reference subclass.
        return _create_struct_reference(parent, base_ref, base_sym,
                                        members, base_indices)

    def _unary_op_handler(self, node, parent):
        '''
        Transforms an fparser2 UnaryOpBase or Intrinsic_Function_Reference
        to the PSyIR representation.

        :param node: node in fparser2 AST.
        :type node: :py:class:`fparser.two.utils.UnaryOpBase` or \
               :py:class:`fparser.two.Fortran2003.Intrinsic_Function_Reference`
        :param parent: Parent node of the PSyIR node we are constructing.
        :type parent: :py:class:`psyclone.psyir.nodes.Node`

        :return: PSyIR representation of node
        :rtype: :py:class:`psyclone.psyir.nodes.UnaryOperation`

        :raises NotImplementedError: if the supplied operator is not \
                                     supported by this handler.
        :raises InternalError: if the fparser parse tree does not have the \
                               expected structure.

        '''
        operator_str = str(node.items[0]).lower()
        try:
            operator = Fparser2Reader.unary_operators[operator_str]
        except KeyError:
            # Operator not supported, it will produce a CodeBlock instead
            raise NotImplementedError(operator_str)

        if isinstance(node.items[1], Fortran2003.Actual_Arg_Spec_List):
            if len(node.items[1].items) > 1:
                # We have more than one argument and therefore this is not a
                # unary operation!
                raise InternalError(
                    "Operation '{0}' has more than one argument and is "
                    "therefore not unary!".format(str(node)))
            node_list = node.items[1].items
        else:
            node_list = [node.items[1]]
        unary_op = UnaryOperation(operator, parent=parent)
        self.process_nodes(parent=unary_op, nodes=node_list)

        return unary_op

    def _binary_op_handler(self, node, parent):
        '''
        Transforms an fparser2 BinaryOp or Intrinsic_Function_Reference to
        the PSyIR representation.

        :param node: node in fparser2 AST.
        :type node: :py:class:`fparser.two.utils.BinaryOpBase` or \
               :py:class:`fparser.two.Fortran2003.Intrinsic_Function_Reference`
        :param parent: Parent node of the PSyIR node we are constructing.
        :type parent: :py:class:`psyclone.psyir.nodes.Node`

        :returns: PSyIR representation of node
        :rtype: :py:class:`psyclone.psyir.nodes.BinaryOperation`

        :raises NotImplementedError: if the supplied operator/intrinsic is \
                                     not supported by this handler.
        :raises InternalError: if the fparser parse tree does not have the \
                               expected structure.

        '''
        if isinstance(node, Fortran2003.Intrinsic_Function_Reference):
            operator_str = node.items[0].string.lower()
            # Arguments are held in an Actual_Arg_Spec_List
            if not isinstance(node.items[1], Fortran2003.Actual_Arg_Spec_List):
                raise InternalError(
                    "Unexpected fparser parse tree for binary intrinsic "
                    "operation '{0}'. Expected second child to be "
                    "Actual_Arg_Spec_List but got '{1}'.".format(
                        str(node), type(node.items[1])))
            arg_nodes = node.items[1].items
            if len(arg_nodes) != 2:
                raise InternalError(
                    "Binary operator should have exactly two arguments but "
                    "found {0} for '{1}'.".format(len(arg_nodes), str(node)))
        else:
            operator_str = node.items[1].lower()
            arg_nodes = [node.items[0], node.items[2]]

        try:
            operator = Fparser2Reader.binary_operators[operator_str]
        except KeyError:
            # Operator not supported, it will produce a CodeBlock instead
            raise NotImplementedError(operator_str)

        binary_op = BinaryOperation(operator, parent=parent)

        self.process_nodes(parent=binary_op, nodes=[arg_nodes[0]])
        self.process_nodes(parent=binary_op, nodes=[arg_nodes[1]])

        return binary_op

    def _nary_op_handler(self, node, parent):
        '''
        Transforms an fparser2 Intrinsic_Function_Reference with three or
        more arguments to the PSyIR representation.
        :param node: node in fparser2 Parse Tree.
        :type node: \
             :py:class:`fparser.two.Fortran2003.Intrinsic_Function_Reference`
        :param parent: Parent node of the PSyIR node we are constructing.
        :type parent: :py:class:`psyclone.psyir.nodes.Node`

        :returns: PSyIR representation of node.
        :rtype: :py:class:`psyclone.psyir.nodes.NaryOperation`

        :raises NotImplementedError: if the supplied Intrinsic is not \
                                     supported by this handler.
        :raises InternalError: if the fparser parse tree does not have the \
                               expected structure.

        '''
        operator_str = str(node.items[0]).lower()
        try:
            operator = Fparser2Reader.nary_operators[operator_str]
        except KeyError:
            # Intrinsic not supported, it will produce a CodeBlock instead
            raise NotImplementedError(operator_str)

        nary_op = NaryOperation(operator, parent=parent)

        if not isinstance(node.items[1], Fortran2003.Actual_Arg_Spec_List):
            raise InternalError(
                "Expected second 'item' of N-ary intrinsic '{0}' in fparser "
                "parse tree to be an Actual_Arg_Spec_List but found '{1}'.".
                format(str(node), type(node.items[1])))
        if len(node.items[1].items) < 3:
            raise InternalError(
                "An N-ary operation must have more than two arguments but "
                "found {0} for '{1}'.".format(len(node.items[1].items),
                                              str(node)))

        # node.items[1] is a Fortran2003.Actual_Arg_Spec_List so we have
        # to process the `items` of that...
        self.process_nodes(parent=nary_op, nodes=list(node.items[1].items))
        return nary_op

    def _intrinsic_handler(self, node, parent):
        '''
        Transforms an fparser2 Intrinsic_Function_Reference to the PSyIR
        representation. Since Fortran Intrinsics can be unary, binary or
        nary this handler identifies the appropriate 'sub handler' by
        examining the number of arguments present.

        :param node: node in fparser2 Parse Tree.
        :type node: \
            :py:class:`fparser.two.Fortran2003.Intrinsic_Function_Reference`
        :param parent: Parent node of the PSyIR node we are constructing.
        :type parent: :py:class:`psyclone.psyir.nodes.Node`

        :returns: PSyIR representation of node
        :rtype: :py:class:`psyclone.psyir.nodes.UnaryOperation` or \
                :py:class:`psyclone.psyir.nodes.BinaryOperation` or \
                :py:class:`psyclone.psyir.nodes.NaryOperation`

        '''
        # First item is the name of the intrinsic
        name = node.items[0].string.upper()
        # Now work out how many arguments it has
        num_args = 0
        if len(node.items) > 1:
            num_args = len(node.items[1].items)

        # We don't handle any intrinsics that don't have arguments
        if num_args == 1:
            return self._unary_op_handler(node, parent)
        if num_args == 2:
            return self._binary_op_handler(node, parent)
        if num_args > 2:
            return self._nary_op_handler(node, parent)

        # Intrinsic is not handled - this will result in a CodeBlock
        raise NotImplementedError(name)

    def _name_handler(self, node, parent):
        '''
        Transforms an fparser2 Name to the PSyIR representation. If the parent
        is connected to a SymbolTable, it checks the reference has been
        previously declared.

        :param node: node in fparser2 AST.
        :type node: :py:class:`fparser.two.Fortran2003.Name`
        :param parent: Parent node of the PSyIR node we are constructing.
        :type parent: :py:class:`psyclone.psyir.nodes.Node`

        :returns: PSyIR representation of node
        :rtype: :py:class:`psyclone.psyir.nodes.Reference`

        '''
        symbol = _find_or_create_imported_symbol(parent, node.string)
        return Reference(symbol, parent)

    def _parenthesis_handler(self, node, parent):
        '''
        Transforms an fparser2 Parenthesis to the PSyIR representation.
        This means ignoring the parentheis and process the fparser2 children
        inside.

        :param node: node in fparser2 AST.
        :type node: :py:class:`fparser.two.Fortran2003.Parenthesis`
        :param parent: Parent node of the PSyIR node we are constructing.
        :type parent: :py:class:`psyclone.psyir.nodes.Node`
        :returns: PSyIR representation of node
        :rtype: :py:class:`psyclone.psyir.nodes.Node`
        '''
        # Use the items[1] content of the node as it contains the required
        # information (items[0] and items[2] just contain the left and right
        # brackets as strings so can be disregarded.
        return self._create_child(node.items[1], parent)

    def _part_ref_handler(self, node, parent):
        '''
        Transforms an fparser2 Part_Ref to the PSyIR representation. If the
        node is connected to a SymbolTable, it checks the reference has been
        previously declared.

        :param node: node in fparser2 AST.
        :type node: :py:class:`fparser.two.Fortran2003.Part_Ref`
        :param parent: Parent node of the PSyIR node we are constructing.
        :type parent: :py:class:`psyclone.psyir.nodes.Node`

        :raises NotImplementedError: If the fparser node represents \
            unsupported PSyIR features and should be placed in a CodeBlock.

        :returns: PSyIR representation of node
        :rtype: :py:class:`psyclone.psyir.nodes.ArrayReference`

        '''
        reference_name = node.items[0].string.lower()
        # We can't say for sure that the symbol we create here should be a
        # DataSymbol as fparser2 often identifies function calls as
        # part-references instead of function-references.
        symbol = _find_or_create_imported_symbol(parent, reference_name)

        array = ArrayReference(symbol, parent)
        self.process_nodes(parent=array, nodes=node.items[1].items)
        return array

    def _subscript_triplet_handler(self, node, parent):
        '''
        Transforms an fparser2 Subscript_Triplet to the PSyIR
        representation.

        :param node: node in fparser2 AST.
        :type node: :py:class:`fparser.two.Fortran2003.Subscript_Triplet`
        :param parent: parent node of the PSyIR node we are constructing.
        :type parent: :py:class:`psyclone.psyir.nodes.Node`

        :returns: PSyIR representation of node.
        :rtype: :py:class:`psyclone.psyir.nodes.Range`

        :raises InternalError: if the supplied parent node is not a sub-class \
                               of either Reference or Member.
        '''
        # The PSyIR stores array dimension information for the ArrayMixin
        # class in an ordered list. As we are processing the
        # dimensions in order, the number of children already added to
        # our parent indicates the current array dimension being processed
        # (with 0 being the first dimension, 1 being the second etc). Fortran
        # specifies the 1st dimension as being 1, the second dimension being
        # 2, etc.). We therefore add 1 to the number of children already added
        # to our parent to determine the Fortran dimension value. However, we
        # do have to take care in case the parent is a member of a structure
        # rather than a plain array reference.
        if isinstance(parent, (Reference, Member)):
            dimension = str(len([kid for kid in parent.children if
                                 not isinstance(kid, Member)]) + 1)
        else:
            raise InternalError(
                "Expected parent PSyIR node to be either a Reference or a "
                "Member but got '{0}' when processing '{1}'".format(
                    type(parent).__name__, str(node)))

        integer_type = default_integer_type()
        my_range = Range(parent=parent)
        my_range.children = []

        if node.children[0]:
            self.process_nodes(parent=my_range, nodes=[node.children[0]])
        else:
            # There is no lower bound, it is implied. This is not
            # supported in the PSyIR so we create the equivalent code
            # by using the PSyIR lbound function:
            # a(:...) becomes a(lbound(a,1):...)
            lbound = BinaryOperation.create(
                BinaryOperation.Operator.LBOUND,
                _copy_full_base_reference(parent),
                Literal(dimension, integer_type))
            my_range.children.append(lbound)

        if node.children[1]:
            self.process_nodes(parent=my_range, nodes=[node.children[1]])
        else:
            # There is no upper bound, it is implied. This is not
            # supported in the PSyIR so we create the equivalent code
            # by using the PSyIR ubound function:
            # a(...:) becomes a(...:ubound(a,1))
            ubound = BinaryOperation.create(
                BinaryOperation.Operator.UBOUND,
                _copy_full_base_reference(parent),
                Literal(dimension, integer_type))
            my_range.children.append(ubound)

        if node.children[2]:
            self.process_nodes(parent=my_range, nodes=[node.children[2]])
        else:
            # There is no step, it is implied. This is not
            # supported in the PSyIR so we create the equivalent code
            # by using a PSyIR integer literal with the value 1
            # a(...:...:) becomes a(...:...:1)
            literal = Literal("1", integer_type)
            my_range.children.append(literal)
        return my_range

    def _number_handler(self, node, parent):
        '''
        Transforms an fparser2 NumberBase to the PSyIR representation.

        :param node: node in fparser2 parse tree.
        :type node: :py:class:`fparser.two.utils.NumberBase`
        :param parent: Parent node of the PSyIR node we are constructing.
        :type parent: :py:class:`psyclone.psyir.nodes.Node`

        :returns: PSyIR representation of node.
        :rtype: :py:class:`psyclone.psyir.nodes.Literal`

        :raises NotImplementedError: if the fparser2 node is not recognised.

        '''
        # pylint: disable=no-self-use
        if isinstance(node, Fortran2003.Int_Literal_Constant):
            integer_type = ScalarType(ScalarType.Intrinsic.INTEGER,
                                      get_literal_precision(node, parent))
            return Literal(str(node.items[0]), integer_type)
        if isinstance(node, Fortran2003.Real_Literal_Constant):
            real_type = ScalarType(ScalarType.Intrinsic.REAL,
                                   get_literal_precision(node, parent))
            # Make sure any exponent is lower case
            value = str(node.items[0]).lower()
            # Make all exponents use the letter "e". (Fortran also
            # allows "d").
            value = value.replace("d", "e")
            # If the value has a "." without a digit before it then
            # add a "0" as the PSyIR does not allow this
            # format. e.g. +.3 => +0.3
            if value[0] == "." or value[0:1] in ["+.", "-."]:
                value = value.replace(".", "0.")
            return Literal(value, real_type)
        # Unrecognised datatype - will result in a CodeBlock
        raise NotImplementedError()

    def _char_literal_handler(self, node, parent):
        '''
        Transforms an fparser2 character literal into a PSyIR literal.
        Currently does not support the use of a double '' or double "" to
        represent a single instance of one of those characters within a string
        delimited by the same character.

        :param node: node in fparser2 parse tree.
        :type node: :py:class:`fparser.two.Fortran2003.Char_Literal_Constant`
        :param parent: parent node of the PSyIR node we are constructing.
        :type parent: :py:class:`psyclone.psyir.nodes.Node`

        :returns: PSyIR representation of node.
        :rtype: :py:class:`psyclone.psyir.nodes.Literal`

        '''
        # pylint: disable=no-self-use
        character_type = ScalarType(ScalarType.Intrinsic.CHARACTER,
                                    get_literal_precision(node, parent))
        # fparser issue #295 - the value of the character string currently
        # contains the quotation symbols themselves. Once that's fixed this
        # check will need to be changed.
        char_value = str(node.items[0])
        if not ((char_value.startswith("'") and char_value.endswith("'")) or
                (char_value.startswith('"') and char_value.endswith('"'))):
            raise InternalError(
                "Char literal handler expects a quoted value but got: "
                ">>{0}<<".format(char_value))
        # In Fortran "x""x" or 'x''x' represents a string containing x"x
        # or x'x, respectively. (See Note 4.12 in the Fortran 2003 standard.)
        # However, checking whether we have e.g. 'that''s a cat''s mat' is
        # difficult and so, for now, we don't support it.
        if len(char_value) > 2 and ("''" in char_value or '""' in char_value):
            raise NotImplementedError()
        # Strip the wrapping quotation chars before storing the value.
        return Literal(char_value[1:-1], character_type)

    def _bool_literal_handler(self, node, parent):
        '''
        Transforms an fparser2 logical literal into a PSyIR literal.

        :param node: node in fparser2 parse tree.
        :type node: \
            :py:class:`fparser.two.Fortran2003.Logical_Literal_Constant`
        :param parent: parent node of the PSyIR node we are constructing.
        :type parent: :py:class:`psyclone.psyir.nodes.Node`

        :returns: PSyIR representation of node.
        :rtype: :py:class:`psyclone.psyir.nodes.Literal`

        '''
        # pylint: disable=no-self-use
        boolean_type = ScalarType(ScalarType.Intrinsic.BOOLEAN,
                                  get_literal_precision(node, parent))
        value = str(node.items[0]).lower()
        if value == ".true.":
            return Literal("true", boolean_type)
        if value == ".false.":
            return Literal("false", boolean_type)
        raise GenerationError(
            "Expected to find '.true.' or '.false.' as fparser2 logical "
            "literal, but found '{0}' instead.".format(value))

    def _call_handler(self, node, parent):
        '''Transforms an fparser2 CALL statement into a PSyIR Call node.

        :param node: node in fparser2 parse tree.
        :type node: :py:class:`fparser.two.Fortran2003.Call_Stmt`
        :param parent: parent node of the PSyIR node we are constructing.
        :type parent: :py:class:`psyclone.psyir.nodes.Node`

        :returns: PSyIR representation of node.
        :rtype: :py:class:`psyclone.psyir.nodes.Call`

        :raises GenerationError: if the symbol associated with the \
            name of the call is an unsupported type.

        '''
        # pylint: disable="unidiomatic-typecheck"
        call_name = node.items[0].string
        symbol_table = parent.scope.symbol_table
        try:
            routine_symbol = symbol_table.lookup(call_name)
            # pylint: disable=unidiomatic-typecheck
            if type(routine_symbol) is Symbol:
                # Specialise routine_symbol from a Symbol to a
                # RoutineSymbol
                routine_symbol.specialise(RoutineSymbol)
                # TODO #1113 - the above specialise() call does not yet
                # support adding properties to the symbol so we have to
                # manually set the datatype of the RoutineSymbol. As this is
                # a call, it must be a subroutine which has no associated type.
                routine_symbol.datatype = NoType()
            elif type(routine_symbol) is RoutineSymbol:
                # This symbol is already the expected type
                pass
            else:
                raise GenerationError(
                    "Expecting the symbol '{0}', to be of type 'Symbol' or "
                    "'RoutineSymbol', but found '{1}'.".format(
                        call_name, type(routine_symbol).__name__))
        except KeyError:
            # A call must be to a subroutine which has no type in Fortran.
            routine_symbol = RoutineSymbol(
                call_name, interface=UnresolvedInterface())
            symbol_table.add(routine_symbol)

        call = Call(routine_symbol, parent=parent)

        args = []
        if node.items[1]:
            args = list(node.items[1].items)
        self.process_nodes(parent=call, nodes=args)

        # Point to the original CALL statement in the parse tree.
        call.ast = node

        return call

    def _subroutine_handler(self, node, parent):
        '''Transforms an fparser2 Subroutine_Subprogram or Function_Subprogram
        statement into a PSyIR Routine node.

        :param node: node in fparser2 parse tree.
        :type node: :py:class:`fparser.two.Fortran2003.Subroutine_Subprogram` \
            or :py:class:`fparser.two.Fortran2003.Function_Subprogram`
        :param parent: parent node of the PSyIR node being constructed.
        :type parent: subclass of :py:class:`psyclone.psyir.nodes.Node`

        :returns: PSyIR representation of node.
        :rtype: :py:class:`psyclone.psyir.nodes.Routine`

        '''
        name = node.children[0].children[1].string
        routine = Routine(name, parent=parent)

        # Deal with any arguments
        try:
            sub_spec = _first_type_match(node.content,
                                         Fortran2003.Specification_Part)
            decl_list = sub_spec.content
            # TODO this if test can be removed once fparser/#211 is fixed
            # such that routine arguments are always contained in a
            # Dummy_Arg_List, even if there's only one of them.
            if isinstance(node, (Fortran2003.Subroutine_Subprogram,
                                 Fortran2003.Function_Subprogram)) and \
               isinstance(node.children[0].children[2],
                          Fortran2003.Dummy_Arg_List):
                arg_list = node.children[0].children[2].children
            else:
                # Routine has no arguments
                arg_list = []
        except ValueError:
            # Subroutine has no Specification_Part so has no
            # declarations. Continue with empty lists.
            decl_list = []
            arg_list = []
        finally:
            self.process_declarations(routine, decl_list, arg_list)

        # If this is a function then work out the return type
        if isinstance(node, Fortran2003.Function_Subprogram):
            # Check whether the function-stmt has a prefix specifying the
            # return type.
            prefix = node.children[0].children[0]
            if prefix:
                # If there is anything else in the prefix (PURE, ELEMENTAL or
                # RECURSIVE) then we will create a CodeBlock for this function.
                if len(prefix.children) > 1:
                    raise NotImplementedError()
                base_type, _ = self._process_type_spec(parent,
                                                       prefix.children[0])
            else:
                base_type = None

            # Check whether the function-stmt has a suffix containing
            # 'RETURNS'
            suffix = node.children[0].children[3]
            if suffix:
                # Although the suffix can, in principle, contain a proc-
                # language-binding-spec (e.g. BIND(C, "some_name")), this is
                # only valid in an interface block and we are dealing with a
                # function-subprogram here.
                return_name = suffix.children[0].string
            else:
                # Otherwise, the return value of the function is given by
                # a symbol of the same name.
                return_name = name

            # Ensure that we have an explicit declaration for the symbol
            # returned by the function.
            if return_name in routine.symbol_table:
                symbol = routine.symbol_table.lookup(return_name)
                # If the symbol table still contains a RoutineSymbol
                # for the function name (rather than a DataSymbol)
                # then there is no explicit declaration within the
                # function of the variable used to hold the return
                # value.
                if isinstance(symbol, RoutineSymbol):
                    if not base_type:
                        # The type of the return value was not specified in the
                        # function prefix either therefore we have no explicit
                        # type information for it.
                        raise NotImplementedError()
                    # Remove the RoutineSymbol ready to replace it with a
                    # DataSymbol.
                    routine.symbol_table.remove(symbol)

            if return_name not in routine.symbol_table:
                # There is no existing declaration for the symbol returned by
                # the function (because it is specified by the prefix and
                # suffix of the function declaration). We add one rather than
                # attempt to recreate the prefix. We have to set shadowing to
                # True as there is likely to be a RoutineSymbol for this
                # function in any enclosing Container.
                routine.symbol_table.new_symbol(return_name,
                                                symbol_type=DataSymbol,
                                                datatype=base_type,
                                                shadowing=True)

            # Update the Routine object with the return symbol.
            routine.return_symbol = routine.symbol_table.lookup(return_name)

        try:
            sub_exec = _first_type_match(node.content,
                                         Fortran2003.Execution_Part)
        except ValueError:
            # Routines without any execution statements are still
            # valid.
            pass
        else:
            self.process_nodes(routine, sub_exec.content)

        return routine

    def _main_program_handler(self, node, parent):
        '''Transforms an fparser2 Main_Program statement into a PSyIR
        Routine node.

        :param node: node in fparser2 parse tree.
        :type node: :py:class:`fparser.two.Fortran2003.Main_Program`
        :param parent: parent node of the PSyIR node being constructed.
        :type parent: subclass of :py:class:`psyclone.psyir.nodes.Node`

        :returns: PSyIR representation of node.
        :rtype: :py:class:`psyclone.psyir.nodes.Routine`

        '''
        name = node.children[0].children[1].string
        routine = Routine(name, parent=parent, is_program=True)

        try:
            prog_spec = _first_type_match(node.content,
                                          Fortran2003.Specification_Part)
            decl_list = prog_spec.content
        except ValueError:
            # program has no Specification_Part so has no
            # declarations. Continue with empty list.
            decl_list = []
        finally:
            self.process_declarations(routine, decl_list, [])

        try:
            prog_exec = _first_type_match(node.content,
                                          Fortran2003.Execution_Part)
        except ValueError:
            # Routines without any execution statements are still
            # valid.
            pass
        else:
            self.process_nodes(routine, prog_exec.content)

        return routine

    def _module_handler(self, node, parent):
        '''Transforms an fparser2 Module statement into a PSyIR Container node.

        :param node: fparser2 representation of a module.
        :type node: :py:class:`fparser.two.Fortran2003.Module`
        :param parent: parent node of the PSyIR node being constructed.
        :type parent: subclass of :py:class:`psyclone.psyir.nodes.Node`

        :returns: PSyIR representation of module.
        :rtype: :py:class:`psyclone.psyir.nodes.Container`

        '''
        # Create a container to capture the module information
        mod_name = str(node.children[0].children[1])
        container = Container(mod_name, parent=parent)

        # Search for any accessibility statements (e.g. "PUBLIC :: my_var") to
        # determine the default accessibility of symbols as well as identifying
        # those that are explicitly declared as public or private.
        (default_visibility, visibility_map) = self.process_access_statements(
            node)
        container.symbol_table.default_visibility = default_visibility

        # Create symbols for all routines defined within this module
        _process_routine_symbols(node, container.symbol_table, visibility_map)

        # Parse the declarations if it has any
        try:
            spec_part = _first_type_match(
                node.children, Fortran2003.Specification_Part)
            self.process_declarations(container, spec_part.children,
                                      [], visibility_map)
        except ValueError:
            pass

        # Parse any module subprograms (subroutine or function)
        # skipping the contains node
        try:
            subprog_part = _first_type_match(
                node.children, Fortran2003.Module_Subprogram_Part)
            module_subprograms = \
                [subprogram for subprogram in subprog_part.children
                 if not isinstance(subprogram, Fortran2003.Contains_Stmt)]
            if module_subprograms:
                self.process_nodes(parent=container, nodes=module_subprograms)
        except ValueError:
            pass

        return container

    def _program_handler(self, node, parent):
        '''Processes an fparser2 Program statement. Program is the top level
        node of a complete fparser2 tree and may contain one or more
        program-units. This is captured with a FileContainer node.

        :param node: top level node in fparser2 parse tree.
        :type node: :py:class:`fparser.two.Fortran2003.Program`
        :param parent: parent node of the PSyIR node we are constructing.
        :type parent: :py:class:`psyclone.psyir.nodes.Node`

        :returns: PSyIR representation of the program.
        :rtype: subclass of :py:class:`psyclone.psyir.nodes.Node`

        '''
        # fparser2 does not keep the original filename (if there was
        # one) so this can't be provided as the name of the
        # FileContainer.
        file_container = FileContainer("None", parent=parent)
        self.process_nodes(file_container, node.children)
        return file_container


# For Sphinx AutoAPI documentation generation
__all__ = ["Fparser2Reader"]<|MERGE_RESOLUTION|>--- conflicted
+++ resolved
@@ -967,124 +967,6 @@
         return code_block
 
     @staticmethod
-<<<<<<< HEAD
-=======
-    def get_inputs_outputs(nodes):
-        '''
-        Identify variables that are inputs and outputs to the section of
-        Fortran code represented by the supplied list of nodes in the
-        fparser2 parse tree. Loop variables are ignored.
-        :param nodes: list of Nodes in the fparser2 AST to analyse.
-        :type nodes: list of :py:class:`fparser.two.utils.Base`
-        :return: 3-tuple of list of inputs, list of outputs, list of in-outs
-        :rtype: (list of str, list of str, list of str)
-        '''
-        # pylint: disable=too-many-locals,too-many-nested-blocks
-        # pylint: disable=too-many-branches, too-many-statements
-        readers = set()
-        writers = set()
-        readwrites = set()
-        # A dictionary of all array accesses that we encounter - used to
-        # sanity check the readers and writers we identify.
-        all_array_refs = {}
-
-        # Loop over a flat list of all the nodes in the supplied region
-        for node in walk(nodes):
-
-            if isinstance(node, Assignment_Stmt):
-                # Found lhs = rhs
-                structure_name_str = None
-
-                lhs = node.items[0]
-                rhs = node.items[2]
-                # Do RHS first as we cull readers after writers but want to
-                # keep a = a + ... as the RHS is computed before assigning
-                # to the LHS
-                for node2 in walk(rhs):
-                    if isinstance(node2, Part_Ref):
-                        name = node2.items[0].string
-                        if structure_name_str:
-                            name = "{0}%{1}".format(structure_name_str, name)
-                            structure_name_str = None
-                        if name.upper() not in FORTRAN_INTRINSICS:
-                            if name not in writers:
-                                readers.add(name)
-                    if isinstance(node2, Data_Ref):
-                        structure_name_str = node2.items[0].string
-                        readers.add(structure_name_str)
-
-                # Now do LHS
-                if isinstance(lhs, Data_Ref):
-                    # This is a structure which contains an array access.
-                    structure_name_str = lhs.items[0].string
-                    writers.add(structure_name_str)
-                    lhs = lhs.items[1]
-                if isinstance(lhs, (Part_Ref, Array_Section)):
-                    # This is an array reference
-                    name_str = lhs.items[0].string
-                    if structure_name_str:
-                        # Array ref is part of a derived type
-                        name_str = "{0}%{1}".format(structure_name_str,
-                                                    name_str)
-                        structure_name_str = None
-                    writers.add(name_str)
-            elif isinstance(node, If_Then_Stmt):
-                # Check for array accesses in IF statements
-                array_refs = walk(node, Part_Ref)
-                for ref in array_refs:
-                    name = ref.items[0].string
-                    if name.upper() not in FORTRAN_INTRINSICS:
-                        if name not in writers:
-                            readers.add(name)
-            elif isinstance(node, Part_Ref):
-                # Keep a record of all array references to check that we
-                # haven't missed anything. Once #309 is done we should be
-                # able to get rid of this check.
-                name = node.items[0].string
-                if name.upper() not in FORTRAN_INTRINSICS and \
-                   name not in all_array_refs:
-                    all_array_refs[name] = node
-            elif node:
-                # TODO #309 handle array accesses in other contexts, e.g. as
-                # loop bounds in DO statements.
-                pass
-
-        # Sanity check that we haven't missed anything. To be replaced when
-        # #309 is done.
-        accesses = list(readers) + list(writers)
-        for name, node in all_array_refs.items():
-            if name not in accesses:
-                # A matching bare array access hasn't been found but it
-                # might have been part of a derived-type access so check
-                # for that.
-                found = False
-                for access in accesses:
-                    if "%"+name in access:
-                        found = True
-                        break
-                if not found:
-                    raise InternalError(
-                        "ArrayReference '{0}' present in source code ('{1}') "
-                        "but not identified as being read or written.".
-                        format(name, str(node)))
-        # Now we check for any arrays that are both read and written
-        readwrites = readers & writers
-        # Remove them from the readers and writers sets
-        readers = readers - readwrites
-        writers = writers - readwrites
-        # Convert sets to lists and sort so that we get consistent results
-        # between Python versions (for testing)
-        rlist = list(readers)
-        rlist.sort()
-        wlist = list(writers)
-        wlist.sort()
-        rwlist = list(readwrites)
-        rwlist.sort()
-
-        return (rlist, wlist, rwlist)
-
-    @staticmethod
->>>>>>> 0a0bcbf6
     def _create_schedule(name):
         '''
         Create an empty KernelSchedule.
