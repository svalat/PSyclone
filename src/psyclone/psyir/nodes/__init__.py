# -----------------------------------------------------------------------------
# BSD 3-Clause License
#
# Copyright (c) 2020, Science and Technology Facilities Council.
# All rights reserved.
#
# Redistribution and use in source and binary forms, with or without
# modification, are permitted provided that the following conditions are met:
#
# * Redistributions of source code must retain the above copyright notice, this
#   list of conditions and the following disclaimer.
#
# * Redistributions in binary form must reproduce the above copyright notice,
#   this list of conditions and the following disclaimer in the documentation
#   and/or other materials provided with the distribution.
#
# * Neither the name of the copyright holder nor the names of its
#   contributors may be used to endorse or promote products derived from
#   this software without specific prior written permission.
#
# THIS SOFTWARE IS PROVIDED BY THE COPYRIGHT HOLDERS AND CONTRIBUTORS
# "AS IS" AND ANY EXPRESS OR IMPLIED WARRANTIES, INCLUDING, BUT NOT
# LIMITED TO, THE IMPLIED WARRANTIES OF MERCHANTABILITY AND FITNESS
# FOR A PARTICULAR PURPOSE ARE DISCLAIMED. IN NO EVENT SHALL THE
# COPYRIGHT HOLDER OR CONTRIBUTORS BE LIABLE FOR ANY DIRECT, INDIRECT,
# INCIDENTAL, SPECIAL, EXEMPLARY, OR CONSEQUENTIAL DAMAGES (INCLUDING,
# BUT NOT LIMITED TO, PROCUREMENT OF SUBSTITUTE GOODS OR SERVICES;
# LOSS OF USE, DATA, OR PROFITS; OR BUSINESS INTERRUPTION) HOWEVER
# CAUSED AND ON ANY THEORY OF LIABILITY, WHETHER IN CONTRACT, STRICT
# LIABILITY, OR TORT (INCLUDING NEGLIGENCE OR OTHERWISE) ARISING IN
# ANY WAY OUT OF THE USE OF THIS SOFTWARE, EVEN IF ADVISED OF THE
# POSSIBILITY OF SUCH DAMAGE.
# -----------------------------------------------------------------------------
# Author S. Siso, STFC Daresbury Lab
# Modified: A. R. Porter, STFC Daresbury Lab
# Modified: J. Henrichs, Bureau of Meteorology
# -----------------------------------------------------------------------------

''' PSyIR nodes package module '''

from psyclone.psyir.nodes.node import colored, Node, SCHEDULE_COLOUR_MAP
from psyclone.psyir.nodes.schedule import Schedule
from psyclone.psyir.nodes.return_stmt import Return
from psyclone.psyir.nodes.assignment import Assignment
from psyclone.psyir.nodes.operation import Operation, UnaryOperation, \
    BinaryOperation, NaryOperation
from psyclone.psyir.nodes.literal import Literal
from psyclone.psyir.nodes.ifblock import IfBlock
from psyclone.psyir.nodes.reference import Reference, Array
from psyclone.psyir.nodes.loop import Loop
from psyclone.psyir.nodes.container import Container
from psyclone.psyir.nodes.codeblock import CodeBlock
from psyclone.psyir.nodes.extract_node import ExtractNode
from psyclone.psyir.nodes.kernel_schedule import KernelSchedule
from psyclone.psyir.nodes.profile_node import ProfileNode
from psyclone.psyir.nodes.psy_data_node import PSyDataNode
from psyclone.psyir.nodes.read_only_verify_node import ReadOnlyVerifyNode
from psyclone.psyir.nodes.ranges import Range
from psyclone.psyir.nodes.routine import Routine
from psyclone.psyir.nodes.datanode import DataNode
from psyclone.psyir.nodes.statement import Statement
from psyclone.psyir.nodes.call import Call

# The entities in the __all__ list are made available to import directly from
# this package e.g. 'from psyclone.psyir.nodes import Literal'
__all__ = [
<<<<<<< HEAD
        'Array',
=======
        'Node',
        'colored',
        'SCHEDULE_COLOUR_MAP',
        'DataNode',
        'Statement',
        'Schedule',
        'Return',
>>>>>>> caaebb6a
        'Assignment',
        'BinaryOperation',
        'Call',
        'CodeBlock',
        'Container',
        'DataNode',
        'ExtractNode',
        'IfBlock',
        'KernelSchedule',
        'Literal',
        'Loop',
        'NaryOperation',
        'Node',
        'Operation',
        'ProfileNode',
        'PSyDataNode',
        'Range',
        'ReadOnlyVerifyNode',
        'Reference',
        'Return',
        'Routine',
        'Schedule',
        'Statement',
        'UnaryOperation']<|MERGE_RESOLUTION|>--- conflicted
+++ resolved
@@ -64,17 +64,9 @@
 # The entities in the __all__ list are made available to import directly from
 # this package e.g. 'from psyclone.psyir.nodes import Literal'
 __all__ = [
-<<<<<<< HEAD
-        'Array',
-=======
-        'Node',
         'colored',
         'SCHEDULE_COLOUR_MAP',
-        'DataNode',
-        'Statement',
-        'Schedule',
-        'Return',
->>>>>>> caaebb6a
+        'Array',
         'Assignment',
         'BinaryOperation',
         'Call',
