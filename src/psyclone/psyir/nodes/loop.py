# -----------------------------------------------------------------------------
# BSD 3-Clause License
#
# Copyright (c) 2017-2021, Science and Technology Facilities Council.
# All rights reserved.
#
# Redistribution and use in source and binary forms, with or without
# modification, are permitted provided that the following conditions are met:
#
# * Redistributions of source code must retain the above copyright notice, this
#   list of conditions and the following disclaimer.
#
# * Redistributions in binary form must reproduce the above copyright notice,
#   this list of conditions and the following disclaimer in the documentation
#   and/or other materials provided with the distribution.
#
# * Neither the name of the copyright holder nor the names of its
#   contributors may be used to endorse or promote products derived from
#   this software without specific prior written permission.
#
# THIS SOFTWARE IS PROVIDED BY THE COPYRIGHT HOLDERS AND CONTRIBUTORS
# "AS IS" AND ANY EXPRESS OR IMPLIED WARRANTIES, INCLUDING, BUT NOT
# LIMITED TO, THE IMPLIED WARRANTIES OF MERCHANTABILITY AND FITNESS
# FOR A PARTICULAR PURPOSE ARE DISCLAIMED. IN NO EVENT SHALL THE
# COPYRIGHT HOLDER OR CONTRIBUTORS BE LIABLE FOR ANY DIRECT, INDIRECT,
# INCIDENTAL, SPECIAL, EXEMPLARY, OR CONSEQUENTIAL DAMAGES (INCLUDING,
# BUT NOT LIMITED TO, PROCUREMENT OF SUBSTITUTE GOODS OR SERVICES;
# LOSS OF USE, DATA, OR PROFITS; OR BUSINESS INTERRUPTION) HOWEVER
# CAUSED AND ON ANY THEORY OF LIABILITY, WHETHER IN CONTRACT, STRICT
# LIABILITY, OR TORT (INCLUDING NEGLIGENCE OR OTHERWISE) ARISING IN
# ANY WAY OUT OF THE USE OF THIS SOFTWARE, EVEN IF ADVISED OF THE
# POSSIBILITY OF SUCH DAMAGE.
# -----------------------------------------------------------------------------
# Authors R. W. Ford, A. R. Porter and S. Siso, STFC Daresbury Lab
#         I. Kavcic, Met Office
#         J. Henrichs, Bureau of Meteorology
# -----------------------------------------------------------------------------

''' This module contains the Loop node implementation.'''

from psyclone.psyir.nodes.datanode import DataNode
from psyclone.psyir.nodes.statement import Statement
from psyclone.psyir.nodes.node import colored
from psyclone.psyir.nodes import Schedule, Literal
from psyclone.psyir.symbols import ScalarType, DataSymbol
from psyclone.core import AccessType, Signature
from psyclone.errors import InternalError, GenerationError
from psyclone.f2pygen import DoGen, DeclGen


class Loop(Statement):
    '''Node representing a loop within the PSyIR. It has 4 mandatory children:
    the first one represents the loop lower bound, the second one represents
    the loop upper bound, the third one represents the step value and the
    fourth one is always a PSyIR Schedule node containing the statements inside
    the loop body.

    (Note: currently this loop only represents the equivalent to Fortran do
    loops. This means the loop is bounded by start/stop/step expressions
    evaluated before the loop starts.)

    :param parent: parent of this node in the PSyIR.
    :type parent: sub-class of :py:class:`psyclone.psyir.nodes.Node`
    :param variable: optional reference to the loop iterator \
        variable. Defaults to None.
    :type variable: :py:class:`psyclone.psyir.symbols.DataSymbol` or \
        `NoneType`
    :param valid_loop_types: a list of loop types that are specific \
        to a particular API.
    :type valid_loop_types: list of str
    :param annotations: One or more labels that provide additional information\
          about the node (primarily relating to the input code that it was \
          created from).
    :type annotations: list of str

    :raises InternalError: if the 'was_single_stmt' annotation is supplied \
                           without the 'was_where' annotation.

    '''
    valid_annotations = ('was_where', 'was_single_stmt')
    # Textual description of the node.
    _children_valid_format = "DataNode, DataNode, DataNode, Schedule"
    _text_name = "Loop"
    _colour = "red"

    def __init__(self, parent=None, variable=None, valid_loop_types=None,
                 annotations=None):
        super(Loop, self).__init__(self, parent=parent,
                                   annotations=annotations)

        # Although the base class checks on the annotations individually, we
        # need to do further checks here
        if annotations:
            if 'was_single_stmt' in annotations and \
               'was_where' not in annotations:
                raise InternalError(
                    "A Loop with the 'was_single_stmt' annotation "
                    "must also have the 'was_where' annotation but"
                    " got: {0}".format(annotations))

        # we need to determine whether this is a built-in or kernel
        # call so our schedule can do the right thing.

        if valid_loop_types is None:
            self._valid_loop_types = []
        else:
            self._valid_loop_types = valid_loop_types
        self._loop_type = None        # inner, outer, colour, colours, ...
        self._field = None
        self._field_name = None       # name of the field
        self._field_space = None      # v0, v1, ...,     cu, cv, ...
        self._iteration_space = None  # cells, ...,      cu, cv, ...
        self._kern = None             # Kernel associated with this loop

        # TODO replace iterates_over with iteration_space
        self._iterates_over = "unknown"

        if variable:
            # The variable might not be provided when the loop is
            # first created so only check if it is.
            self._check_variable(variable)
        self._variable = variable
        self._id = ""

    @staticmethod
    def _check_variable(variable):
        '''The loop variable should be a scalar integer. Check that this is
        the case and raise an exception if not.

        :param variable: the loop iterator.
        :type variable: :py:class:`psyclone.psyir.symbols.DataSymbol`

        :raises GenerationError: if the supplied variable is not a \
            scalar integer.

        '''
        if not isinstance(variable, DataSymbol):
            raise GenerationError(
                "variable property in Loop class should be a DataSymbol but "
                "found '{0}'.".format(type(variable).__name__))
        if not isinstance(variable.datatype, ScalarType):
            raise GenerationError(
                "variable property in Loop class should be a ScalarType but "
                "found '{0}'.".format(type(variable.datatype).__name__))
        if variable.datatype.intrinsic != ScalarType.Intrinsic.INTEGER:
            raise GenerationError(
                "variable property in Loop class should be a scalar integer "
                "but found '{0}'.".format(variable.datatype.intrinsic.name))

    @staticmethod
    def _validate_child(position, child):
        '''
        :param int position: the position to be validated.
        :param child: a child to be validated.
        :type child: :py:class:`psyclone.psyir.nodes.Node`

        :return: whether the given child and position are valid for this node.
        :rtype: bool

        '''
        return (position in (0, 1, 2) and isinstance(child, DataNode)) or (
            position == 3 and isinstance(child, Schedule))

    @staticmethod
    def create(variable, start, stop, step, children):
        '''Create a Loop instance given valid instances of a variable,
        start, stop and step nodes, and a list of child nodes for the
        loop body.

        :param variable: the PSyIR node containing the variable \
            of the loop iterator.
        :type variable: :py:class:`psyclone.psyir.symbols.DataSymbol`
        :param start: the PSyIR node determining the value for the \
            start of the loop.
        :type start: :py:class:`psyclone.psyir.nodes.Node`
        :param end: the PSyIR node determining the value for the end \
            of the loop.
        :type end: :py:class:`psyclone.psyir.nodes.Node`
        :param step: the PSyIR node determining the value for the loop \
            step.
        :type step: :py:class:`psyclone.psyir.nodes.Node`
        :param children: a list of PSyIR nodes contained in the \
            loop.
        :type children: list of :py:class:`psyclone.psyir.nodes.Node`

        :returns: a Loop instance.
        :rtype: :py:class:`psyclone.psyir.nodes.Loop`

        :raises GenerationError: if the arguments to the create method \
            are not of the expected type.

        '''
        Loop._check_variable(variable)

        if not isinstance(children, list):
            raise GenerationError(
                "children argument in create method of Loop class "
                "should be a list but found '{0}'."
                "".format(type(children).__name__))

        loop = Loop(variable=variable)
        schedule = Schedule(parent=loop, children=children)
        loop.children = [start, stop, step, schedule]
        return loop

    def _check_completeness(self):
        ''' Check that the Loop has 4 children and the 4th is a Schedule.

        :raises InternalError: If the loop does not have 4 children or the
            4th one is not a Schedule
        '''
        # We cannot just do str(self) in this routine we can end up being
        # called as a result of str(self) higher up the call stack
        # (because loop bounds are evaluated dynamically).
        if len(self.children) < 4:
            raise InternalError(
                "Loop is incomplete. It should have exactly 4 "
                "children, but found loop with '{0}'.".format(
                    ", ".join([str(child) for child in self.children])))

    @property
    def start_expr(self):
        '''
        :returns: the PSyIR Node representing the Loop start expression.
        :rtype: :py:class:`psyclone.psyir.nodes.Node`

        '''
        self._check_completeness()
        return self._children[0]

    @start_expr.setter
    def start_expr(self, expr):
        ''' Setter for Loop start_expr attribute.

        :param expr: New PSyIR start expression.
        :type expr: :py:class:`psyclone.psyir.nodes.Node`

        '''
        self._check_completeness()
        self._children[0] = expr

    @property
    def stop_expr(self):
        '''
        :returns: the PSyIR Node representing the Loop stop expression.
        :rtype: :py:class:`psyclone.psyir.nodes.Node`

        '''
        self._check_completeness()
        return self._children[1]

    @stop_expr.setter
    def stop_expr(self, expr):
        ''' Setter for Loop stop_expr attribute.

        :param expr: New PSyIR stop expression.
        :type expr: :py:class:`psyclone.psyir.nodes.Node`

        '''
        self._check_completeness()
        self._children[1] = expr

    @property
    def step_expr(self):
        '''
        :returns: the PSyIR Node representing the Loop step expression.
        :rtype: :py:class:`psyclone.psyir.nodes.Node`

        '''
        self._check_completeness()
        return self._children[2]

    @step_expr.setter
    def step_expr(self, expr):
        ''' Setter for Loop step_expr attribute.

        :param expr: New PSyIR step expression.
        :type expr: :py:class:`psyclone.psyir.nodes.Node`

        '''
        self._check_completeness()
        self._children[2] = expr

    @property
    def loop_body(self):
        '''
        :returns: the PSyIR Schedule with the loop body statements.
        :rtype: :py:class:`psyclone.psyir.nodes.Schedule`

        '''
        self._check_completeness()
        return self._children[3]

    @property
    def dag_name(self):
        ''' Return the name to use in a dag for this node

        :returns: Return the dag name for this loop
        :rtype: string

        '''
        if self.loop_type:
            name = "loop_[{0}]_".format(self.loop_type) + \
                   str(self.abs_position)
        else:
            name = "loop_" + str(self.abs_position)
        return name

    @property
    def loop_type(self):
        '''
        :returns: the (domain-specific) type of this loop.
        :rtype: str
        '''
        return self._loop_type

    @loop_type.setter
    def loop_type(self, value):
        '''
        Set the type of this Loop.

        :param str value: the type of this loop.
        :raises GenerationError: if the specified value is not a recognised \
                                 loop type.
        '''
        if value not in self._valid_loop_types:
            raise GenerationError(
                "Error, loop_type value ({0}) is invalid. Must be one of "
                "{1}.".format(value, self._valid_loop_types))
        self._loop_type = value

    def node_str(self, colour=True):
        '''
        Returns the name of this node with (optional) control codes
        to generate coloured output in a terminal that supports it.

        :param bool colour: whether or not to include colour control codes.

        :returns: description of this node, possibly coloured.
        :rtype: str
        '''
        return ("{0}[type='{1}', field_space='{2}', it_space='{3}']".
                format(colored("Loop", self._colour),
                       self._loop_type, self._field_space,
                       self.iteration_space))

    @property
    def field_space(self):
        return self._field_space

    @field_space.setter
    def field_space(self, my_field_space):
        self._field_space = my_field_space

    @property
    def field_name(self):
        return self._field_name

    @property
    def field(self):
        return self._field

    @field_name.setter
    def field_name(self, my_field_name):
        self._field_name = my_field_name

    @property
    def iteration_space(self):
        return self._iteration_space

    @iteration_space.setter
    def iteration_space(self, it_space):
        self._iteration_space = it_space

    @property
    def kernel(self):
        '''
        :returns: the kernel object associated with this Loop (if any).
        :rtype: :py:class:`psyclone.psyGen.Kern`
        '''
        return self._kern

    @kernel.setter
    def kernel(self, kern):
        '''
        Setter for kernel object associated with this loop.

        :param kern: a kernel object.
        :type kern: :py:class:`psyclone.psyGen.Kern`
        '''
        self._kern = kern

    @property
    def variable(self):
        '''
        :returns: a reference to the control variable for this loop.
        :rtype: :py:class:`psyclone.psyir.symbols.DataSymbol`
        '''
        self._check_variable(self._variable)
        return self._variable

    @variable.setter
    def variable(self, var):
        '''
        Setter for the variable associated with this loop.

        :param var: the control variable reference.
        :type var: :py:class:`psyclone.psyir.symbols.DataSymbol`

        '''
        self._check_variable(var)
        self._variable = var

    def __str__(self):
        # Give Loop sub-classes a specialised name
        name = self.__class__.__name__
        result = name + "["
        result += "id:'" + self._id
        result += "', variable:'" + self.variable.name
        if self.loop_type:
            result += "', loop_type:'" + self._loop_type
        result += "']\n"
        for entity in self._children:
            result += str(entity) + "\n"
        result += "End " + name
        return result

    def reference_accesses(self, var_accesses):
        '''Get all variable access information. It combines the data from
        the loop bounds (start, stop and step), as well as the loop body.
        The loop variable is marked as 'READ+WRITE' and references in start,
        stop and step are marked as 'READ'.

        :param var_accesses: VariablesAccessInfo instance that stores the \
            information about variable accesses.
        :type var_accesses: \
            :py:class:`psyclone.core.access_info.VariablesAccessInfo`
        '''

        # It is important to first add the WRITE access, since this way
        # the dependency analysis for declaring openmp private variables
        # will automatically declare the loop variables to be private
        # (write access before read)
        var_accesses.add_access(Signature(self.variable.name),
                                AccessType.WRITE, self)
        var_accesses.add_access(Signature(self.variable.name),
                                AccessType.READ, self)

        # Accesses of the start/stop/step expressions
        self.start_expr.reference_accesses(var_accesses)
        self.stop_expr.reference_accesses(var_accesses)
        self.step_expr.reference_accesses(var_accesses)
        var_accesses.next_location()

        for child in self.loop_body.children:
            child.reference_accesses(var_accesses)
            var_accesses.next_location()

    def has_inc_arg(self):
        ''' Returns True if any of the Kernels called within this
        loop have an argument with INC access. Returns False otherwise '''
        for kern_call in self.coded_kernels():
            for arg in kern_call.arguments.args:
                if arg.access == AccessType.INC:
                    return True
        return False

    def unique_modified_args(self, arg_type):
        '''Return all unique arguments of the given type from kernels inside
        this loop that are modified.

        :param str arg_type: the type of kernel argument (e.g. field, \
                             operator) to search for.
        :returns: all unique arguments of the given type from kernels inside \
            this loop that are modified.
        :rtype: list of :py:class:`psyclone.psyGen.DynKernelArgument`
        '''
        arg_names = []
        args = []
        for call in self.kernels():
            for arg in call.arguments.args:
                if arg.argument_type.lower() == arg_type:
                    if arg.access != AccessType.READ:
                        if arg.name not in arg_names:
                            arg_names.append(arg.name)
                            args.append(arg)
        return args

    def unique_fields_with_halo_reads(self):
        ''' Returns all fields in this loop that require at least some
        of their halo to be clean to work correctly.

        :returns: fields in this loop that require at least some of their \
            halo to be clean to work correctly.
        :rtype: list of :py:class:`psyclone.psyGen.Argument`
        '''

        unique_fields = []
        unique_field_names = []

        for call in self.kernels():
            for arg in call.arguments.args:
                if self._halo_read_access(arg):
                    if arg.name not in unique_field_names:
                        unique_field_names.append(arg.name)
                        unique_fields.append(arg)
        return unique_fields

    def args_filter(self, arg_types=None, arg_accesses=None, unique=False):
        '''Return all arguments of type arg_types and arg_accesses. If these
        are not set then return all arguments. If unique is set to
        True then only return uniquely named arguments'''
        # Avoid circular import
        # pylint: disable=import-outside-toplevel
        from psyclone.psyGen import args_filter
        all_args = []
        all_arg_names = []
        for call in self.kernels():
            call_args = args_filter(call.arguments.args, arg_types,
                                    arg_accesses)
            if unique:
                for arg in call_args:
                    if arg.name not in all_arg_names:
                        all_args.append(arg)
                        all_arg_names.append(arg.name)
            else:
                all_args.extend(call_args)
        return all_args

    def gen_code(self, parent):
        '''
        Generate the Fortran Loop and any associated code.

        :param parent: the node in the f2pygen AST to which to add content.
        :type parent: :py:class:`psyclone.f2pygen.SubroutineGen`

        '''
        # Avoid circular dependency
        # pylint: disable=import-outside-toplevel
<<<<<<< HEAD
        from psyclone.psyGen import zero_reduction_variables
=======
        from psyclone.psyGen import zero_reduction_variables, InvokeSchedule
>>>>>>> 51957e82

        def is_unit_literal(expr):
            ''' Check if the given expression is equal to the literal '1'.

            :param expr: a PSyIR expression.
            :type expr: :py:class:`psyclone.psyir.nodes.Node`

            :returns: True if it is equal to the literal '1', false otherwise.
            '''
            return isinstance(expr, Literal) and expr.value == '1'

        if not self.is_openmp_parallel():
            calls = self.reductions()
            zero_reduction_variables(calls, parent)

        invoke = self.ancestor(InvokeSchedule)
        if invoke.opencl or (is_unit_literal(self.start_expr) and
                             is_unit_literal(self.stop_expr)):
            # no need for a loop
            for child in self.loop_body:
                child.gen_code(parent)
        else:
            # Avoid circular dependency
            # pylint: disable=import-outside-toplevel
            from psyclone.psyir.backend.fortran import FortranWriter
            # start/stop/step_expr are generated with the FortranWriter
            # backend, the rest of the loop with f2pygen.
            fwriter = FortranWriter()
            if is_unit_literal(self.step_expr):
                step_str = None
            else:
                step_str = fwriter(self.step_expr)

            do_stmt = DoGen(parent, self.variable.name,
                            fwriter(self.start_expr),
                            fwriter(self.stop_expr),
                            step_str)
            # need to add do loop before children as children may want to add
            # info outside of do loop
            parent.add(do_stmt)
            for child in self.loop_body:
                child.gen_code(do_stmt)
            my_decl = DeclGen(parent, datatype="integer",
                              entity_decls=[self.variable.name])
            parent.add(my_decl)

    def _halo_read_access(self, arg):
        '''Determines whether the supplied argument has (or might have) its
        halo data read within this loop. Returns True if it does, or if
        it might and False if it definitely does not.

        :param arg: an argument contained within this loop.
        :type arg: :py:class:`psyclone.psyGen.KernelArgument`

        :return: True if the argument reads, or might read from the \
                 halo and False otherwise.
        :rtype: bool

        :raises NotImplementedError: This is an abstract method.

        '''
        raise NotImplementedError("This method needs to be implemented by the "
                                  "APIs that support distributed memory.")<|MERGE_RESOLUTION|>--- conflicted
+++ resolved
@@ -537,11 +537,7 @@
         '''
         # Avoid circular dependency
         # pylint: disable=import-outside-toplevel
-<<<<<<< HEAD
-        from psyclone.psyGen import zero_reduction_variables
-=======
         from psyclone.psyGen import zero_reduction_variables, InvokeSchedule
->>>>>>> 51957e82
 
         def is_unit_literal(expr):
             ''' Check if the given expression is equal to the literal '1'.
