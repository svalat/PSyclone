# -----------------------------------------------------------------------------
# BSD 3-Clause License
#
# Copyright (c) 2021, Science and Technology Facilities Council.
# All rights reserved.
#
# Redistribution and use in source and binary forms, with or without
# modification, are permitted provided that the following conditions are met:
#
# * Redistributions of source code must retain the above copyright notice, this
#   list of conditions and the following disclaimer.
#
# * Redistributions in binary form must reproduce the above copyright notice,
#   this list of conditions and the following disclaimer in the documentation
#   and/or other materials provided with the distribution.
#
# * Neither the name of the copyright holder nor the names of its
#   contributors may be used to endorse or promote products derived from
#   this software without specific prior written permission.
#
# THIS SOFTWARE IS PROVIDED BY THE COPYRIGHT HOLDERS AND CONTRIBUTORS
# "AS IS" AND ANY EXPRESS OR IMPLIED WARRANTIES, INCLUDING, BUT NOT
# LIMITED TO, THE IMPLIED WARRANTIES OF MERCHANTABILITY AND FITNESS
# FOR A PARTICULAR PURPOSE ARE DISCLAIMED. IN NO EVENT SHALL THE
# COPYRIGHT HOLDER OR CONTRIBUTORS BE LIABLE FOR ANY DIRECT, INDIRECT,
# INCIDENTAL, SPECIAL, EXEMPLARY, OR CONSEQUENTIAL DAMAGES (INCLUDING,
# BUT NOT LIMITED TO, PROCUREMENT OF SUBSTITUTE GOODS OR SERVICES;
# LOSS OF USE, DATA, OR PROFITS; OR BUSINESS INTERRUPTION) HOWEVER
# CAUSED AND ON ANY THEORY OF LIABILITY, WHETHER IN CONTRACT, STRICT
# LIABILITY, OR TORT (INCLUDING NEGLIGENCE OR OTHERWISE) ARISING IN
# ANY WAY OUT OF THE USE OF THIS SOFTWARE, EVEN IF ADVISED OF THE
# POSSIBILITY OF SUCH DAMAGE.
# -----------------------------------------------------------------------------
# Authors R. W. Ford, A. R. Porter and S. Siso, STFC Daresbury Lab
#         I. Kavcic,    Met Office
#         C.M. Maynard, Met Office / University of Reading
#         J. Henrichs, Bureau of Meteorology
# Modified A. B. G. Chalk, STFC Daresbury Lab
# -----------------------------------------------------------------------------

''' This module contains the implementation of the various OpenACC Directive
nodes.'''

from __future__ import absolute_import
import abc
import six
from psyclone.f2pygen import DirectiveGen, CommentGen
from psyclone.errors import GenerationError, InternalError
from psyclone.psyir.nodes.codeblock import CodeBlock
<<<<<<< HEAD
from psyclone.psyir.nodes.directive import Directive
=======
from psyclone.psyir.nodes.directive import StandaloneDirective, \
    RegionDirective
>>>>>>> 0a0bcbf6
from psyclone.psyir.nodes.routine import Routine
from psyclone.psyir.nodes.psy_data_node import PSyDataNode
from psyclone.psyir.symbols import DataSymbol, ScalarType
from psyclone.core import AccessType, VariablesAccessInfo


@six.add_metaclass(abc.ABCMeta)
class ACCDirective():
    '''
    Base mixin class for all OpenACC directive statements.

    This class is useful to provide a unique common ancestor to all the
    OpenACC directives, for instance when traversing the tree with
    `node.walk(ACCDirective)`

    Note that classes inheriting from it must place the ACCDirective in
    front of the other Directive node sub-class, so that the Python
    MRO gives preference to this class's attributes.
    '''
    _PREFIX = "ACC"


@six.add_metaclass(abc.ABCMeta)
class ACCRegionDirective(ACCDirective, RegionDirective):
    ''' Base class for all OpenACC region directive statements. '''
    def validate_global_constraints(self):
        '''
        Perform validation checks for any global constraints. This can only
        be done at code-generation time.

        :raises GenerationError: if this ACCRegionDirective encloses any form \
            of PSyData node since calls to PSyData routines within OpenACC \
            regions are not supported.

        '''
        super(ACCRegionDirective, self).validate_global_constraints()

        data_nodes = self.walk((PSyDataNode, CodeBlock))
        if data_nodes:
            raise GenerationError(
                "Cannot include CodeBlocks or calls to PSyData routines within"
                " OpenACC regions but found {0} within a region enclosed "
                "by an '{1}'".format(
                    [type(node).__name__ for node in data_nodes],
                    type(self).__name__))


@six.add_metaclass(abc.ABCMeta)
class ACCStandaloneDirective(ACCDirective, StandaloneDirective):
    ''' Base class for all standalone OpenACC directive statements. '''


@six.add_metaclass(abc.ABCMeta)
class ACCEnterDataDirective(ACCStandaloneDirective):
    '''
    Abstract class representing a "!$ACC enter data" OpenACC directive in
    an InvokeSchedule. Must be sub-classed for a particular API because the way
    in which fields are marked as being on the remote device is API-
    -dependent.

    :param children: list of nodes which this directive should \
                     have as children.
    :type children: list of :py:class:`psyclone.psyir.nodes.Node`.
    :param parent: the node in the InvokeSchedule to which to add this \
                   directive as a child.
    :type parent: :py:class:`psyclone.psyir.nodes.Node`.
    '''
    def __init__(self, children=None, parent=None):
        super(ACCEnterDataDirective, self).__init__(children=children,
                                                    parent=parent)
        self._acc_dirs = None  # List of parallel directives

        # The _variables_to_copy are computed dynamically until the
        # _node_lowered flag is set to True, after that re-use the stored ones.
        self._variables_to_copy = []
        self._node_lowered = False

    def node_str(self, colour=True):
        '''
        Returns the name of this node with appropriate control codes
        to generate coloured output in a terminal that supports it.

        :param bool colour: whether or not to include colour control codes.

        :returns: description of this node, possibly coloured.
        :rtype: str
        '''
        return self.coloured_name(colour) + "[ACC enter data]"

    @property
    def dag_name(self):
        '''
        :returns: the name to use for this Node in a DAG
        :rtype: str
        '''
        _, position = self._find_position(self.ancestor(Routine))
        return "ACC_data_" + str(position)

    def gen_code(self, parent):
        '''Generate the elements of the f2pygen AST for this Node in the
        Schedule.

        :param parent: node in the f2pygen AST to which to add node(s).
        :type parent: :py:class:`psyclone.f2pygen.BaseGen`

        :raises GenerationError: if no data is found to copy in.

        '''
        from psyclone.psyGen import InvokeSchedule
        self.validate_global_constraints()

        # We must generate a list of all of the fields accessed by
        # OpenACC kernels (calls within an OpenACC parallel or kernels
        # directive)
        # 1. Find all parallel and kernels directives. We store this list for
        #    later use in any sub-class.
        self._acc_dirs = self.ancestor(InvokeSchedule).walk(
                (ACCParallelDirective, ACCKernelsDirective))
        # 2. For each directive, loop over each of the fields used by
        #    the kernels it contains (this list is given by ref_list)
        #    and add it to our list if we don't already have it
        var_list = []
        # TODO grid properties are effectively duplicated in this list (but
        # the OpenACC deep-copy support should spot this).
        for pdir in self._acc_dirs:
            for var in pdir.ref_list:
                if var not in var_list:
                    var_list.append(var)
        # 3. Convert this list of objects into a comma-delimited string
        var_str = ",".join(var_list)
        # 4. Add the enter data directive.
        if var_str:
            copy_in_str = "copyin("+var_str+")"
        else:
            # There should be at least one variable to copyin.
            raise GenerationError(
                "ACCEnterData directive did not find any data to copyin. "
                "Perhaps there are no ACCParallel or ACCKernels directives "
                "within the region.")
        parent.add(DirectiveGen(parent, "acc", "begin", "enter data",
                                copy_in_str))
        # 5. Call an API-specific subclass of this class in case
        # additional declarations are required.
        self.data_on_device(parent)
        parent.add(CommentGen(parent, ""))

    def lower_to_language_level(self):
        '''
        In-place replacement of this directive concept into language level
        PSyIR constructs.

        '''
        from psyclone.psyGen import InvokeSchedule
        if not self._node_lowered:
            # We must generate a list of all of the fields accessed by
            # OpenACC kernels (calls within an OpenACC parallel or kernels
            # directive)
            # 1. Find all parallel and kernels directives. We store this list
            # for later use in any sub-class.
            self._acc_dirs = self.ancestor(InvokeSchedule).walk(
                    (ACCParallelDirective, ACCKernelsDirective))
            # 2. For each directive, loop over each of the fields used by
            #    the kernels it contains (this list is given by ref_list)
            #    and add it to our list if we don't already have it
            self._variables_to_copy = []
            # TODO grid properties are effectively duplicated in this list (but
            # the OpenACC deep-copy support should spot this).
            for pdir in self._acc_dirs:
                for var in pdir.ref_list:
                    if var not in self._variables_to_copy:
                        self._variables_to_copy.append(var)
            self._node_lowered = True

        super(ACCEnterDataDirective, self).lower_to_language_level()

    def begin_string(self):
        '''Returns the beginning statement of this directive. The visitor is
        responsible for adding the correct directive beginning (e.g. "!$").

        :returns: the opening statement of this directive.
        :rtype: str

        '''
        # The enter data clauses are given by the _variables_to_copy list
        var_str = ",".join(self._variables_to_copy)
        if var_str:
            copy_in_str = "copyin("+var_str+")"
        else:
            # There should be at least one variable to copyin.
            raise GenerationError(
                "ACCEnterData directive did not find any data to copyin. "
                "Perhaps there are no ACCParallel or ACCKernels directives "
                "within the region.")

        return "acc enter data " + copy_in_str

    @abc.abstractmethod
    def data_on_device(self, parent):
        '''
        Adds nodes into an InvokeSchedule to flag that the data required by the
        kernels in the data region is now on the device.

        :param parent: the node in the InvokeSchedule to which to add nodes
        :type parent: :py:class:`psyclone.psyir.nodes.Node`
        '''


class ACCParallelDirective(ACCRegionDirective):
    '''
    Class representing the !$ACC PARALLEL directive of OpenACC
    in the PSyIR. By default it includes the 'DEFAULT(PRESENT)' clause which
    means this node must either come after an EnterDataDirective or within
    a DataDirective.

    '''
    def node_str(self, colour=True):
        '''
        Returns the name of this node with appropriate control codes
        to generate coloured output in a terminal that supports it.

        :param bool colour: whether or not to include colour control codes.

        :returns: description of this node, possibly coloured.
        :rtype: str
        '''
        return self.coloured_name(colour) + "[ACC Parallel]"

    @property
    def dag_name(self):
        '''
        :returns: the name to use for this Node in a DAG
        :rtype: str
        '''
        _, position = self._find_position(self.ancestor(Routine))
        return "ACC_parallel_" + str(position)

    def validate_global_constraints(self):
        '''
        Check that the PSyIR tree containing this node is valid. Since we
        use 'default(present)', this node must either be the child of an
        ACCDataDirective or the parent Schedule must contain an
        ACCEnterDataDirective before this one.

        :raises GenerationError: if this ACCParallel node is not preceded by \
            an ACCEnterDataDirective and is not the child of an \
            ACCDataDirective.

        '''
        # We can't use Node.ancestor() because the enter data directive does
        # not have children. Instead, we go back up to the Schedule and
        # walk down from there.
        routine = self.ancestor(Routine)
        nodes = routine.walk(ACCEnterDataDirective)
        # Check that any enter-data directive comes before this parallel
        # directive
        if nodes and nodes[0].abs_position > self.abs_position:
            raise GenerationError(
                "An ACC parallel region must be preceded by an ACC enter-"
                "data directive but in '{0}' this is not the case.".
                format(routine.name))

        if not nodes and not self.ancestor(ACCDataDirective):
            raise GenerationError(
                "An ACC parallel region must either be preceded by an ACC "
                "enter data directive or enclosed within an ACC data region "
                "but in '{0}' this is not the case.".format(routine.name))

        super(ACCParallelDirective, self).validate_global_constraints()

    def gen_code(self, parent):
        '''
        Generate the elements of the f2pygen AST for this Node in the Schedule.

        :param parent: node in the f2pygen AST to which to add node(s).
        :type parent: :py:class:`psyclone.f2pygen.BaseGen`

        '''
        self.validate_global_constraints()

        parent.add(DirectiveGen(parent, "acc", "begin", "parallel",
                                "default(present)"))

        for child in self.children:
            child.gen_code(parent)

        parent.add(DirectiveGen(parent, *self.end_string().split()))

    def begin_string(self):
        '''
        Returns the beginning statement of this directive, i.e.
        "acc parallel" plus any qualifiers. The backend is responsible
        for adding the correct characters to mark this as a directive (e.g.
        "!$").

        :returns: the opening statement of this directive.
        :rtype: str

        '''
        # pylint: disable=no-self-use
        # "default(present)" means that the compiler is to assume that
        # all data required by the parallel region is already present
        # on the device. If we've made a mistake and it isn't present
        # then we'll get a run-time error.
        return "acc parallel default(present)"

    def end_string(self):
        '''
        :returns: the closing statement for this directive.
        :rtype: str
        '''
        # pylint: disable=no-self-use
        return "acc end parallel"

    @property
    def ref_list(self):
        '''
        Returns a list of the references (whether to arrays or objects)
        required by the Kernel call(s) that are children of this
        directive. This is the list of quantities that must be
        available on the remote device (probably a GPU) before
        the parallel region can be begun.

        :returns: list of variable names
        :rtype: list of str
        '''
        variables = []

        # Look-up the kernels that are children of this node
        for call in self.kernels():
            for arg in call.arguments.acc_args:
                if arg not in variables:
                    variables.append(arg)
        return variables

    @property
    def fields(self):
        '''
        Returns a list of the names of field objects required by the Kernel
        call(s) that are children of this directive.

        :returns: list of names of field arguments.
        :rtype: list of str
        '''
        # Look-up the kernels that are children of this node
        fld_list = []
        for call in self.kernels():
            for arg in call.arguments.fields:
                if arg not in fld_list:
                    fld_list.append(arg)
        return fld_list

    @property
    def scalars(self):
        '''
        Returns a list of the scalar quantities required by the Kernels in
        this region.

        :returns: list of names of scalar arguments.
        :rtype: list of str
        '''
        scalars = []
        for call in self.kernels():
            for arg in call.arguments.scalars:
                if arg not in scalars:
                    scalars.append(arg)
        return scalars

    def update(self):
        '''
        Update the underlying fparser2 parse tree with nodes for the start
        and end of this parallel region.
        '''
        self.validate_global_constraints()
        self._add_region(start_text="PARALLEL", end_text="END PARALLEL",
                         data_movement="present")


class ACCLoopDirective(ACCRegionDirective):
    '''
    Class managing the creation of a '!$acc loop' OpenACC directive.

    :param children: list of nodes that will be children of this directive.
    :type children: list of :py:class:`psyclone.psyir.nodes.Node`.
    :param parent: the node in the Schedule to which to add this directive.
    :type parent: :py:class:`psyclone.psyir.nodes.Node`.
    :param int collapse: Number of nested loops to collapse into a single \
                         iteration space or None.
    :param bool independent: Whether or not to add the `independent` clause \
                             to the loop directive.
    '''
    def __init__(self, children=None, parent=None, collapse=None,
                 independent=True, sequential=False):
        self._collapse = collapse
        self._independent = independent
        self._sequential = sequential
        super(ACCLoopDirective, self).__init__(children=children,
                                               parent=parent)

    @property
    def dag_name(self):
        '''
        :returns: the name to use for this Node in a DAG
        :rtype: str
        '''
        _, position = self._find_position(self.ancestor(Routine))
        return "ACC_loop_" + str(position)

    def node_str(self, colour=True):
        '''
        Returns the name of this node with (optional) control codes
        to generate coloured output in a terminal that supports it.

        :param bool colour: whether or not to include colour control codes.

        :returns: description of this node, possibly coloured.
        :rtype: str
        '''
        text = self.coloured_name(colour) + "[ACC Loop"
        if self._sequential:
            text += ", seq"
        else:
            if self._collapse:
                text += ", collapse={0}".format(self._collapse)
            if self._independent:
                text += ", independent"
        text += "]"
        return text

    def validate_global_constraints(self):
        '''
        Perform validation of those global constraints that can only be done
        at code-generation time.

        :raises GenerationError: if this ACCLoopDirective is not enclosed \
                            within some OpenACC parallel or kernels region.
        '''
        # It is only at the point of code generation that we can check for
        # correctness (given that we don't mandate the order that a user can
        # apply transformations to the code). As an orphaned loop directive,
        # we must have an ACCParallelDirective or an ACCKernelsDirective as
        # an ancestor somewhere back up the tree.
        if not self.ancestor((ACCParallelDirective, ACCKernelsDirective)):
            raise GenerationError(
                "ACCLoopDirective must have an ACCParallelDirective or "
                "ACCKernelsDirective as an ancestor in the Schedule")

        super(ACCLoopDirective, self).validate_global_constraints()

    def gen_code(self, parent):
        '''
        Generate the f2pygen AST entries in the Schedule for this OpenACC
        loop directive.

        :param parent: the parent Node in the Schedule to which to add our
                       content.
        :type parent: sub-class of :py:class:`psyclone.f2pygen.BaseGen`
        :raises GenerationError: if this "!$acc loop" is not enclosed within \
                                 an ACC Parallel region.
        '''
        self.validate_global_constraints()

        # Add any clauses to the directive. We use self.begin_string() to avoid
        # code duplication.
        options_str = self.begin_string(leading_acc=False)

        parent.add(DirectiveGen(parent, "acc", "begin", "loop", options_str))

        for child in self.children:
            child.gen_code(parent)

    def update(self):
        '''
        Update the existing fparser2 parse tree with the code associated with
        this ACC LOOP directive.

        '''
        self.validate_global_constraints()

        # Use begin_string() to avoid code duplication although we have to
        # put back the "loop" qualifier.
        # TODO #435 remove this method altogether once the NEMO API is able to
        # use the PSyIR backend.
        self._add_region(
            start_text="loop " + self.begin_string(leading_acc=False))

    def begin_string(self, leading_acc=True):
        ''' Returns the opening statement of this directive, i.e.
        "acc loop" plus any qualifiers. If `leading_acc` is False then
        the leading "acc loop" text is not included.

        :param bool leading_acc: whether or not to include the leading \
                                 "acc loop" in the text that is returned.

        :returns: the opening statement of this directive.
        :rtype: str

        '''
        clauses = []
        if leading_acc:
            clauses = ["acc", "loop"]

        if self._sequential:
            clauses.append("seq")
        else:
            if self._independent:
                clauses.append("independent")
            if self._collapse:
                clauses.append("collapse({0})".format(self._collapse))
        return " ".join(clauses)

    def end_string(self):
        '''
        Would return the end string for this directive but "acc loop"
        doesn't have a closing directive.

        :returns: empty string.
        :rtype: str

        '''
        # pylint: disable=no-self-use
        return ""


class ACCKernelsDirective(ACCRegionDirective):
    '''
    Class representing the !$ACC KERNELS directive in the PSyIR.

    :param children: the PSyIR nodes to be enclosed in the Kernels region \
                     and which are therefore children of this node.
    :type children: list of sub-classes of \
                    :py:class:`psyclone.psyir.nodes.Node`
    :param parent: the parent of this node in the PSyIR.
    :type parent: sub-class of :py:class:`psyclone.psyir.nodes.Node`
    :param bool default_present: whether or not to add the "default(present)" \
                                 clause to the kernels directive.

    :raises NotImplementedError: if default_present is False.

    '''
    def __init__(self, children=None, parent=None, default_present=True):
        super(ACCKernelsDirective, self).__init__(children=children,
                                                  parent=parent)
        self._default_present = default_present

    @property
    def dag_name(self):
        '''
        :returns: the name to use for this node in a dag.
        :rtype: str
        '''
        _, position = self._find_position(self.ancestor(Routine))
        return "ACC_kernels_" + str(position)

    def node_str(self, colour=True):
        ''' Returns the name of this node with (optional) control codes
        to generate coloured output in a terminal that supports it.

        :param bool colour: whether or not to include colour control codes.

        :returns: description of this node, possibly coloured.
        :rtype: str
        '''
        return self.coloured_name(colour) + "[ACC Kernels]"

    def gen_code(self, parent):
        '''
        Generate the f2pygen AST entries in the Schedule for this
        OpenACC Kernels directive.

        :param parent: the parent Node in the Schedule to which to add this \
                       content.
        :type parent: sub-class of :py:class:`psyclone.f2pygen.BaseGen`

        '''
        self.validate_global_constraints()

        # We re-use the 'begin_string' method but must skip the leading 'acc'
        # that it includes.
        parent.add(DirectiveGen(parent, "acc", "begin",
                                *self.begin_string().split()[1:]))
        for child in self.children:
            child.gen_code(parent)
        parent.add(DirectiveGen(parent, *self.end_string().split()))

    @property
    def ref_list(self):
        '''
        Returns a list of the references (whether to arrays or objects)
        required by the Kernel call(s) that are children of this
        directive. This is the list of quantities that must be
        available on the remote device (probably a GPU) before
        the parallel region can be begun.

        :returns: list of variable names
        :rtype: list of str
        '''
        variables = []

        # Look-up the kernels that are children of this node
        for call in self.kernels():
            for arg in call.arguments.acc_args:
                if arg not in variables:
                    variables.append(arg)
        return variables

    def begin_string(self):
        '''Returns the beginning statement of this directive, i.e.
        "acc kernels ...". The backend is responsible for adding the
        correct directive beginning (e.g. "!$").

        :returns: the beginning statement for this directive.
        :rtype: str

        '''
        result = "acc kernels"
        if self._default_present:
            result += " default(present)"
        return result

    def end_string(self):
        '''
        Returns the ending statement for this directive. The backend is
        responsible for adding the language-specific syntax that marks this
        as a directive.

        :returns: the closing statement for this directive.
        :rtype: str

        '''
        # pylint: disable=no-self-use
        return "acc end kernels"

    def update(self):
        '''
        Updates the fparser2 AST by inserting nodes for this ACC kernels
        directive.

        TODO #435 remove this routine once the NEMO API is able to use the
        PSyIR backend.

        '''
        self.validate_global_constraints()

        data_movement = None
        if self._default_present:
            data_movement = "present"
        self._add_region(start_text="KERNELS", end_text="END KERNELS",
                         data_movement=data_movement)


class ACCDataDirective(ACCRegionDirective):
    '''
    Class representing the !$ACC DATA ... !$ACC END DATA directive
    in the PSyIR.

    '''
    @property
    def dag_name(self):
        '''
        :returns: the name to use in a dag for this node.
        :rtype: str
        '''
        _, position = self._find_position(self.ancestor(Routine))
        return "ACC_data_" + str(position)

    def node_str(self, colour=True):
        ''' Returns the name of this node with (optional) control codes
        to generate coloured output in a terminal that supports it.

        :param bool colour: whether or not to include colour control codes.

        :returns: description of this node, possibly coloured.
        :rtype: str
        '''
        return self.coloured_name(colour) + "[ACC DATA]"

    def gen_code(self, _):
        '''
        :raises InternalError: the ACC data directive is currently only \
                               supported for the NEMO API and that uses the \
                               update() method to alter the underlying \
                               fparser2 parse tree.

        TODO #435 update above explanation when update() method is removed.

        '''
        raise InternalError(
            "ACCDataDirective.gen_code should not have been called.")

<<<<<<< HEAD
=======
    def update(self):
        '''
        Updates the fparser2 AST by inserting nodes for this OpenACC Data
        directive.
        '''
        self.validate_global_constraints()
        self._add_region(start_text="DATA", end_text="END DATA",
                         data_movement="analyse")

>>>>>>> 0a0bcbf6
    def begin_string(self):
        '''Returns the beginning statement of this directive, i.e.
        "acc data". The backend is responsible for adding the
        correct directive beginning (e.g. "!$").

        :returns: the opening statement of this directive.
        :rtype: str

        TODO #1396 - remove this whole method in favour of having the
        visitor backend generate the code.

        '''
        def _create_access_list(signatures, var_accesses):
            '''
            Constructs a list of variables for inclusion in a data-access
            clause.

            :param signatures: the list of Signatures for which to create \
                entries in the list.
            :type signatures: list of :py:class:`psyclone.core.Signature`
            :param var_accesses: object holding details on all variable \
                accesses in the region to which the data-access clause applies.
            :type var_accesses: :py:class:`psyclone.core.VariablesAccessInfo`

            :returns: list of variable accesses.
            :rtype: list of str

            '''
            access_list = []
            for sig in signatures:
                if sig.is_structure:
                    # We have to do a 'deep copy' of any structure access. This
                    # means that if we have an access `a%b%c(i)` then we need
                    # to copy `a`, `a%b` and then `a%b%c`.
                    # Look up a PSyIR node that corresponds to this access.
                    current = var_accesses[sig].all_accesses[0].node
                    part_list = [current.name]
                    if current.name not in access_list:
                        access_list.append(current.name)
                    while hasattr(current, "member"):
                        current = current.member
                        # Currently this is hardwired to generate Fortran (i.e.
                        # we use '%' when accessing a component of a struct).
                        # TODO #1386 a new StructureReference needs to be
                        # created for 'current' and then given to an
                        # appropriate backend.
                        ref_string = "%".join(part_list[:]+[current.name])
                        if ref_string not in access_list:
                            access_list.append(ref_string)
                else:
                    ref_string = str(sig)
                    if ref_string not in access_list:
                        access_list.append(ref_string)
            return access_list

        result = "acc data"

        # Identify the inputs and outputs to the region (variables that
        # are read and written).
        var_accesses = VariablesAccessInfo(self)
        table = self.scope.symbol_table
        readers = set()
        writers = set()
        for signature in var_accesses.all_signatures:
            sym = table.lookup(signature.var_name)
            accesses = var_accesses[signature]
<<<<<<< HEAD
            if not (signature.is_structure or sym.is_array):
                # We ignore scalars
=======
            if isinstance(sym.datatype, ScalarType):
                # We ignore scalars as these are passed by value when OpenACC
                # kernels are launched.
>>>>>>> 0a0bcbf6
                continue
            if accesses.is_read():
                readers.add(signature)
            if accesses.is_written():
                writers.add(signature)
        readwrites = readers.intersection(writers)
        # Are any of the read-writes written before they are read?
        for signature in list(readwrites)[:]:
            accesses = var_accesses[signature]
            if accesses[0].access_type == AccessType.WRITE:
                # First access is a write so treat as a write
                writers.add(signature)
                readers.discard(signature)
                readwrites.discard(signature)
        readers_list = sorted(list(readers - readwrites))
        writers_list = sorted(list(writers - readwrites))
        readwrites_list = sorted(list(readwrites))
        if readers_list:
            result += " copyin({0})".format(
<<<<<<< HEAD
                ",".join(self._create_access_list(readers_list, var_accesses)))
        if writers_list:
            result += " copyout({0})".format(
                ",".join(self._create_access_list(writers_list, var_accesses)))
        if readwrites_list:
            result += " copy({0})".format(",".join(
                self._create_access_list(readwrites_list, var_accesses)))
=======
                ",".join(_create_access_list(readers_list, var_accesses)))
        if writers_list:
            result += " copyout({0})".format(
                ",".join(_create_access_list(writers_list, var_accesses)))
        if readwrites_list:
            result += " copy({0})".format(",".join(
                _create_access_list(readwrites_list, var_accesses)))
>>>>>>> 0a0bcbf6

        return result

    def _create_access_list(self, signatures, var_accesses):
        '''
        Constructs a list of variables for inclusion in a data-access clause.

        :param signatures: the list of Signatures for which to create entries \
            in the list.
        :type signatures: list of :py:class:`psyclone.core.Signature`
        :param var_accesses: object holding details on all variable accesses \
            in the region to which the data-access clause applies.
        :type var_accesses: :py:class:`psyclone.core.VariablesAccessInfo`

        :returns: list of variable accesses.
        :rtype: list of str

        '''
        access_list = []
        for sig in signatures:
            if sig.is_structure:
                # We have to do a 'deep copy' of any structure access. This
                # means that if we have an access `a%b%c(i)` then we need to
                # copy `a`, `a%b` and then `a%b%c`.
                # Look up a PSyIR node that corresponds to this access.
                current = var_accesses[sig].all_accesses[0].node
                part_list = [current.name]
                if current.name not in access_list:
                    access_list.append(current.name)
                while hasattr(current, "member"):
                    current = current.member
                    # Currently this is hardwired to generate Fortran (i.e. we
                    # use '%' when accessing a component of a structure).
                    # TODO XXXX
                    ref_string = "%".join(part_list[:]+[current.name])
                    if ref_string not in access_list:
                        access_list.append(ref_string)
            else:
                ref_string = str(sig)
                if ref_string not in access_list:
                    access_list.append(ref_string)
        return access_list

    def end_string(self):
        '''
        :returns: the text for the end of this directive region.
        :rtype: str

        '''
        # pylint: disable=no-self-use
        return "acc end data"


class ACCUpdateDirective(ACCStandaloneDirective):
    ''' Class representing the !$ACC UPDATE directive of OpenACC in the PSyIR.
    It includes a direction attribute that can be set to 'host' or 'device' and
    the symbol that is being updated.

    :param symbol: the symbol to synchronise with the accelerator.
    :type symbol: :py:class:`psyclone.psyir.symbols.DataSymbol`.
    :param str direction: the direction of the synchronisation.
    :param children: list of nodes which this directive should \
                     have as children.
    :type children: list of :py:class:`psyclone.psyir.nodes.Node`.
    :param parent: the node in the InvokeSchedule to which to add this \
                   directive as a child.
    :type parent: :py:class:`psyclone.psyir.nodes.Node`.


    :raises ValueError: if the direction argument is not a string with \
                            value 'host' or 'device'.
    :raises TypeError: if the symbol is not a DataSymbol.

    '''

    _VALID_DIRECTIONS = ("host", "device")

    def __init__(self, symbol, direction, children=None, parent=None):
        super(ACCUpdateDirective, self).__init__(children=children,
                                                 parent=parent)
        if not isinstance(direction, six.string_types) or direction not in \
                self._VALID_DIRECTIONS:
            raise ValueError(
                "The ACCUpdateDirective direction argument must be a string "
                "with any of the values in '{0}' but found '{1}'.".format(
                    self._VALID_DIRECTIONS, direction))

        if not isinstance(symbol, DataSymbol):
            raise TypeError(
                "The ACCUpdateDirective symbol argument must be a 'DataSymbol"
                "' but found '{0}'.".format(type(symbol).__name__))

        self._direction = direction
        self._symbol = symbol

    def begin_string(self):
        '''
        Returns the beginning statement of this directive, i.e.
        "acc update host(symbol)". The backend is responsible
        for adding the correct characters to mark this as a directive (e.g.
        "!$").

        :returns: the opening statement of this directive.
        :rtype: str

        '''
        return "acc update " + self._direction + "(" + self._symbol.name + ")"


# For automatic API documentation generation
__all__ = ["ACCRegionDirective", "ACCEnterDataDirective",
           "ACCParallelDirective", "ACCLoopDirective", "ACCKernelsDirective",
           "ACCDataDirective", "ACCUpdateDirective", "ACCStandaloneDirective",
           "ACCDirective"]<|MERGE_RESOLUTION|>--- conflicted
+++ resolved
@@ -47,12 +47,8 @@
 from psyclone.f2pygen import DirectiveGen, CommentGen
 from psyclone.errors import GenerationError, InternalError
 from psyclone.psyir.nodes.codeblock import CodeBlock
-<<<<<<< HEAD
-from psyclone.psyir.nodes.directive import Directive
-=======
 from psyclone.psyir.nodes.directive import StandaloneDirective, \
     RegionDirective
->>>>>>> 0a0bcbf6
 from psyclone.psyir.nodes.routine import Routine
 from psyclone.psyir.nodes.psy_data_node import PSyDataNode
 from psyclone.psyir.symbols import DataSymbol, ScalarType
@@ -742,18 +738,6 @@
         raise InternalError(
             "ACCDataDirective.gen_code should not have been called.")
 
-<<<<<<< HEAD
-=======
-    def update(self):
-        '''
-        Updates the fparser2 AST by inserting nodes for this OpenACC Data
-        directive.
-        '''
-        self.validate_global_constraints()
-        self._add_region(start_text="DATA", end_text="END DATA",
-                         data_movement="analyse")
-
->>>>>>> 0a0bcbf6
     def begin_string(self):
         '''Returns the beginning statement of this directive, i.e.
         "acc data". The backend is responsible for adding the
@@ -820,14 +804,9 @@
         for signature in var_accesses.all_signatures:
             sym = table.lookup(signature.var_name)
             accesses = var_accesses[signature]
-<<<<<<< HEAD
-            if not (signature.is_structure or sym.is_array):
-                # We ignore scalars
-=======
             if isinstance(sym.datatype, ScalarType):
                 # We ignore scalars as these are passed by value when OpenACC
                 # kernels are launched.
->>>>>>> 0a0bcbf6
                 continue
             if accesses.is_read():
                 readers.add(signature)
@@ -847,15 +826,6 @@
         readwrites_list = sorted(list(readwrites))
         if readers_list:
             result += " copyin({0})".format(
-<<<<<<< HEAD
-                ",".join(self._create_access_list(readers_list, var_accesses)))
-        if writers_list:
-            result += " copyout({0})".format(
-                ",".join(self._create_access_list(writers_list, var_accesses)))
-        if readwrites_list:
-            result += " copy({0})".format(",".join(
-                self._create_access_list(readwrites_list, var_accesses)))
-=======
                 ",".join(_create_access_list(readers_list, var_accesses)))
         if writers_list:
             result += " copyout({0})".format(
@@ -863,49 +833,8 @@
         if readwrites_list:
             result += " copy({0})".format(",".join(
                 _create_access_list(readwrites_list, var_accesses)))
->>>>>>> 0a0bcbf6
 
         return result
-
-    def _create_access_list(self, signatures, var_accesses):
-        '''
-        Constructs a list of variables for inclusion in a data-access clause.
-
-        :param signatures: the list of Signatures for which to create entries \
-            in the list.
-        :type signatures: list of :py:class:`psyclone.core.Signature`
-        :param var_accesses: object holding details on all variable accesses \
-            in the region to which the data-access clause applies.
-        :type var_accesses: :py:class:`psyclone.core.VariablesAccessInfo`
-
-        :returns: list of variable accesses.
-        :rtype: list of str
-
-        '''
-        access_list = []
-        for sig in signatures:
-            if sig.is_structure:
-                # We have to do a 'deep copy' of any structure access. This
-                # means that if we have an access `a%b%c(i)` then we need to
-                # copy `a`, `a%b` and then `a%b%c`.
-                # Look up a PSyIR node that corresponds to this access.
-                current = var_accesses[sig].all_accesses[0].node
-                part_list = [current.name]
-                if current.name not in access_list:
-                    access_list.append(current.name)
-                while hasattr(current, "member"):
-                    current = current.member
-                    # Currently this is hardwired to generate Fortran (i.e. we
-                    # use '%' when accessing a component of a structure).
-                    # TODO XXXX
-                    ref_string = "%".join(part_list[:]+[current.name])
-                    if ref_string not in access_list:
-                        access_list.append(ref_string)
-            else:
-                ref_string = str(sig)
-                if ref_string not in access_list:
-                    access_list.append(ref_string)
-        return access_list
 
     def end_string(self):
         '''
