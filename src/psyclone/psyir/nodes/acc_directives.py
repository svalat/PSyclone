# -----------------------------------------------------------------------------
# BSD 3-Clause License
#
# Copyright (c) 2021-2022, Science and Technology Facilities Council.
# All rights reserved.
#
# Redistribution and use in source and binary forms, with or without
# modification, are permitted provided that the following conditions are met:
#
# * Redistributions of source code must retain the above copyright notice, this
#   list of conditions and the following disclaimer.
#
# * Redistributions in binary form must reproduce the above copyright notice,
#   this list of conditions and the following disclaimer in the documentation
#   and/or other materials provided with the distribution.
#
# * Neither the name of the copyright holder nor the names of its
#   contributors may be used to endorse or promote products derived from
#   this software without specific prior written permission.
#
# THIS SOFTWARE IS PROVIDED BY THE COPYRIGHT HOLDERS AND CONTRIBUTORS
# "AS IS" AND ANY EXPRESS OR IMPLIED WARRANTIES, INCLUDING, BUT NOT
# LIMITED TO, THE IMPLIED WARRANTIES OF MERCHANTABILITY AND FITNESS
# FOR A PARTICULAR PURPOSE ARE DISCLAIMED. IN NO EVENT SHALL THE
# COPYRIGHT HOLDER OR CONTRIBUTORS BE LIABLE FOR ANY DIRECT, INDIRECT,
# INCIDENTAL, SPECIAL, EXEMPLARY, OR CONSEQUENTIAL DAMAGES (INCLUDING,
# BUT NOT LIMITED TO, PROCUREMENT OF SUBSTITUTE GOODS OR SERVICES;
# LOSS OF USE, DATA, OR PROFITS; OR BUSINESS INTERRUPTION) HOWEVER
# CAUSED AND ON ANY THEORY OF LIABILITY, WHETHER IN CONTRACT, STRICT
# LIABILITY, OR TORT (INCLUDING NEGLIGENCE OR OTHERWISE) ARISING IN
# ANY WAY OUT OF THE USE OF THIS SOFTWARE, EVEN IF ADVISED OF THE
# POSSIBILITY OF SUCH DAMAGE.
# -----------------------------------------------------------------------------
# Authors R. W. Ford, A. R. Porter, S. Siso and N. Nobre, STFC Daresbury Lab
#         I. Kavcic,    Met Office
#         C.M. Maynard, Met Office / University of Reading
#         J. Henrichs, Bureau of Meteorology
# Modified A. B. G. Chalk, STFC Daresbury Lab
# -----------------------------------------------------------------------------

''' This module contains the implementation of the various OpenACC Directive
nodes.'''

from __future__ import absolute_import
import abc
<<<<<<< HEAD
from psyclone.core import AccessType, VariablesAccessInfo
=======
import six
from psyclone.core import AccessType, VariablesAccessInfo, Signature
>>>>>>> cacca744
from psyclone.f2pygen import DirectiveGen, CommentGen
from psyclone.errors import GenerationError, InternalError
from psyclone.psyir.nodes.codeblock import CodeBlock
from psyclone.psyir.nodes.directive import StandaloneDirective, RegionDirective
from psyclone.psyir.nodes.psy_data_node import PSyDataNode
from psyclone.psyir.nodes.routine import Routine
from psyclone.psyir.symbols import ScalarType


class ACCDirective(metaclass=abc.ABCMeta):
    # pylint: disable=too-few-public-methods
    '''
    Base mixin class for all OpenACC directive statements.

    This class is useful to provide a unique common ancestor to all the
    OpenACC directives, for instance when traversing the tree with
    `node.walk(ACCDirective)`

    Note that classes inheriting from it must place the ACCDirective in
    front of the other Directive node sub-class, so that the Python
    MRO gives preference to this class's attributes.
    '''
    _PREFIX = "ACC"


class ACCRegionDirective(ACCDirective, RegionDirective, metaclass=abc.ABCMeta):
    ''' Base class for all OpenACC region directive statements. '''
    def validate_global_constraints(self):
        '''
        Perform validation checks for any global constraints. This can only
        be done at code-generation time.

        :raises GenerationError: if this ACCRegionDirective encloses any form \
            of PSyData node since calls to PSyData routines within OpenACC \
            regions are not supported.

        '''
        # We need to make sure to call the right constructor here:
        # pylint: disable=bad-super-call
        super(RegionDirective, self).validate_global_constraints()

        data_nodes = self.walk((PSyDataNode, CodeBlock))
        if data_nodes:
            raise GenerationError(
                f"Cannot include CodeBlocks or calls to PSyData routines "
                f"within OpenACC regions but found "
                f"{[type(node).__name__ for node in data_nodes]} within a "
                f"region enclosed by an '{type(self).__name__}'")

    @property
    def signatures(self):
        '''
        Returns a 1-tuple or a 2-tuple of sets depending on the working API.
        If a 1-tuple, the set includes both input and output signatures
        (whether to arrays or objects) required by the Kernel call(s) that are
        children of this directive. If a 2-tuple, the first entry is the set of
        input signatures and the second entry is the set of output signatures.
        The set(s) describe the quantities that must be available on the remote
        device (probably a GPU) before the parallel region can be begun.

        :returns: 1-tuple or 2-tuple of input and output sets of variable names
        :rtype: Union[Tuple[Set[:py:class:`psyclone.core.Signature`]],
                      Tuple[Set[:py:class:`psyclone.core.Signature`],
                            Set[:py:class:`psyclone.core.Signature`]]]
        '''

        # pylint: disable=import-outside-toplevel
        from psyclone.dynamo0p3 import DynInvokeSchedule
        from psyclone.gocean1p0 import GOInvokeSchedule
        from psyclone.psyir.tools import DependencyTools

        if self.ancestor((DynInvokeSchedule, GOInvokeSchedule)):
            # Look-up the kernels that are children of this node
            sig_set = set()
            for call in self.kernels():
                for arg_str in call.arguments.acc_args:
                    sig_set.add(Signature(arg_str))
            return (sig_set, )

        inp, out = DependencyTools().get_in_out_parameters(self.children)
        return (set(inp), set(out))


class ACCStandaloneDirective(ACCDirective, StandaloneDirective,
                             metaclass=abc.ABCMeta):
    ''' Base class for all standalone OpenACC directive statements. '''


class ACCRoutineDirective(ACCStandaloneDirective):
    ''' Class representing a "!$ACC routine" OpenACC directive in PSyIR. '''

    def gen_code(self, parent):
        '''Generate the fortran ACC Routine Directive and any associated code.

        :param parent: the parent Node in the Schedule to which to add our \
                       content.
        :type parent: sub-class of :py:class:`psyclone.f2pygen.BaseGen`
        '''
        # Check the constraints are correct
        self.validate_global_constraints()

        # Generate the code for this Directive
        parent.add(DirectiveGen(parent, "acc", "begin", "routine", ""))

    def begin_string(self):
        '''Returns the beginning statement of this directive, i.e.
        "acc routine". The visitor is responsible for adding the
        correct directive beginning (e.g. "!$").

        :returns: the opening statement of this directive.
        :rtype: str

        '''
        return "acc routine"


class ACCEnterDataDirective(ACCStandaloneDirective):
    '''
    Class representing a "!$ACC enter data" OpenACC directive in
    an InvokeSchedule. Must be sub-classed for a particular API because the way
    in which fields are marked as being on the remote device is API-dependent.

    :param children: list of nodes which the directive should have as children.
    :type children: List[:py:class:`psyclone.psyir.nodes.Node`]
    :param parent: the node in the InvokeSchedule to which to add this \
                   directive as a child.
    :type parent: :py:class:`psyclone.psyir.nodes.Node`
    '''
    def __init__(self, children=None, parent=None):
        super().__init__(children=children, parent=parent)
        self._acc_dirs = None  # List of parallel directives

        self._sig_set = set()

    def gen_code(self, parent):
        '''Generate the elements of the f2pygen AST for this Node in the
        Schedule.

        :param parent: node in the f2pygen AST to which to add node(s).
        :type parent: :py:class:`psyclone.f2pygen.BaseGen`

        :raises GenerationError: if no data is found to copy in.

        '''
        self.validate_global_constraints()
        self.lower_to_language_level()
        # Leverage begin_string() to raise an exception if there are no
        # variables to copyin but discard the generated string since it is
        # incompatible with class DirectiveGen() we are using below.
        self.begin_string()

        # Add the enter data directive.
        sym_list = _sig_set_to_string(self._sig_set)
        copy_in_str = f"copyin({sym_list})"
        parent.add(DirectiveGen(parent, "acc", "begin", "enter data",
                                copy_in_str))
        # Call an API-specific subclass of this class in case
        # additional declarations are required.
        self.data_on_device(parent)
        parent.add(CommentGen(parent, ""))

    def lower_to_language_level(self):
        '''
        In-place replacement of this directive concept into language level
        PSyIR constructs.

        '''
        # We must generate a list of all of the fields accessed within OpenACC
        # compute constructs (i.e. OpenACC parallel and kernels directives)
        # 1. Find all parallel and kernels directives. We store this list
        # for later use in any sub-class.
        self._acc_dirs = self.ancestor(Routine).walk(
                (ACCParallelDirective, ACCKernelsDirective))
        # 2. For each directive, add the fields used by the kernels it
        # contains (as given by signatures) and add it to our set.
        # TODO GOcean grid properties are duplicated in this set under
        # different names (the OpenACC deep copy support should spot this).
        for pdir in self._acc_dirs:
            self._sig_set.update(*pdir.signatures)

        super().lower_to_language_level()

    def begin_string(self):
        '''Returns the beginning statement of this directive. The visitor is
        responsible for adding the correct directive beginning (e.g. "!$").

        :returns: the opening statement of this directive.
        :rtype: str

        :raises GenerationError: if there are no variables to copy to \
                                 the device.
        '''
        if not self._sig_set:
            # There should be at least one variable to copyin.
            # TODO #1872: this directive needs reimplementing using the Clause
            # class and proper lowering.
            raise GenerationError(
                "ACCEnterData directive did not find any data to copyin. "
                "Perhaps there are no ACCParallel or ACCKernels directives "
                "within the region?")

        sym_list = _sig_set_to_string(self._sig_set)

        # Variables need lexicographic sorting since sets guarantee no ordering
        # and members of composite variables must appear later in deep copies.
        return f"acc enter data copyin({sym_list})"

    def data_on_device(self, parent):
        '''
        Adds nodes into an InvokeSchedule to flag that the data required by the
        kernels in the data region is now on the device. The generic
        implementation doesn't add any node but this can be redefined in the
        APIs if any infrastructure call is needed.

        :param parent: the node in the InvokeSchedule to which to add nodes
        :type parent: :py:class:`psyclone.psyir.nodes.Node`
        '''


class ACCParallelDirective(ACCRegionDirective):
    '''
    Class representing the !$ACC PARALLEL directive of OpenACC
    in the PSyIR. By default it includes the 'DEFAULT(PRESENT)' clause which
    means this node must either come after an EnterDataDirective or within
    a DataDirective.

    '''
    def gen_code(self, parent):
        '''
        Generate the elements of the f2pygen AST for this Node in the Schedule.

        :param parent: node in the f2pygen AST to which to add node(s).
        :type parent: :py:class:`psyclone.f2pygen.BaseGen`

        '''
        self.validate_global_constraints()

        parent.add(DirectiveGen(parent, "acc", "begin", "parallel",
                                "default(present)"))

        for child in self.children:
            child.gen_code(parent)

        parent.add(DirectiveGen(parent, *self.end_string().split()))

        self.gen_post_region_code(parent)

    def begin_string(self):
        '''
        Returns the beginning statement of this directive, i.e.
        "acc parallel" plus any qualifiers. The backend is responsible for
        adding the correct characters to mark this as a directive (e.g. "!$").

        :returns: the opening statement of this directive.
        :rtype: str

        '''
        # "default(present)" means that the compiler is to assume that
        # all data required by the parallel region is already present
        # on the device. If we've made a mistake and it isn't present
        # then we'll get a run-time error.
        return "acc parallel default(present)"

    def end_string(self):
        '''
        :returns: the closing statement for this directive.
        :rtype: str
        '''
        return "acc end parallel"

    @property
    def fields(self):
        '''
        Returns a list of the names of field objects required by the Kernel
        call(s) that are children of this directive.

        :returns: list of names of field arguments.
        :rtype: List[str]
        '''
        # Look-up the kernels that are children of this node
        fld_list = []
        for call in self.kernels():
            for arg in call.arguments.fields:
                if arg not in fld_list:
                    fld_list.append(arg)
        return fld_list


class ACCLoopDirective(ACCRegionDirective):
    '''
    Class managing the creation of a '!$acc loop' OpenACC directive.

    :param int collapse: Number of nested loops to collapse into a single \
                         iteration space or None.
    :param bool independent: Whether or not to add the `independent` clause \
                             to the loop directive.
    :param bool sequential: whether or not to add the `seq` clause to the \
                            loop directive.
    :param kwargs: additional keyword arguments provided to the super class.
    :type kwargs: unwrapped dict.
    '''
    def __init__(self, collapse=None, independent=True, sequential=False,
                 **kwargs):
        self.collapse = collapse
        self._independent = independent
        self._sequential = sequential
        super().__init__(**kwargs)

    def __eq__(self, other):
        '''
        Checks whether two nodes are equal. Two ACCLoopDirective nodes are
        equal if their collapse, independent and sequential members are equal.

        :param object other: the object to check equality to.

        :returns: whether other is equal to self.
        :rtype: bool
        '''
        is_eq = super().__eq__(other)
        is_eq = is_eq and self.collapse == other.collapse
        is_eq = is_eq and self.independent == other.independent
        is_eq = is_eq and self.sequential == other.sequential

        return is_eq

    @property
    def collapse(self):
        '''
        :returns: the number of nested loops to collapse into a single \
                  iteration space for this node.
        :rtype: int or None
        '''
        return self._collapse

    @collapse.setter
    def collapse(self, value):
        '''
        :param value: optional number of nested loop to collapse into a \
            single iteration space to parallelise. Defaults to None.
        :type value: Optional[int]

        :raises TypeError: if the collapse value given is not an integer \
            or NoneType.
        :raises ValueError: if the collapse integer given is not positive.

        '''
        if value is not None and not isinstance(value, int):
            raise TypeError(
                f"The ACCLoopDirective collapse clause must be a positive "
                f"integer or None, but value '{value}' has been given.")

        if value is not None and value <= 0:
            raise ValueError(
                f"The ACCLoopDirective collapse clause must be a positive "
                f"integer or None, but value '{value}' has been given.")

        self._collapse = value

    @property
    def independent(self):
        ''' Returns whether the independent clause will be added to this
        loop directive.

        :returns: whether the independent clause will be added to this loop \
                  directive.
        :rtype: bool
        '''
        return self._independent

    @property
    def sequential(self):
        '''
        :returns: whether or not the `seq` clause is added to this loop \
                  directive.
        :rtype: bool
        '''
        return self._sequential

    def node_str(self, colour=True):
        '''
        Returns the name of this node with (optional) control codes
        to generate coloured output in a terminal that supports it.

        :param bool colour: whether or not to include colour control codes.

        :returns: description of this node, possibly coloured.
        :rtype: str
        '''
        text = self.coloured_name(colour)
        text += f"[sequential={self._sequential},"
        text += f"collapse={self._collapse},"
        text += f"independent={self._independent}]"
        return text

    def validate_global_constraints(self):
        '''
        Perform validation of those global constraints that can only be done
        at code-generation time.

        :raises GenerationError: if this ACCLoopDirective is not enclosed \
                            within some OpenACC parallel or kernels region.
        '''
        # It is only at the point of code generation that we can check for
        # correctness (given that we don't mandate the order that a user can
        # apply transformations to the code). As an orphaned loop directive,
        # we must have an ACCParallelDirective or an ACCKernelsDirective as
        # an ancestor somewhere back up the tree.
        if not self.ancestor((ACCParallelDirective, ACCKernelsDirective)):
            raise GenerationError(
                "ACCLoopDirective must have an ACCParallelDirective or "
                "ACCKernelsDirective as an ancestor in the Schedule")

        super().validate_global_constraints()

    def gen_code(self, parent):
        '''
        Generate the f2pygen AST entries in the Schedule for this OpenACC
        loop directive.

        :param parent: the parent Node in the Schedule to which to add our
                       content.
        :type parent: sub-class of :py:class:`psyclone.f2pygen.BaseGen`
        :raises GenerationError: if this "!$acc loop" is not enclosed within \
                                 an ACC Parallel region.
        '''
        self.validate_global_constraints()

        # Add any clauses to the directive. We use self.begin_string() to avoid
        # code duplication.
        options_str = self.begin_string(leading_acc=False)

        parent.add(DirectiveGen(parent, "acc", "begin", "loop", options_str))

        for child in self.children:
            child.gen_code(parent)

    def begin_string(self, leading_acc=True):
        ''' Returns the opening statement of this directive, i.e.
        "acc loop" plus any qualifiers. If `leading_acc` is False then
        the leading "acc loop" text is not included.

        :param bool leading_acc: whether or not to include the leading \
                                 "acc loop" in the text that is returned.

        :returns: the opening statement of this directive.
        :rtype: str

        '''
        clauses = []
        if leading_acc:
            clauses = ["acc", "loop"]

        if self._sequential:
            clauses += ["seq"]
        else:
            if self._independent:
                clauses += ["independent"]
            if self._collapse:
                clauses += [f"collapse({self._collapse})"]
        return " ".join(clauses)

    def end_string(self):
        '''
        Would return the end string for this directive but "acc loop"
        doesn't have a closing directive.

        :returns: empty string.
        :rtype: str

        '''
        return ""


class ACCKernelsDirective(ACCRegionDirective):
    '''
    Class representing the !$ACC KERNELS directive in the PSyIR.

    :param children: the PSyIR nodes to be enclosed in the Kernels region \
                     and which are therefore children of this node.
    :type children: List[:py:class:`psyclone.psyir.nodes.Node`]
    :param parent: the parent of this node in the PSyIR.
    :type parent: sub-class of :py:class:`psyclone.psyir.nodes.Node`
    :param bool default_present: whether or not to add the "default(present)" \
                                 clause to the kernels directive.

    :raises NotImplementedError: if default_present is False.

    '''
    def __init__(self, children=None, parent=None, default_present=True):
        super().__init__(children=children, parent=parent)
        self._default_present = default_present

    def __eq__(self, other):
        '''
        Checks whether two nodes are equal. Two ACCKernelsDirective nodes are
        equal if their default_present members are equal.

        :param object other: the object to check equality to.

        :returns: whether other is equal to self.
        :rtype: bool
        '''
        is_eq = super().__eq__(other)
        is_eq = is_eq and self.default_present == other.default_present

        return is_eq

    @property
    def default_present(self):
        '''
        :returns: whether the "default(present)" clause is added to the \
                  kernels directive.
        :rtype: bool
        '''
        return self._default_present

    def gen_code(self, parent):
        '''
        Generate the f2pygen AST entries in the Schedule for this
        OpenACC Kernels directive.

        :param parent: the parent Node in the Schedule to which to add this \
                       content.
        :type parent: sub-class of :py:class:`psyclone.f2pygen.BaseGen`

        '''
        self.validate_global_constraints()

        # We re-use the 'begin_string' method but must skip the leading 'acc'
        # that it includes.
        parent.add(DirectiveGen(parent, "acc", "begin",
                                *self.begin_string().split()[1:]))
        for child in self.children:
            child.gen_code(parent)

        parent.add(DirectiveGen(parent, *self.end_string().split()))

        self.gen_post_region_code(parent)

    def begin_string(self):
        '''Returns the beginning statement of this directive, i.e.
        "acc kernels ...". The backend is responsible for adding the
        correct directive beginning (e.g. "!$").

        :returns: the beginning statement for this directive.
        :rtype: str

        '''
        result = "acc kernels"
        if self._default_present:
            result += " default(present)"
        return result

    def end_string(self):
        '''
        Returns the ending statement for this directive. The backend is
        responsible for adding the language-specific syntax that marks this
        as a directive.

        :returns: the closing statement for this directive.
        :rtype: str

        '''
        return "acc end kernels"


class ACCDataDirective(ACCRegionDirective):
    '''
    Class representing the !$ACC DATA ... !$ACC END DATA directive
    in the PSyIR.

    '''
    def gen_code(self, _):
        '''
        :raises InternalError: the ACC data directive is currently only \
                               supported for the NEMO API and that uses the \
                               PSyIR backend to generate code.
                               fparser2 parse tree.

        '''
        raise InternalError(
            "ACCDataDirective.gen_code should not have been called.")

    def begin_string(self):
        '''Returns the beginning statement of this directive, i.e.
        "acc data". The backend is responsible for adding the
        correct directive beginning (e.g. "!$").

        :returns: the opening statement of this directive.
        :rtype: str

        TODO #1396 - remove this whole method in favour of having the
        visitor backend generate the code.

        '''
        def _create_access_list(signatures, var_accesses):
            '''
            Constructs a list of variables for inclusion in a data-access
            clause.

            :param signatures: the list of Signatures for which to create \
                entries in the list.
            :type signatures: List[:py:class:`psyclone.core.Signature`]
            :param var_accesses: object holding details on all variable \
                accesses in the region to which the data-access clause applies.
            :type var_accesses: :py:class:`psyclone.core.VariablesAccessInfo`

            :returns: list of variable accesses.
            :rtype: List[str]

            '''
            access_list = []
            for sig in signatures:
                if sig.is_structure:
                    # We have to do a 'deep copy' of any structure access. This
                    # means that if we have an access `a%b%c(i)` then we need
                    # to copy `a`, `a%b` and then `a%b%c`.
                    # Look up a PSyIR node that corresponds to this access.
                    current = var_accesses[sig].all_accesses[0].node
                    part_list = [current.name]
                    if current.name not in access_list:
                        access_list.append(current.name)
                    while hasattr(current, "member"):
                        current = current.member
                        # Currently this is hardwired to generate Fortran (i.e.
                        # we use '%' when accessing a component of a struct).
                        # TODO #1386 a new StructureReference needs to be
                        # created for 'current' and then given to an
                        # appropriate backend.
                        ref_string = "%".join(part_list[:]+[current.name])
                        if ref_string not in access_list:
                            access_list.append(ref_string)
                else:
                    ref_string = str(sig)
                    if ref_string not in access_list:
                        access_list.append(ref_string)
            return access_list

        result = "acc data"

        # Identify the inputs and outputs to the region (variables that
        # are read and written).
        var_accesses = VariablesAccessInfo(self)
        table = self.scope.symbol_table
        readers = set()
        writers = set()
        for signature in var_accesses.all_signatures:
            sym = table.lookup(signature.var_name)
            accesses = var_accesses[signature]
            if isinstance(sym.datatype, ScalarType):
                # We ignore scalars as these are passed by value when OpenACC
                # kernels are launched.
                continue
            if accesses.is_read():
                readers.add(signature)
            if accesses.is_written():
                writers.add(signature)
        readwrites = readers.intersection(writers)
        # Are any of the read-writes written before they are read?
        for signature in list(readwrites)[:]:
            accesses = var_accesses[signature]
            if accesses[0].access_type == AccessType.WRITE:
                # First access is a write so treat as a write
                writers.add(signature)
                readers.discard(signature)
                readwrites.discard(signature)
        readers_list = sorted(readers - readwrites)
        writers_list = sorted(writers - readwrites)
        readwrites_list = sorted(readwrites)
        if readers_list:
            result += f""" copyin({",".join(
                _create_access_list(readers_list, var_accesses))})"""
        if writers_list:
            result += f""" copyout({",".join(
                _create_access_list(writers_list, var_accesses))})"""
        if readwrites_list:
            result += f""" copy({",".join(
                _create_access_list(readwrites_list, var_accesses))})"""

        return result

    def end_string(self):
        '''
        :returns: the text for the end of this directive region.
        :rtype: str

        '''
        return "acc end data"


class ACCUpdateDirective(ACCStandaloneDirective):
    ''' Class representing the OpenACC update directive in the PSyIR. It has
    a direction attribute that can be set to 'self', 'host' or 'device', the
    set of symbols being updated and an optional if_present clause.

    :param signatures: the access signature(s) that need to be synchronised \
                       with the device.
    :type signatures: Set[:py:class:`psyclone.core.Signature`]
    :param str direction: the direction of the synchronisation.
    :param children: list of nodes which the directive should have as children.
    :type children: List[:py:class:`psyclone.psyir.nodes.Node`]
    :param parent: the node in the InvokeSchedule to which to add this \
                   directive as a child.
    :type parent: :py:class:`psyclone.psyir.nodes.Node`
    :param if_present: whether or not to include the 'if_present'
                        clause on the update directive (this instructs the
                        directive to silently ignore any variables that are not
                        on the device).
    :type if_present: Optional[bool]
    '''

    _VALID_DIRECTIONS = ("self", "host", "device")

    def __init__(self, signatures, direction, children=None, parent=None,
                 if_present=True):
        super().__init__(children=children, parent=parent)
<<<<<<< HEAD
        if not isinstance(direction, str) or direction not in \
                self._VALID_DIRECTIONS:
            raise ValueError(
                f"The ACCUpdateDirective direction argument must be a string "
                f"with any of the values in '{self._VALID_DIRECTIONS}' "
                f"but found '{direction}'.")

        if not isinstance(symbol, DataSymbol):
            raise TypeError(
                f"The ACCUpdateDirective symbol argument must be a 'DataSymbol"
                f"' but found '{type(symbol).__name__}'.")
=======
>>>>>>> cacca744

        self.sig_set = signatures
        self.direction = direction
        self.if_present = if_present

    def __eq__(self, other):
        '''
        Checks whether two nodes are equal. Two ACCUpdateDirective nodes are
        equal if their sig_set, direction and if_present members are equal.

        :param object other: the object to check equality to.

        :returns: whether other is equal to self.
        :rtype: bool
        '''
        is_eq = super().__eq__(other)
        is_eq = is_eq and self.sig_set == other.sig_set
        is_eq = is_eq and self.direction == other.direction
        is_eq = is_eq and self.if_present == other.if_present

        return is_eq

    @property
    def sig_set(self):
        '''
        :returns: the set of signatures to synchronise with the device.
        :rtype: Set[:py:class:`psyclone.core.Signature`]
        '''
        return self._sig_set

    @property
    def direction(self):
        '''
        :returns: the direction of the synchronisation.
        :rtype: str
        '''
        return self._direction

    @property
    def if_present(self):
        '''
        :returns: whether or not to add the 'if_present' clause.
        :rtype: bool
        '''
        return self._if_present

    @sig_set.setter
    def sig_set(self, signatures):
        '''
        :param signatures: the access signature(s) that need to be \
                           synchronised with the device.
        :type signatures: Set[:py:class:`psyclone.core.Signature`]

        :raises TypeError: if signatures is not a set of access signatures.
        '''
        if not all(isinstance(sig, Signature) for sig in signatures):
            raise TypeError(
                f"The ACCUpdateDirective signatures argument must be a "
                f"set of signatures but got "
                f"{ {type(sig).__name__ for sig in signatures} }")

        self._sig_set = signatures

    @direction.setter
    def direction(self, direction):
        '''
        :param str direction: the direction of the synchronisation.

        :raises ValueError: if the direction argument is not a string with \
                        value 'self', 'host' or 'device'.
        '''
        if direction not in self._VALID_DIRECTIONS:
            raise ValueError(
                f"The ACCUpdateDirective direction argument must be a string "
                f"with any of the values in '{self._VALID_DIRECTIONS}' but "
                f"found '{direction}'.")

        self._direction = direction

    @if_present.setter
    def if_present(self, if_present):
        '''
        :param bool if_present: whether or not to add the 'if_present' \
                                    clause.

        :raises TypeError: if if_present is not a boolean.
        '''
        if not isinstance(if_present, bool):
            raise TypeError(
                f"The ACCUpdateDirective if_present argument must be a "
                f"boolean but got {type(if_present).__name__}")

        self._if_present = if_present

    def begin_string(self):
        '''
        Returns the beginning statement of this directive, i.e.
        "acc update host(symbol)". The backend is responsible for adding the
        correct characters to mark this as a directive (e.g. "!$").

        :returns: the opening statement of this directive.
        :rtype: str

        '''
        if not self._sig_set:
            # There should be at least one variable to update.
            # TODO #1872: this directive needs reimplementing using the Clause
            # class and proper lowering.
            raise GenerationError(
                "ACCUpdate directive did not find any data to update. "
                "This most likely happened because a specialisation of "
                "ACCUpdateDirective.lower_to_level_language removed all the "
                "variables this directive was created to update.")

        condition = "if_present " if self._if_present else ""
        sym_list = _sig_set_to_string(self._sig_set)

        return f"acc update {condition}{self._direction}({sym_list})"


def _sig_set_to_string(sig_set):
    '''
    Converts the provided set of signatures into a lexically sorted
    string of comma-separated signatures which also includes, for signatures
    that represent variables of a derived type, the composing subsignatures.

    :param sig_set: set of signature(s) to include in the string.
    :type sig_set: Set[:py:class:`psyclone.core.Signature`]
    :returns: a lexically sorted string of comma-separated (sub)signatures.
    :rtype: str

    '''
    names = {s[:i+1].to_language() for s in sig_set for i in range(len(s))}
    return ",".join(sorted(names))


# For automatic API documentation generation
__all__ = ["ACCRegionDirective", "ACCEnterDataDirective",
           "ACCParallelDirective", "ACCLoopDirective", "ACCKernelsDirective",
           "ACCDataDirective", "ACCUpdateDirective", "ACCStandaloneDirective",
           "ACCDirective", "ACCRoutineDirective"]<|MERGE_RESOLUTION|>--- conflicted
+++ resolved
@@ -43,12 +43,7 @@
 
 from __future__ import absolute_import
 import abc
-<<<<<<< HEAD
-from psyclone.core import AccessType, VariablesAccessInfo
-=======
-import six
 from psyclone.core import AccessType, VariablesAccessInfo, Signature
->>>>>>> cacca744
 from psyclone.f2pygen import DirectiveGen, CommentGen
 from psyclone.errors import GenerationError, InternalError
 from psyclone.psyir.nodes.codeblock import CodeBlock
@@ -765,20 +760,6 @@
     def __init__(self, signatures, direction, children=None, parent=None,
                  if_present=True):
         super().__init__(children=children, parent=parent)
-<<<<<<< HEAD
-        if not isinstance(direction, str) or direction not in \
-                self._VALID_DIRECTIONS:
-            raise ValueError(
-                f"The ACCUpdateDirective direction argument must be a string "
-                f"with any of the values in '{self._VALID_DIRECTIONS}' "
-                f"but found '{direction}'.")
-
-        if not isinstance(symbol, DataSymbol):
-            raise TypeError(
-                f"The ACCUpdateDirective symbol argument must be a 'DataSymbol"
-                f"' but found '{type(symbol).__name__}'.")
-=======
->>>>>>> cacca744
 
         self.sig_set = signatures
         self.direction = direction
