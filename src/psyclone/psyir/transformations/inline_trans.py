--- conflicted
+++ resolved
@@ -46,13 +46,8 @@
 from psyclone.psyir.nodes.array_mixin import ArrayMixin
 from psyclone.psyir.symbols import (
     ArgumentInterface, ArrayType, DataSymbol, UnresolvedType, INTEGER_TYPE,
-<<<<<<< HEAD
-    StaticInterface, Symbol, SymbolError, UnknownInterface, UnsupportedType,
-    IntrinsicSymbol)
-=======
     RoutineSymbol, StaticInterface, Symbol, SymbolError, UnknownInterface,
-    UnsupportedType)
->>>>>>> cc01582b
+    UnsupportedType, IntrinsicSymbol)
 from psyclone.psyir.transformations.reference2arrayrange_trans import (
     Reference2ArrayRangeTrans)
 from psyclone.psyir.transformations.transformation_error import (
