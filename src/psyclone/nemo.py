--- conflicted
+++ resolved
@@ -161,20 +161,12 @@
     '''
     def __init__(self, ast, name, invokes):
         # pylint: disable=super-init-not-called
+        from fparser.two.Fortran2003 import Execution_Part, Specification_Part
         self._invokes = invokes
         self._schedule = None
         self._name = name
         # Store the whole fparser2 AST
         self._ast = ast
-<<<<<<< HEAD
-        self._name_space_manager = NameSpaceFactory().create()
-=======
-        # A temporary workaround for the fact that we don't yet have a
-        # symbol table to store information on the variable declarations.
-        # TODO (#500) remove this workaround.
-        self._loop_vars = []
->>>>>>> 9dc0acf4
-        from fparser.two.Fortran2003 import Execution_Part, Specification_Part
 
         # Find the section of the tree containing the execution part
         # of the code
@@ -338,19 +330,16 @@
         # TODO this can be removed once #435 is done and we're no longer
         # manipulating the fparser2 parse tree.
         self._name_clashes_checked = False
-<<<<<<< HEAD
-=======
-
-        self.process_nodes(self, ast.content)
+
+        #self.process_nodes(self, ast.content)
         # A better implementation of the Nemo API symbol table is looked
         # at in PR #596, currently we just define a symbol table and the
         # variables that Nemo needs for the implicit loops.
-        self._symbol_table = SymbolTable()
-        self._symbol_table.add(DataSymbol("jpi", DataType.INTEGER))
-        self._symbol_table.add(DataSymbol("jpj", DataType.INTEGER))
-        self._symbol_table.add(DataSymbol("jpk", DataType.INTEGER))
-
->>>>>>> 9dc0acf4
+        #self._symbol_table = SymbolTable()
+        #self._symbol_table.add(DataSymbol("jpi", DataType.INTEGER))
+        #self._symbol_table.add(DataSymbol("jpj", DataType.INTEGER))
+        #self._symbol_table.add(DataSymbol("jpk", DataType.INTEGER))
+
         self._text_name = "InvokeSchedule"
         self._colour_key = "Schedule"
 
