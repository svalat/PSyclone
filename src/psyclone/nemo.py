# -----------------------------------------------------------------------------
# BSD 3-Clause License
#
# Copyright (c) 2017-2021, Science and Technology Facilities Council.
# All rights reserved.
#
# Redistribution and use in source and binary forms, with or without
# modification, are permitted provided that the following conditions are met:
#
# * Redistributions of source code must retain the above copyright notice, this
#   list of conditions and the following disclaimer.
#
# * Redistributions in binary form must reproduce the above copyright notice,
#   this list of conditions and the following disclaimer in the documentation
#   and/or other materials provided with the distribution.
#
# * Neither the name of the copyright holder nor the names of its
#   contributors may be used to endorse or promote products derived from
#   this software without specific prior written permission.
#
# THIS SOFTWARE IS PROVIDED BY THE COPYRIGHT HOLDERS AND CONTRIBUTORS
# "AS IS" AND ANY EXPRESS OR IMPLIED WARRANTIES, INCLUDING, BUT NOT
# LIMITED TO, THE IMPLIED WARRANTIES OF MERCHANTABILITY AND FITNESS
# FOR A PARTICULAR PURPOSE ARE DISCLAIMED. IN NO EVENT SHALL THE
# COPYRIGHT HOLDER OR CONTRIBUTORS BE LIABLE FOR ANY DIRECT, INDIRECT,
# INCIDENTAL, SPECIAL, EXEMPLARY, OR CONSEQUENTIAL DAMAGES (INCLUDING,
# BUT NOT LIMITED TO, PROCUREMENT OF SUBSTITUTE GOODS OR SERVICES;
# LOSS OF USE, DATA, OR PROFITS; OR BUSINESS INTERRUPTION) HOWEVER
# CAUSED AND ON ANY THEORY OF LIABILITY, WHETHER IN CONTRACT, STRICT
# LIABILITY, OR TORT (INCLUDING NEGLIGENCE OR OTHERWISE) ARISING IN
# ANY WAY OUT OF THE USE OF THIS SOFTWARE, EVEN IF ADVISED OF THE
# POSSIBILITY OF SUCH DAMAGE.
# ----------------------------------------------------------------------------
# Authors: R. W. Ford, A. R. Porter and S. Siso, STFC Daresbury Lab
# Modified work Copyright (c) 2019 by J. Henrichs, Bureau of Meteorology

'''This module implements the PSyclone NEMO API by specialising
   the required base classes for both code generation (PSy, Invokes,
   Invoke, InvokeSchedule, Loop, CodedKern, Arguments and KernelArgument)
   and parsing (Fparser2Reader).

'''

from __future__ import print_function, absolute_import
from fparser.two.utils import walk
from fparser.two import Fortran2003
from psyclone.configuration import Config
from psyclone.psyGen import PSy, Invokes, Invoke, InvokeSchedule, \
    InlinedKern
from psyclone.errors import InternalError
from psyclone.psyir.nodes import Loop, Schedule, Routine
from psyclone.psyir.frontend.fparser2 import Fparser2Reader
from psyclone.errors import GenerationError


class NemoFparser2Reader(Fparser2Reader):
    '''
    Specialisation of Fparser2Reader for the Nemo API.
    '''
    @staticmethod
    def _create_schedule(name):
        '''
        Create an empty InvokeSchedule.

        :param str name: the name of the Schedule to create.

        :returns: New InvokeSchedule empty object.
        :rtype: py:class:`psyclone.nemo.NemoInvokeSchedule`

        '''
        return NemoInvokeSchedule(name)

    def _create_loop(self, parent, variable):
        '''
        Specialised method to create a NemoLoop instead of a
        generic Loop.

        TODO #1210 replace this with a Transformation.

        :param parent: the parent of the node.
        :type parent: :py:class:`psyclone.psyir.nodes.Node`
        :param variable: the loop variable.
        :type variable: :py:class:`psyclone.psyir.symbols.DataSymbol`

        :return: a new NemoLoop instance.
        :rtype: :py:class:`psyclone.nemo.NemoLoop`

        '''
        loop = NemoLoop(parent=parent, variable=variable)

        loop_type_mapping = Config.get().api_conf("nemo")\
            .get_loop_type_mapping()

        # Identify the type of loop
        if variable.name in loop_type_mapping:
            loop.loop_type = loop_type_mapping[variable.name]
        else:
            loop.loop_type = "unknown"

        return loop


def raise_psyir(psyir):
    '''
    Takes generic PSyIR and replaces recognised structures with
    NEMO-specific PSyIR (in-place). Note that this may mean replacing
    the top-level node itself and therefore this routine returns the
    root of the modified tree.

    :param psyir: the root node of the PSyIR tree to process.

    :returns: root of the modified PSyIR tree.
    :rtype: :py:class:`psyclone.psyir.nodes.Node`

    '''
    # Deal with Routines first. Have to take care of the case where the
    # supplied top-level node is itself a Routine and must therefore be
    # replaced.
    root = psyir

    for routine in psyir.walk(Routine):
        new_node = NemoInvokeSchedule.create(routine.name,
                                             routine.symbol_table,
                                             routine.pop_all_children(),
                                             is_program=routine.is_program)
        if routine is not psyir:
            routine.replace_with(new_node)
        else:
            # We need to replace the top node in the (possibly sub-) PSyIR
            # tree that we've been passsed.
            if psyir.parent:
                psyir.replace_with(new_node)
            root = new_node

    # Reverse the result of the walk() so that we process loops depth-first.
    # This permits the correct identification of NemoKern's.
    for loop in reversed(root.walk(Loop)):
        # Convert a generic loop into a NEMO Loop by creating a new
        # NemoLoop object and inserting it into the PSyIR.
        nodes = loop.pop_all_children()
        new_loop = NemoLoop.create(loop.variable, nodes[0], nodes[1], nodes[2],
                                   nodes[3].pop_all_children())
        loop.replace_with(new_loop)
        if NemoKern.match(new_loop.loop_body):
            nemokern = NemoKern(new_loop.loop_body.pop_all_children(), None,
                                parent=new_loop.loop_body)
            new_loop.loop_body.addchild(nemokern)

    return root


class NemoInvoke(Invoke):
    '''
    Represents a NEMO 'Invoke' which, since NEMO is existing code, means
    an existing program unit, e.g. a subroutine.

    :param sched: PSyIR node representing the program unit.
    :type sched: :py:class:`psyclone.psyir.nodes.Routine`
    :param str name: the name of this Invoke (program unit).
    :param invokes: the Invokes object that holds this Invoke.
    :type invokes: :py:class:`psyclone.psyGen.NemoInvokes`

    '''
    def __init__(self, sched, name, invokes):
        # pylint: disable=super-init-not-called
        self._invokes = invokes
        self._schedule = sched
        self._name = name

        # TODO #737 this 'raising' should be done somewhere else (perhaps
        # NemoPSy). We have to import the transformation-related classes
        # here to avoid circular dependencies.
        # pylint: disable=import-outside-toplevel
        from psyclone.transformations import TransformationError
        from psyclone.domain.nemo.transformations import CreateNemoKernelTrans
        ktrans = CreateNemoKernelTrans()
        for loop in self._schedule.walk(Loop):
            try:
                ktrans.apply(loop.loop_body)
            except TransformationError:
                pass
        self._schedule.invoke = self

    def update(self):
        '''
        Updates the fparser2 parse tree associated with this schedule to
        make it reflect any transformations that have been applied to
        the PSyclone PSyIR.
        '''
        if not self._schedule:
            return
        self._schedule.update()


class NemoInvokes(Invokes):
    '''
    Class capturing information on all 'Invokes' (program units) within
    a single NEMO source file. Contains a reference to the PSyIR Container
    node for the encapsulating Fortran module.

    :param ast: the fparser2 AST for the whole Fortran source file.
    :type ast: :py:class:`fparser.two.Fortran2003.Main_Program`
    '''
    def __init__(self, ast, psy):
        # pylint: disable=super-init-not-called
        self._psy = psy
        self.invoke_map = {}
        self.invoke_list = []
        # Keep a pointer to the whole fparser2 AST
        self._ast = ast

        processor = Fparser2Reader()
        psyir = processor.generate_psyir(ast)
        self._container = raise_psyir(psyir)
        routines = self._container.walk(Routine)

        # Create an Invoke for each routine we've found
        for subroutine in routines:

            my_invoke = NemoInvoke(subroutine, subroutine.name, self)
            self.invoke_map[subroutine.name] = my_invoke
            self.invoke_list.append(my_invoke)

    def update(self):
        ''' Walk down the tree and update the underlying fparser2 AST
        to reflect any transformations. '''
        for invoke in self.invoke_list:
            invoke.update()

    @property
    def container(self):
        # TODO move this to base class?
        return self._container


class NemoPSy(PSy):
    '''
    The NEMO-specific PSy class. This creates a NEMO-specific
    invokes object (which controls all the required invocation calls).
    Also overrides the PSy gen() method so that we update and then
    return the fparser2 AST for the (transformed) PSy layer.

    :param ast: the fparser2 AST for this PSy layer (i.e. NEMO routine)
    :type ast: :py:class:`fparser.two.Fortran2003.Main_Program` or \
               :py:class:`fparser.two.Fortran2003.Subroutine_Subprogram` or \
               :py:class:`fparser.two.Fortran2003.Function_Subprogram`.
    :raises InternalError: if no Fortran2003.Name nodes are found in the \
                           supplied AST.
    '''
    def __init__(self, ast):
        # pylint: disable=super-init-not-called
        names = walk(ast.content, Fortran2003.Name)
        # The name of the program unit will be the first in the list
        if not names:
            raise InternalError("Found no names in supplied Fortran - should "
                                "be impossible!")
        self._name = str(names[0]) + "_psy"
        # TODO this is now done in the NemoInvokes class
        self._container = None
        # TODO #435 remove this reference to the parse tree
        self._ast = ast
        self._invokes = NemoInvokes(ast, self)

    def inline(self, _):
        '''
        :raises NotImplementedError: since kernels in NEMO are, in general,
                                     already in-lined.
        '''
        # Override base-class method because we don't yet support it
        raise NotImplementedError("The NemoPSy.inline method has not yet "
                                  "been implemented!")

    @property
    def gen(self):
        '''
        Generate the Fortran for the NEMO code represented by this
        NemoPSy object.

        :returns: the Fortran code.
        :rtype: str

        '''
        from psyclone.psyir.backend.fortran import FortranWriter
        fwriter = FortranWriter()
        # Ensure any domain-specific concepts are lowered
        self._invokes.container.lower_to_language_level()
        return fwriter(self._invokes.container)


class NemoInvokeSchedule(InvokeSchedule):
    '''
    The NEMO-specific InvokeSchedule sub-class. This is the top-level node in
    PSyclone's IR of a NEMO program unit (program, subroutine etc).

    :param str name: the name of this NemoInvokeSchedule (Routine).
    :param invoke: the Invoke to which this NemoInvokeSchedule belongs.
    :type invoke: :py:class:`psyclone.nemo.NemoInvoke`

    '''
    _text_name = "NemoInvokeSchedule"

    def __init__(self, name, invoke=None):
<<<<<<< HEAD
        # TODO #1010: The name placeholder should be changed with the
        # expected InvokeShcedule name to use the PSyIR backend.
=======
>>>>>>> 12dac7da
        super(NemoInvokeSchedule, self).__init__(name, None, None)

        self._invoke = invoke
        # Whether or not we've already checked the associated Fortran for
        # potential name-clashes when inserting PSyData code.
        # TODO this can be removed once #435 is done and we're no longer
        # manipulating the fparser2 parse tree.
        self._name_clashes_checked = False

    @property
    def psy_data_name_clashes_checked(self):
        '''Getter for whether or not the underlying fparser2 AST has been
        checked for clashes with the symbols required by PSyData.
        TODO remove once #435 is complete.

        :returns: whether or not we've already checked the underlying \
                  fparser2 parse tree for symbol clashes with code we will \
                  insert for PSyData.
        :rtype: bool

        '''
        return self._name_clashes_checked

    @psy_data_name_clashes_checked.setter
    def psy_data_name_clashes_checked(self, value):
        ''' Setter for whether or not we've already checked the underlying
        fparser2 parse tree for symbol clashes with code we will insert for
        PSyData.
        TODO remove once #435 is complete.

        :param bool value: whether or not the check has been performed.

        '''
        self._name_clashes_checked = value

    def coded_kernels(self):
        '''
        Returns a list of all of the user-supplied kernels (as opposed to
        builtins) that are beneath this node in the PSyIR. In the NEMO API
        this means all instances of InlinedKern.

        :returns: all user-supplied kernel calls below this node.
        :rtype: list of :py:class:`psyclone.psyGen.CodedKern`
        '''
        return self.walk(InlinedKern)


class NemoKern(InlinedKern):
    ''' Stores information about NEMO kernels as extracted from the
    NEMO code. As an inlined kernel it contains a Schedule as first
    child.

    :param psyir_nodes: the list of PSyIR nodes that represent the body \
                        of this kernel.
    :type psyir_nodes: list of :py:class:`psyclone.psyir.nodes.Node`
    :param parent: the parent of this Kernel node in the PSyIR or None (if \
                   this kernel is being created in isolation).
    :type parent: :py:class:`psyclone.nemo.NemoLoop` or NoneType.

    '''
    def __init__(self, psyir_nodes, parent=None):
        super(NemoKern, self).__init__(psyir_nodes, parent=parent)
        self._name = ""

        # Whether this kernel performs a reduction. Not currently supported
        # for the NEMO API.
        self._reduction = False

    def get_kernel_schedule(self):
        '''
        Returns a PSyIR Schedule representing the kernel code. The
        kernel_schedule is created in the constructor and always exists.

        :returns: the kernel schedule representing the inlined kernel code.
        :rtype: :py:class:`psyclone.psyir.nodes.KernelSchedule`
        '''
        return self.children[0]

    def local_vars(self):
        '''
        :returns: list of the variable (names) that are local to this loop \
                  (and must therefore be e.g. threadprivate if doing OpenMP)
        :rtype: list of str
        '''
        return []

    def reference_accesses(self, var_accesses):
        '''Get all variable access information. It calls the corresponding
        kernel schedule function.

        :param var_accesses: VariablesAccessInfo that stores the information\
            about variable accesses.
        :type var_accesses: \
            :py:class:`psyclone.core.access_info.VariablesAccessInfo`
        '''
        self.children[0].reference_accesses(var_accesses)

    def gen_code(self, parent):
        '''This method must not be called for NEMO, since the actual
        kernels are inlined.

        :param parent: The parent of this kernel call in the f2pygen AST.
        :type parent: :py:calls:`psyclone.f2pygen.LoopGen`

        :raises InternalError: if this function is called.
        '''
        raise InternalError("NEMO kernels are assumed to be in-lined by "
                            "default therefore the gen_code method should not "
                            "have been called.")


class NemoLoop(Loop):
    '''
    Class representing a Loop in NEMO.

    :param parent: parent of this NemoLoop in the PSyclone AST.
    :type parent: :py:class:`psyclone.psyir.nodes.Node`
    :param str variable_name: optional name of the loop iterator \
        variable. Defaults to an empty string.
    '''
    def __init__(self, parent=None, variable=None):
        # The order in which names are returned in
        # get_valid_loop_types depends on the Python implementation
        # (as it pulls the values from a dictionary). To make it clear
        # that there is no implied ordering here we store
        # valid_loop_types as a set, rather than a list.
        valid_loop_types = set(
            Config.get().api_conf("nemo").get_valid_loop_types())
        Loop.__init__(self, parent=parent,
                      variable=variable,
                      valid_loop_types=valid_loop_types)

    @staticmethod
    def create(variable, start, stop, step, children):
        '''Create a NemoLoop instance given valid instances of a variable,
        start, stop and step nodes, and a list of child nodes for the
        loop body.

        :param variable: the PSyIR node containing the variable \
            of the loop iterator.
        :type variable: :py:class:`psyclone.psyir.symbols.DataSymbol`
        :param start: the PSyIR node determining the value for the \
            start of the loop.
        :type start: :py:class:`psyclone.psyir.nodes.Node`
        :param end: the PSyIR node determining the value for the end \
            of the loop.
        :type end: :py:class:`psyclone.psyir.nodes.Node`
        :param step: the PSyIR node determining the value for the loop \
            step.
        :type step: :py:class:`psyclone.psyir.nodes.Node`
        :param children: a list of PSyIR nodes contained in the \
            loop.
        :type children: list of :py:class:`psyclone.psyir.nodes.Node`

        :returns: a NemoLoop instance.
        :rtype: :py:class:`psyclone.nemo.NemoLoop`

        :raises GenerationError: if the arguments to the create method \
            are not of the expected type.

        '''
        Loop._check_variable(variable)

        if not isinstance(children, list):
            raise GenerationError(
                "children argument in create method of NemoLoop class "
                "should be a list but found '{0}'."
                "".format(type(children).__name__))

        # Create the loop
        loop = NemoLoop(variable=variable)
        schedule = Schedule(children=children)
        loop.children = [start, stop, step, schedule]

        # Indicate the type of loop
        loop_type_mapping = Config.get().api_conf("nemo") \
                                        .get_loop_type_mapping()
        loop.loop_type = loop_type_mapping.get(variable.name, "unknown")
        return loop

    @property
    def kernel(self):
        '''
        :returns: the kernel object if one is associated with this loop, \
                  None otherwise.
        :rtype: :py:class:`psyclone.nemo.NemoKern` or None

        :raises NotImplementedError: if the loop contains >1 kernel.
        '''
        kernels = self.walk(NemoKern)
        if kernels:
            # TODO cope with case where loop contains >1 kernel (e.g.
            # following loop fusion)
            if len(kernels) > 1:
                raise NotImplementedError(
                    "Kernel getter method does not yet support a loop "
                    "containing more than one kernel but this loop contains "
                    "{0}".format(len(kernels)))
            return kernels[0]
        return None<|MERGE_RESOLUTION|>--- conflicted
+++ resolved
@@ -300,11 +300,6 @@
     _text_name = "NemoInvokeSchedule"
 
     def __init__(self, name, invoke=None):
-<<<<<<< HEAD
-        # TODO #1010: The name placeholder should be changed with the
-        # expected InvokeShcedule name to use the PSyIR backend.
-=======
->>>>>>> 12dac7da
         super(NemoInvokeSchedule, self).__init__(name, None, None)
 
         self._invoke = invoke
