--- conflicted
+++ resolved
@@ -4225,1345 +4225,4 @@
         '''
         self._pre_gen_validate()
         self._add_region(start_text="DATA", end_text="END DATA",
-<<<<<<< HEAD
-                         data_movement="analyse")
-
-
-@six.add_metaclass(abc.ABCMeta)
-class SymbolInterface(object):
-    '''
-    Abstract base class for capturing the access mechanism for symbols that
-    represent data that exists outside the section of code being represented
-    in the PSyIR.
-
-    :param access: How the symbol is accessed within the section of code or \
-                   None (if unknown).
-    :type access: :py:class:`psyclone.psyGen.SymbolAccess`
-    '''
-    def __init__(self, access=None):
-        self._access = None
-        # Use the setter as that has error checking
-        if not access:
-            self.access = Symbol.Access.UNKNOWN
-        else:
-            self.access = access
-
-    @property
-    def access(self):
-        '''
-        :returns: the access-type for this symbol.
-        :rtype: :py:class:`psyclone.psyGen.Symbol.Access`
-        '''
-        return self._access
-
-    @access.setter
-    def access(self, value):
-        '''
-        Setter for the access type of this symbol.
-
-        :param value: the new access type.
-        :type value: :py:class:`psyclon.psyGen.SymbolAccess`
-
-        :raises TypeError: if the supplied value is not of the correct type.
-        '''
-        if not isinstance(value, Symbol.Access):
-            raise TypeError("SymbolInterface.access must be a 'Symbol.Access' "
-                            "but got '{0}'.".format(type(value)))
-        self._access = value
-
-
-class Symbol(object):
-    '''
-    Symbol item for the Symbol Table. It contains information about: the name,
-    the datatype, the shape (in column-major order) and, for a symbol
-    representing data that exists outside of the local scope, the interface
-    to that symbol (i.e. the mechanism by which it is accessed).
-
-    :param str name: Name of the symbol.
-    :param str datatype: Data type of the symbol. (One of \
-                     :py:attr:`psyclone.psyGen.Symbol.valid_data_types`.)
-    :param list shape: Shape of the symbol in column-major order (leftmost \
-                       index is contiguous in memory). Each entry represents \
-                       an array dimension. If it is 'None' the extent of that \
-                       dimension is unknown, otherwise it holds an integer \
-                       literal or a reference to an integer symbol with the \
-                       extent. If it is an empty list then the symbol \
-                       represents a scalar.
-    :param interface: Object describing the interface to this symbol (i.e. \
-                      whether it is passed as a routine argument or accessed \
-                      in some other way) or None if the symbol is local.
-    :type interface: :py:class:`psyclone.psyGen.SymbolInterface` or NoneType.
-    :param constant_value: Sets a fixed known value for this \
-                           Symbol. If the value is None (the default) \
-                           then this symbol is not a constant. The \
-                           datatype of the constant value must be \
-                           compatible with the datatype of the symbol.
-    :type constant_value: int, str or bool
-
-    :raises NotImplementedError: Provided parameters are not supported yet.
-    :raises TypeError: Provided parameters have invalid error type.
-    :raises ValueError: Provided parameters contain invalid values.
-
-    '''
-    ## Tuple with the valid datatypes.
-    valid_data_types = ('real',  # Floating point
-                        'integer',
-                        'character',
-                        'boolean',
-                        'deferred')  # Type of this symbol not yet determined
-    ## Mapping from supported data types for constant values to
-    #  internal Python types
-    mapping = {'integer': int, 'character': str, 'boolean': bool}
-
-    class Access(Enum):
-        '''
-        Enumeration for the different types of access that a Symbol is
-        permitted to have.
-
-        '''
-        ## The symbol is only ever read within the current scoping block.
-        READ = 1
-        ## The first access of the symbol in the scoping block is a write and
-        # therefore any value that it may have had upon entry is discarded.
-        WRITE = 2
-        ## The first access of the symbol in the scoping block is a read but
-        # it is subsequently written to.
-        READWRITE = 3
-        ## The way in which the symbol is accessed in the scoping block is
-        # unknown
-        UNKNOWN = 4
-
-    class Argument(SymbolInterface):
-        '''
-        Captures the interface to a symbol that is accessed as a routine
-        argument.
-
-        :param access: how the symbol is accessed within the local scope.
-        :type access: :py:class:`psyclone.psyGen.Symbol.Access`
-        '''
-        def __init__(self, access=None):
-            super(Symbol.Argument, self).__init__(access=access)
-            self._pass_by_value = False
-
-        def __str__(self):
-            return "Argument(pass-by-value={0})".format(self._pass_by_value)
-
-    class FortranGlobal(SymbolInterface):
-        '''
-        Describes the interface to a Fortran Symbol representing data that
-        is supplied as some sort of global variable. Currently only supports
-        data accessed via a module 'USE' statement.
-
-        :param str module_use: the name of the Fortran module from which the \
-                               symbol is imported.
-        :param access: the manner in which the Symbol is accessed in the \
-                       associated code section. If None is supplied then the \
-                       access is Symbol.Access.UNKNOWN.
-        :type access: :py:class:`psyclone.psyGen.Symbol.Access` or None.
-        '''
-        def __init__(self, module_use, access=None):
-            self._module_name = ""
-            super(Symbol.FortranGlobal, self).__init__(access=access)
-            self.module_name = module_use
-
-        def __str__(self):
-            return "FortranModule({0})".format(self.module_name)
-
-        @property
-        def module_name(self):
-            '''
-            :returns: the name of the Fortran module from which the symbol is \
-                      imported or None if it is not a module variable.
-            :rtype: str or None
-            '''
-            return self._module_name
-
-        @module_name.setter
-        def module_name(self, value):
-            '''
-            Setter for the name of the Fortran module from which this symbol
-            is imported.
-
-            :param str value: the name of the Fortran module.
-
-            :raises TypeError: if the supplied value is not a str.
-            :raises ValueError: if the supplied string is not at least one \
-                                character long.
-            '''
-            if not isinstance(value, str):
-                raise TypeError("module_name must be a str but got '{0}'".
-                                format(type(value)))
-            if not value:
-                raise ValueError("module_name must be one or more characters "
-                                 "long")
-            self._module_name = value
-
-    def __init__(self, name, datatype, shape=None, constant_value=None,
-                 interface=None):
-
-        self._name = name
-
-        if datatype not in Symbol.valid_data_types:
-            raise NotImplementedError(
-                "Symbol can only be initialised with {0} datatypes but found "
-                "'{1}'.".format(str(Symbol.valid_data_types), datatype))
-        self._datatype = datatype
-
-        if shape is None:
-            shape = []
-        elif not isinstance(shape, list):
-            raise TypeError("Symbol shape attribute must be a list.")
-
-        for dimension in shape:
-            if isinstance(dimension, Symbol):
-                if dimension.datatype != "integer" or dimension.shape:
-                    raise TypeError(
-                        "Symbols that are part of another symbol shape can "
-                        "only be scalar integers, but found '{0}'."
-                        "".format(str(dimension)))
-            elif not isinstance(dimension, (type(None), int)):
-                raise TypeError("Symbol shape list elements can only be "
-                                "'Symbol', 'integer' or 'None'.")
-        self._shape = shape
-        # The following attributes have setter methods (with error checking)
-        self._constant_value = None
-        self._interface = None
-        # If an interface is specified for this symbol then the data with
-        # which it is associated must exist outside of this kernel.
-        self.interface = interface
-        self.constant_value = constant_value
-
-    @property
-    def name(self):
-        '''
-        :returns: Name of the Symbol.
-        :rtype: str
-        '''
-        return self._name
-
-    @property
-    def datatype(self):
-        '''
-        :returns: Datatype of the Symbol.
-        :rtype: str
-        '''
-        return self._datatype
-
-    @property
-    def access(self):
-        '''
-        :returns: How this symbol is accessed (read, readwrite etc.) within \
-                  the local scope.
-        :rtype: :py:class:`psyclone.psyGen.Symbol.Access` or NoneType.
-        '''
-        if self._interface:
-            return self._interface.access
-        # This symbol has no interface info and therefore is local
-        return None
-
-    @property
-    def shape(self):
-        '''
-        :returns: Shape of the symbol in column-major order (leftmost \
-                  index is contiguous in memory). Each entry represents \
-                  an array dimension. If it is 'None' the extent of that \
-                  dimension is unknown, otherwise it holds an integer \
-                  literal or a reference to an integer symbol with the \
-                  extent. If it is an empty list then the symbol \
-                  represents a scalar.
-        :rtype: list
-        '''
-        return self._shape
-
-    @property
-    def scope(self):
-        '''
-        :returns: Whether the symbol is 'local' (just exists inside the \
-                  kernel scope) or 'global' (data also lives outside the \
-                  kernel). Global-scoped symbols must have an associated \
-                  'interface' that specifies the mechanism by which the \
-                  kernel accesses the associated data.
-        :rtype: str
-        '''
-        if self._interface:
-            return "global"
-        return "local"
-
-    @property
-    def interface(self):
-        '''
-        :returns: the an object describing the external interface to \
-                  this Symbol or None (if it is local).
-        :rtype: Sub-class of :py:class:`psyclone.psyGen.SymbolInterface` or \
-                NoneType.
-        '''
-        return self._interface
-
-    @interface.setter
-    def interface(self, value):
-        '''
-        Setter for the Interface associated with this Symbol.
-
-        :param value: an Interface object describing how the Symbol is \
-                      accessed by the code or None if it is local.
-        :type value: Sub-class of :py:class:`psyclone.psyGen.SymbolInterface` \
-                     or NoneType.
-
-        :raises TypeError: if the supplied `value` is of the wrong type.
-        '''
-        if value is not None and not isinstance(value, SymbolInterface):
-            raise TypeError("The interface to a Symbol must be a "
-                            "SymbolInterface or None but got '{0}'".
-                            format(type(value)))
-        self._interface = value
-
-    @property
-    def is_constant(self):
-        '''
-        :returns: Whether the symbol is a constant with a fixed known \
-        value (True) or not (False).
-        :rtype: bool
-
-        '''
-        return self._constant_value is not None
-
-    @property
-    def is_scalar(self):
-        '''
-        :returns: True if this symbol is a scalar and False otherwise.
-        :rtype: bool
-
-        '''
-        # If the shape variable is an empty list then this symbol is a
-        # scalar.
-        return self.shape == []
-
-    @property
-    def is_array(self):
-        '''
-        :returns: True if this symbol is an array and False otherwise.
-        :rtype: bool
-
-        '''
-        # The assumption in this method is that if this symbol is not
-        # a scalar then it is an array. If this assumption becomes
-        # invalid then this logic will need to be changed
-        # appropriately.
-        return not self.is_scalar
-
-    @property
-    def constant_value(self):
-        '''
-        :returns: The fixed known value for this symbol if one has \
-        been set or None if not.
-        :rtype: int, str, bool or NoneType
-
-        '''
-        return self._constant_value
-
-    @constant_value.setter
-    def constant_value(self, new_value):
-        '''
-        :param constant_value: Set or change the fixed known value of \
-        the constant for this Symbol. If the value is None then this \
-        symbol does not have a fixed constant. The datatype of \
-        new_value must be compatible with the datatype of the symbol.
-        :type constant_value: int, str or bool
-
-        :raises ValueError: If a non-None value is provided and 1) \
-        this Symbol instance does not have local scope, or 2) this \
-        Symbol instance is not a scalar (as the shape attribute is not \
-        empty), or 3) a constant value is provided but the type of the \
-        value does not support this, or 4) the type of the value \
-        provided is not compatible with the datatype of this Symbol \
-        instance.
-
-        '''
-        if new_value is not None:
-            if self.scope != "local":
-                raise ValueError(
-                    "Symbol with a constant value is currently limited to "
-                    "having local scope but found '{0}'.".format(self.scope))
-            if self.is_array:
-                raise ValueError(
-                    "Symbol with a constant value must be a scalar but the "
-                    "shape attribute is not empty.")
-            try:
-                lookup = Symbol.mapping[self.datatype]
-            except KeyError:
-                raise ValueError(
-                    "A constant value is not currently supported for "
-                    "datatype '{0}'.".format(self.datatype))
-            if not isinstance(new_value, lookup):
-                raise ValueError(
-                    "This Symbol instance's datatype is '{0}' which means "
-                    "the constant value is expected to be '{1}' but found "
-                    "'{2}'.".format(self.datatype,
-                                    Symbol.mapping[self.datatype],
-                                    type(new_value)))
-        self._constant_value = new_value
-
-    def __str__(self):
-        ret = self.name + ": <" + self.datatype + ", "
-        if self.is_array:
-            ret += "Array["
-            for dimension in self.shape:
-                if isinstance(dimension, Symbol):
-                    ret += dimension.name
-                elif isinstance(dimension, int):
-                    ret += str(dimension)
-                elif dimension is None:
-                    ret += "'Unknown bound'"
-                else:
-                    raise InternalError(
-                        "Symbol shape list elements can only be 'Symbol', "
-                        "'integer' or 'None', but found '{0}'."
-                        "".format(type(dimension)))
-                ret += ", "
-            ret = ret[:-2] + "]"  # Deletes last ", " and adds "]"
-        else:
-            ret += "Scalar"
-        if self.interface:
-            ret += ", global=" + str(self.interface)
-        else:
-            ret += ", local"
-        if self.is_constant:
-            ret += ", constant_value={0}".format(self.constant_value)
-        return ret + ">"
-
-    def copy(self):
-        '''Create and return a copy of this object. Any references to the
-        original will not be affected so the copy will not be referred
-        to by any other object.
-
-        :returns: A symbol object with the same properties as this \
-                  symbol object.
-        :rtype: :py:class:`psyclone.psyGen.Symbol`
-
-        '''
-        return Symbol(self.name, self.datatype, shape=self.shape[:],
-                      constant_value=self.constant_value,
-                      interface=self.interface)
-
-    def copy_properties(self, symbol_in):
-        '''Replace all properties in this object with the properties from
-        symbol_in, apart from the name which is immutable.
-
-        :param symbol_in: The symbol from which the properties are \
-                          copied from.
-        :type symbol_in: :py:class:`psyclone.psyGen.Symbol`
-
-        :raises TypeError: If the argument is not the expected type.
-
-        '''
-        if not isinstance(symbol_in, Symbol):
-            raise TypeError("Argument should be of type 'Symbol' but found "
-                            "'{0}'.".format(type(symbol_in).__name__))
-
-        self._datatype = symbol_in.datatype
-        self._shape = symbol_in.shape[:]
-        self._constant_value = symbol_in.constant_value
-        self._interface = symbol_in.interface
-
-
-class SymbolTable(object):
-    '''
-    Encapsulates the symbol table and provides methods to add new symbols
-    and look up existing symbols. It is implemented as a single scope
-    symbol table (nested scopes not supported).
-
-    :param kernel: Reference to the KernelSchedule to which this symbol table \
-        belongs.
-    :type kernel: :py:class:`psyclone.psyGen.KernelSchedule` or NoneType
-    '''
-    # TODO: (Issue #321) Explore how the SymbolTable overlaps with the
-    # NameSpace class functionality.
-    def __init__(self, kernel=None):
-        # Dict of Symbol objects with the symbol names as keys. Make
-        # this ordered so that different versions of Python always
-        # produce code with declarations in the same order.
-        self._symbols = OrderedDict()
-        # Ordered list of the arguments.
-        self._argument_list = []
-        # Reference to KernelSchedule to which this symbol table belongs.
-        self._kernel = kernel
-
-    def add(self, new_symbol):
-        '''Add a new symbol to the symbol table.
-
-        :param new_symbol: The symbol to add to the symbol table.
-        :type new_symbol: :py:class:`psyclone.psyGen.Symbol`
-
-        :raises KeyError: If the symbol name is already in use.
-
-        '''
-        if new_symbol.name in self._symbols:
-            raise KeyError("Symbol table already contains a symbol with"
-                           " name '{0}'.".format(new_symbol.name))
-        self._symbols[new_symbol.name] = new_symbol
-
-    def swap_symbol_properties(self, symbol1, symbol2):
-        '''Swaps the properties of symbol1 and symbol2 apart from the symbol
-        name. Argument list positions are also updated appropriately.
-
-        :param symbol1: The first symbol.
-        :type symbol1: :py:class:`psyclone.psyGen.Symbol`
-        :param symbol2: The second symbol.
-        :type symbol2: :py:class:`psyclone.psyGen.Symbol`
-
-        :raises KeyError: If either of the supplied symbols are not in \
-                          the symbol table.
-        :raises TypeError: If the supplied arguments are not symbols, \
-                 or the names of the symbols are the same in the SymbolTable \
-                 instance.
-
-        '''
-        for symbol in [symbol1, symbol2]:
-            if not isinstance(symbol, Symbol):
-                raise TypeError("Arguments should be of type 'Symbol' but "
-                                "found '{0}'.".format(type(symbol).__name__))
-            if symbol.name not in self._symbols:
-                raise KeyError("Symbol '{0}' is not in the symbol table."
-                               "".format(symbol.name))
-        if symbol1.name == symbol2.name:
-            raise ValueError("The symbols should have different names, but "
-                             "found '{0}' for both.".format(symbol1.name))
-
-        tmp_symbol = symbol1.copy()
-        symbol1.copy_properties(symbol2)
-        symbol2.copy_properties(tmp_symbol)
-
-        # Update argument list if necessary
-        index1 = None
-        if symbol1 in self._argument_list:
-            index1 = self._argument_list.index(symbol1)
-        index2 = None
-        if symbol2 in self._argument_list:
-            index2 = self._argument_list.index(symbol2)
-        if index1 is not None:
-            self._argument_list[index1] = symbol2
-        if index2 is not None:
-            self._argument_list[index2] = symbol1
-
-    def specify_argument_list(self, argument_symbols):
-        '''
-        Sets-up the internal list storing the order of the arguments to this
-        kernel.
-
-        :param list argument_symbols: Ordered list of the Symbols representing\
-                                      the kernel arguments.
-
-        :raises ValueError: If the new argument_list is not consistent with \
-                            the existing entries in the SymbolTable.
-
-        '''
-        self._validate_arg_list(argument_symbols)
-        self._argument_list = argument_symbols[:]
-
-    def lookup(self, name):
-        '''
-        Look up a symbol in the symbol table.
-
-        :param str name: Name of the symbol
-        :raises KeyError: If the given name is not in the Symbol Table.
-
-        '''
-        try:
-            return self._symbols[name]
-        except KeyError:
-            raise KeyError("Could not find '{0}' in the Symbol Table."
-                           "".format(name))
-
-    def __contains__(self, key):
-        '''Check if the given key is part of the Symbol Table.
-
-        :param str key: key to check for existance.
-        :returns: Whether the Symbol Table contains the given key.
-        :rtype: bool
-        '''
-        return key in self._symbols
-
-    @property
-    def argument_list(self):
-        '''
-        Checks that the contents of the SymbolTable are self-consistent
-        and then returns the list of kernel arguments.
-
-        :returns: Ordered list of arguments.
-        :rtype: list of :py:class:`psyclone.psyGen.Symbol`
-
-        :raises InternalError: If the entries of the SymbolTable are not \
-                               self-consistent.
-
-        '''
-        try:
-            self._validate_arg_list(self._argument_list)
-            self._validate_non_args()
-        except ValueError as err:
-            # If the SymbolTable is inconsistent at this point then
-            # we have an InternalError.
-            raise InternalError(str(err.args))
-        return self._argument_list
-
-    @staticmethod
-    def _validate_arg_list(arg_list):
-        '''
-        Checks that the supplied list of Symbols are valid kernel arguments.
-
-        :param arg_list: the proposed kernel arguments.
-        :type param_list: list of :py:class:`psyclone.psyGen.Symbol`
-
-        :raises TypeError: if any item in the supplied list is not a Symbol.
-        :raises ValueError: if any of the symbols has no Interface.
-        :raises ValueError: if any of the symbols has an Interface that is \
-                            not a :py:class:`psyclone.psyGen.Symbol.Argument`.
-
-        '''
-        for symbol in arg_list:
-            if not isinstance(symbol, Symbol):
-                raise TypeError("Expected a list of Symbols but found an "
-                                "object of type '{0}'.".format(type(symbol)))
-            # All symbols in the argument list must have a
-            # 'Symbol.Argument' interface
-            if symbol.scope == 'local':
-                raise ValueError(
-                    "Symbol '{0}' is listed as a kernel argument but has "
-                    "no associated Interface.".format(str(symbol)))
-            if not isinstance(symbol.interface, Symbol.Argument):
-                raise ValueError(
-                    "Symbol '{0}' is listed as a kernel argument but has "
-                    "an interface of type '{1}' rather than "
-                    "Symbol.Argument".format(str(symbol),
-                                             type(symbol.interface)))
-
-    def _validate_non_args(self):
-        '''
-        Performs internal consistency checks on the current entries in the
-        SymbolTable that do not represent kernel arguments.
-
-        :raises ValueError: If a symbol that is not in the argument list \
-                            has a Symbol.Argument interface.
-
-        '''
-        for symbol in self._symbols.values():
-            if symbol not in self._argument_list:
-                # Symbols not in the argument list must not have a
-                # Symbol.Argument interface
-                if symbol.interface and isinstance(symbol.interface,
-                                                   Symbol.Argument):
-                    raise ValueError(
-                        "Symbol '{0}' is not listed as a kernel argument and "
-                        "yet has a Symbol.Argument interface.".format(
-                            str(symbol)))
-
-    @property
-    def symbols(self):
-        '''
-        :returns:  List of symbols.
-        :rtype: list of :py:class:`psyclone.psyGen.Symbol`
-        '''
-        return list(self._symbols.values())
-
-    @property
-    def local_symbols(self):
-        '''
-        :returns:  List of local symbols.
-        :rtype: list of :py:class:`psyclone.psyGen.Symbol`
-        '''
-        return [sym for sym in self._symbols.values() if sym.scope == "local"]
-
-    @property
-    def global_symbols(self):
-        '''
-        :returns: list of symbols that are not routine arguments but \
-                  still have 'global' scope - i.e. are associated with \
-                  data that exists outside the current scope.
-        :rtype: list of :py:class:`psyclone.psyGen.Symbol`
-
-        '''
-        return [sym for sym in self._symbols.values() if sym.scope == "global"
-                and not isinstance(sym.interface, Symbol.Argument)]
-
-    @property
-    def iteration_indices(self):
-        '''
-        :return: List of symbols representing kernel iteration indices.
-        :rtype: list of :py:class:`psyclone.psyGen.Symbol`
-
-        :raises NotImplementedError: this method is abstract.
-        '''
-        raise NotImplementedError(
-            "Abstract property. Which symbols are iteration indices is"
-            " API-specific.")
-
-    @property
-    def data_arguments(self):
-        '''
-        :return: List of symbols representing kernel data arguments.
-        :rtype: list of :py:class:`psyclone.psyGen.Symbol`
-
-        :raises NotImplementedError: this method is abstract.
-        '''
-        raise NotImplementedError(
-            "Abstract property. Which symbols are data arguments is"
-            " API-specific.")
-
-    def view(self):
-        '''
-        Print a representation of this Symbol Table to stdout.
-        '''
-        print(str(self))
-
-    def __str__(self):
-        return ("Symbol Table:\n" +
-                "\n".join(map(str, self._symbols.values())) +
-                "\n")
-
-
-class KernelSchedule(Schedule):
-    '''
-    A kernelSchedule inherits the functionality from Schedule and adds a symbol
-    table to keep a record of the declared variables and their attributes.
-
-    :param str name: Kernel subroutine name
-    '''
-
-    def __init__(self, name):
-        super(KernelSchedule, self).__init__(sequence=None, parent=None)
-        self._name = name
-        self._symbol_table = SymbolTable(self)
-
-    @property
-    def name(self):
-        '''
-        :returns: Name of the Kernel
-        :rtype: str
-        '''
-        return self._name
-
-    @name.setter
-    def name(self, new_name):
-        '''
-        Sets a new name for the kernel.
-
-        :param str new_name: New name for the kernel.
-        '''
-        self._name = new_name
-
-    @property
-    def symbol_table(self):
-        '''
-        :returns: Table containing symbol information for the kernel.
-        :rtype: :py:class:`psyclone.psyGen.SymbolTable`
-        '''
-        return self._symbol_table
-
-    def view(self, indent=0):
-        '''
-        Print a text representation of this node to stdout and then
-        call the view() method of any children.
-
-        :param int indent: Depth of indent for output text
-        '''
-        print(self.indent(indent) + self.coloured_text + "[name:'" + self._name
-              + "']")
-        for entity in self._children:
-            entity.view(indent=indent + 1)
-
-    def __str__(self):
-        result = "KernelSchedule[name:'" + self._name + "']:\n"
-        for entity in self._children:
-            result += str(entity)
-        result += "End KernelSchedule\n"
-        return result
-
-
-class CodeBlock(Node):
-    '''Node representing some generic Fortran code that PSyclone does not
-    attempt to manipulate. As such it is a leaf in the PSyIR and therefore
-    has no children.
-
-    :param fp2_nodes: list of fparser2 AST nodes representing the Fortran \
-                      code constituting the code block.
-    :type fp2_nodes: list of :py:class:`fparser.two.utils.Base`
-    :param structure: argument indicating whether this code block is a \
-    statement or an expression.
-    :type structure: :py:class:`psyclone.psyGen.CodeBlock.Structure`
-    :param parent: the parent node of this code block in the PSyIR.
-    :type parent: :py:class:`psyclone.psyGen.Node`
-
-    '''
-    class Structure(Enum):
-        '''
-        Enumeration that captures the structure of the code block which
-        may be required when processing.
-
-        '''
-        # The Code Block comprises one or more Fortran statements
-        # (which themselves may contain expressions).
-        STATEMENT = 1
-        # The Code Block comprises one or more Fortran expressions.
-        EXPRESSION = 2
-
-    def __init__(self, fp2_nodes, structure, parent=None):
-        super(CodeBlock, self).__init__(parent=parent)
-        # Store a list of the parser objects holding the code associated
-        # with this block. We make a copy of the contents of the list because
-        # the list itself is a temporary product of the process of converting
-        # from the fparser2 AST to the PSyIR.
-        self._fp2_nodes = fp2_nodes[:]
-        # Store references back into the fparser2 AST
-        if fp2_nodes:
-            self.ast = self._fp2_nodes[0]
-            self.ast_end = self._fp2_nodes[-1]
-        else:
-            self.ast = None
-            self.ast_end = None
-        # Store the structure of the code block.
-        self._structure = structure
-
-    @property
-    def structure(self):
-        '''
-        :returns: whether this code block is a statement or an expression.
-        :rtype: :py:class:`psyclone.psyGen.CodeBlock.Structure`
-
-        '''
-        return self._structure
-
-    @property
-    def get_ast_nodes(self):
-        '''
-        :returns: the list of nodes associated with this code block in \
-        the original AST.
-        :rtype: list of subclass of \
-        `:py:classfparser.two.Fortran2003.Base`
-
-        '''
-        return self._fp2_nodes
-
-    @property
-    def coloured_text(self):
-        '''
-        Return the name of this node type with control codes for
-        terminal colouring.
-
-        :returns: Name of node + control chars for colour.
-        :rtype: str
-        '''
-        return colored("CodeBlock", SCHEDULE_COLOUR_MAP["CodeBlock"])
-
-    def view(self, indent=0):
-        '''
-        Print a representation of this node in the schedule to stdout.
-
-        :param int indent: level to which to indent output.
-        '''
-        print(self.indent(indent) + self.coloured_text + "[" +
-              str(list(map(type, self._fp2_nodes))) + "]")
-
-    def __str__(self):
-        return "CodeBlock[{0} nodes]".format(len(self._fp2_nodes))
-
-
-class Assignment(Node):
-    '''
-    Node representing an Assignment statement. As such it has a LHS and RHS
-    as children 0 and 1 respectively.
-
-    :param ast: node in the fparser2 AST representing the assignment.
-    :type ast: :py:class:`fparser.two.Fortran2003.Assignment_Stmt.
-    :param parent: the parent node of this Assignment in the PSyIR.
-    :type parent: :py:class:`psyclone.psyGen.Node`
-    '''
-    def __init__(self, ast=None, parent=None):
-        super(Assignment, self).__init__(ast=ast, parent=parent)
-
-    @property
-    def lhs(self):
-        '''
-        :returns: the child node representing the Left-Hand Side of the \
-            assignment.
-        :rtype: :py:class:`psyclone.psyGen.Node`
-
-        :raises InternalError: Node has fewer children than expected.
-        '''
-        if not self._children:
-            raise InternalError(
-                "Assignment '{0}' malformed or incomplete. It "
-                "needs at least 1 child to have a lhs.".format(repr(self)))
-
-        return self._children[0]
-
-    @property
-    def rhs(self):
-        '''
-        :returns: the child node representing the Right-Hand Side of the \
-            assignment.
-        :rtype: :py:class:`psyclone.psyGen.Node`
-
-        :raises InternalError: Node has fewer children than expected.
-        '''
-        if len(self._children) < 2:
-            raise InternalError(
-                "Assignment '{0}' malformed or incomplete. It "
-                "needs at least 2 children to have a rhs.".format(repr(self)))
-
-        return self._children[1]
-
-    @property
-    def coloured_text(self):
-        '''
-        Return the name of this node type with control codes for
-        terminal colouring.
-
-        :returns: Name of node + control chars for colour.
-        :rtype: str
-        '''
-        return colored("Assignment", SCHEDULE_COLOUR_MAP["Assignment"])
-
-    def view(self, indent=0):
-        '''
-        Print a representation of this node in the schedule to stdout.
-
-        :param int indent: level to which to indent output.
-        '''
-        print(self.indent(indent) + self.coloured_text + "[]")
-        for entity in self._children:
-            entity.view(indent=indent + 1)
-
-    def __str__(self):
-        result = "Assignment[]\n"
-        for entity in self._children:
-            result += str(entity)
-        return result
-
-    def reference_accesses(self, var_accesses):
-        '''Get all variable access information from this node. The assigned-to
-        variable will be set to 'WRITE'.
-
-        :param var_accesses: VariablesAccessInfo instance that stores the \
-            information about variable accesses.
-        :type var_accesses: \
-            :py:class:`psyclone.core.access_info.VariablesAccessInfo`
-        '''
-
-        # It is important that a new instance is used to handle the LHS,
-        # since a check in 'change_read_to_write' makes sure that there
-        # is only one access to the variable!
-        accesses_left = VariablesAccessInfo()
-        self.lhs.reference_accesses(accesses_left)
-
-        # Now change the (one) access to the assigned variable to be WRITE:
-        var_info = accesses_left[self.lhs.name]
-        try:
-            var_info.change_read_to_write()
-        except InternalError:
-            # An internal error typically indicates that the same variable
-            # is used twice on the LHS, e.g.: g(g(1)) = ... This is not
-            # supported in PSyclone.
-            from psyclone.parse.utils import ParseError
-            raise ParseError("The variable '{0}' appears more than once on "
-                             "the left-hand side of an assignment."
-                             .format(self.lhs.name))
-
-        # Merge the data (that shows now WRITE for the variable) with the
-        # parameter to this function:
-        self.rhs.reference_accesses(var_accesses)
-        var_accesses.merge(accesses_left)
-        var_accesses.next_location()
-
-
-class Reference(Node):
-    '''
-    Node representing a Reference Expression.
-
-    :param ast: node in the fparser2 AST representing the reference.
-    :type ast: :py:class:`fparser.two.Fortran2003.Name.
-    :param parent: the parent node of this Reference in the PSyIR.
-    :type parent: :py:class:`psyclone.psyGen.Node`
-    '''
-    def __init__(self, reference_name, parent):
-        super(Reference, self).__init__(parent=parent)
-        self._reference = reference_name
-
-    @property
-    def name(self):
-        ''' Return the name of the referenced symbol.
-
-        :return: Name of the referenced symbol.
-        :rtype: str
-        '''
-        return self._reference
-
-    @property
-    def coloured_text(self):
-        '''
-        Return the name of this node type with control codes for
-        terminal colouring.
-
-        :returns: Name of node + control chars for colour.
-        :rtype: str
-        '''
-        return colored("Reference", SCHEDULE_COLOUR_MAP["Reference"])
-
-    def view(self, indent=0):
-        '''
-        Print a representation of this node in the schedule to stdout.
-
-        :param int indent: level to which to indent output.
-        '''
-        print(self.indent(indent) + self.coloured_text + "[name:'"
-              + self._reference + "']")
-
-    def __str__(self):
-        return "Reference[name:'" + self._reference + "']"
-
-    def reference_accesses(self, var_accesses):
-        '''Get all variable access information from this node, i.e.
-        it sets this variable to be read.
-
-        :param var_accesses: VariablesAccessInfo instance that stores the \
-            information about variable accesses.
-        :type var_accesses: \
-            :py:class:`psyclone.core.access_info.VariablesAccessInfo`
-        '''
-        var_accesses.add_access(self._reference, AccessType.READ, self)
-
-
-@six.add_metaclass(abc.ABCMeta)
-class Operation(Node):
-    '''
-    Abstract base class for PSyIR nodes representing operators.
-
-    :param operator: the operator used in the operation.
-    :type operator: :py:class:`psyclone.psyGen.UnaryOperation.Operator` or \
-                    :py:class:`psyclone.psyGen.BinaryOperation.Operator` or \
-                    :py:class:`psyclone.psyGen.NaryOperation.Operator`
-    :param parent: the parent node of this Operation in the PSyIR.
-    :type parent: :py:class:`psyclone.psyGen.Node`
-
-    :raises TypeError: if the supplied operator is not an instance of \
-                       self.Operator.
-
-    '''
-    # Must be overridden in sub-class to hold an Enumeration of the Operators
-    # that it can represent.
-    Operator = None
-
-    def __init__(self, operator, parent=None):
-        super(Operation, self).__init__(parent=parent)
-
-        if not isinstance(operator, self.Operator):
-            raise TypeError(
-                "{0} operator argument must be of type "
-                "{0}.Operator but found {1}.".format(type(self).__name__,
-                                                     type(operator).__name__))
-        self._operator = operator
-
-    @property
-    @abc.abstractmethod
-    def coloured_text(self):
-        '''
-        Abstract method to return the name of this node type with control
-        codes for terminal colouring.
-
-        :return: Name of node + control chars for colour.
-        :rtype: str
-        '''
-
-    @property
-    def operator(self):
-        '''
-        Return the operator.
-
-        :return: Enumerated type capturing the operator.
-        :rtype: :py:class:`psyclone.psyGen.UnaryOperation.Operator` or \
-                :py:class:`psyclone.psyGen.BinaryOperation.Operator` or \
-                :py:class:`psyclone.psyGen.NaryOperation.Operator`
-
-        '''
-        return self._operator
-
-    def view(self, indent=0):
-        '''
-        Print a representation of this node in the schedule to stdout.
-
-        :param int indent: level to which to indent output.
-
-        '''
-        print(self.indent(indent) + self.coloured_text + "[operator:'" +
-              self._operator.name + "']")
-        for entity in self._children:
-            entity.view(indent=indent + 1)
-
-    def __str__(self):
-        result = "{0}[operator:'{1}']\n".format(type(self).__name__,
-                                                self._operator.name)
-        for entity in self._children:
-            result += str(entity) + "\n"
-
-        # Delete last line break
-        if result[-1] == "\n":
-            result = result[:-1]
-        return result
-
-
-class UnaryOperation(Operation):
-    '''
-    Node representing a UnaryOperation expression. As such it has one operand
-    as child 0, and an attribute with the operator type.
-
-    :param operator: Enumerated type capturing the unary operator.
-    :type operator: :py:class:`psyclone.psyGen.UnaryOperation.Operator`
-    :param parent: the parent node of this UnaryOperation in the PSyIR.
-    :type parent: :py:class:`psyclone.psyGen.Node`
-
-    '''
-    Operator = Enum('Operator', [
-        # Arithmetic Operators
-        'MINUS', 'PLUS', 'SQRT', 'EXP', 'LOG', 'LOG10',
-        # Logical Operators
-        'NOT',
-        # Trigonometric Operators
-        'COS', 'SIN', 'TAN', 'ACOS', 'ASIN', 'ATAN',
-        # Other Maths Operators
-        'ABS', 'CEIL',
-        # Casting Operators
-        'REAL', 'INT'
-        ])
-
-    @property
-    def coloured_text(self):
-        '''
-        Return the name of this node type with control codes for
-        terminal colouring.
-
-        :return: Name of node + control chars for colour.
-        :rtype: str
-
-        '''
-        return colored("UnaryOperation",
-                       SCHEDULE_COLOUR_MAP["Operation"])
-
-
-class BinaryOperation(Operation):
-    '''
-    Node representing a BinaryOperation expression. As such it has two operands
-    as children 0 and 1, and an attribute with the operator type.
-
-    :param operator: the operator used in the operation.
-    :type operator: :py:class:`psyclone.psyGen.BinaryOperation.Operator`
-    :param parent: the parent node of this Operation in the PSyIR.
-    :type parent: :py:class:`psyclone.psyGen.Node`
-
-    '''
-    Operator = Enum('Operator', [
-        # Arithmetic Operators. ('REM' is remainder AKA 'MOD' in Fortran.)
-        'ADD', 'SUB', 'MUL', 'DIV', 'REM', 'POW', 'SUM',
-        # Relational Operators
-        'EQ', 'NE', 'GT', 'LT', 'GE', 'LE',
-        # Logical Operators
-        'AND', 'OR',
-        # Other Maths Operators
-        'SIGN', 'MIN', 'MAX',
-        # Casting operators with precise type specified by second argument
-        'REAL', 'INT',
-        # Query Operators
-        'SIZE'
-        ])
-
-    @property
-    def coloured_text(self):
-        '''
-        Return the name of this node type with control codes for
-        terminal colouring.
-
-        :returns: Name of node + control chars for colour.
-        :rtype: str
-        '''
-        return colored("BinaryOperation",
-                       SCHEDULE_COLOUR_MAP["Operation"])
-
-
-class NaryOperation(Operation):
-    '''
-    Node representing a n-ary operation expression. The n operands are the
-    stored as the 0 - n-1th children of this node and the type of the operator
-    is held in an attribute.
-
-
-    :param operator: the operator used in the operation.
-    :type operator: :py:class:`psyclone.psyGen.NaryOperation.Operator`
-    :param parent: the parent node of this Operation in the PSyIR.
-    :type parent: :py:class:`psyclone.psyGen.Node`
-
-    '''
-    Operator = Enum('Operator', [
-        # Arithmetic Operators
-        'MAX', 'MIN', 'SUM'
-        ])
-
-    @property
-    def coloured_text(self):
-        '''
-        Return the name of this node type with control codes for
-        terminal colouring.
-
-        :returns: Name of node + control chars for colour.
-        :rtype: str
-
-        '''
-        return colored("NaryOperation", SCHEDULE_COLOUR_MAP["Operation"])
-
-
-class Array(Reference):
-    '''
-    Node representing an Array reference. As such it has a reference and a
-    subscript list as children 0 and 1, respectively.
-
-    :param reference_name: node in the fparser2 parse tree representing array.
-    :type reference_name: :py:class:`fparser.two.Fortran2003.Part_Ref.
-    :param parent: the parent node of this Array in the PSyIR.
-    :type parent: :py:class:`psyclone.psyGen.Node`
-
-    '''
-    def __init__(self, reference_name, parent):
-        super(Array, self).__init__(reference_name, parent=parent)
-
-    @property
-    def coloured_text(self):
-        '''
-        Return the name of this node type with control codes for
-        terminal colouring.
-
-        :returns: Name of node + control chars for colour.
-        :rtype: str
-        '''
-        return colored("ArrayReference", SCHEDULE_COLOUR_MAP["Reference"])
-
-    def view(self, indent=0):
-        '''
-        Print a representation of this node in the schedule to stdout.
-
-        :param int indent: level to which to indent output.
-        '''
-        super(Array, self).view(indent)
-        for entity in self._children:
-            entity.view(indent=indent + 1)
-
-    def __str__(self):
-        result = "Array" + super(Array, self).__str__() + "\n"
-        for entity in self._children:
-            result += str(entity) + "\n"
-        return result
-
-    def reference_accesses(self, var_accesses):
-        '''Get all variable access information. All variables used as indices
-        in the access of the array will be added as READ.
-        :param var_accesses: \
-            :py:class:`psyclone.core.access_info.VariablesAccessInfo`
-        '''
-
-        # This will set the array-name as READ
-        super(Array, self).reference_accesses(var_accesses)
-
-        # Now add all children: Note that the class Reference
-        # does not recurse to the children (which store the indices), so at
-        # this stage no index information has been stored:
-        list_indices = []
-        for child in self._children:
-            child.reference_accesses(var_accesses)
-            list_indices.append(child)
-
-        if list_indices:
-            var_info = var_accesses[self._reference]
-            # The last entry in all_accesses is the one added above
-            # in super(Array...). Add the indices to that entry.
-            var_info.all_accesses[-1].indices = list_indices
-
-
-class Literal(Node):
-    '''
-    Node representing a Literal
-
-    :param str value: String representing the literal value.
-    :param parent: the parent node of this Literal in the PSyIR.
-    :type parent: :py:class:`psyclone.psyGen.Node`
-    '''
-    def __init__(self, value, parent=None):
-        super(Literal, self).__init__(parent=parent)
-        self._value = value
-
-    @property
-    def value(self):
-        '''
-        Return the value of the literal.
-
-        :return: String representing the literal value.
-        :rtype: str
-        '''
-        return self._value
-
-    @property
-    def coloured_text(self):
-        '''
-        Return the name of this node type with control codes for
-        terminal colouring.
-
-        :returns: Name of node + control chars for colour.
-        :rtype: str
-        '''
-        return colored("Literal", SCHEDULE_COLOUR_MAP["Literal"])
-
-    def view(self, indent=0):
-        '''
-        Print a representation of this node in the schedule to stdout.
-
-        :param int indent: level to which to indent output.
-        '''
-        print(self.indent(indent) + self.coloured_text + "["
-              + "value:'" + self._value + "']")
-
-    def __str__(self):
-        return "Literal[value:'" + self._value + "']"
-
-
-class Return(Node):
-    '''
-    Node representing a Return statement (subroutine break without return
-    value).
-
-    :param parent: the parent node of this Return in the PSyIR.
-    :type parent: :py:class:`psyclone.psyGen.Node`
-    '''
-    def __init__(self, parent=None):
-        super(Return, self).__init__(parent=parent)
-
-    @property
-    def coloured_text(self):
-        '''
-        Return the name of this node type with control codes for
-        terminal colouring.
-
-        :return: Name of node + control chars for colour.
-        :rtype: str
-        '''
-        return colored("Return", SCHEDULE_COLOUR_MAP["Return"])
-
-    def view(self, indent=0):
-        '''
-        Print a representation of this node in the schedule to stdout.
-
-        :param int indent: level to which to indent output.
-        '''
-        print(self.indent(indent) + self.coloured_text + "[]")
-
-    def __str__(self):
-        return "Return[]\n"
-
-
-__all__ = ['Literal', 'Return']
-=======
-                         data_movement="analyse")
->>>>>>> 5eade850
+                         data_movement="analyse")