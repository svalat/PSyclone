# -----------------------------------------------------------------------------
# BSD 3-Clause License
#
# Copyright (c) 2017-2019, Science and Technology Facilities Council.
# All rights reserved.
#
# Redistribution and use in source and binary forms, with or without
# modification, are permitted provided that the following conditions are met:
#
# * Redistributions of source code must retain the above copyright notice, this
#   list of conditions and the following disclaimer.
#
# * Redistributions in binary form must reproduce the above copyright notice,
#   this list of conditions and the following disclaimer in the documentation
#   and/or other materials provided with the distribution.
#
# * Neither the name of the copyright holder nor the names of its
#   contributors may be used to endorse or promote products derived from
#   this software without specific prior written permission.
#
# THIS SOFTWARE IS PROVIDED BY THE COPYRIGHT HOLDERS AND CONTRIBUTORS
# "AS IS" AND ANY EXPRESS OR IMPLIED WARRANTIES, INCLUDING, BUT NOT
# LIMITED TO, THE IMPLIED WARRANTIES OF MERCHANTABILITY AND FITNESS
# FOR A PARTICULAR PURPOSE ARE DISCLAIMED. IN NO EVENT SHALL THE
# COPYRIGHT HOLDER OR CONTRIBUTORS BE LIABLE FOR ANY DIRECT, INDIRECT,
# INCIDENTAL, SPECIAL, EXEMPLARY, OR CONSEQUENTIAL DAMAGES (INCLUDING,
# BUT NOT LIMITED TO, PROCUREMENT OF SUBSTITUTE GOODS OR SERVICES;
# LOSS OF USE, DATA, OR PROFITS; OR BUSINESS INTERRUPTION) HOWEVER
# CAUSED AND ON ANY THEORY OF LIABILITY, WHETHER IN CONTRACT, STRICT
# LIABILITY, OR TORT (INCLUDING NEGLIGENCE OR OTHERWISE) ARISING IN
# ANY WAY OUT OF THE USE OF THIS SOFTWARE, EVEN IF ADVISED OF THE
# POSSIBILITY OF SUCH DAMAGE.
# -----------------------------------------------------------------------------
# Authors R. W. Ford, A. R. Porter and S. Siso, STFC Daresbury Lab
# Modified I. Kavcic, Met Office
# -----------------------------------------------------------------------------

''' This module provides generic support for PSyclone's PSy code optimisation
    and generation. The classes in this method need to be specialised for a
    particular API and implementation. '''

from __future__ import print_function, absolute_import
import abc
import six
from psyclone.configuration import Config

# We use the termcolor module (if available) to enable us to produce
# coloured, textual representations of Invoke schedules. If it's not
# available then we don't use colour.
try:
    from termcolor import colored
except ImportError:
    # We don't have the termcolor package available so provide
    # alternative routine
    def colored(text, _):
        '''
        Returns the supplied text argument unchanged. This is a swap-in
        replacement for when termcolor.colored is not available.

        :param text: Text to return
        :type text: string
        :param _: Fake argument, only required to match interface
                  provided by termcolor.colored
        :returns: The supplied text, unchanged
        :rtype: string
        '''
        return text

# The types of 'intent' that an argument to a Fortran subroutine
# may have
FORTRAN_INTENT_NAMES = ["inout", "out", "in"]

# The following mappings will be set by a particular API if supported
# and required. We provide a default here for API's which do not have
# their own mapping (or support this mapping). This allows codes with
# no support to run.
# MAPPING_REDUCTIONS gives the names of reduction operations
MAPPING_REDUCTIONS = {"sum": "sum"}
# OMP_OPERATOR_MAPPING is used to determine the operator to use in the
# reduction clause of an OpenMP directive. All code for OpenMP
# directives exists in psyGen.py so this mapping should not be
# overidden.
OMP_OPERATOR_MAPPING = {"sum": "+"}
# REDUCTION_OPERATOR_MAPPING is used to determine the operator to use
# when creating a loop to sum partial sums sequentially, in order to
# get reproducible results. The LHS is the datatype of the field in
# question so needs to be overidden by the particular API.
REDUCTION_OPERATOR_MAPPING = {"sum": "+"}
# Names of types of scalar variable
MAPPING_SCALARS = {"iscalar": "iscalar", "rscalar": "rscalar"}
# Types of access for a kernel argument
MAPPING_ACCESSES = {"inc": "inc", "write": "write",
                    "read": "read", "readwrite": "readwrite"}
# Valid types of argument to a kernel call
VALID_ARG_TYPE_NAMES = []
# List of all valid access types for a kernel argument
VALID_ACCESS_DESCRIPTOR_NAMES = []

# Colour map to use when writing Invoke schedule to terminal. (Requires
# that the termcolor package be installed. If it isn't then output is not
# coloured.) See https://pypi.python.org/pypi/termcolor for details.
SCHEDULE_COLOUR_MAP = {"Schedule": "white",
                       "Loop": "red",
                       "GlobalSum": "cyan",
                       "Directive": "green",
                       "HaloExchange": "blue",
                       "HaloExchangeStart": "yellow",
                       "HaloExchangeEnd": "yellow",
                       "Call": "magenta",
                       "KernCall": "magenta",
                       "Profile": "green",
                       "Extract": "green",
                       "If": "red",
                       "Assignment": "blue",
                       "Reference": "yellow",
                       "BinaryOperation": "blue",
                       "Literal": "yellow",
                       "CodeBlock": "red"}

# Default indentation string
INDENTATION_STRING = "    "


def get_api(api):
    ''' If no API is specified then return the default. Otherwise, check that
    the supplied API is valid.
    :param str api: The PSyclone API to check or an empty string.
    :returns: The API that is in use.
    :rtype: str
    :raises GenerationError: if the specified API is not supported.

    '''
    if api == "":
        api = Config.get().default_api
    else:
        if api not in Config.get().supported_apis:
            raise GenerationError("get_api: Unsupported API '{0}' "
                                  "specified. Supported types are "
                                  "{1}.".format(api,
                                                Config.get().supported_apis))
    return api


def zero_reduction_variables(red_call_list, parent):
    '''zero all reduction variables associated with the calls in the call
    list'''
    if red_call_list:
        from psyclone.f2pygen import CommentGen
        parent.add(CommentGen(parent, ""))
        parent.add(CommentGen(parent, " Zero summation variables"))
        parent.add(CommentGen(parent, ""))
        for call in red_call_list:
            call.zero_reduction_variable(parent)
        parent.add(CommentGen(parent, ""))


def args_filter(arg_list, arg_types=None, arg_accesses=None, arg_meshes=None,
                is_literal=True):
    '''
    Return all arguments in the supplied list that are of type
    arg_types and with access in arg_accesses. If these are not set
    then return all arguments.

    :param arg_list: List of kernel arguments to filter
    :type arg_list: list of :py:class:`psyclone.parse.algorithm.Descriptor`
    :param arg_types: List of argument types (e.g. "GH_FIELD")
    :type arg_types: list of str
    :param arg_accesses: List of access types that arguments must have
    :type arg_accesses: list of str
    :param arg_meshes: List of meshes that arguments must be on
    :type arg_meshes: list of str
    :param bool is_literal: Whether or not to include literal arguments in \
                            the returned list.
    :returns: list of kernel arguments matching the requirements
    :rtype: list of :py:class:`psyclone.parse.algorithm.Descriptor`
    '''
    arguments = []
    for argument in arg_list:
        if arg_types:
            if argument.type.lower() not in arg_types:
                continue
        if arg_accesses:
            if argument.access.lower() not in arg_accesses:
                continue
        if arg_meshes:
            if argument.mesh not in arg_meshes:
                continue
        if not is_literal:
            # We're not including literal arguments so skip this argument
            # if it is literal.
            if argument.is_literal:
                continue
        arguments.append(argument)
    return arguments


class GenerationError(Exception):
    ''' Provides a PSyclone specific error class for errors found during PSy
        code generation. '''
    def __init__(self, value):
        Exception.__init__(self, value)
        self.value = "Generation Error: "+value

    def __str__(self):
        return str(self.value)


class FieldNotFoundError(Exception):
    ''' Provides a PSyclone-specific error class when a field with the
    requested property/ies is not found '''
    def __init__(self, value):
        Exception.__init__(self, value)
        self.value = "Field not found error: "+value

    def __str__(self):
        return str(self.value)


class InternalError(Exception):
    '''
    PSyclone-specific exception for use when an internal error occurs (i.e.
    something that 'should not happen').

    :param str value: the message associated with the error.
    '''
    def __init__(self, value):
        Exception.__init__(self, value)
        self.value = "PSyclone internal error: "+value

    def __str__(self):
        return str(self.value)


class PSyFactory(object):
    '''
    Creates a specific version of the PSy. If a particular api is not
    provided then the default api, as specified in the psyclone.cfg
    file, is chosen.
    '''
    def __init__(self, api="", distributed_memory=None):
        '''Initialises a factory which can create API specific PSY objects.
        :param str api: Name of the API to use.
        :param bool distributed_memory: True if distributed memory should be \
                                        supported.
        '''
        if distributed_memory is None:
            _distributed_memory = Config.get().distributed_memory
        else:
            _distributed_memory = distributed_memory

        if _distributed_memory not in [True, False]:
            raise GenerationError(
                "The distributed_memory flag in PSyFactory must be set to"
                " 'True' or 'False'")
        Config.get().distributed_memory = _distributed_memory
        self._type = get_api(api)

    def create(self, invoke_info):
        '''
        Create the API-specific PSy instance.

        :param invoke_info: information on the invoke()s found by parsing
                            the Algorithm layer.
        :type invoke_info: :py:class:`psyclone.parse.algorithm.FileInfo`

        :returns: an instance of the API-specifc sub-class of PSy.
        :rtype: subclass of :py:class:`psyclone.psyGen.PSy`
        '''
        if self._type == "dynamo0.1":
            from psyclone.dynamo0p1 import DynamoPSy as PSyClass
        elif self._type == "dynamo0.3":
            from psyclone.dynamo0p3 import DynamoPSy as PSyClass
        elif self._type == "gocean0.1":
            from psyclone.gocean0p1 import GOPSy as PSyClass
        elif self._type == "gocean1.0":
            from psyclone.gocean1p0 import GOPSy as PSyClass
        elif self._type == "nemo":
            from psyclone.nemo import NemoPSy as PSyClass
            # For this API, the 'invoke_info' is actually the fparser2 AST
            # of the Fortran file being processed
        else:
            raise GenerationError("PSyFactory: Internal Error: Unsupported "
                                  "api type '{0}' found. Should not be "
                                  "possible.".format(self._type))
        return PSyClass(invoke_info)


class PSy(object):
    '''
    Base class to help manage and generate PSy code for a single
    algorithm file. Takes the invocation information output from the
    function :func:`parse.algorithm.parse` as its input and stores this in a
    way suitable for optimisation and code generation.

    :param FileInfo invoke_info: An object containing the required \
                                 invocation information for code \
                                 optimisation and generation. Produced \
                                 by the function :func:`parse.algorithm.parse`.
    :type invoke_info: :py:class:`psyclone.parse.algorithm.FileInfo`

    For example:

    >>> from psyclone.parse.algorithm import parse
    >>> ast, info = parse("argspec.F90")
    >>> from psyclone.psyGen import PSyFactory
    >>> api = "..."
    >>> psy = PSyFactory(api).create(info)
    >>> print(psy.gen)

    '''
    def __init__(self, invoke_info):
        self._name = invoke_info.name
        self._invokes = None

    def __str__(self):
        return "PSy"

    @property
    def invokes(self):
        return self._invokes

    @property
    def name(self):
        return "psy_"+self._name

    @property
    def gen(self):
        raise NotImplementedError("Error: PSy.gen() must be implemented "
                                  "by subclass")

    def inline(self, module):
        ''' inline all kernel subroutines into the module that are marked for
            inlining. Avoid inlining the same kernel more than once. '''
        inlined_kernel_names = []
        for invoke in self.invokes.invoke_list:
            schedule = invoke.schedule
            for kernel in schedule.walk(schedule.children, Kern):
                if kernel.module_inline:
                    if kernel.name.lower() not in inlined_kernel_names:
                        inlined_kernel_names.append(kernel.name.lower())
                        module.add_raw_subroutine(kernel._kernel_code)


class Invokes(object):
    '''Manage the invoke calls

    :param alg_calls: A list of invoke metadata extracted by the \
    parser.
    :type alg_calls: list of \
    :py:class:`psyclone.parse.algorithm.InvokeCall`
    :param Invoke: An api-specific Invoke class
    :type Invoke: Specialisation of :py:class:`psyclone.psyGen.Invoke`

    '''
    def __init__(self, alg_calls, Invoke):
        self.invoke_map = {}
        self.invoke_list = []
        from psyclone.profiler import Profiler
        for idx, alg_invocation in enumerate(alg_calls):
            my_invoke = Invoke(alg_invocation, idx)
            self.invoke_map[my_invoke.name] = my_invoke
            self.invoke_list.append(my_invoke)
            # Add profiling nodes to schedule if automatic profiling has been
            # requested.
            Profiler.add_profile_nodes(my_invoke.schedule, Loop)

    def __str__(self):
        return "Invokes object containing "+str(self.names)

    @property
    def names(self):
        return self.invoke_map.keys()

    def get(self, invoke_name):
        # add a try here for keyerror
        try:
            return self.invoke_map[invoke_name]
        except KeyError:
            raise RuntimeError("Cannot find an invoke named '{0}' in {1}".
                               format(invoke_name,
                                      str(self.names)))

    def gen_code(self, parent):
        '''
        Create the f2pygen AST for each Invoke in the PSy layer.

        :param parent: the parent node in the AST to which to add content.
        :type parent: `psyclone.f2pygen.ModuleGen`
        '''
        opencl_kernels = []
        for invoke in self.invoke_list:
            invoke.gen_code(parent)
            # If we are generating OpenCL for an Invoke then we need to
            # create routine(s) to set the arguments of the Kernel(s) it
            # calls. We do it here as this enables us to prevent
            # duplication.
            if invoke.schedule.opencl:
                for kern in invoke.schedule.kern_calls():
                    if kern.name not in opencl_kernels:
                        opencl_kernels.append(kern.name)
                        kern.gen_arg_setter_code(parent)
                # We must also ensure that we have a kernel object for
                # each kernel called from the PSy layer
                self.gen_ocl_init(parent, opencl_kernels)

    @staticmethod
    def gen_ocl_init(parent, kernels):
        '''
        Generates a subroutine to initialise the OpenCL environment and
        construct the list of OpenCL kernel objects used by this PSy layer.

        :param parent: the node in the f2pygen AST representing the module \
                       that will contain the generated subroutine.
        :type parent: :py:class:`psyclone.f2pygen.ModuleGen`
        :param kernels: List of kernel names called by the PSy layer.
        :type kernels: list of str
        '''
        from psyclone.f2pygen import SubroutineGen, DeclGen, AssignGen, \
            CallGen, UseGen, CommentGen, CharDeclGen, IfThenGen

        sub = SubroutineGen(parent, "psy_init")
        parent.add(sub)
        sub.add(UseGen(sub, name="fortcl", only=True,
                       funcnames=["ocl_env_init", "add_kernels"]))
        # Add a logical variable used to ensure that this routine is only
        # executed once.
        sub.add(DeclGen(sub, datatype="logical", save=True,
                        entity_decls=["initialised"],
                        initial_values=[".False."]))
        # Check whether or not this is our first time in the routine
        sub.add(CommentGen(sub, " Check to make sure we only execute this "
                           "routine once"))
        ifthen = IfThenGen(sub, ".not. initialised")
        sub.add(ifthen)
        ifthen.add(AssignGen(ifthen, lhs="initialised", rhs=".True."))

        # Initialise the OpenCL environment
        ifthen.add(CommentGen(ifthen,
                              " Initialise the OpenCL environment/device"))
        ifthen.add(CallGen(ifthen, "ocl_env_init"))

        # Create a list of our kernels
        ifthen.add(CommentGen(ifthen,
                              " The kernels this PSy layer module requires"))
        nkernstr = str(len(kernels))

        # Declare array of character strings
        ifthen.add(CharDeclGen(
            ifthen, length="30",
            entity_decls=["kernel_names({0})".format(nkernstr)]))
        for idx, kern in enumerate(kernels):
            ifthen.add(AssignGen(ifthen, lhs="kernel_names({0})".format(idx+1),
                                 rhs='"{0}"'.format(kern)))
        ifthen.add(CommentGen(ifthen,
                              " Create the OpenCL kernel objects. Expects "
                              "to find all of the compiled"))
        ifthen.add(CommentGen(ifthen, " kernels in PSYCLONE_KERNELS_FILE."))
        ifthen.add(CallGen(ifthen, "add_kernels", [nkernstr, "kernel_names"]))


class NameSpaceFactory(object):
    # storage for the instance reference
    _instance = None

    def __init__(self, reset=False):
        """ Create singleton instance """
        # Check whether we already have an instance
        if NameSpaceFactory._instance is None or reset:
            # Create and remember instance
            NameSpaceFactory._instance = NameSpace()

    def create(self):
        return NameSpaceFactory._instance


class NameSpace(object):
    '''keeps a record of reserved names and used names for clashes and
        provides a new name if there is a clash. '''

    def __init__(self, case_sensitive=False):
        self._reserved_names = []
        self._added_names = []
        self._context = {}
        self._case_sensitive = case_sensitive

    def create_name(self, root_name=None, context=None, label=None):
        '''Returns a unique name. If root_name is supplied, the name returned
            is based on this name, otherwise one is made up.  If
            context and label are supplied and a previous create_name
            has been called with the same context and label then the
            name provided by the previous create_name is returned.
        '''
        # make up a base name if one has not been supplied
        if root_name is None:
            root_name = "anon"
        # if not case sensitive then make the name lower case
        if not self._case_sensitive:
            lname = root_name.lower()
        else:
            lname = root_name
        # check context and label validity
        if context is None and label is not None or \
                context is not None and label is None:
            raise RuntimeError(
                "NameSpace:create_name() requires both context and label to "
                "be set")

        # if the same context and label have already been supplied
        # then return the previous name
        if context is not None and label is not None:
            # labels may have spurious white space
            label = label.strip()
            if not self._case_sensitive:
                label = label.lower()
                context = context.lower()
            if context in self._context:
                if label in self._context[context]:
                    # context and label have already been supplied
                    return self._context[context][label]
            else:
                # initialise the context so we can add the label value later
                self._context[context] = {}

        # create our name
        if lname not in self._reserved_names and \
                lname not in self._added_names:
            proposed_name = lname
        else:
            count = 1
            proposed_name = lname + "_" + str(count)
            while proposed_name in self._reserved_names or \
                    proposed_name in self._added_names:
                count += 1
                proposed_name = lname+"_"+str(count)

        # store our name
        self._added_names.append(proposed_name)
        if context is not None and label is not None:
            self._context[context][label] = proposed_name

        return proposed_name

    def add_reserved_name(self, name):
        ''' adds a reserved name. create_name() will not return this name '''
        if not self._case_sensitive:
            lname = name.lower()
        else:
            lname = name
        # silently ignore if this is already a reserved name
        if lname not in self._reserved_names:
            if lname in self._added_names:
                raise RuntimeError(
                    "attempted to add a reserved name to a namespace that"
                    " has already used that name")
            self._reserved_names.append(lname)

    def add_reserved_names(self, names):
        ''' adds a list of reserved names '''
        for name in names:
            self.add_reserved_name(name)


class Invoke(object):
    ''' Manage an individual invoke call '''

    def __str__(self):
        return self._name+"("+", ".join([str(arg) for arg in
                                         self._alg_unique_args])+")"

    def __init__(self, alg_invocation, idx, schedule_class,
                 reserved_names=None):
        '''Constructs an invoke object. Parameters:

        :param alg_invocation:
        :type alg_invocation:
        :param idx: Position/index of this invoke call in the subroutine.
            If not None, this number is added to the name ("invoke_").
        :type idx: Integer.
        :param schedule_class: The schedule class to create for this invoke.
        :type schedule_class: :py:class:`psyclone.psyGen.InvokeSchedule`.
        :param reserved_names: Optional argument: list of reserved names,
               i.e. names that should not be used e.g. as psyclone created
               variable name.
        :type reserved_names: List of strings.
        '''

        self._name = "invoke"
        self._alg_unique_args = []

        if alg_invocation is None and idx is None:
            return

        # create a name for the call if one does not already exist
        if alg_invocation.name is not None:
            self._name = alg_invocation.name
        elif len(alg_invocation.kcalls) == 1 and \
                alg_invocation.kcalls[0].type == "kernelCall":
            # use the name of the kernel call with the position appended.
            # Appended position is needed in case we have two separate invokes
            # in the same algorithm code containing the same (single) kernel
            self._name = "invoke_" + str(idx) + "_" + \
                alg_invocation.kcalls[0].ktype.name
        else:
            # use the position of the invoke
            self._name = "invoke_"+str(idx)

        # create our namespace manager - must be done before creating the
        # schedule
        self._name_space_manager = NameSpaceFactory(reset=True).create()

        # Add the name for the call to the list of reserved names. This
        # ensures we don't get a name clash with any variables we subsequently
        # generate.
        if reserved_names:
            reserved_names.append(self._name)
        else:
            reserved_names = [self._name]
        self._name_space_manager.add_reserved_names(reserved_names)

        # create the schedule
        self._schedule = schedule_class(alg_invocation.kcalls)

        # let the schedule have access to me
        self._schedule.invoke = self

        # extract the argument list for the algorithm call and psy
        # layer subroutine.
        self._alg_unique_args = []
        self._psy_unique_vars = []
        tmp_arg_names = []
        for call in self.schedule.calls():
            for arg in call.arguments.args:
                if arg.text is not None:
                    if arg.text not in self._alg_unique_args:
                        self._alg_unique_args.append(arg.text)
                    if arg.name not in tmp_arg_names:
                        tmp_arg_names.append(arg.name)
                        self._psy_unique_vars.append(arg)
                else:
                    # literals have no name
                    pass

        # work out the unique dofs required in this subroutine
        self._dofs = {}
        for kern_call in self._schedule.kern_calls():
            dofs = kern_call.arguments.dofs
            for dof in dofs:
                if dof not in self._dofs:
                    # Only keep the first occurence for the moment. We will
                    # need to change this logic at some point as we need to
                    # cope with writes determining the dofs that are used.
                    self._dofs[dof] = [kern_call, dofs[dof][0]]

    @property
    def name(self):
        return self._name

    @property
    def alg_unique_args(self):
        return self._alg_unique_args

    @property
    def psy_unique_vars(self):
        return self._psy_unique_vars

    @property
    def psy_unique_var_names(self):
        names = []
        for var in self._psy_unique_vars:
            names.append(var.name)
        return names

    @property
    def schedule(self):
        return self._schedule

    @schedule.setter
    def schedule(self, obj):
        self._schedule = obj

    def unique_declarations(self, datatype, access=None):
        ''' Returns a list of all required declarations for the
        specified datatype. If access is supplied (e.g. "gh_write") then
        only declarations with that access are returned. '''
        if datatype not in VALID_ARG_TYPE_NAMES:
            raise GenerationError(
                "unique_declarations called with an invalid datatype. "
                "Expected one of '{0}' but found '{1}'".
                format(str(VALID_ARG_TYPE_NAMES), datatype))
        if access and access not in VALID_ACCESS_DESCRIPTOR_NAMES:
            raise GenerationError(
                "unique_declarations called with an invalid access type. "
                "Expected one of '{0}' but got '{1}'".
                format(VALID_ACCESS_DESCRIPTOR_NAMES, access))
        declarations = []
        for call in self.schedule.calls():
            for arg in call.arguments.args:
                if not access or arg.access == access:
                    if arg.text is not None:
                        if arg.type == datatype:
                            test_name = arg.declaration_name
                            if test_name not in declarations:
                                declarations.append(test_name)
        return declarations

    def first_access(self, arg_name):
        ''' Returns the first argument with the specified name passed to
        a kernel in our schedule '''
        for call in self.schedule.calls():
            for arg in call.arguments.args:
                if arg.text is not None:
                    if arg.declaration_name == arg_name:
                        return arg
        raise GenerationError("Failed to find any kernel argument with name "
                              "'{0}'".format(arg_name))

    def unique_declns_by_intent(self, datatype):
        '''
        Returns a dictionary listing all required declarations for each
        type of intent ('inout', 'out' and 'in').

        :param string datatype: the type of the kernel argument for the \
                                particular API for which the intent is \
                                required
        :returns: dictionary containing 'intent' keys holding the kernel \
                  argument intent and declarations of all kernel arguments \
                  for each type of intent
        :rtype: dict
        :raises GenerationError: if the kernel argument is not a valid \
                                 datatype for the particular API.

        '''
        if datatype not in VALID_ARG_TYPE_NAMES:
            raise GenerationError(
                "unique_declns_by_intent called with an invalid datatype. "
                "Expected one of '{0}' but found '{1}'".
                format(str(VALID_ARG_TYPE_NAMES), datatype))

        # Get the lists of all kernel arguments that are accessed as
        # inc (shared update), write, read and readwrite (independent
        # update). A single argument may be accessed in different ways
        # by different kernels.
        inc_args = self.unique_declarations(datatype,
                                            access=MAPPING_ACCESSES["inc"])
        write_args = self.unique_declarations(datatype,
                                              access=MAPPING_ACCESSES["write"])
        read_args = self.unique_declarations(datatype,
                                             access=MAPPING_ACCESSES["read"])
        readwrite_args = self.unique_declarations(
            datatype, access=MAPPING_ACCESSES["readwrite"])
        sum_args = self.unique_declarations(datatype,
                                            access=MAPPING_REDUCTIONS["sum"])
        # sum_args behave as if they are write_args from
        # the PSy-layer's perspective.
        write_args += sum_args
        # readwrite_args behave in the same way as inc_args
        # from the perspective of first access and intents
        inc_args += readwrite_args
        # Rationalise our lists so that any fields that are updated
        # (have inc or readwrite access) do not appear in the list
        # of those that are only written to
        for arg in write_args[:]:
            if arg in inc_args:
                write_args.remove(arg)
        # Fields that are only ever read by any kernel that
        # accesses them
        for arg in read_args[:]:
            if arg in write_args or arg in inc_args:
                read_args.remove(arg)

        # We will return a dictionary containing as many lists
        # as there are types of intent
        declns = {}
        for intent in FORTRAN_INTENT_NAMES:
            declns[intent] = []

        for name in inc_args:
            # For every arg that is updated ('inc'd' or readwritten)
            # by at least one kernel, identify the type of the first
            # access. If it is 'write' then the arg is only
            # intent(out), otherwise it is intent(inout)
            first_arg = self.first_access(name)
            if first_arg.access != MAPPING_ACCESSES["write"]:
                if name not in declns["inout"]:
                    declns["inout"].append(name)
            else:
                if name not in declns["out"]:
                    declns["out"].append(name)

        for name in write_args:
            # For every argument that is written to by at least one kernel,
            # identify the type of the first access - if it is read
            # or inc'd before it is written then it must have intent(inout).
            # However, we deal with inc and readwrite args separately so we
            # do not consider those here.
            first_arg = self.first_access(name)
            if first_arg.access == MAPPING_ACCESSES["read"]:
                if name not in declns["inout"]:
                    declns["inout"].append(name)
            else:
                if name not in declns["out"]:
                    declns["out"].append(name)

        for name in read_args:
            # Anything we have left must be declared as intent(in)
            if name not in declns["in"]:
                declns["in"].append(name)

        return declns

    def gen(self):
        from psyclone.f2pygen import ModuleGen
        module = ModuleGen("container")
        self.gen_code(module)
        return module.root

    def gen_code(self, parent):
        from psyclone.f2pygen import SubroutineGen, TypeDeclGen, DeclGen, \
            SelectionGen, AssignGen
        # create the subroutine
        invoke_sub = SubroutineGen(parent, name=self.name,
                                   args=self.psy_unique_vars)
        # add the subroutine argument declarations
        my_typedecl = TypeDeclGen(invoke_sub, datatype="field_type",
                                  entity_decls=self.psy_unique_vars,
                                  intent="inout")
        invoke_sub.add(my_typedecl)
        # declare field-type, column topology and function-space types
        column_topology_name = "topology"
        my_typedecl = TypeDeclGen(invoke_sub, datatype="ColumnTopology",
                                  entity_decls=[column_topology_name],
                                  pointer=True)
        invoke_sub.add(my_typedecl)
        # declare any basic types required
        my_decl = DeclGen(invoke_sub, datatype="integer",
                          entity_decls=["nlayers"])
        invoke_sub.add(my_decl)

        for (idx, dof) in enumerate(self._dofs):
            call = self._dofs[dof][0]
            arg = self._dofs[dof][1]
            # declare a type select clause which is used to map from a base
            # class to FunctionSpace_type
            type_select = SelectionGen(invoke_sub,
                                       expr=arg.name + "_space=>" + arg.name +
                                       "%function_space", typeselect=True)
            invoke_sub.add(type_select)

            my_typedecl = TypeDeclGen(invoke_sub,
                                      datatype="FunctionSpace_type",
                                      entity_decls=[arg.name+"_space"],
                                      pointer=True)
            invoke_sub.add(my_typedecl)

            content = []
            if idx == 0:
                # use the first model to provide nlayers
                # *** assumption that all fields operate over the same number
                # of layers
                assign_1 = AssignGen(type_select, lhs="topology",
                                     rhs=arg.name+"_space%topology",
                                     pointer=True)
                assign_2 = AssignGen(type_select, lhs="nlayers",
                                     rhs="topology%layer_count()")
                content.append(assign_1)
                content.append(assign_2)
            iterates_over = call.iterates_over
            stencil = arg.stencil
            assign_3 = AssignGen(type_select, lhs=dof+"dofmap",
                                 rhs=arg.name +
                                 "_space%dof_map(" + iterates_over + ", " +
                                 stencil + ")",
                                 pointer=True)
            content.append(assign_3)
            type_select.addcase(["FunctionSpace_type"], content=content)
            # declare our dofmap
            my_decl = DeclGen(invoke_sub, datatype="integer",
                              entity_decls=[dof+"dofmap(:,:)"], pointer=True)
            invoke_sub.add(my_decl)

        # create the subroutine kernel call content
        self.schedule.gen_code(invoke_sub)
        parent.add(invoke_sub)


class Node(object):
    '''
    Base class for a node in the PSyIR (schedule).

    :param children: the PSyIR nodes that are children of this node.
    :type children: list of :py:class:`psyclone.psyGen.Node`
    :param parent: that parent of this node in the PSyIR tree.
    :type parent: :py:class:`psyclone.psyGen.Node`

    '''
    # Define two class constants: START_DEPTH and START_POSITION
    # START_DEPTH is used to calculate depth of all Nodes in the tree
    # (1 for main Nodes and increasing for their descendants).
    START_DEPTH = 0
    # START_POSITION is used to to calculate position of all Nodes in
    # the tree (absolute or relative to a parent).
    START_POSITION = 0

    def __init__(self, children=None, parent=None):
        if not children:
            self._children = []
        else:
            self._children = children
        self._parent = parent
        self._ast = None  # Reference into fparser2 AST (if any)

    def __str__(self):
        raise NotImplementedError("Please implement me")

    def dag(self, file_name='dag', file_format='svg'):
        '''Create a dag of this node and its children.'''
        try:
            import graphviz as gv
        except ImportError:
            # todo: add a warning to a log file here
            # silently return if graphviz bindings are not installed
            return
        try:
            graph = gv.Digraph(format=file_format)
        except ValueError:
            raise GenerationError(
                "unsupported graphviz file format '{0}' provided".
                format(file_format))
        self.dag_gen(graph)
        graph.render(filename=file_name)

    def dag_gen(self, graph):
        '''Output my node's graph (dag) information and call any
        children. Nodes with children are represented as two vertices,
        a start and an end. Forward dependencies are represented as
        green edges, backward dependencies are represented as red
        edges (but their direction is reversed so the layout looks
        reasonable) and parent child dependencies are represented as
        blue edges.'''
        # names to append to my default name to create start and end vertices
        start_postfix = "_start"
        end_postfix = "_end"
        if self.children:
            # I am represented by two vertices, a start and an end
            graph.node(self.dag_name+start_postfix)
            graph.node(self.dag_name+end_postfix)
        else:
            # I am represented by a single vertex
            graph.node(self.dag_name)
        # first deal with forward dependencies
        remote_node = self.forward_dependence()
        local_name = self.dag_name
        if self.children:
            # edge will come from my end vertex as I am a forward dependence
            local_name += end_postfix
        if remote_node:
            # this node has a forward dependence
            remote_name = remote_node.dag_name
            if remote_node.children:
                # the remote node has children so I will connect to
                # its start vertex
                remote_name += start_postfix
            # Create the forward dependence edge in green
            graph.edge(local_name, remote_name, color="green")
        elif self.parent:
            # this node is a child of another node and has no forward
            # dependence. Therefore connect it to the the end vertex
            # of its parent. Use blue to indicate a parent child
            # relationship.
            remote_name = self.parent.dag_name + end_postfix
            graph.edge(local_name, remote_name, color="blue")
        # now deal with backward dependencies. When creating the edges
        # we reverse the direction of the dependence (place
        # remote_node before local_node) to help with the graph
        # layout
        remote_node = self.backward_dependence()
        local_name = self.dag_name
        if self.children:
            # the edge will come from my start vertex as I am a
            # backward dependence
            local_name += start_postfix
        if remote_node:
            # this node has a backward dependence.
            remote_name = remote_node.dag_name
            if remote_node.children:
                # the remote node has children so I will connect to
                # its end vertex
                remote_name += end_postfix
            # Create the backward dependence edge in red.
            graph.edge(remote_name, local_name, color="red")
        elif self.parent:
            # this node has a parent and has no backward
            # dependence. Therefore connect it to the the start vertex
            # of its parent. Use blue to indicate a parent child
            # relationship.
            remote_name = self.parent.dag_name + start_postfix
            graph.edge(remote_name, local_name, color="blue")
        # now call any children so they can add their information to
        # the graph
        for child in self.children:
            child.dag_gen(graph)

    @property
    def dag_name(self):
        '''Return the base dag name for this node.'''
        return "node_" + str(self.abs_position)

    @property
    def args(self):
        '''Return the list of arguments associated with this Node. The default
        implementation assumes the Node has no directly associated
        arguments (i.e. is not a Call class or subclass). Arguments of
        any of this nodes descendants are considered to be
        associated. '''
        args = []
        for call in self.calls():
            args.extend(call.args)
        return args

    def backward_dependence(self):
        '''Returns the closest preceding Node that this Node has a direct
        dependence with or None if there is not one. Only Nodes with
        the same parent as self are returned. Nodes inherit their
        descendants' dependencies. The reason for this is that for
        correctness a node must maintain its parent if it is
        moved. For example a halo exchange and a kernel call may have
        a dependence between them but it is the loop body containing
        the kernel call that the halo exchange must not move beyond
        i.e. the loop body inherits the dependencies of the routines
        within it.'''
        dependence = None
        # look through all the backward dependencies of my arguments
        for arg in self.args:
            dependent_arg = arg.backward_dependence()
            if dependent_arg:
                # this argument has a backward dependence
                node = dependent_arg.call
                # if the remote node is deeper in the tree than me
                # then find the ancestor that is at the same level of
                # the tree as me.
                while node.depth > self.depth:
                    node = node.parent
                if self.sameParent(node):
                    # The remote node (or one of its ancestors) shares
                    # the same parent as me
                    if not dependence:
                        # this is the first dependence found so keep it
                        dependence = node
                    else:
                        # we have already found a dependence
                        if dependence.position < node.position:
                            # the new dependence is closer to me than
                            # the previous dependence so keep it
                            dependence = node
        return dependence

    def forward_dependence(self):
        '''Returns the closest following Node that this Node has a direct
        dependence with or None if there is not one. Only Nodes with
        the same parent as self are returned. Nodes inherit their
        descendants' dependencies. The reason for this is that for
        correctness a node must maintain its parent if it is
        moved. For example a halo exchange and a kernel call may have
        a dependence between them but it is the loop body containing
        the kernel call that the halo exchange must not move beyond
        i.e. the loop body inherits the dependencies of the routines
        within it.'''
        dependence = None
        # look through all the forward dependencies of my arguments
        for arg in self.args:
            dependent_arg = arg.forward_dependence()
            if dependent_arg:
                # this argument has a forward dependence
                node = dependent_arg.call
                # if the remote node is deeper in the tree than me
                # then find the ancestor that is at the same level of
                # the tree as me.
                while node.depth > self.depth:
                    node = node.parent
                if self.sameParent(node):
                    # The remote node (or one of its ancestors) shares
                    # the same parent as me
                    if not dependence:
                        # this is the first dependence found so keep it
                        dependence = node
                    else:
                        if dependence.position > node.position:
                            # the new dependence is closer to me than
                            # the previous dependence so keep it
                            dependence = node
        return dependence

    def is_valid_location(self, new_node, position="before"):
        '''If this Node can be moved to the new_node
        (where position determines whether it is before of after the
        new_node) without breaking any data dependencies then return True,
        otherwise return False. '''
        # First perform correctness checks
        # 1: check new_node is a Node
        if not isinstance(new_node, Node):
            raise GenerationError(
                "In the psyGen Call class is_valid_location() method the "
                "supplied argument is not a Node, it is a '{0}'.".
                format(type(new_node).__name__))

        # 2: check position has a valid value
        valid_positions = ["before", "after"]
        if position not in valid_positions:
            raise GenerationError(
                "The position argument in the psyGen Call class "
                "is_valid_location() method must be one of {0} but "
                "found '{1}'".format(valid_positions, position))

        # 3: check self and new_node have the same parent
        if not self.sameParent(new_node):
            raise GenerationError(
                "In the psyGen Call class is_valid_location() method "
                "the node and the location do not have the same parent")

        # 4: check proposed new position is not the same as current position
        new_position = new_node.position
        if new_position < self.position and position == "after":
            new_position += 1
        elif new_position > self.position and position == "before":
            new_position -= 1

        if self.position == new_position:
            raise GenerationError(
                "In the psyGen Call class is_valid_location() method, the "
                "node and the location are the same so this transformation "
                "would have no effect.")

        # Now determine whether the new location is valid in terms of
        # data dependencies
        # Treat forward and backward dependencies separately
        if new_position < self.position:
            # the new_node is before this node in the schedule
            prev_dep_node = self.backward_dependence()
            if not prev_dep_node:
                # There are no backward dependencies so the move is valid
                return True
            else:
                # return (is the dependent node before the new_position?)
                return prev_dep_node.position < new_position
        else:  # new_node.position > self.position
            # the new_node is after this node in the schedule
            next_dep_node = self.forward_dependence()
            if not next_dep_node:
                # There are no forward dependencies so the move is valid
                return True
            else:
                # return (is the dependent node after the new_position?)
                return next_dep_node.position > new_position

    @property
    def depth(self):
        '''
        Returns this Node's depth in the tree: 1 for the Schedule
        and increasing for its descendants at each level.
        :returns: depth of the Node in the tree
        :rtype: int
        '''
        my_depth = self.START_DEPTH
        node = self
        while node is not None:
            node = node.parent
            my_depth += 1
        return my_depth

    def view(self):
        raise NotImplementedError("BaseClass of a Node must implement the "
                                  "view method")

    @staticmethod
    def indent(count, indent=INDENTATION_STRING):
        '''
        Helper function to produce indentation strings.

        :param int count: Number of indentation levels.
        :param str indent: String representing one indentation level.
        :returns: Complete indentation string.
        :rtype: str
        '''
        return count * indent

    def list(self, indent=0):
        result = ""
        for entity in self._children:
            result += str(entity)+"\n"
        return result

    def list_to_string(self, my_list):
        result = ""
        for idx, value in enumerate(my_list):
            result += str(value)
            if idx < (len(my_list) - 1):
                result += ","
        return result

    def addchild(self, child, index=None):
        if index is not None:
            self._children.insert(index, child)
        else:
            self._children.append(child)

    @property
    def children(self):
        return self._children

    @children.setter
    def children(self, my_children):
        self._children = my_children

    @property
    def parent(self):
        return self._parent

    @parent.setter
    def parent(self, my_parent):
        self._parent = my_parent

    @property
    def position(self):
        '''
        Find a Node's position relative to its parent Node (starting
        with 0 if it does not have a parent).
        :returns: relative position of a Node to its parent
        :rtype: int
        '''
        if self.parent is None:
            return self.START_POSITION
        return self.parent.children.index(self)

    @property
    def abs_position(self):
        '''
        Find a Node's absolute position in the tree (starting with 0 if
        it is the root). Needs to be computed dynamically from the
        starting position (0) as its position may change.
        :returns: absolute position of a Node in the tree
        :raises InternalError: if the absolute position cannot be found
        :rtype: int
        '''
        if self.root == self and isinstance(self.root, Schedule):
            return self.START_POSITION
        found, position = self._find_position(self.root.children,
                                              self.START_POSITION)
        if not found:
            raise InternalError("Error in search for Node position "
                                "in the tree")
        return position

    def _find_position(self, children, position):
        '''
        Recurse through the tree depth first returning position of
        a Node if found.
        :param children: list of Nodes which are children of this Node
        :type children: list of :py:class:`psyclone.psyGen.Node`
        :returns: position of the Node in the tree
        :rtype: int
        :raises InternalError: if the starting position is < 0
        '''
        if position < self.START_POSITION:
            raise InternalError(
                "Search for Node position started from {0} "
                "instead of {1}.".format(position, self.START_POSITION))
        for child in children:
            position += 1
            if child == self:
                return True, position
            if child.children:
                found, position = self._find_position(child.children, position)
                if found:
                    return True, position
        return False, position

    @property
    def root(self):
        node = self
        while node.parent is not None:
            node = node.parent
        return node

    def sameRoot(self, node_2):
        if self.root == node_2.root:
            return True
        return False

    def sameParent(self, node_2):
        if self.parent is None or node_2.parent is None:
            return False
        if self.parent == node_2.parent:
            return True
        return False

    def walk(self, children, my_type):
        ''' Recurse through tree and return objects of 'my_type'. '''
        local_list = []
        for child in children:
            if isinstance(child, my_type):
                local_list.append(child)
            local_list += self.walk(child.children, my_type)
        return local_list

    def ancestor(self, my_type, excluding=None):
        '''
        Search back up tree and check whether we have an ancestor that is
        an instance of the supplied type. If we do then we return
        it otherwise we return None. A list of (sub-) classes to ignore
        may be provided via the `excluding` argument.

        :param type my_type: Class to search for.
        :param list excluding: list of (sub-)classes to ignore or None.
        :returns: First ancestor Node that is an instance of the requested \
                  class or None if not found.
        '''
        myparent = self.parent
        while myparent is not None:
            if isinstance(myparent, my_type):
                matched = True
                if excluding:
                    # We have one or more sub-classes we must exclude
                    for etype in excluding:
                        if isinstance(myparent, etype):
                            matched = False
                            break
                if matched:
                    return myparent
            myparent = myparent.parent
        return None

    def calls(self):
        '''Return all calls that are descendants of this node.'''
        return self.walk(self.children, Call)

    def following(self):
        '''Return all :py:class:`psyclone.psyGen.Node` nodes after me in the
        schedule. Ordering is depth first.

        :returns: a list of nodes
        :rtype: :func:`list` of :py:class:`psyclone.psyGen.Node`

        '''
        all_nodes = self.walk(self.root.children, Node)
        position = all_nodes.index(self)
        return all_nodes[position+1:]

    def preceding(self, reverse=None):
        '''Return all :py:class:`psyclone.psyGen.Node` nodes before me in the
        schedule. Ordering is depth first. If the `reverse` argument
        is set to `True` then the node ordering is reversed
        i.e. returning the nodes closest to me first

        :param: reverse: An optional, default `False`, boolean flag
        :type: reverse: bool
        :returns: A list of nodes
        :rtype: :func:`list` of :py:class:`psyclone.psyGen.Node`

        '''
        all_nodes = self.walk(self.root.children, Node)
        position = all_nodes.index(self)
        nodes = all_nodes[:position]
        if reverse:
            nodes.reverse()
        return nodes

    @property
    def following_calls(self):
        '''Return all calls after me in the schedule.'''
        all_calls = self.root.calls()
        position = all_calls.index(self)
        return all_calls[position+1:]

    @property
    def preceding_calls(self):
        '''Return all calls before me in the schedule.'''
        all_calls = self.root.calls()
        position = all_calls.index(self)
        return all_calls[:position-1]

    def kern_calls(self):
        '''Return all user-supplied kernel calls in this schedule.'''
        return self.walk(self._children, Kern)

    def loops(self):
        '''Return all loops currently in this schedule.'''
        return self.walk(self._children, Loop)

    def reductions(self, reprod=None):
        '''Return all calls that have reductions and are decendents of this
        node. If reprod is not provided, all reductions are
        returned. If reprod is False, all builtin reductions that are
        not set to reproducible are returned. If reprod is True, all
        builtins that are set to reproducible are returned.'''

        call_reduction_list = []
        for call in self.walk(self.children, Call):
            if call.is_reduction:
                if reprod is None:
                    call_reduction_list.append(call)
                elif reprod:
                    if call.reprod_reduction:
                        call_reduction_list.append(call)
                else:
                    if not call.reprod_reduction:
                        call_reduction_list.append(call)
        return call_reduction_list

    def is_openmp_parallel(self):
        '''Returns true if this Node is within an OpenMP parallel region.

        '''
        omp_dir = self.ancestor(OMPParallelDirective)
        if omp_dir:
            return True
        return False

    def gen_code(self):
        raise NotImplementedError("Please implement me")

    def gen_c_code(self, indent=0):
        '''Abstract method for the generation of C source code

        :param int indent: Depth of indent for the output string.
        :raises NotImplementedError: is an abstract method.
        '''
        raise NotImplementedError("Please implement me")

    def update(self):
        ''' By default we assume there is no need to update the existing
        fparser2 AST which this Node represents. We simply call the update()
        method of any children. '''
        for child in self._children:
            child.update()


class Schedule(Node):
    ''' Stores schedule information for a sequence of statements.

    :param sequence: the sequence of PSyIR nodes that make up the schedule.
    :type sequence: list of :py:class:`psyclone.psyGen.Node`
    :param parent: that parent of this node in the PSyIR tree.
    :type parent:  :py:class:`psyclone.psyGen.Node`
    '''

    def __init__(self, sequence, parent):
        Node.__init__(self, children=sequence, parent=parent)

    @property
    def dag_name(self):
        '''
        :returns: The name of this node in the dag.
        :rtype: str
        '''
        return "schedule"

    # TODO: Method part of old GUI, it is untested and marked to be
    # removed in issue #320
    def tkinter_delete(self):
        for entity in self._children:
            entity.tkinter_delete()

    # TODO: Method part of old GUI, it is untested and marked to be
    # removed in issue #320
    def tkinter_display(self, canvas, x, y):
        y_offset = 0
        for entity in self._children:
            entity.tkinter_display(canvas, x, y+y_offset)
            y_offset = y_offset+entity.height

    def view(self, indent=0):
        '''
        Print a text representation of this node to stdout and then
        call the view() method of any children.

        :param int indent: Depth of indent for output text.
        '''
        print(self.indent(indent) + self.coloured_text + "[]")
        for entity in self._children:
            entity.view(indent=indent + 1)

    @property
    def coloured_text(self):
        '''
        Returns the name of this node with appropriate control codes
        to generate coloured output in a terminal that supports it.

        :return: Text containing the name of this node, possibly coloured.
        :rtype: str
        '''
        return colored("Schedule", SCHEDULE_COLOUR_MAP["Schedule"])

    def __str__(self):
        result = "Schedule:\n"
        for entity in self._children:
            result += str(entity)+"\n"
        result += "End Schedule"
        return result


class InvokeSchedule(Schedule):
    '''
    Stores schedule information for an invocation call. Schedules can be
    optimised using transformations.

    >>> from psyclone.parse.algorithm import parse
    >>> ast, info = parse("algorithm.f90")
    >>> from psyclone.psyGen import PSyFactory
    >>> api = "..."
    >>> psy = PSyFactory(api).create(info)
    >>> invokes = psy.invokes
    >>> invokes.names
    >>> invoke = invokes.get("name")
    >>> schedule = invoke.schedule
    >>> schedule.view()

    :param type KernFactory: class instance of the factory to use when \
     creating Kernels. e.g. :py:class:`psyclone.dynamo0p3.DynKernCallFactory`.
    :param type BuiltInFactory: class instance of the factory to use when \
     creating built-ins. e.g. \
     :py:class:`psyclone.dynamo0p3_builtins.DynBuiltInCallFactory`.
    :param alg_calls: list of Kernel calls in the schedule.
    :type alg_calls: list of :py:class:`psyclone.parse.algorithm.KernelCall`

    '''

    def __init__(self, KernFactory, BuiltInFactory, alg_calls=None):
        # we need to separate calls into loops (an iteration space really)
        # and calls so that we can perform optimisations separately on the
        # two entities.
        if alg_calls is None:
            alg_calls = []
        sequence = []
        from psyclone.parse.algorithm import BuiltInCall
        for call in alg_calls:
            if isinstance(call, BuiltInCall):
                sequence.append(BuiltInFactory.create(call, parent=self))
            else:
                sequence.append(KernFactory.create(call, parent=self))
        Schedule.__init__(self, sequence=sequence, parent=None)
        self._invoke = None
        self._opencl = False  # Whether or not to generate OpenCL
        self._name_space_manager = NameSpaceFactory().create()

    @property
<<<<<<< HEAD
    def dag_name(self):
        ''' Return the name to use in a dag for this node'''
        return "schedule"

    @property
=======
>>>>>>> 283e25d6
    def invoke(self):
        return self._invoke

    @invoke.setter
    def invoke(self, my_invoke):
        self._invoke = my_invoke

    def view(self, indent=0):
        '''
        Print a text representation of this node to stdout and then
        call the view() method of any children.

        :param indent: Depth of indent for output text
        :type indent: integer
        '''
        print(self.indent(indent) + self.coloured_text +
              "[invoke='" + self.invoke.name + "']")
        for entity in self._children:
            entity.view(indent=indent + 1)

    @property
    def coloured_text(self):
        '''
        Returns the name of this node with appropriate control codes
        to generate coloured output in a terminal that supports it.

        :returns: Text containing the name of this node, possibly coloured
        :rtype: string
        '''
        return colored("InvokeSchedule", SCHEDULE_COLOUR_MAP["Schedule"])

    def __str__(self):
        result = "InvokeSchedule:\n"
        for entity in self._children:
            result += str(entity)+"\n"
        result += "End Schedule"
        return result

    def gen_code(self, parent):
        '''
        Generate the Nodes in the f2pygen AST for this schedule.

        :param parent: the parent Node (i.e. the enclosing subroutine) to \
                       which to add content.
        :type parent: :py:class:`psyclone.f2pygen.SubroutineGen`
        '''
        from psyclone.f2pygen import UseGen, DeclGen, AssignGen, CommentGen, \
            IfThenGen, CallGen

        if self._opencl:
            parent.add(UseGen(parent, name="iso_c_binding"))
            parent.add(UseGen(parent, name="clfortran"))
            parent.add(UseGen(parent, name="fortcl", only=True,
                              funcnames=["get_num_cmd_queues",
                                         "get_cmd_queues",
                                         "get_kernel_by_name"]))
            # Command queues
            nqueues = self._name_space_manager.create_name(
                root_name="num_cmd_queues", context="PSyVars",
                label="num_cmd_queues")
            qlist = self._name_space_manager.create_name(
                root_name="cmd_queues", context="PSyVars", label="cmd_queues")
            first = self._name_space_manager.create_name(
                root_name="first_time", context="PSyVars", label="first_time")
            flag = self._name_space_manager.create_name(
                root_name="ierr", context="PSyVars", label="ierr")
            parent.add(DeclGen(parent, datatype="integer", save=True,
                               entity_decls=[nqueues]))
            parent.add(DeclGen(parent, datatype="integer", save=True,
                               pointer=True, kind="c_intptr_t",
                               entity_decls=[qlist + "(:)"]))
            parent.add(DeclGen(parent, datatype="integer",
                               entity_decls=[flag]))
            parent.add(DeclGen(parent, datatype="logical", save=True,
                               entity_decls=[first],
                               initial_values=[".true."]))
            if_first = IfThenGen(parent, first)
            parent.add(if_first)
            if_first.add(AssignGen(if_first, lhs=first, rhs=".false."))
            if_first.add(CommentGen(if_first,
                                    " Ensure OpenCL run-time is initialised "
                                    "for this PSy-layer module"))
            if_first.add(CallGen(if_first, "psy_init"))
            if_first.add(AssignGen(if_first, lhs=nqueues,
                                   rhs="get_num_cmd_queues()"))
            if_first.add(AssignGen(if_first, lhs=qlist, pointer=True,
                                   rhs="get_cmd_queues()"))
            # Kernel pointers
            kernels = self.walk(self._children, Call)
            for kern in kernels:
                base = "kernel_" + kern.name
                kernel = self._name_space_manager.create_name(
                    root_name=base, context="PSyVars", label=base)
                parent.add(
                    DeclGen(parent, datatype="integer", kind="c_intptr_t",
                            save=True, target=True, entity_decls=[kernel]))
                if_first.add(
                    AssignGen(
                        if_first, lhs=kernel,
                        rhs='get_kernel_by_name("{0}")'.format(kern.name)))

        for entity in self._children:
            entity.gen_code(parent)

        if self.opencl:
            # Ensure we block at the end of the invoke to ensure all
            # kernels have completed before we return.
            # This code ASSUMES only the first command queue is used for
            # executing kernels.
            parent.add(CommentGen(parent,
                                  " Block until all kernels have finished"))
            parent.add(AssignGen(parent, lhs=flag,
                                 rhs="clFinish(" + qlist + "(1))"))

    @property
    def opencl(self):
        '''
        :returns: Whether or not we are generating OpenCL for this \
            InvokeSchedule.
        :rtype: bool
        '''
        return self._opencl

    @opencl.setter
    def opencl(self, value):
        '''
        Setter for whether or not to generate the OpenCL version of this
        schedule.

        :param bool value: whether or not to generate OpenCL.
        '''
        if not isinstance(value, bool):
            raise ValueError(
                "InvokeSchedule.opencl must be a bool but got {0}".
                format(type(value)))
        self._opencl = value


class Directive(Node):
    '''
    Base class for all Directive statements.

    All classes that generate Directive statments (e.g. OpenMP,
    OpenACC, compiler-specific) inherit from this class.

    '''

    def view(self, indent=0):
        '''
        Print a text representation of this node to stdout and then
        call the view() method of any children.

        :param indent: Depth of indent for output text
        :type indent: integer
        '''
        print(self.indent(indent) + self.coloured_text)
        for entity in self._children:
            entity.view(indent=indent + 1)

    @property
    def coloured_text(self):
        '''
        Returns a string containing the name of this element with
        control codes for colouring in terminals that support it.

        :returns: Text containing the name of this node, possibly coloured
        :rtype: string
        '''
        return colored("Directive", SCHEDULE_COLOUR_MAP["Directive"])

    @property
    def dag_name(self):
        ''' return the base dag name for this node '''
        return "directive_" + str(self.abs_position)


class ACCDirective(Directive):
    ''' Base class for all OpenACC directive statements. '''

    @abc.abstractmethod
    def view(self, indent=0):
        '''
        Print text representation of this node to stdout.

        :param int indent: size of indent to use for output
        '''

    @property
    def dag_name(self):
        ''' Return the name to use in a dag for this node.

        :returns: Name of corresponding node in DAG
        :rtype: str
        '''
        return "ACC_directive_" + str(self.abs_position)


@six.add_metaclass(abc.ABCMeta)
class ACCDataDirective(ACCDirective):
    '''
    Abstract class representing a "!$ACC enter data" OpenACC directive in
    an InvokeSchedule. Must be sub-classed for a particular API because the way
    in which fields are marked as being on the remote device is API-
    -dependent.

    :param children: list of nodes which this directive should \
                     have as children.
    :type children: list of :py:class:`psyclone.psyGen.Node`.
    :param parent: the node in the InvokeSchedule to which to add this \
                   directive as a child.
    :type parent: :py:class:`psyclone.psyGen.Node`.
    '''
    def __init__(self, children=None, parent=None):
        super(ACCDataDirective, self).__init__(children, parent)
        self._acc_dirs = None  # List of parallel directives

    def view(self, indent=0):
        '''
        Print a text representation of this Node to stdout.

        :param int indent: the amount by which to indent the output.
        '''
        print(self.indent(indent)+self.coloured_text+"[ACC enter data]")
        for entity in self._children:
            entity.view(indent=indent + 1)

    @property
    def dag_name(self):
        '''
        :returns: the name to use for this Node in a DAG
        :rtype: str
        '''
        return "ACC_data_" + str(self.abs_position)

    def gen_code(self, parent):
        '''
        Generate the elements of the f2pygen AST for this Node in the Schedule.

        :param parent: node in the f2pygen AST to which to add node(s).
        :type parent: :py:class:`psyclone.f2pygen.BaseGen`
        '''
        from psyclone.f2pygen import DeclGen, DirectiveGen, CommentGen, \
            IfThenGen, AssignGen, CallGen, UseGen

        # We must generate a list of all of the fields accessed by
        # OpenACC kernels (calls within an OpenACC parallel directive)
        # 1. Find all parallel directives. We store this list for later
        #    use in any sub-class.
        self._acc_dirs = self.walk(self.root.children, ACCParallelDirective)
        # 2. For each directive, loop over each of the fields used by
        #    the kernels it contains (this list is given by var_list)
        #    and add it to our list if we don't already have it
        var_list = []
        # TODO grid properties are effectively duplicated in this list (but
        # the OpenACC deep-copy support should spot this).
        for pdir in self._acc_dirs:
            for var in pdir.ref_list:
                if var not in var_list:
                    var_list.append(var)
        # 3. Convert this list of objects into a comma-delimited string
        var_str = self.list_to_string(var_list)

        # 4. Declare and initialise a logical variable to keep track of
        #    whether this is the first time we've entered this Invoke
        name_space_manager = NameSpaceFactory().create()
        first_time = name_space_manager.create_name(
            root_name="first_time", context="PSyVars", label="first_time")
        parent.add(DeclGen(parent, datatype="logical",
                           entity_decls=[first_time],
                           initial_values=[".True."],
                           save=True))
        parent.add(CommentGen(parent,
                              " Ensure all fields are on the device and"))
        parent.add(CommentGen(parent, " copy them over if not."))
        # 5. Put the enter data directive inside an if-block so that we
        #    only ever do it once
        ifthen = IfThenGen(parent, first_time)
        parent.add(ifthen)
        ifthen.add(DirectiveGen(ifthen, "acc", "begin", "enter data",
                                "copyin("+var_str+")"))
        # 6. Flag that we have now entered this routine at least once
        ifthen.add(AssignGen(ifthen, lhs=first_time, rhs=".false."))
        # 7. Flag that the data is now on the device. This calls down
        #    into the API-specific subclass of this class.
        self.data_on_device(ifthen)
        parent.add(CommentGen(parent, ""))

        # 8. Ensure that any scalars are up-to-date
        var_list = []
        for pdir in self._acc_dirs:
            for var in pdir.scalars:
                if var not in var_list:
                    var_list.append(var)
        if var_list:
            # We need to 'use' the openacc module in order to access
            # the OpenACC run-time library
            parent.add(UseGen(parent, name="openacc", only=True,
                              funcnames=["acc_update_device"]))
            parent.add(
                CommentGen(parent,
                           " Ensure all scalars on the device are up-to-date"))
            for var in var_list:
                parent.add(CallGen(parent, "acc_update_device", [var, "1"]))
            parent.add(CommentGen(parent, ""))

    @abc.abstractmethod
    def data_on_device(self, parent):
        '''
        Adds nodes into an InvokeSchedule to flag that the data required by the
        kernels in the data region is now on the device.

        :param parent: the node in the InvokeSchedule to which to add nodes
        :type parent: :py:class:`psyclone.psyGen.Node`
        '''


class ACCParallelDirective(ACCDirective):
    ''' Class for the !$ACC PARALLEL directive of OpenACC. '''

    def view(self, indent=0):
        '''
        Print a text representation of this Node to stdout.

        :param int indent: the amount by which to indent the output.
        '''
        print(self.indent(indent)+self.coloured_text+"[ACC Parallel]")
        for entity in self._children:
            entity.view(indent=indent + 1)

    @property
    def dag_name(self):
        '''
        :returns: the name to use for this Node in a DAG
        :rtype: str
        '''
        return "ACC_parallel_" + str(self.abs_position)

    def gen_code(self, parent):
        '''
        Generate the elements of the f2pygen AST for this Node in the Schedule.

        :param parent: node in the f2pygen AST to which to add node(s).
        :type parent: :py:class:`psyclone.f2pygen.BaseGen`
        '''
        from psyclone.f2pygen import DirectiveGen

        # Since we use "default(present)" the Schedule must contain an
        # 'enter data' directive. We don't mandate the order in which
        # transformations are applied so we have to check for that here.
        # We can't use Node.ancestor() because the data directive does
        # not have children. Instead, we go back up to the Schedule and
        # walk down from there.
        nodes = self.root.walk(self.root.children, ACCDataDirective)
        if len(nodes) != 1:
            raise GenerationError(
                "A Schedule containing an ACC parallel region must also "
                "contain an ACC enter data directive but none was found for "
                "{0}".format(self.root.invoke.name))
        # Check that the enter-data directive comes before this parallel
        # directive
        if nodes[0].abs_position > self.abs_position:
            raise GenerationError(
                "An ACC parallel region must be preceeded by an ACC enter-"
                "data directive but in {0} this is not the case.".
                format(self.root.invoke.name))

        # "default(present)" means that the compiler is to assume that
        # all data required by the parallel region is already present
        # on the device. If we've made a mistake and it isn't present
        # then we'll get a run-time error.
        parent.add(DirectiveGen(parent, "acc", "begin", "parallel",
                                "default(present)"))

        for child in self.children:
            child.gen_code(parent)

        parent.add(DirectiveGen(parent, "acc", "end", "parallel", ""))

    @property
    def ref_list(self):
        '''
        Returns a list of the references (whether to arrays or objects)
        required by the Kernel call(s) that are children of this
        directive. This is the list of quantities that must be
        available on the remote device (probably a GPU) before
        the parallel region can be begun.

        :returns: list of variable names
        :rtype: list of str
        '''
        variables = []

        # Look-up the calls that are children of this node
        for call in self.calls():
            for arg in call.arguments.acc_args:
                if arg not in variables:
                    variables.append(arg)
        return variables

    @property
    def fields(self):
        '''
        Returns a list of the names of field objects required by the Kernel
        call(s) that are children of this directive.

        :returns: list of names of field arguments.
        :rtype: list of str
        '''
        # Look-up the calls that are children of this node
        fld_list = []
        for call in self.calls():
            for arg in call.arguments.fields:
                if arg not in fld_list:
                    fld_list.append(arg)
        return fld_list

    @property
    def scalars(self):
        '''
        Returns a list of the scalar quantities required by the Calls in
        this region.

        :returns: list of names of scalar arguments.
        :rtype: list of str
        '''
        scalars = []
        for call in self.calls():
            for arg in call.arguments.scalars:
                if arg not in scalars:
                    scalars.append(arg)
        return scalars


class ACCLoopDirective(ACCDirective):
    '''
    Class managing the creation of a '!$acc loop' OpenACC directive.

    :param children: list of nodes that will be children of this directive.
    :type children: list of :py:class:`psyclone.psyGen.Node`.
    :param parent: the node in the Schedule to which to add this directive.
    :type parent: :py:class:`psyclone.psyGen.Node`.
    :param int collapse: Number of nested loops to collapse into a single \
                         iteration space or None.
    :param bool independent: Whether or not to add the `independent` clause \
                             to the loop directive.
    '''
    def __init__(self, children=None, parent=None, collapse=None,
                 independent=True):
        self._collapse = collapse
        self._independent = independent
        super(ACCLoopDirective, self).__init__(children, parent)

    @property
    def dag_name(self):
        '''
        :returns: the name to use for this Node in a DAG
        :rtype: str
        '''
        return "ACC_loop_" + str(self.abs_position)

    def view(self, indent=0):
        '''
        Print a textual representation of this Node to stdout.

        :param int indent: amount to indent output by
        '''
        text = self.indent(indent)+self.coloured_text+"[ACC Loop"
        if self._collapse:
            text += ", collapse={0}".format(self._collapse)
        if self._independent:
            text += ", independent"
        text += "]"
        print(text)
        for entity in self._children:
            entity.view(indent=indent + 1)

    def gen_code(self, parent):
        '''
        Generate the f2pygen AST entries in the Schedule for this OpenACC
        loop directive.

        :param parent: the parent Node in the Schedule to which to add our
                       content.
        :type parent: sub-class of :py:class:`psyclone.f2pygen.BaseGen`
        :raises GenerationError: if this "!$acc loop" is not enclosed within \
                                 an ACC Parallel region.
        '''
        from psyclone.f2pygen import DirectiveGen

        # It is only at the point of code generation that we can check for
        # correctness (given that we don't mandate the order that a user can
        # apply transformations to the code). As an orphaned loop directive,
        # we must have an ACCParallelDirective as an ancestor somewhere
        # back up the tree.
        if not self.ancestor(ACCParallelDirective):
            raise GenerationError(
                "ACCLoopDirective must have an ACCParallelDirective as an "
                "ancestor in the Schedule")

        # Add any clauses to the directive
        options = []
        if self._collapse:
            options.append("collapse({0})".format(self._collapse))
        if self._independent:
            options.append("independent")
        options_str = " ".join(options)

        parent.add(DirectiveGen(parent, "acc", "begin", "loop", options_str))

        for child in self.children:
            child.gen_code(parent)


class OMPDirective(Directive):
    '''
    Base class for all OpenMP-related directives

    '''
    @property
    def dag_name(self):
        '''
        :returns: the name to use in a dag for this node
        :rtype: str
        '''
        return "OMP_directive_" + str(self.abs_position)

    def view(self, indent=0):
        '''
        Print a text representation of this node to stdout and then
        call the view() method of any children.

        :param indent: Depth of indent for output text
        :type indent: integer
        '''
        print(self.indent(indent) + self.coloured_text + "[OMP]")
        for entity in self._children:
            entity.view(indent=indent + 1)

    def _get_reductions_list(self, reduction_type):
        '''Return the name of all scalars within this region that require a
        reduction of type reduction_type. Returned names will be unique. '''
        result = []
        for call in self.calls():
            for arg in call.arguments.args:
                if arg.type in MAPPING_SCALARS.values():
                    if arg.descriptor.access == \
                       MAPPING_REDUCTIONS[reduction_type]:
                        if arg.name not in result:
                            result.append(arg.name)
        return result


class OMPParallelDirective(OMPDirective):

    @property
    def dag_name(self):
        ''' Return the name to use in a dag for this node'''
        return "OMP_parallel_" + str(self.abs_position)

    def view(self, indent=0):
        '''
        Print a text representation of this node to stdout and then
        call the view() method of any children.

        :param indent: Depth of indent for output text
        :type indent: integer
        '''
        print(self.indent(indent) + self.coloured_text + "[OMP parallel]")
        for entity in self._children:
            entity.view(indent=indent + 1)

    def gen_code(self, parent):
        '''Generate the fortran OMP Parallel Directive and any associated
        code'''
        from psyclone.f2pygen import DirectiveGen, AssignGen, UseGen, \
            CommentGen, DeclGen

        private_list = self._get_private_list()

        reprod_red_call_list = self.reductions(reprod=True)
        if reprod_red_call_list:
            # we will use a private thread index variable
            name_space_manager = NameSpaceFactory().create()
            thread_idx = name_space_manager.create_name(
                root_name="th_idx", context="PSyVars", label="thread_index")
            private_list.append(thread_idx)
            # declare the variable
            parent.add(DeclGen(parent, datatype="integer",
                               entity_decls=[thread_idx]))
        private_str = self.list_to_string(private_list)

        # We're not doing nested parallelism so make sure that this
        # omp parallel region is not already within some parallel region
        self._not_within_omp_parallel_region()

        # Check that this OpenMP PARALLEL directive encloses other
        # OpenMP directives. Although it is valid OpenMP if it doesn't,
        # this almost certainly indicates a user error.
        self._encloses_omp_directive()

        calls = self.reductions()

        # first check whether we have more than one reduction with the same
        # name in this Schedule. If so, raise an error as this is not
        # supported for a parallel region.
        names = []
        for call in calls:
            name = call.reduction_arg.name
            if name in names:
                raise GenerationError(
                    "Reduction variables can only be used once in an invoke. "
                    "'{0}' is used multiple times, please use a different "
                    "reduction variable".format(name))
            else:
                names.append(name)

        zero_reduction_variables(calls, parent)

        parent.add(DirectiveGen(parent, "omp", "begin", "parallel",
                                "default(shared), private({0})".
                                format(private_str)))

        if reprod_red_call_list:
            # add in a local thread index
            parent.add(UseGen(parent, name="omp_lib", only=True,
                              funcnames=["omp_get_thread_num"]))
            parent.add(AssignGen(parent, lhs=thread_idx,
                                 rhs="omp_get_thread_num()+1"))

        first_type = type(self.children[0])
        for child in self.children:
            if first_type != type(child):
                raise NotImplementedError("Cannot correctly generate code"
                                          " for an OpenMP parallel region"
                                          " containing children of "
                                          "different types")
            child.gen_code(parent)

        parent.add(DirectiveGen(parent, "omp", "end", "parallel", ""))

        if reprod_red_call_list:
            parent.add(CommentGen(parent, ""))
            parent.add(CommentGen(parent, " sum the partial results "
                                  "sequentially"))
            parent.add(CommentGen(parent, ""))
            for call in reprod_red_call_list:
                call.reduction_sum_loop(parent)

    def _get_private_list(self):
        '''
        Returns the variable names used for any loops within a directive
        and any variables that have been declared private by a Call
        within the directive.

        :returns: list of variables to declare as thread private.
        :rtype: list of str

        :raises InternalError: if a Call has local variable(s) but they \
                               aren't named.
        '''
        result = []
        # get variable names from all loops that are a child of this node
        for loop in self.loops():
            # We must allow for implicit loops (e.g. in the NEMO API) that
            # have no associated variable name
            if loop.variable_name and \
               loop.variable_name.lower() not in result:
                result.append(loop.variable_name.lower())
        # get variable names from all calls that are a child of this node
        for call in self.calls():
            for variable_name in call.local_vars():
                if variable_name == "":
                    raise InternalError(
                        "call '{0}' has a local variable but its "
                        "name is not set.".format(call.name))
                if variable_name.lower() not in result:
                    result.append(variable_name.lower())
        return result

    def _not_within_omp_parallel_region(self):
        ''' Check that this Directive is not within any other
            parallel region '''
        if self.ancestor(OMPParallelDirective) is not None:
            raise GenerationError("Cannot nest OpenMP parallel regions.")

    def _encloses_omp_directive(self):
        ''' Check that this Parallel region contains other OpenMP
            directives. While it doesn't have to (in order to be valid
            OpenMP), it is likely that an absence of directives
            is an error on the part of the user. '''
        # We need to recurse down through all our children and check
        # whether any of them are an OMPDirective.
        node_list = self.walk(self.children, OMPDirective)
        if len(node_list) == 0:
            # TODO raise a warning here so that the user can decide
            # whether or not this is OK.
            pass
            # raise GenerationError("OpenMP parallel region does not enclose "
            #                       "any OpenMP directives. This is probably "
            #                       "not what you want.")

    def update(self):
        '''
        Updates the fparser2 AST by inserting nodes for this OpenMP
        parallel region.

        :raises InternalError: if the existing AST doesn't have the \
                               correct structure to permit the insertion \
                               of the OpenMP parallel region.
        '''
        from fparser.common.readfortran import FortranStringReader
        from fparser.two.Fortran2003 import Comment
        # Check that we haven't already been called
        if self._ast:
            return
        # Find the locations in which we must insert the begin/end
        # directives...
        # Find the children of this node in the AST of our parent node
        try:
            start_idx = self._parent._ast.content.index(self._children[0]._ast)
            end_idx = self._parent._ast.content.index(self._children[-1]._ast)
        except (IndexError, ValueError):
            raise InternalError("Failed to find locations to insert "
                                "begin/end directives.")
        # Create the start directive
        text = "!$omp parallel default(shared), private({0})".format(
            ",".join(self._get_private_list()))
        startdir = Comment(FortranStringReader(text,
                                               ignore_comments=False))
        # Create the end directive and insert it after the node in
        # the AST representing our last child
        enddir = Comment(FortranStringReader("!$omp end parallel",
                                             ignore_comments=False))
        # If end_idx+1 takes us beyond the range of the list then the
        # element is appended to the list
        self._parent._ast.content.insert(end_idx+1, enddir)

        # Insert the start directive (do this second so we don't have
        # to correct end_idx)
        self._ast = startdir
        self._parent._ast.content.insert(start_idx, self._ast)


class OMPDoDirective(OMPDirective):
    '''
    Class representing an OpenMP DO directive in the PSyclone AST.

    :param list children: list of Nodes that are children of this Node.
    :param parent: the Node in the AST that has this directive as a child.
    :type parent: :py:class:`psyclone.psyGen.Node`
    :param str omp_schedule: the OpenMP schedule to use.
    :param bool reprod: whether or not to generate code for run-reproducible \
                        OpenMP reductions.

    '''
    def __init__(self, children=None, parent=None, omp_schedule="static",
                 reprod=None):

        if children is None:
            children = []

        if reprod is None:
            self._reprod = Config.get().reproducible_reductions
        else:
            self._reprod = reprod

        self._omp_schedule = omp_schedule

        # Call the init method of the base class once we've stored
        # the OpenMP schedule
        super(OMPDoDirective, self).__init__(children=children,
                                             parent=parent)

    @property
    def dag_name(self):
        ''' Return the name to use in a dag for this node'''
        return "OMP_do_" + str(self.abs_position)

    def view(self, indent=0):
        '''
        Write out a textual summary of the OpenMP Do Directive and then
        call the view() method of any children.

        :param indent: Depth of indent for output text
        :type indent: integer
        '''
        if self.reductions():
            reprod = "[reprod={0}]".format(self._reprod)
        else:
            reprod = ""
        print(self.indent(indent) + self.coloured_text +
              "[OMP do]{0}".format(reprod))

        for entity in self._children:
            entity.view(indent=indent + 1)

    def _reduction_string(self):
        ''' Return the OMP reduction information as a string '''
        reduction_str = ""
        for reduction_type in MAPPING_REDUCTIONS.keys():
            reductions = self._get_reductions_list(reduction_type)
            for reduction in reductions:
                reduction_str += ", reduction({0}:{1})".format(
                    OMP_OPERATOR_MAPPING[reduction_type], reduction)
        return reduction_str

    @property
    def reprod(self):
        ''' returns whether reprod has been set for this object or not '''
        return self._reprod

    def gen_code(self, parent):
        '''
        Generate the f2pygen AST entries in the Schedule for this OpenMP do
        directive.

        :param parent: the parent Node in the Schedule to which to add our \
                       content.
        :type parent: sub-class of :py:class:`psyclone.f2pygen.BaseGen`
        :raises GenerationError: if this "!$omp do" is not enclosed within \
                                 an OMP Parallel region.
        '''
        from psyclone.f2pygen import DirectiveGen

        # It is only at the point of code generation that we can check for
        # correctness (given that we don't mandate the order that a user
        # can apply transformations to the code). As an orphaned loop
        # directive, we must have an OMPRegionDirective as an ancestor
        # somewhere back up the tree.
        if not self.ancestor(OMPParallelDirective,
                             excluding=[OMPParallelDoDirective]):
            raise GenerationError("OMPOrphanLoopDirective must have an "
                                  "OMPRegionDirective as ancestor")

        if self._reprod:
            local_reduction_string = ""
        else:
            local_reduction_string = self._reduction_string()

        # As we're an orphaned loop we don't specify the scope
        # of any variables so we don't have to generate the
        # list of private variables
        options = "schedule({0})".format(self._omp_schedule) + \
                  local_reduction_string
        parent.add(DirectiveGen(parent, "omp", "begin", "do", options))

        for child in self.children:
            child.gen_code(parent)

        # make sure the directive occurs straight after the loop body
        position = parent.previous_loop()
        parent.add(DirectiveGen(parent, "omp", "end", "do", ""),
                   position=["after", position])


class OMPParallelDoDirective(OMPParallelDirective, OMPDoDirective):
    ''' Class for the !$OMP PARALLEL DO directive. This inherits from
        both OMPParallelDirective (because it creates a new OpenMP
        thread-parallel region) and OMPDoDirective (because it
        causes a loop to be parallelised). '''

    def __init__(self, children=[], parent=None, omp_schedule="static"):
        OMPDoDirective.__init__(self,
                                children=children,
                                parent=parent,
                                omp_schedule=omp_schedule)

    @property
    def dag_name(self):
        ''' Return the name to use in a dag for this node'''
        return "OMP_parallel_do_" + str(self.abs_position)

    def view(self, indent=0):
        '''
        Write out a textual summary of the OpenMP Parallel Do Directive
        and then call the view() method of any children.

        :param indent: Depth of indent for output text
        :type indent: integer
        '''
        print(self.indent(indent) + self.coloured_text +
              "[OMP parallel do]")
        for entity in self._children:
            entity.view(indent=indent + 1)

    def gen_code(self, parent):
        from psyclone.f2pygen import DirectiveGen

        # We're not doing nested parallelism so make sure that this
        # omp parallel do is not already within some parallel region
        self._not_within_omp_parallel_region()

        calls = self.reductions()
        zero_reduction_variables(calls, parent)
        private_str = self.list_to_string(self._get_private_list())
        parent.add(DirectiveGen(parent, "omp", "begin", "parallel do",
                                "default(shared), private({0}), "
                                "schedule({1})".
                                format(private_str, self._omp_schedule) +
                                self._reduction_string()))
        for child in self.children:
            child.gen_code(parent)

        # make sure the directive occurs straight after the loop body
        position = parent.previous_loop()
        parent.add(DirectiveGen(parent, "omp", "end", "parallel do", ""),
                   position=["after", position])

    def update(self):
        '''
        Updates the fparser2 AST by inserting nodes for this OpenMP
        parallel do.

        :raises GenerationError: if the existing AST doesn't have the \
                                 correct structure to permit the insertion \
                                 of the OpenMP parallel do.
        '''
        from fparser.common.readfortran import FortranStringReader
        from fparser.two.Fortran2003 import Comment
        # Check that we haven't already been called
        if self._ast:
            return
        # Since this is an OpenMP (parallel) do, it can only be applied
        # to a single loop.
        if len(self._children) != 1:
            raise GenerationError(
                "An OpenMP PARALLEL DO can only be applied to a single loop "
                "but this Node has {0} children: {1}".
                format(len(self._children), self._children))

        # Find the locations in which we must insert the begin/end
        # directives...
        # Find the child of this node in the AST of our parent node
        # TODO make this robust by using the new 'children' method to
        # be introduced in fparser#105
        # We have to take care to find a parent node (in the fparser2 AST)
        # that has 'content'. This is because If-else-if blocks have their
        # 'content' as siblings of the If-then and else-if nodes.
        parent = self._parent._ast
        while parent:
            if hasattr(parent, "content"):
                break
            parent = parent._parent
        if not parent:
            raise InternalError("Failed to find parent node in which to "
                                "insert OpenMP parallel do directive")
        start_idx = parent.content.index(self._children[0]._ast)

        # Create the start directive
        text = ("!$omp parallel do default(shared), private({0}), "
                "schedule({1})".format(",".join(self._get_private_list()),
                                       self._omp_schedule))
        startdir = Comment(FortranStringReader(text,
                                               ignore_comments=False))

        # Create the end directive and insert it after the node in
        # the AST representing our last child
        enddir = Comment(FortranStringReader("!$omp end parallel do",
                                             ignore_comments=False))
        if start_idx == len(parent.content) - 1:
            parent.content.append(enddir)
        else:
            parent.content.insert(start_idx+1, enddir)

        # Insert the start directive (do this second so we don't have
        # to correct the location)
        self._ast = startdir
        parent.content.insert(start_idx, self._ast)


class GlobalSum(Node):
    '''
    Generic Global Sum class which can be added to and manipulated
    in, a schedule.

    :param scalar: the scalar that the global sum is stored into
    :type scalar: :py:class:`psyclone.dynamo0p3.DynKernelArgument`
    :param parent: optional parent (default None) of this object
    :type parent: :py:class:`psyclone.psyGen.node`

    '''
    def __init__(self, scalar, parent=None):
        Node.__init__(self, children=[], parent=parent)
        import copy
        self._scalar = copy.copy(scalar)
        if scalar:
            # Update scalar values appropriately
            # Here "readwrite" denotes how the class GlobalSum
            # accesses/updates a scalar
            self._scalar.access = MAPPING_ACCESSES["readwrite"]
            self._scalar.call = self

    @property
    def scalar(self):
        ''' Return the scalar field that this global sum acts on '''
        return self._scalar

    @property
    def dag_name(self):
        ''' Return the name to use in a dag for this node'''
        return "globalsum({0})_".format(self._scalar.name) + str(self.position)

    @property
    def args(self):
        ''' Return the list of arguments associated with this node. Override
        the base method and simply return our argument.'''
        return [self._scalar]

    def view(self, indent):
        '''
        Print text describing this object to stdout and then
        call the view() method of any children.

        :param indent: Depth of indent for output text
        :type indent: integer
        '''
        print(self.indent(indent) + (
            "{0}[scalar='{1}']".format(self.coloured_text, self._scalar.name)))

    def __str__(self):
        return "GlobalSum[scalar='" + self._scalar.name + "']\n"

    @property
    def coloured_text(self):
        '''
        Return a string containing the (coloured) name of this node
        type

        :returns: A string containing the name of this node, possibly with
                  control codes for colour
        :rtype: string
        '''
        return colored("GlobalSum", SCHEDULE_COLOUR_MAP["GlobalSum"])


class HaloExchange(Node):
    '''
    Generic Halo Exchange class which can be added to and
    manipulated in, a schedule.

    :param field: the field that this halo exchange will act on
    :type field: :py:class:`psyclone.dynamo0p3.DynKernelArgument`
    :param check_dirty: optional argument default True indicating
    whether this halo exchange should be subject to a run-time check
    for clean/dirty halos.
    :type check_dirty: bool
    :param vector_index: optional vector index (default None) to
    identify which index of a vector field this halo exchange is
    responsible for
    :type vector_index: int
    :param parent: optional parent (default None) of this object
    :type parent: :py:class:`psyclone.psyGen.node`

    '''
    def __init__(self, field, check_dirty=True,
                 vector_index=None, parent=None):
        Node.__init__(self, children=[], parent=parent)
        import copy
        self._field = copy.copy(field)
        if field:
            # Update fields values appropriately
            # Here "readwrite" denotes how the class HaloExchange
            # accesses a field rather than the field's continuity
            self._field.access = MAPPING_ACCESSES["readwrite"]
            self._field.call = self
        self._halo_type = None
        self._halo_depth = None
        self._check_dirty = check_dirty
        self._vector_index = vector_index
        self._text_name = "HaloExchange"
        self._colour_map_name = "HaloExchange"
        self._dag_name = "haloexchange"

    @property
    def vector_index(self):
        '''If the field is a vector then return the vector index associated
        with this halo exchange. Otherwise return None'''
        return self._vector_index

    @property
    def halo_depth(self):
        ''' Return the depth of the halo exchange '''
        return self._halo_depth

    @halo_depth.setter
    def halo_depth(self, value):
        ''' Set the depth of the halo exchange '''
        self._halo_depth = value

    @property
    def field(self):
        ''' Return the field that the halo exchange acts on '''
        return self._field

    @property
    def dag_name(self):
        ''' Return the name to use in a dag for this node'''
        name = ("{0}({1})_{2}".format(self._dag_name, self._field.name,
                                      self.position))
        if self._check_dirty:
            name = "check" + name
        return name

    @property
    def args(self):
        '''Return the list of arguments associated with this node. Overide the
        base method and simply return our argument. '''
        return [self._field]

    def check_vector_halos_differ(self, node):
        '''helper method which checks that two halo exchange nodes (one being
        self and the other being passed by argument) operating on the
        same field, both have vector fields of the same size and use
        different vector indices. If this is the case then the halo
        exchange nodes do not depend on each other. If this is not the
        case then an internal error will have occured and we raise an
        appropriate exception.

        :param node: a halo exchange which should exchange the same
        field as self
        :type node: :py:class:`psyclone.psyGen.HaloExchange`
        :raises GenerationError: if the argument passed is not a halo exchange
        :raises GenerationError: if the field name in the halo
        exchange passed in has a different name to the field in this
        halo exchange
        :raises GenerationError: if the field in this halo exchange is
        not a vector field
        :raises GenerationError: if the vector size of the field in
        this halo exchange is different to vector size of the field in
        the halo exchange passed by argument.
        :raises GenerationError: if the vector index of the field in
        this halo exchange is the same as the vector index of the
        field in the halo exchange passed by argument.

        '''

        if not isinstance(node, HaloExchange):
            raise GenerationError(
                "Internal error, the argument passed to "
                "HaloExchange.check_vector_halos_differ() is not "
                "a halo exchange object")

        if self.field.name != node.field.name:
            raise GenerationError(
                "Internal error, the halo exchange object passed to "
                "HaloExchange.check_vector_halos_differ() has a different "
                "field name '{0}' to self "
                "'{1}'".format(node.field.name, self.field.name))

        if self.field.vector_size <= 1:
            raise GenerationError(
                "Internal error, HaloExchange.check_vector_halos_differ() "
                "a halo exchange depends on another halo "
                "exchange but the vector size of field '{0}' is 1".
                format(self.field.name))

        if self.field.vector_size != node.field.vector_size:
            raise GenerationError(
                "Internal error, HaloExchange.check_vector_halos_differ() "
                "a halo exchange depends on another halo "
                "exchange but the vector sizes for field '{0}' differ".
                format(self.field.name))

        if self.vector_index == \
           node.vector_index:
            raise GenerationError(
                "Internal error, HaloExchange.check_vector_halos_differ() "
                "a halo exchange depends on another halo "
                "exchange but both vector id's ('{0}') of field '{1}' are "
                "the same".format(self.vector_index, self.field.name))

    def view(self, indent=0):
        '''
        Write out a textual summary of the OpenMP Parallel Do Directive
        and then call the view() method of any children.

        :param indent: Depth of indent for output text
        :type indent: integer
        '''
        print(self.indent(indent) + (
            "{0}[field='{1}', type='{2}', depth={3}, "
            "check_dirty={4}]".format(self.coloured_text, self._field.name,
                                      self._halo_type,
                                      self._halo_depth, self._check_dirty)))

    def __str__(self):
        result = "HaloExchange["
        result += "field='" + str(self._field.name) + "', "
        result += "type='" + str(self._halo_type) + "', "
        result += "depth='" + str(self._halo_depth) + "', "
        result += "check_dirty='" + str(self._check_dirty) + "']\n"
        return result

    @property
    def coloured_text(self):
        '''
        Return a string containing the (coloured) name of this node type

        :returns: Name of this node type, possibly with colour control codes
        :rtype: string
        '''
        return colored(
            self._text_name, SCHEDULE_COLOUR_MAP[self._colour_map_name])


class Loop(Node):
    '''Represents a loop in the PSyIR.

    :param parent: Parent of this node in the PSyIR.
    :type parent: sub-class of :py:class:`psyclone.psyGen.Node`
    :param str variable_name: Optional name of the loop iterator \
    variable. Defaults to an empty string.
    :param valid_loop_types: A list of loop types that are specific \
    to a particular API.
    :type valid_loop_types: list of str

    '''

    def __init__(self, parent=None,
                 variable_name="",
                 valid_loop_types=[]):

        # we need to determine whether this is a built-in or kernel
        # call so our schedule can do the right thing.

        self._valid_loop_types = valid_loop_types
        self._loop_type = None        # inner, outer, colour, colours, ...
        self._field = None
        self._field_name = None       # name of the field
        self._field_space = None      # v0, v1, ...,     cu, cv, ...
        self._iteration_space = None  # cells, ...,      cu, cv, ...
        self._kern = None             # Kernel associated with this loop

        # TODO replace iterates_over with iteration_space
        self._iterates_over = "unknown"

        Node.__init__(self, parent=parent)

        self._variable_name = variable_name

        self._start = ""
        self._stop = ""
        self._step = ""
        self._id = ""

    @property
    def dag_name(self):
        ''' Return the name to use in a dag for this node

        :returns: Return the dag name for this loop
        :rtype: string

        '''
        if self.loop_type:
            name = "loop_[{0}]_".format(self.loop_type) + \
                   str(self.abs_position)
        else:
            name = "loop_" + str(self.abs_position)
        return name

    @property
    def loop_type(self):
        return self._loop_type

    @loop_type.setter
    def loop_type(self, value):
        '''
        Set the type of this Loop.

        :param str value: the type of this loop.
        :raises GenerationError: if the specified value is not a recognised \
                                 loop type.
        '''
        if value not in self._valid_loop_types:
            raise GenerationError(
                "Error, loop_type value ({0}) is invalid. Must be one of "
                "{1}.".format(value, self._valid_loop_types))
        self._loop_type = value

    def view(self, indent=0):
        '''
        Write out a textual summary of this Loop node to stdout
        and then call the view() method of any children.

        :param indent: Depth of indent for output text
        :type indent: integer
        '''
        print(self.indent(indent) + self.coloured_text +
              "[type='{0}',field_space='{1}',it_space='{2}']".
              format(self._loop_type, self._field_space, self.iteration_space))
        for entity in self._children:
            entity.view(indent=indent + 1)

    @property
    def coloured_text(self):
        '''
        Returns a string containing the name of this node along with
        control characters for colouring in terminals that support it.

        :returns: The name of this node, possibly with control codes for
                  colouring
        :rtype: string
        '''
        return colored("Loop", SCHEDULE_COLOUR_MAP["Loop"])

    @property
    def field_space(self):
        return self._field_space

    @field_space.setter
    def field_space(self, my_field_space):
        self._field_space = my_field_space

    @property
    def field_name(self):
        return self._field_name

    @property
    def field(self):
        return self._field

    @field_name.setter
    def field_name(self, my_field_name):
        self._field_name = my_field_name

    @property
    def iteration_space(self):
        return self._iteration_space

    @iteration_space.setter
    def iteration_space(self, it_space):
        self._iteration_space = it_space

    @property
    def kernel(self):
        '''
        :returns: the kernel object associated with this Loop (if any).
        :rtype: :py:class:`psyclone.psyGen.Kern`
        '''
        return self._kern

    @kernel.setter
    def kernel(self, kern):
        '''
        Setter for kernel object associated with this loop.

        :param kern: a kernel object.
        :type kern: :py:class:`psyclone.psyGen.Kern`
        '''
        self._kern = kern

    @property
    def variable_name(self):
        '''
        :returns: the name of the control variable for this loop.
        :rtype: str
        '''
        return self._variable_name

    def __str__(self):
        result = "Loop[" + self._id + "]: " + self._variable_name + "=" + \
            self._id + " lower=" + self._start + "," + self._stop + "," + \
            self._step + "\n"
        for entity in self._children:
            result += str(entity) + "\n"
        result += "EndLoop"
        return result

    def has_inc_arg(self, mapping={}):
        ''' Returns True if any of the Kernels called within this
        loop have an argument with INC access. Returns False otherwise '''
        assert mapping != {}, "psyGen:Loop:has_inc_arg: Error - a mapping "\
            "must be provided"
        for kern_call in self.kern_calls():
            for arg in kern_call.arguments.args:
                if arg.access.lower() == mapping["inc"]:
                    return True
        return False

    def unique_modified_args(self, mapping, arg_type):
        '''Return all unique arguments of type arg_type from Kernels in this
        loop that are modified'''
        arg_names = []
        args = []
        for call in self.calls():
            for arg in call.arguments.args:
                if arg.type.lower() == arg_type:
                    if arg.access.lower() != mapping["read"]:
                        if arg.name not in arg_names:
                            arg_names.append(arg.name)
                            args.append(arg)
        return args

    def args_filter(self, arg_types=None, arg_accesses=None, unique=False):
        '''Return all arguments of type arg_types and arg_accesses. If these
        are not set then return all arguments. If unique is set to
        True then only return uniquely named arguments'''
        all_args = []
        all_arg_names = []
        for call in self.calls():
            call_args = args_filter(call.arguments.args, arg_types,
                                    arg_accesses)
            if unique:
                for arg in call_args:
                    if arg.name not in all_arg_names:
                        all_args.append(arg)
                        all_arg_names.append(arg.name)
            else:
                all_args.extend(call_args)
        return all_args

    def gen_code(self, parent):
        '''
        Generate the Fortran Loop and any associated code.

        :param parent: the node in the f2pygen AST to which to add content.
        :type parent: :py:class:`psyclone.f2pygen.SubroutineGen`

        '''
        if not self.is_openmp_parallel():
            calls = self.reductions()
            zero_reduction_variables(calls, parent)

        if self.root.opencl or (self._start == "1" and self._stop == "1"):
            # no need for a loop
            for child in self.children:
                child.gen_code(parent)
        else:
            from psyclone.f2pygen import DoGen, DeclGen
            do = DoGen(parent, self._variable_name, self._start, self._stop)
            # need to add do loop before children as children may want to add
            # info outside of do loop
            parent.add(do)
            for child in self.children:
                child.gen_code(do)
            my_decl = DeclGen(parent, datatype="integer",
                              entity_decls=[self._variable_name])
            parent.add(my_decl)


class Call(Node):
    '''
    Represents a call to a sub-program unit from within the PSy layer.

    :param parent: parent of this node in the PSyIR.
    :type parent: sub-class of :py:class:`psyclone.psyGen.Node`
    :param call: information on the call itself, as obtained by parsing \
                 the Algorithm layer code.
    :type call: :py:class:`psyclone.parse.algorithm.KernelCall`
    :param str name: the name of the routine being called.
    :param arguments: object holding information on the kernel arguments, \
                      as extracted from kernel meta-data.
    :type arguments: :py:class:`psyclone.psyGen.Arguments`

    :raises GenerationError: if any of the arguments to the call are \
                             duplicated.
    '''
    def __init__(self, parent, call, name, arguments):
        Node.__init__(self, children=[], parent=parent)
        self._arguments = arguments
        self._name = name
        self._iterates_over = call.ktype.iterates_over

        # check algorithm arguments are unique for a kernel or
        # built-in call
        arg_names = []
        for arg in self._arguments.args:
            if arg.text:
                text = arg.text.lower().replace(" ", "")
                if text in arg_names:
                    raise GenerationError(
                        "Argument '{0}' is passed into kernel '{1}' code more "
                        "than once from the algorithm layer. This is not "
                        "allowed.".format(arg.text, self._name))
                else:
                    arg_names.append(text)

        self._arg_descriptors = None

        # initialise any reduction information
        args = args_filter(arguments.args,
                           arg_types=MAPPING_SCALARS.values(),
                           arg_accesses=MAPPING_REDUCTIONS.values())
        if args:
            self._reduction = True
            if len(args) != 1:
                raise GenerationError(
                    "PSyclone currently only supports a single reduction "
                    "in a kernel or builtin")
            self._reduction_arg = args[0]
        else:
            self._reduction = False
            self._reduction_arg = None

    @property
    def args(self):
        '''Return the list of arguments associated with this node. Overide the
        base method and simply return our arguments. '''
        return self.arguments.args

    def view(self, indent=0):
        '''
        Write out a textual summary of this Call node to stdout
        and then call the view() method of any children.

        :param indent: Depth of indent for output text
        :type indent: integer
        '''
        print(self.indent(indent) + self.coloured_text,
              self.name + "(" + self.arguments.names + ")")
        for entity in self._children:
            entity.view(indent=indent + 1)

    @property
    def coloured_text(self):
        ''' Return a string containing the (coloured) name of this node
        type '''
        return colored("Call", SCHEDULE_COLOUR_MAP["Call"])

    @property
    def is_reduction(self):
        '''if this kernel/builtin contains a reduction variable then return
        True, otherwise return False'''
        return self._reduction

    @property
    def reduction_arg(self):
        ''' if this kernel/builtin contains a reduction variable then return
        the variable, otherwise return None'''
        return self._reduction_arg

    @property
    def reprod_reduction(self):
        '''Determine whether this kernel/builtin is enclosed within an OpenMP
        do loop. If so report whether it has the reproducible flag
        set. Note, this also catches OMPParallelDo Directives but they
        have reprod set to False so it is OK.'''
        ancestor = self.ancestor(OMPDoDirective)
        if ancestor:
            return ancestor.reprod
        else:
            return False

    @property
    def local_reduction_name(self):
        '''Generate a local variable name that is unique for the current
        reduction argument name. This is used for thread-local
        reductions with reproducible reductions '''
        var_name = self._reduction_arg.name
        return self._name_space_manager.\
            create_name(root_name="l_"+var_name,
                        context="PSyVars",
                        label=var_name)

    def zero_reduction_variable(self, parent, position=None):
        '''
        Generate code to zero the reduction variable and to zero the local
        reduction variable if one exists. The latter is used for reproducible
        reductions, if specified.

        :param parent: the Node in the AST to which to add new code.
        :type parent: :py:class:`psyclone.psyGen.Node`
        :param str position: where to position the new code in the AST.
        :raises GenerationError: if the variable to zero is not of type \
                                 gh_real or gh_integer.
        :raises GenerationError: if the reprod_pad_size (read from the \
                                 configuration file) is less than 1.

        '''
        from psyclone.f2pygen import AssignGen, DeclGen, AllocateGen
        if not position:
            position = ["auto"]
        var_name = self._reduction_arg.name
        local_var_name = self.local_reduction_name
        var_type = self._reduction_arg.type
        if var_type == "gh_real":
            zero = "0.0_r_def"
            kind_type = "r_def"
            data_type = "real"
        elif var_type == "gh_integer":
            zero = "0"
            kind_type = None
            data_type = "integer"
        else:
            raise GenerationError(
                "zero_reduction variable should be one of ['gh_real', "
                "'gh_integer'] but found '{0}'".format(var_type))

        parent.add(AssignGen(parent, lhs=var_name, rhs=zero),
                   position=position)
        if self.reprod_reduction:
            parent.add(DeclGen(parent, datatype=data_type,
                               entity_decls=[local_var_name],
                               allocatable=True, kind=kind_type,
                               dimension=":,:"))
            nthreads = self._name_space_manager.create_name(
                root_name="nthreads", context="PSyVars", label="nthreads")
            if Config.get().reprod_pad_size < 1:
                raise GenerationError(
                    "REPROD_PAD_SIZE in {0} should be a positive "
                    "integer, but it is set to '{1}'.".format(
                        Config.get().filename, Config.get().reprod_pad_size))
            pad_size = str(Config.get().reprod_pad_size)
            parent.add(AllocateGen(parent, local_var_name + "(" + pad_size +
                                   "," + nthreads + ")"), position=position)
            parent.add(AssignGen(parent, lhs=local_var_name,
                                 rhs=zero), position=position)

    def reduction_sum_loop(self, parent):
        '''generate the appropriate code to place after the end parallel
        region'''
        from psyclone.f2pygen import DoGen, AssignGen, DeallocateGen
        # TODO we should initialise self._name_space_manager in the
        # constructor!
        self._name_space_manager = NameSpaceFactory().create()
        thread_idx = self._name_space_manager.create_name(
            root_name="th_idx", context="PSyVars", label="thread_index")
        nthreads = self._name_space_manager.create_name(
            root_name="nthreads", context="PSyVars", label="nthreads")
        var_name = self._reduction_arg.name
        local_var_name = self.local_reduction_name
        local_var_ref = self._reduction_ref(var_name)
        reduction_access = self._reduction_arg.access
        try:
            reduction_operator = REDUCTION_OPERATOR_MAPPING[reduction_access]
        except KeyError:
            raise GenerationError(
                "unsupported reduction access '{0}' found in DynBuiltin:"
                "reduction_sum_loop(). Expected one of '{1}'".
                format(reduction_access,
                       list(REDUCTION_OPERATOR_MAPPING.keys())))
        do_loop = DoGen(parent, thread_idx, "1", nthreads)
        do_loop.add(AssignGen(do_loop, lhs=var_name, rhs=var_name +
                              reduction_operator + local_var_ref))
        parent.add(do_loop)
        parent.add(DeallocateGen(parent, local_var_name))

    def _reduction_ref(self, name):
        '''Return the name unchanged if OpenMP is set to be unreproducible, as
        we will be using the OpenMP reduction clause. Otherwise we
        will be computing the reduction ourselves and therefore need
        to store values into a (padded) array separately for each
        thread.'''
        if self.reprod_reduction:
            idx_name = self._name_space_manager.create_name(
                root_name="th_idx",
                context="PSyVars",
                label="thread_index")
            local_name = self._name_space_manager.create_name(
                root_name="l_"+name,
                context="PSyVars",
                label=name)
            return local_name + "(1," + idx_name + ")"
        else:
            return name

    @property
    def arg_descriptors(self):
        return self._arg_descriptors

    @arg_descriptors.setter
    def arg_descriptors(self, obj):
        self._arg_descriptors = obj

    @property
    def arguments(self):
        return self._arguments

    @property
    def name(self):
        '''
        :returns: the name of the kernel associated with this call.
        :rtype: str
        '''
        return self._name

    @name.setter
    def name(self, value):
        '''
        Set the name of the kernel that this call is for.

        :param str value: The name of the kernel.
        '''
        self._name = value

    @property
    def iterates_over(self):
        return self._iterates_over

    def local_vars(self):
        raise NotImplementedError("Call.local_vars should be implemented")

    def __str__(self):
        raise NotImplementedError("Call.__str__ should be implemented")

    def gen_code(self, parent):
        raise NotImplementedError("Call.gen_code should be implemented")


class Kern(Call):
    '''
    Class representing a call to a PSyclone Kernel.

    :param type KernelArguments: the API-specific sub-class of \
                                 :py:class:`psyclone.psyGen.Arguments` to \
                                 create.
    :param call: Details of the call to this kernel in the Algorithm layer.
    :type call: :py:class:`psyclone.parse.algorithm.KernelCall`.
    :param parent: the parent of this Node (kernel call) in the Schedule.
    :type parent: sub-class of :py:class:`psyclone.psyGen.Node`.
    :param bool check: Whether or not to check that the number of arguments \
                       specified in the kernel meta-data matches the number \
                       provided by the call in the Algorithm layer.
    :raises GenerationError: if(check) and the number of arguments in the \
                             call does not match that in the meta-data.
    '''
    def __init__(self, KernelArguments, call, parent=None, check=True):
        Call.__init__(self, parent, call, call.ktype.procedure.name,
                      KernelArguments(call, self))
        self._module_name = call.module_name
        self._module_code = call.ktype._ast
        self._kernel_code = call.ktype.procedure
        self._fp2_ast = None  # The fparser2 AST for the kernel
        self._kern_schedule = None  # PSyIR schedule for the kernel
        # Whether or not this kernel has been transformed
        self._modified = False
        # Whether or not to in-line this kernel into the module containing
        # the PSy layer
        self._module_inline = False
        if check and len(call.ktype.arg_descriptors) != len(call.args):
            raise GenerationError(
                "error: In kernel '{0}' the number of arguments specified "
                "in the kernel metadata '{1}', must equal the number of "
                "arguments in the algorithm layer. However, I found '{2}'".
                format(call.ktype.procedure.name,
                       len(call.ktype.arg_descriptors),
                       len(call.args)))
        self.arg_descriptors = call.ktype.arg_descriptors

    def get_kernel_schedule(self):
        '''
        Returns a PSyIR Schedule representing the kernel code. The Schedule
        is just generated on first invocation, this allows us to retain
        transformations that may subsequently be applied to the Schedule
        (but will not adapt to transformations applied to the fparser2 AST).

        :returns: Schedule representing the kernel code.
        :rtype: :py:class:`psyclone.psyGen.KernelSchedule`
        '''
        if self._kern_schedule is None:
            astp = Fparser2ASTProcessor()
            self._kern_schedule = astp.generate_schedule(self.name, self.ast)
        return self._kern_schedule

    def __str__(self):
        return "kern call: "+self._name

    @property
    def module_name(self):
        '''
        :returns: The name of the Fortran module that contains this kernel
        :rtype: string
        '''
        return self._module_name

    @property
    def dag_name(self):
        ''' Return the name to use in a dag for this node'''
        return "kernel_{0}_{1}".format(self.name, str(self.abs_position))

    @property
    def module_inline(self):
        return self._module_inline

    @module_inline.setter
    def module_inline(self, value):
        '''
        Setter for whether or not to module-inline this kernel.

        :param bool value: Whether or not to module-inline this kernel.
        :raises NotImplementedError: if module-inlining is enabled and the \
                                     kernel has been transformed.
        '''
        # check all kernels in the same invoke as this one and set any
        # with the same name to the same value as this one. This is
        # required as inlining (or not) affects all calls to the same
        # kernel within an invoke. Note, this will set this kernel as
        # well so there is no need to set it locally.
        if value and self._fp2_ast:
            # TODO #229. We take the existence of an fparser2 AST for
            # this kernel to mean that it has been transformed. Since
            # kernel in-lining is currently implemented via
            # manipulation of the fparser1 AST, there is at present no
            # way to inline such a kernel.
            raise NotImplementedError(
                "Cannot module-inline a transformed kernel ({0}).".
                format(self.name))
        my_schedule = self.ancestor(Schedule)
        for kernel in self.walk(my_schedule.children, Kern):
            if kernel.name == self.name:
                kernel._module_inline = value

    def view(self, indent=0):
        '''
        Write out a textual summary of this Kernel-call node to stdout
        and then call the view() method of any children.

        :param indent: Depth of indent for output text
        :type indent: integer
        '''
        print(self.indent(indent) + self.coloured_text,
              self.name + "(" + self.arguments.names + ")",
              "[module_inline=" + str(self._module_inline) + "]")
        for entity in self._children:
            entity.view(indent=indent + 1)

    @property
    def coloured_text(self):
        '''
        Return text containing the (coloured) name of this node type

        :returns: the name of this node type, possibly with control codes
                  for colour
        :rtype: string
        '''
        return colored("KernCall", SCHEDULE_COLOUR_MAP["KernCall"])

    def gen_code(self, parent):
        '''
        Generates the f2pygen AST of the Fortran for this kernel call and
        writes the kernel itself to file if it has been transformed.

        :param parent: The parent of this kernel call in the f2pygen AST.
        :type parent: :py:calls:`psyclone.f2pygen.LoopGen`
        '''
        from psyclone.f2pygen import CallGen, UseGen

        # If the kernel has been transformed then we rename it. If it
        # is *not* being module inlined then we also write it to file.
        self.rename_and_write()

        parent.add(CallGen(parent, self._name,
                           self.arguments.raw_arg_list(parent)))

        if not self.module_inline:
            parent.add(UseGen(parent, name=self._module_name, only=True,
                              funcnames=[self._name]))

    def gen_arg_setter_code(self, parent):
        '''
        Creates a Fortran routine to set the arguments of the OpenCL
        version of this kernel.

        :param parent: Parent node of the set-kernel-arguments routine.
        :type parent: :py:class:`psyclone.f2pygen.ModuleGen`
        '''
        raise NotImplementedError("gen_arg_setter_code must be implemented "
                                  "by sub-class.")

    def incremented_arg(self, mapping={}):
        ''' Returns the argument that has INC access. Raises a
        FieldNotFoundError if none is found.

        :param mapping: dictionary of access types (here INC) associated \
                        with arguments with their metadata strings as keys
        :type mapping: dict
        :returns: a Fortran argument name.
        :rtype: str
        :raises FieldNotFoundError: if none is found.

        '''
        assert mapping != {}, "psyGen:Kern:incremented_arg: Error - a "\
            "mapping must be provided"
        for arg in self.arguments.args:
            if arg.access.lower() == mapping["inc"]:
                return arg
        raise FieldNotFoundError("Kernel {0} does not have an argument with "
                                 "{1} access".
                                 format(self.name, mapping["inc"]))

    def written_arg(self, mapping={}):
        '''
        Returns an argument that has WRITE or READWRITE access. Raises a
        FieldNotFoundError if none is found.

        :param mapping: dictionary of access types (here WRITE or
                        READWRITE) associated with arguments with their
                        metadata strings as keys
        :type mapping: dict
        :returns: a Fortran argument name
        :rtype: string
        :raises FieldNotFoundError: if none is found.

        '''
        assert mapping != {}, "psyGen:Kern:written_arg: Error - a "\
            "mapping must be provided"
        for access in ["write", "readwrite"]:
            for arg in self.arguments.args:
                if arg.access.lower() == mapping[access]:
                    return arg
        raise FieldNotFoundError("Kernel {0} does not have an argument with "
                                 "{1} or {2} access".
                                 format(self.name, mapping["write"],
                                        mapping["readwrite"]))

    def is_coloured(self):
        ''' Returns true if this kernel is being called from within a
        coloured loop '''
        return self.parent.loop_type == "colour"

    @property
    def ast(self):
        '''
        Generate and return the fparser2 AST of the kernel source.

        :returns: fparser2 AST of the Fortran file containing this kernel.
        :rtype: :py:class:`fparser.two.Fortran2003.Program`
        '''
        from fparser.common.readfortran import FortranStringReader
        from fparser.two import parser
        # If we've already got the AST then just return it
        if self._fp2_ast:
            return self._fp2_ast
        # Use the fparser1 AST to generate Fortran source
        fortran = self._module_code.tofortran()
        # Create an fparser2 Fortran2003 parser
        my_parser = parser.ParserFactory().create()
        # Parse that Fortran using our parser
        reader = FortranStringReader(fortran)
        self._fp2_ast = my_parser(reader)
        return self._fp2_ast

    @staticmethod
    def _new_name(original, tag, suffix):
        '''
        Construct a new name given the original, a tag and a suffix (which
        may or may not terminate the original name). If suffix is present
        in the original name then the `tag` is inserted before it.

        :param str original: The original name
        :param str tag: Tag to insert into new name
        :param str suffix: Suffix with which to end new name.
        :returns: New name made of original + tag + suffix
        :rtype: str
        '''
        if original.endswith(suffix):
            return original[:-len(suffix)] + tag + suffix
        return original + tag + suffix

    def rename_and_write(self):
        '''
        Writes the (transformed) AST of this kernel to file and resets the
        'modified' flag to False. By default (config.kernel_naming ==
        "multiple"), the kernel is re-named so as to be unique within
        the kernel output directory stored within the configuration
        object. Alternatively, if config.kernel_naming is "single"
        then no re-naming and output is performed if there is already
        a transformed copy of the kernel in the output dir. (In this
        case a check is performed that the transformed kernel already
        present is identical to the one that we would otherwise write
        to file. If this is not the case then we raise a GenerationError.)

        :raises GenerationError: if config.kernel_naming == "single" and a \
                                 different, transformed version of this \
                                 kernel is already in the output directory.
        :raises NotImplementedError: if the kernel has been transformed but \
                                     is also flagged for module-inlining.

        '''
        import os
        from psyclone.line_length import FortLineLength

        # If this kernel has not been transformed we do nothing
        if not self.modified:
            return

        # Remove any "_mod" if the file follows the PSyclone naming convention
        orig_mod_name = self.module_name[:]
        if orig_mod_name.endswith("_mod"):
            old_base_name = orig_mod_name[:-4]
        else:
            old_base_name = orig_mod_name[:]

        # We could create a hash of a string built from the name of the
        # Algorithm (module), the name/position of the Invoke and the
        # index of this kernel within that Invoke. However, that creates
        # a very long name so we simply ensure that kernel names are unique
        # within the user-supplied kernel-output directory.
        name_idx = -1
        fdesc = None
        while not fdesc:
            name_idx += 1
            new_suffix = "_{0}".format(name_idx)
            new_name = old_base_name + new_suffix + "_mod.f90"
            try:
                # Atomically attempt to open the new kernel file (in case
                # this is part of a parallel build)
                fdesc = os.open(
                    os.path.join(Config.get().kernel_output_dir, new_name),
                    os.O_CREAT | os.O_WRONLY | os.O_EXCL)
            except (OSError, IOError):
                # The os.O_CREATE and os.O_EXCL flags in combination mean
                # that open() raises an error if the file exists
                if Config.get().kernel_naming == "single":
                    # If the kernel-renaming scheme is such that we only ever
                    # create one copy of a transformed kernel then we're done
                    break
                continue

        # Use the suffix we have determined to rename all relevant quantities
        # within the AST of the kernel code
        self._rename_ast(new_suffix)

        # Kernel is now self-consistent so unset the modified flag
        self.modified = False

        # If this kernel is being module in-lined then we do not need to
        # write it to file.
        if self.module_inline:
            # TODO #229. We cannot currently inline transformed kernels
            # (because that requires an fparser1 AST and we only have an
            # fparser2 AST of the modified kernel) so raise an error.
            raise NotImplementedError("Cannot module-inline a transformed "
                                      "kernel ({0})".format(self.name))

        # Generate the Fortran for this transformed kernel, ensuring that
        # we limit the line lengths
        fll = FortLineLength()
        new_kern_code = fll.process(str(self.ast))

        if not fdesc:
            # If we've not got a file descriptor at this point then that's
            # because the file already exists and the kernel-naming scheme
            # ("single") means we're not creating a new one.
            # Check that what we've got is the same as what's in the file
            with open(os.path.join(Config.get().kernel_output_dir,
                                   new_name), "r") as ffile:
                kern_code = ffile.read()
                if kern_code != new_kern_code:
                    raise GenerationError(
                        "A transformed version of this Kernel '{0}' already "
                        "exists in the kernel-output directory ({1}) but is "
                        "not the same as the current, transformed kernel and "
                        "the kernel-renaming scheme is set to '{2}'. (If you "
                        "wish to generate a new, unique kernel for every "
                        "kernel that is transformed then use "
                        "'--kernel-renaming multiple'.)".
                        format(self._module_name+".f90",
                               Config.get().kernel_output_dir,
                               Config.get().kernel_naming))
        else:
            # Write the modified AST out to file
            os.write(fdesc, new_kern_code.encode())
            # Close the new kernel file
            os.close(fdesc)

    def _rename_ast(self, suffix):
        '''
        Renames all quantities (module, kernel routine, kernel derived type)
        in the kernel AST by inserting the supplied suffix. The resulting
        names follow the PSyclone naming convention (modules end with "_mod",
        types with "_type" and kernels with "_code").

        :param str suffix: the string to insert into the quantity names.
        '''
        from fparser.two.utils import walk_ast
        from fparser.two import Fortran2003

        # Use the suffix we have determined to create a new kernel name.
        # This will conform to the PSyclone convention of ending in "_code"
        orig_mod_name = self.module_name[:]
        orig_kern_name = self.name[:]

        new_kern_name = self._new_name(orig_kern_name, suffix, "_code")
        new_mod_name = self._new_name(orig_mod_name, suffix, "_mod")

        # Query the fparser2 AST to determine the name of the type that
        # contains the kernel subroutine as a type-bound procedure
        orig_type_name = ""
        new_type_name = ""
        dtypes = walk_ast(self.ast.content, [Fortran2003.Derived_Type_Def])
        for dtype in dtypes:
            tbound_proc = walk_ast(dtype.content,
                                   [Fortran2003.Type_Bound_Procedure_Part])
            names = walk_ast(tbound_proc[0].content, [Fortran2003.Name])
            if str(names[-1]) == self.name:
                # This is the derived type for this kernel. Now we need
                # its name...
                tnames = walk_ast(dtype.content, [Fortran2003.Type_Name])
                orig_type_name = str(tnames[0])

                # The new name for the type containing kernel metadata will
                # conform to the PSyclone convention of ending in "_type"
                new_type_name = self._new_name(orig_type_name, suffix, "_type")
                # Rename the derived type. We do this here rather than
                # search for Type_Name in the AST again below. We loop over
                # the list of type names so as to ensure we rename the type
                # in the end-type statement too.
                for name in tnames:
                    if str(name) == orig_type_name:
                        name.string = new_type_name

        # Change the name of this kernel and the associated module
        self.name = new_kern_name[:]
        self._module_name = new_mod_name[:]

        # Construct a dictionary for mapping from old kernel/type/module
        # names to the corresponding new ones
        rename_map = {orig_mod_name: new_mod_name,
                      orig_kern_name: new_kern_name,
                      orig_type_name: new_type_name}

        # Re-write the values in the AST
        names = walk_ast(self.ast.content, [Fortran2003.Name])
        for name in names:
            try:
                new_value = rename_map[str(name)]
                name.string = new_value[:]
            except KeyError:
                # This is not one of the names we are looking for
                continue

    @property
    def modified(self):
        '''
        :returns: Whether or not this kernel has been modified (transformed).
        :rtype: bool
        '''
        return self._modified

    @modified.setter
    def modified(self, value):
        '''
        Setter for whether or not this kernel has been modified.

        :param bool value: True if kernel modified, False otherwise.
        '''
        self._modified = value


class BuiltIn(Call):
    ''' Parent class for all built-ins (field operations for which the user
    does not have to provide a kernel). '''
    def __init__(self):
        # We cannot call Call.__init__ as don't have necessary information
        # here. Instead we provide a load() method that can be called once
        # that information is available.
        self._arg_descriptors = None
        self._func_descriptors = None
        self._fs_descriptors = None
        self._reduction = None

    @property
    def dag_name(self):
        ''' Return the name to use in a dag for this node'''
        return "builtin_{0}_".format(self.name) + str(self.abs_position)

    def load(self, call, arguments, parent=None):
        ''' Set-up the state of this BuiltIn call '''
        name = call.ktype.name
        Call.__init__(self, parent, call, name, arguments)

    def local_vars(self):
        '''Variables that are local to this built-in and therefore need to be
        made private when parallelising using OpenMP or similar. By default
        builtin's do not have any local variables so set to nothing'''
        return []


class Arguments(object):
    '''
    Arguments abstract base class.

    :param parent_call: the call with which the arguments are associated.
    :type parent_call: sub-class of :py:class:`psyclone.psyGen.Call`
    '''
    def __init__(self, parent_call):
        self._parent_call = parent_call
        # The container object holding information on all arguments
        # (derived from both kernel meta-data and the kernel call
        # in the Algorithm layer).
        self._args = []
        # The actual list of arguments that must be supplied to a
        # subroutine call.
        self._raw_arg_list = []

    def raw_arg_list(self, parent=None):
        '''
        Abstract method to construct the class-specific argument list for a
        kernel call. Must be overridden in API-specific sub-class.

        :param parent: the parent (in the PSyIR) of the kernel call with \
                       which this argument list is associated.
        :type parent: sub-class of :py:class:`psyclone.psyGen.Call`
        :raises NotImplementedError: abstract method.
        '''
        raise NotImplementedError("Arguments.raw_arg_list must be "
                                  "implemented in sub-class")

    @property
    def names(self):
        '''
        :returns: the Algorithm-visible kernel arguments in a \
                  comma-delimited string.
        :rtype: str
        '''
        return ",".join([arg.name for arg in self.args])

    @property
    def args(self):
        return self._args

    def iteration_space_arg(self, mapping={}):
        '''
        Returns an argument that can be iterated over, i.e. modified
        (has WRITE, READWRITE or INC access).

        :param mapping: dictionary of access types associated with arguments
                        with their metadata strings as keys
        :type mapping: dict
        :returns: a Fortran argument name
        :rtype: string
        :raises GenerationError: if none such argument is found.

        '''
        assert mapping != {}, "psyGen:Arguments:iteration_space_arg: Error "
        "a mapping needs to be provided"
        for arg in self._args:
            if arg.access.lower() == mapping["write"] or \
               arg.access.lower() == mapping["readwrite"] or \
               arg.access.lower() == mapping["inc"]:
                return arg
        raise GenerationError("psyGen:Arguments:iteration_space_arg Error, "
                              "we assume there is at least one writer, "
                              "reader/writer, or increment as an argument")

    @property
    def acc_args(self):
        '''
        :returns: the list of quantities that must be available on an \
                  OpenACC device before the associated kernel can be launched
        :rtype: list of str
        '''
        raise NotImplementedError(
            "Arguments.acc_args must be implemented in sub-class")

    @property
    def scalars(self):
        '''
        :returns: the list of scalar quantities belonging to this object
        :rtype: list of str
        '''
        raise NotImplementedError(
            "Arguments.scalars must be implemented in sub-class")


class DataAccess(object):
    '''A helper class to simplify the determination of dependencies due to
    overlapping accesses to data associated with instances of the
    Argument class.

    '''

    def __init__(self, arg):
        '''Store the argument associated with the instance of this class and
        the Call, HaloExchange or GlobalSum (or a subclass thereof)
        instance with which the argument is associated.

        :param arg: the argument that we are concerned with. An \
        argument can be found in a `Call` a `HaloExchange` or a \
        `GlobalSum` (or a subclass thereof)
        :type arg: :py:class:`psyclone.psyGen.Argument`

        '''
        # the `psyclone.psyGen.Argument` we are concerned with
        self._arg = arg
        # the call (Call, HaloExchange, or GlobalSum (or subclass)
        # instance to which the argument is associated
        self._call = arg.call
        # initialise _covered and _vector_index_access to keep pylint
        # happy
        self._covered = None
        self._vector_index_access = None
        # Now actually set them to the required initial values
        self.reset_coverage()

    def overlaps(self, arg):
        '''Determine whether the accesses to the provided argument overlap
        with the accesses of the source argument. Overlap means that
        the accesses share at least one memory location. For example,
        the arguments both access the 1st index of the same field.

        We do not currently deal with accesses to a subset of an
        argument (unless it is a vector). This distinction will need
        to be added once loop splitting is supported.

        :param arg: the argument to compare with our internal argument
        :type arg: :py:class:`psyclone.psyGen.Argument`
        :return bool: True if there are overlapping accesses between \
                      arguments (i.e. accesses share at least one memory \
                      location) and False if not.

        '''
        if self._arg.name != arg.name:
            # the arguments are different args so do not overlap
            return False

        if isinstance(self._call, HaloExchange) and \
           isinstance(arg.call, HaloExchange) and \
           (self._arg.vector_size > 1 or arg.vector_size > 1):
            # This is a vector field and both accesses come from halo
            # exchanges. As halo exchanges only access a particular
            # vector, the accesses do not overlap if the vector indices
            # being accessed differ.

            # sanity check
            if self._arg.vector_size != arg.vector_size:
                raise InternalError(
                    "DataAccess.overlaps(): vector sizes differ for field "
                    "'{0}' in two halo exchange calls. Found '{1}' and "
                    "'{2}'".format(arg.name, self._arg.vector_size,
                                   arg.vector_size))
            if self._call.vector_index != arg.call.vector_index:
                # accesses are to different vector indices so do not overlap
                return False
        # accesses do overlap
        return True

    def reset_coverage(self):
        '''Reset internal state to allow re-use of the object for a different
        situation.

        '''
        # False unless all data accessed by our local argument has
        # also been accessed by other arguments.
        self._covered = False
        # Used to store individual vector component accesses when
        # checking that all vector components have been accessed.
        self._vector_index_access = []

    def update_coverage(self, arg):
        '''Record any overlap between accesses to the supplied argument and
        the internal argument. Overlap means that the accesses to the
        two arguments share at least one memory location. If the
        overlap results in all of the accesses to the internal
        argument being covered (either directly or as a combination
        with previous arguments) then ensure that the covered() method
        returns True. Covered means that all memory accesses by the
        internal argument have at least one corresponding access by
        the supplied arguments.

        :param arg: the argument used to compare with our internal \
                    argument in order to update coverage information
        :type arg: :py:class:`psyclone.psyGen.Argument`

        '''

        if not self.overlaps(arg):
            # There is no overlap so there is nothing to update.
            return

        if isinstance(arg.call, HaloExchange) and \
           self._arg.vector_size > 1:
            # The supplied argument is a vector field coming from a
            # halo exchange and therefore only accesses one of the
            # vectors

            if isinstance(self._call, HaloExchange):
                # I am also a halo exchange so only access one of the
                # vectors. At this point the vector indices of the two
                # halo exchange fields must be the same, which should
                # never happen due to checks in the `overlaps()`
                # method earlier
                raise InternalError(
                    "DataAccess:update_coverage() The halo exchange vector "
                    "indices for '{0}' are the same. This should never "
                    "happen".format(self._arg.name))
            else:
                # I am not a halo exchange so access all components of
                # the vector. However, the supplied argument is a halo
                # exchange so only accesses one of the
                # components. This results in partial coverage
                # (i.e. the overlap in accesses is partial). Therefore
                # record the index that is accessed and check whether
                # all indices are now covered (which would mean `full`
                # coverage).
                if arg.call.vector_index in self._vector_index_access:
                    raise InternalError(
                        "DataAccess:update_coverage() Found more than one "
                        "dependent halo exchange with the same vector index")
                self._vector_index_access.append(arg.call.vector_index)
                if len(self._vector_index_access) != self._arg.vector_size:
                    return
        # This argument is covered i.e. all accesses by the
        # internal argument have a corresponding access in one of the
        # supplied arguments.
        self._covered = True

    @property
    def covered(self):
        '''Returns true if all of the data associated with this argument has
        been covered by the arguments provided in update_coverage

        :return bool: True if all of an argument is covered by \
        previous accesses and False if not.

        '''
        return self._covered


class Argument(object):
    ''' Argument base class '''

    def __init__(self, call, arg_info, access):
        '''
        :param call: the call that this argument is associated with
        :type call: :py:class:`psyclone.psyGen.Call`
        :param arg_info: Information about this argument collected by
        the parser
        :type arg_info: :py:class:`psyclone.parse.algorithm.Arg`
        :param access: the way in which this argument is accessed in
        the 'Call'. Valid values are specified in 'MAPPING_ACCESSES'
        (and may be modified by the particular API).
        :type access: str

        '''
        self._call = call
        self._text = arg_info.text
        self._orig_name = arg_info.varname
        self._form = arg_info.form
        self._is_literal = arg_info.is_literal()
        self._access = access
        self._name_space_manager = NameSpaceFactory().create()

        if self._orig_name is None:
            # this is an infrastructure call literal argument. Therefore
            # we do not want an argument (_text=None) but we do want to
            # keep the value (_name)
            self._name = arg_info.text
            self._text = None
        else:
            # Use our namespace manager to create a unique name unless
            # the context and label match in which case return the
            # previous name.
            self._name = self._name_space_manager.create_name(
                root_name=self._orig_name, context="AlgArgs", label=self._text)
        # _writers and _readers need to be instances of this class,
        # rather than static variables, as the mapping that is used
        # depends on the API and this is only known when a subclass of
        # Argument is created (as the local MAPPING_ACCESSES will be
        # used). For example, a dynamo0p3 api instantiation of a
        # DynArgument (subclass of Argument) will use the
        # MAPPING_ACCESSES specified in the dynamo0p3 file which
        # overide the default ones in this file.
        self._write_access_types = [MAPPING_ACCESSES["write"],
                                    MAPPING_ACCESSES["readwrite"],
                                    MAPPING_ACCESSES["inc"],
                                    MAPPING_REDUCTIONS["sum"]]
        self._read_access_types = [MAPPING_ACCESSES["read"],
                                   MAPPING_ACCESSES["readwrite"],
                                   MAPPING_ACCESSES["inc"]]
        self._vector_size = 1

    def __str__(self):
        return self._name

    @property
    def name(self):
        return self._name

    @property
    def text(self):
        return self._text

    @property
    def form(self):
        return self._form

    @property
    def is_literal(self):
        return self._is_literal

    @property
    def access(self):
        return self._access

    @access.setter
    def access(self, value):
        ''' set the access type for this argument '''
        self._access = value

    @property
    def type(self):
        '''Return the type of the argument. API's that do not have this
        concept (such as gocean0.1 and dynamo0.1) can use this
        baseclass version which just returns "field" in all
        cases. API's with this concept can override this method '''
        return "field"

    @property
    def call(self):
        ''' Return the call that this argument is associated with '''
        return self._call

    @call.setter
    def call(self, value):
        ''' set the node that this argument is associated with '''
        self._call = value

    def set_kernel_arg(self, parent, index, kname):
        '''
        Generate the code to set this argument for an OpenCL kernel.

        :param parent: the node in the Schedule to which to add the code.
        :type parent: :py:class:`psyclone.f2pygen.SubroutineGen`
        :param int index: the (zero-based) index of this argument in the \
                          list of kernel arguments.
        :param str kname: the name of the OpenCL kernel.
        '''
        from psyclone.f2pygen import AssignGen, CallGen
        # Look up variable names from name-space manager
        err_name = self._name_space_manager.create_name(
            root_name="ierr", context="PSyVars", label="ierr")
        kobj = self._name_space_manager.create_name(
            root_name="kernel_obj", context="ArgSetter", label="kernel_obj")
        parent.add(AssignGen(
            parent, lhs=err_name,
            rhs="clSetKernelArg({0}, {1}, C_SIZEOF({2}), C_LOC({2}))".
            format(kobj, index, self.name)))
        parent.add(CallGen(
            parent, "check_status",
            ["'clSetKernelArg: arg {0} of {1}'".format(index, kname),
             err_name]))

    def backward_dependence(self):
        '''Returns the preceding argument that this argument has a direct
        dependence with, or None if there is not one. The argument may
        exist in a call, a haloexchange, or a globalsum.

        :returns: the first preceding argument this argument has a
        dependence with
        :rtype: :py:class:`psyclone.psyGen.Argument`

        '''
        nodes = self._call.preceding(reverse=True)
        return self._find_argument(nodes)

    def backward_write_dependencies(self, ignore_halos=False):
        '''Returns a list of previous write arguments that this argument has
        dependencies with. The arguments may exist in a call, a
        haloexchange (unless `ignore_halos` is `True`), or a globalsum. If
        none are found then return an empty list. If self is not a
        reader then return an empty list.

        :param: ignore_halos: An optional, default `False`, boolean flag
        :type: ignore_halos: bool
        :returns: a list of arguments that this argument has a dependence with
        :rtype: :func:`list` of :py:class:`psyclone.psyGen.Argument`

        '''
        nodes = self._call.preceding(reverse=True)
        results = self._find_write_arguments(nodes, ignore_halos=ignore_halos)
        return results

    def forward_dependence(self):
        '''Returns the following argument that this argument has a direct
        dependence with, or `None` if there is not one. The argument may
        exist in a call, a haloexchange, or a globalsum.

        :returns: the first following argument this argument has a
        dependence with
        :rtype: :py:class:`psyclone.psyGen.Argument`

        '''
        nodes = self._call.following()
        return self._find_argument(nodes)

    def forward_read_dependencies(self):
        '''Returns a list of following read arguments that this argument has
        dependencies with. The arguments may exist in a call, a
        haloexchange, or a globalsum. If none are found then
        return an empty list. If self is not a writer then return an
        empty list.

        :returns: a list of arguments that this argument has a dependence with
        :rtype: :func:`list` of :py:class:`psyclone.psyGen.Argument`

        '''
        nodes = self._call.following()
        return self._find_read_arguments(nodes)

    def _find_argument(self, nodes):
        '''Return the first argument in the list of nodes that has a
        dependency with self. If one is not found return None

        :param: the list of nodes that this method examines
        :type: :func:`list` of :py:class:`psyclone.psyGen.Node`
        :returns: An argument object or None
        :rtype: :py:class:`psyclone.psyGen.Argument`

        '''
        nodes_with_args = [x for x in nodes if
                           isinstance(x, (Call, HaloExchange, GlobalSum))]
        for node in nodes_with_args:
            for argument in node.args:
                if self._depends_on(argument):
                    return argument
        return None

    def _find_read_arguments(self, nodes):
        '''Return a list of arguments from the list of nodes that have a read
        dependency with self. If none are found then return an empty
        list. If self is not a writer then return an empty list.

        :param: the list of nodes that this method examines
        :type: :func:`list` of :py:class:`psyclone.psyGen.Node`
        :returns: a list of arguments that this argument has a dependence with
        :rtype: :func:`list` of :py:class:`psyclone.psyGen.Argument`

        '''
        if self.access not in self._write_access_types:
            # I am not a writer so there will be no read dependencies
            return []

        # We only need consider nodes that have arguments
        nodes_with_args = [x for x in nodes if
                           isinstance(x, (Call, HaloExchange, GlobalSum))]
        access = DataAccess(self)
        arguments = []
        for node in nodes_with_args:
            for argument in node.args:
                # look at all arguments in our nodes
                if argument.access in self._read_access_types and \
                   access.overlaps(argument):
                    arguments.append(argument)
                if argument.access in self._write_access_types:
                    access.update_coverage(argument)
                    if access.covered:
                        # We have now found all arguments upon which
                        # this argument depends so return the list.
                        return arguments

        # we did not find a terminating write dependence in the list
        # of nodes so we return any read dependencies that were found
        return arguments

    def _find_write_arguments(self, nodes, ignore_halos=False):
        '''Return a list of arguments from the list of nodes that have a write
        dependency with self. If none are found then return an empty
        list. If self is not a reader then return an empty list.

        :param: the list of nodes that this method examines
        :type: :func:`list` of :py:class:`psyclone.psyGen.Node`
        :param: ignore_halos: An optional, default `False`, boolean flag
        :type: ignore_halos: bool
        :returns: a list of arguments that this argument has a dependence with
        :rtype: :func:`list` of :py:class:`psyclone.psyGen.Argument`

        '''
        if self.access not in self._read_access_types:
            # I am not a reader so there will be no write dependencies
            return []

        # We only need consider nodes that have arguments
        nodes_with_args = [x for x in nodes if
                           isinstance(x, (Call, GlobalSum)) or
                           (isinstance(x, HaloExchange) and not ignore_halos)]
        access = DataAccess(self)
        arguments = []
        for node in nodes_with_args:
            for argument in node.args:
                # look at all arguments in our nodes
                if argument.access not in self._write_access_types:
                    # no dependence if not a writer
                    continue
                if not access.overlaps(argument):
                    # Accesses are independent of each other
                    continue
                arguments.append(argument)
                access.update_coverage(argument)
                if access.covered:
                    # sanity check
                    if not isinstance(node, HaloExchange) and \
                       len(arguments) > 1:
                        raise InternalError(
                            "Found a writer dependence but there are already "
                            "dependencies. This should not happen.")
                    # We have now found all arguments upon which this
                    # argument depends so return the list.
                    return arguments
        if arguments:
            raise InternalError(
                "Argument()._field_write_arguments() There are no more nodes "
                "but there are already dependencies. This should not happen.")
        # no dependencies have been found
        return []

    def _depends_on(self, argument):
        '''If there is a dependency between the argument and self then return
        True, otherwise return False. We consider there to be a
        dependency between two arguments if the names are the same and
        if one reads and one writes, or if both write. Dependencies
        are often defined as being read-after-write (RAW),
        write-after-read (WAR) and write after write (WAW). These
        dependencies can be considered to be forward dependencies, in
        the sense that RAW means that the read is after the write in
        the schedule. Similarly for WAR and WAW. We capture these
        dependencies in this method. However we also capture
        dependencies in the opposite direction (backward
        dependencies). These are the same dependencies as forward
        dependencies but are reversed. One could consider these to be
        read-before-write, write-before-read, and
        write-before-write. The terminology of forward and backward to
        indicate whether the argument we depend on is after or before
        us in the schedule is borrowed from loop dependence analysis
        where a forward dependence indicates a dependence in a future
        loop iteration and a backward dependence indicates a
        dependence on a previous loop iteration. Note, we currently
        assume that any read or write to an argument results in a
        dependence i.e. we do not consider the internal structure of
        the argument (e.g. it may be an array). However, this
        assumption is OK as all elements of an array are typically
        accessed. However, we may need to revisit this when we change
        the iteration spaces of loops e.g. for overlapping
        communication and computation.

        :param argument: the argument we will check to see whether
        there is a dependence with this argument instance (self)
        :type argument: :py:class:`psyclone.psyGen.Argument`
        :returns: True if there is a dependence and False if not
        :rtype: bool

        '''
        if argument.name == self._name:
            if self.access in self._write_access_types and \
               argument.access in self._read_access_types:
                return True
            if self.access in self._read_access_types and \
               argument.access in self._write_access_types:
                return True
            if self.access in self._write_access_types and \
               argument.access in self._write_access_types:
                return True
        return False


class KernelArgument(Argument):
    def __init__(self, arg, arg_info, call):
        self._arg = arg
        Argument.__init__(self, call, arg_info, arg.access)

    @property
    def space(self):
        return self._arg.function_space

    @property
    def stencil(self):
        return self._arg.stencil


class TransInfo(object):
    '''
    This class provides information about, and access, to the available
    transformations in this implementation of PSyclone. New transformations
    will be picked up automatically as long as they subclass the abstract
    Transformation class.

    For example:

    >>> from psyclone.psyGen import TransInfo
    >>> t = TransInfo()
    >>> print(t.list)
    There is 1 transformation available:
      1: SwapTrans, A test transformation
    >>> # accessing a transformation by index
    >>> trans = t.get_trans_num(1)
    >>> # accessing a transformation by name
    >>> trans = t.get_trans_name("SwapTrans")

    '''

    def __init__(self, module=None, base_class=None):
        ''' if module and/or baseclass are provided then use these else use
            the default module "Transformations" and the default base_class
            "Transformation"'''

        if False:
            self._0_to_n = DummyTransformation()  # only here for pyreverse!

        if module is None:
            # default to the transformation module
            from psyclone import transformations
            module = transformations
        if base_class is None:
            from psyclone import psyGen
            base_class = psyGen.Transformation
        # find our transformations
        self._classes = self._find_subclasses(module, base_class)

        # create our transformations
        self._objects = []
        self._obj_map = {}
        for my_class in self._classes:
            my_object = my_class()
            self._objects.append(my_object)
            self._obj_map[my_object.name] = my_object

    @property
    def list(self):
        ''' return a string with a human readable list of the available
            transformations '''
        import os
        if len(self._objects) == 1:
            result = "There is 1 transformation available:"
        else:
            result = "There are {0} transformations available:".format(
                len(self._objects))
        result += os.linesep
        for idx, my_object in enumerate(self._objects):
            result += "  " + str(idx+1) + ": " + my_object.name + ": " + \
                      str(my_object) + os.linesep
        return result

    @property
    def num_trans(self):
        ''' return the number of transformations available '''
        return len(self._objects)

    def get_trans_num(self, number):
        ''' return the transformation with this number (use list() first to
            see available transformations) '''
        if number < 1 or number > len(self._objects):
            raise GenerationError("Invalid transformation number supplied")
        return self._objects[number-1]

    def get_trans_name(self, name):
        ''' return the transformation with this name (use list() first to see
            available transformations) '''
        try:
            return self._obj_map[name]
        except KeyError:
            raise GenerationError("Invalid transformation name: got {0} "
                                  "but expected one of {1}".
                                  format(name, self._obj_map.keys()))

    def _find_subclasses(self, module, base_class):
        ''' return a list of classes defined within the specified module that
            are a subclass of the specified baseclass. '''
        import inspect
        return [cls for name, cls in inspect.getmembers(module)
                if inspect.isclass(cls) and not inspect.isabstract(cls) and
                issubclass(cls, base_class) and cls is not base_class]


@six.add_metaclass(abc.ABCMeta)
class Transformation(object):
    '''Abstract baseclass for a transformation. Uses the abc module so it
        can not be instantiated. '''

    @abc.abstractproperty
    def name(self):
        '''Returns the name of the transformation.'''
        return

    @abc.abstractmethod
    def apply(self, *args):
        '''Abstract method that applies the transformation. This function
        must be implemented by each transform.

        :param args: Arguments for the transformation - specific to\
                    the actual transform used.
        :type args: Type depends on actual transformation.
        :returns: A tuple of the new schedule, and a momento.
        :rtype: Tuple.
        '''
        # pylint: disable=no-self-use
        schedule = None
        momento = None
        return schedule, momento

    def _validate(self, *args):
        '''Method that validates that the input data is correct.
        It will raise exceptions if the input data is incorrect. This function
        needs to be implemented by each transformation.

        :param args: Arguments for the applying the transformation - specific\
                    to the actual transform used.
        :type args: Type depends on actual transformation.
        '''
        # pylint: disable=no-self-use, unused-argument
        return


class DummyTransformation(Transformation):
    '''Dummy transformation use elsewhere to keep pyreverse happy.'''
    def name(self):
        return

    def apply(self):
        return None, None


class IfBlock(Node):
    '''
    Class representing an if-block within the PSyIR.

    :param parent: the parent of this node within the PSyIR tree.
    :type parent: :py:class:`psyclone.psyGen.Node`
    '''
    def __init__(self, parent=None):
        super(IfBlock, self).__init__(parent=parent)
        self._condition = ""

    def __str__(self):
        return "If-block: "+self._condition

    @property
    def coloured_text(self):
        '''
        Return text containing the (coloured) name of this node type.

        :returns: the name of this node type, possibly with control codes \
                  for colour.
        :rtype: str
        '''
        return colored("If", SCHEDULE_COLOUR_MAP["If"])

    def view(self, indent=0):
        '''
        Print representation of this node to stdout.

        :param int indent: the level to which to indent the output.
        '''
        print(self.indent(indent) + self.coloured_text + "[" +
              self._condition + "]")
        for entity in self._children:
            entity.view(indent=indent + 1)


class IfClause(IfBlock):
    '''
    Represents a sub-clause of an If block - e.g. an "else if()".

    :param parent: the parent of this node in the PSyIR tree.
    :type parent: :py:class:`psyclone.psyGen.Node`.

    '''
    def __init__(self, parent=None):
        super(IfClause, self).__init__(parent=parent)
        self._clause_type = ""  # Whether this is an else, else-if etc.

    @property
    def coloured_text(self):
        '''
        Return text containing the (coloured) name of this node type.

        :returns: the name of this node type, possibly with control codes \
                  for colour.
        :rtype: str
        '''
        return colored(self._clause_type, SCHEDULE_COLOUR_MAP["If"])


class Fparser2ASTProcessor(object):
    '''
    Class to encapsulate the functionality for processing the fparser2 AST and
    convert the nodes to PSyIR.
    '''

    def __init__(self):
        from fparser.two import Fortran2003, utils
        # Map of fparser2 node types to handlers (which are class methods)
        self.handlers = {
            Fortran2003.Assignment_Stmt: self._assignment_handler,
            Fortran2003.Name: self._name_handler,
            Fortran2003.Parenthesis: self._parenthesis_handler,
            Fortran2003.Part_Ref: self._part_ref_handler,
            Fortran2003.If_Stmt: self._if_stmt_handler,
            utils.NumberBase: self._number_handler,
            utils.BinaryOpBase: self._binary_op_handler,
            Fortran2003.End_Do_Stmt: self._ignore_handler,
            Fortran2003.End_Subroutine_Stmt: self._ignore_handler,
            # TODO: Issue #256, to cover all nemolite2D kernels we need:
            # Fortran2003.If_Construct: self._if_construct_handler,
            # Fortran2003.Return_Stmt: self._return_handler,
            # Fortran2003.UnaryOpBase: self._unaryOp_handler,
            # ... (some already partially implemented in nemo.py)
        }

    @staticmethod
    def nodes_to_code_block(parent, statements):
        '''
        Create a CodeBlock for the supplied list of statements
        and then wipe the list of statements. A CodeBlock is a node
        in the PSyIR (Schedule) that represents a sequence of one or more
        Fortran statements which PSyclone does not attempt to handle.

        :param parent: Node in the PSyclone AST to which to add this code \
                       block.
        :type parent: :py:class:`psyclone.psyGen.Node`
        :param list statements: List of fparser2 AST nodes constituting the \
                                code block.
        :rtype: :py:class:`psyclone.CodeBlock`
        '''
        if not statements:
            return None

        code_block = CodeBlock(statements, parent=parent)
        parent.addchild(code_block)
        del statements[:]
        return code_block

    @staticmethod
    def _create_schedule(name):
        '''
        Create an empty KernelSchedule.

        :param str name: Name of the subroutine represented by the kernel.
        :returns: New KernelSchedule empty object.
        :rtype: py:class:`psyclone.psyGen.KernelSchedule`
        '''
        return KernelSchedule(name)

    def generate_schedule(self, name, module_ast):
        '''
        Create a KernelSchedule from the supplied fparser2 AST.

        :param str name: Name of the subroutine represented by the kernel.
        :param module_ast: fparser2 AST of the full module where the kernel \
                           code is located.
        :type module_ast: :py:class:`fparser.two.Fortran2003.Program`
        :raises GenerationError: Unable to generate a kernel schedule from the
                                 provided fpaser2 parse tree.
        '''
        from fparser.two import Fortran2003

        def first_type_match(nodelist, typekind):
            '''
            Returns the first instance of the specified type in the given
            node list.

            :param list nodelist: List of fparser2 nodes.
            :param type typekind: The fparse2 Type we are searching for.
            '''
            for node in nodelist:
                if isinstance(node, typekind):
                    return node
            raise ValueError  # Type not found

        def search_subroutine(nodelist, searchname):
            '''
            Returns the first instance of the specified subroutine in the given
            node list.

            :param list nodelist: List of fparser2 nodes.
            :param str searchname: Name of the subroutine we are searching for.
            '''
            for node in nodelist:
                if (isinstance(node, Fortran2003.Subroutine_Subprogram) and
                   str(node.content[0].get_name()) == searchname):
                    return node
            raise ValueError  # Subroutine not found

        new_schedule = self._create_schedule(name)

        # Assume just 1 Fortran module definition in the file
        if len(module_ast.content) > 1:
            raise GenerationError("Unexpected AST when generating '{0}' "
                                  "kernel schedule. Just one "
                                  "module definition per file supported."
                                  "".format(name))

        # TODO: Metadata can be also accessed for validation (issue #288)

        try:
            mod_content = module_ast.content[0].content
            subroutines = first_type_match(mod_content,
                                           Fortran2003.Module_Subprogram_Part)
            subroutine = search_subroutine(subroutines.content, name)
        except (ValueError, IndexError):
            raise GenerationError("Unexpected kernel AST. Could not find "
                                  "subroutine: {0}".format(name))

        try:
            sub_spec = first_type_match(subroutine.content,
                                        Fortran2003.Specification_Part)
            decl_list = sub_spec.content
            arg_list = subroutine.content[0].items[2].items
        except ValueError:
            # Subroutine without declarations, continue with empty lists.
            decl_list = []
            arg_list = []
        except (IndexError, AttributeError):
            # Subroutine without argument list, continue with empty list.
            arg_list = []
        finally:
            self.process_declarations(new_schedule, decl_list, arg_list)

        try:
            sub_exec = first_type_match(subroutine.content,
                                        Fortran2003.Execution_Part)
        except ValueError:
            pass
        else:
            self.process_nodes(new_schedule, sub_exec.content, sub_exec)

        return new_schedule

    @staticmethod
    def _parse_dimensions(dimensions):
        '''
        Parse the fparser dimension attribute into a shape list with
        the extent of each dimension.

        :param dimensions: fparser dimension attribute
        :type dimensions:
            :py:class:`fparser.two.Fortran2003.Dimension_Attr_Spec`
        :returns: Shape of the attribute in row-major order (leftmost \
                  index is contiguous in memory). Each entry represents \
                  an array dimension. If it is 'None' the extent of that \
                  dimension is unknown, otherwise it holds an integer \
                  with the extent. If it is an empy list then the symbol \
                  represents a scalar.
        :rtype: list
        '''
        from fparser.two.utils import walk_ast
        from fparser.two import Fortran2003
        shape = []
        for dim in walk_ast(dimensions.items, [Fortran2003.Assumed_Shape_Spec,
                                               Fortran2003.Explicit_Shape_Spec,
                                               Fortran2003.Assumed_Size_Spec]):
            if isinstance(dim, Fortran2003.Assumed_Size_Spec):
                raise NotImplementedError(
                    "Could not process {0}. Assumed-size arrays"
                    " are not supported.".format(dimensions))
            elif isinstance(dim, Fortran2003.Assumed_Shape_Spec):
                shape.append(None)
            elif isinstance(dim, Fortran2003.Explicit_Shape_Spec):
                if isinstance(dim.items[1],
                              Fortran2003.Int_Literal_Constant):
                    shape.append(int(dim.items[1].items[0]))
                else:
                    raise NotImplementedError(
                        "Could not process {0}. Only integer "
                        "literals are supported for explicit shape"
                        " array declarations.".format(dimensions))
            else:
                raise InternalError(
                    "Reached end of loop body and {0} has"
                    " not been handled.".format(type(dim)))
        return shape

    def process_declarations(self, parent, nodes, arg_list):
        '''
        Transform the variable declarations in the fparser2 parse tree into
        symbols in the PSyIR parent node symbol table.

        :param parent: PSyIR node in which to insert the symbols found.
        :type parent: :py:class:`psyclone.psyGen.KernelSchedule`
        :param nodes: fparser2 AST nodes to search for declaration statements.
        :type nodes: list of :py:class:`fparser.two.utils.Base`
        :param arg_list: fparser2 AST node containing the argument list.
        :type arg_list: :py:class:`fparser.Fortran2003.Dummy_Arg_List`
        :raises NotImplementedError: The provided declarations contain
                                     attributes which are not supported yet.
        '''
        from fparser.two.utils import walk_ast
        from fparser.two import Fortran2003

        def iterateitems(nodes):
            '''
            At the moment fparser nodes can be of type None, a single element
            or a list of elements. This helper function provide a common
            iteration interface. This could be improved when fpaser/#170 is
            fixed.
            :param nodes: fparser2 AST node.
            :type nodes: None or List or :py:class:`fparser.two.utils.Base`
            :returns: Returns nodes but always encapsulated in a list
            :rtype: list
            '''
            if nodes is None:
                return []
            if type(nodes).__name__.endswith("_List"):
                return nodes.items
            return [nodes]

        for decl in walk_ast(nodes, [Fortran2003.Type_Declaration_Stmt]):
            (type_spec, attr_specs, entities) = decl.items

            # Parse type_spec, currently just 'real', 'integer' and
            # 'character' intrinsic types are supported.
            datatype = None
            if isinstance(type_spec, Fortran2003.Intrinsic_Type_Spec):
                if str(type_spec.items[0]).lower() == 'real':
                    datatype = 'real'
                elif str(type_spec.items[0]).lower() == 'integer':
                    datatype = 'integer'
                elif str(type_spec.items[0]).lower() == 'character':
                    datatype = 'character'
            if datatype is None:
                raise NotImplementedError(
                        "Could not process {0}. Only 'real', 'integer' "
                        "and 'character' intrinsic types are supported."
                        "".format(str(decl.items)))

            # Parse declaration attributes
            # If no dimension is provided, it is a scalar
            shape = []
            # If no intent attribute is provided, it is
            # provisionally marked as a local variable (when the argument
            # list is parsed, arguments with no explicit intent are updated
            # appropriately).
            scope = 'local'
            is_input = False
            is_output = False
            for attr in iterateitems(attr_specs):
                if isinstance(attr, Fortran2003.Attr_Spec):
                    normalized_string = str(attr).lower().replace(' ', '')
                    if "intent(in)" in normalized_string:
                        scope = 'global_argument'
                        is_input = True
                    elif "intent(out)" in normalized_string:
                        scope = 'global_argument'
                        is_output = True
                    elif "intent(inout)" in normalized_string:
                        scope = 'global_argument'
                        is_input = True
                        is_output = True
                    else:
                        raise NotImplementedError(
                            "Could not process {0}. Unrecognized attribute "
                            "'{1}'.".format(decl.items, str(attr)))
                elif isinstance(attr, Fortran2003.Dimension_Attr_Spec):
                    shape = self._parse_dimensions(attr)
                else:
                    raise NotImplementedError(
                            "Could not process {0}. Unrecognized attribute "
                            "type {1}.".format(decl.items, str(type(attr))))

            # Parse declarations RHS and declare new symbol into the
            # parent symbol table for each entity found.
            for entity in iterateitems(entities):
                (name, array_spec, char_len, initialization) = entity.items
                if (array_spec is not None):
                    raise NotImplementedError("Could not process {0}. "
                                              "Array specifications after the"
                                              " variable name are not "
                                              "supported.".format(decl.items))
                if (initialization is not None):
                    raise NotImplementedError("Could not process {0}. "
                                              "Initializations on the"
                                              " declaration statements are not"
                                              " supported.".format(decl.items))
                if (char_len is not None):
                    raise NotImplementedError("Could not process {0}. "
                                              "Character length specifications"
                                              " are not supported."
                                              "".format(decl.items))
                parent.symbol_table.declare(str(name), datatype, shape,
                                            scope, is_input, is_output)

        try:
            arg_strings = [x.string for x in arg_list]
            parent.symbol_table.specify_argument_list(arg_strings)
        except KeyError:
            raise InternalError("The kernel argument "
                                "list '{0}' does not match the variable "
                                "declarations for fparser nodes {1}."
                                "".format(str(arg_list), nodes))

    # TODO remove nodes_parent argument once fparser2 AST contains
    # parent information (fparser/#102).
    def process_nodes(self, parent, nodes, nodes_parent):
        '''
        Create the PSyIR of the supplied list of nodes in the
        fparser2 AST. Currently also inserts parent information back
        into the fparser2 AST. This is a workaround until fparser2
        itself generates and stores this information.

        :param parent: Parent node in the PSyIR we are constructing.
        :type parent: :py:class:`psyclone.psyGen.Node`
        :param nodes: List of sibling nodes in fparser2 AST.
        :type nodes: list of :py:class:`fparser.two.utils.Base`
        :param nodes_parent: the parent of the supplied list of nodes in \
                             the fparser2 AST.
        :type nodes_parent: :py:class:`fparser.two.utils.Base`
        '''
        code_block_nodes = []
        for child in nodes:
            # TODO remove this line once fparser2 contains parent
            # information (fparser/#102)
            child._parent = nodes_parent  # Retro-fit parent info

            try:
                psy_child = self._create_child(child, parent)
            except NotImplementedError:
                # If child type implementation not found, add them on the
                # ongoing code_block node list.
                code_block_nodes.append(child)
            else:
                if psy_child:
                    self.nodes_to_code_block(parent, code_block_nodes)
                    parent.addchild(psy_child)
                # If psy_child is not initialized but it didn't produce a
                # NotImplementedError, it means it is safe to ignore it.

        # Complete any unfinished code-block
        self.nodes_to_code_block(parent, code_block_nodes)

    def _create_child(self, child, parent=None):
        '''
        Create a PSyIR node representing the supplied fparser 2 node.

        :param child: node in fparser2 AST.
        :type child:  :py:class:`fparser.two.utils.Base`
        :param parent: Parent node of the PSyIR node we are constructing.
        :type parent: :py:class:`psyclone.psyGen.Node`
        :raises NotImplementedError: There isn't a handler for the provided \
                child type.
        :returns: Returns the PSyIR representation of child, which can be a \
                  single node, a tree of nodes or None if the child can be \
                  ignored.
        :rtype: :py:class:`psyclone.psyGen.Node` or NoneType
        '''
        handler = self.handlers.get(type(child))
        if handler is None:
            # If the handler is not found then check with the first
            # level parent class. This is done to simplify the
            # handlers map when multiple fparser2 types can be
            # processed with the same handler. (e.g. Subclasses of
            # BinaryOpBase: Mult_Operand, Add_Operand, Level_2_Expr,
            # ... can use the same handler.)
            generic_type = type(child).__bases__[0]
            handler = self.handlers.get(generic_type)
            if not handler:
                raise NotImplementedError()
        return handler(child, parent)

    def _ignore_handler(self, node, parent):  # pylint: disable=unused-argument
        '''
        This handler returns None indicating that the associated
        fparser2 node can be ignored.

        :param child: node in fparser2 AST.
        :type child:  :py:class:`fparser.two.utils.Base`
        :param parent: Parent node of the PSyIR node we are constructing.
        :type parent: :py:class:`psyclone.psyGen.Node`
        :returns: None
        :rtype: NoneType
        '''
        return None

    def _if_stmt_handler(self, node, parent):
        '''
        Transforms an fparser2 If_Stmt to the PSyIR representation.

        :param child: node in fparser2 AST.
        :type child:  :py:class:`fparser.two.Fortran2003.If_Stmt`
        :param parent: Parent node of the PSyIR node we are constructing.
        :type parent: :py:class:`psyclone.psyGen.Node`
        :returns: PSyIR representation of node
        :rtype: :py:class:`psyclone.psyGen.IfBlock`
        '''
        ifblock = IfBlock(parent=parent)
        self.process_nodes(parent=ifblock, nodes=[node.items[0]],
                           nodes_parent=node)
        self.process_nodes(parent=ifblock, nodes=[node.items[1]],
                           nodes_parent=node)
        return ifblock

    def _assignment_handler(self, node, parent):
        '''
        Transforms an fparser2 Assignment_Stmt to the PSyIR representation.

        :param child: node in fparser2 AST.
        :type child:  :py:class:`fparser.two.Fortran2003.Assignment_Stmt`
        :param parent: Parent node of the PSyIR node we are constructing.
        :type parent: :py:class:`psyclone.psyGen.Node`
        :returns: PSyIR representation of node
        :rtype: :py:class:`psyclone.psyGen.Assignment`
        '''
        assignment = Assignment(parent=parent)
        self.process_nodes(parent=assignment, nodes=[node.items[0]],
                           nodes_parent=node)
        self.process_nodes(parent=assignment, nodes=[node.items[2]],
                           nodes_parent=node)

        return assignment

    def _binary_op_handler(self, node, parent):
        '''
        Transforms an fparser2 BinaryOp to the PSyIR representation.

        :param child: node in fparser2 AST.
        :type child:  :py:class:`fparser.two.utils.BinaryOpBase`
        :param parent: Parent node of the PSyIR node we are constructing.
        :type parent: :py:class:`psyclone.psyGen.Node`
        :returns: PSyIR representation of node
        :rtype: :py:class:`psyclone.psyGen.BinaryOperation`
        '''
        # Get the operator
        operator = node.items[1]

        binary_op = BinaryOperation(operator, parent=parent)
        self.process_nodes(parent=binary_op, nodes=[node.items[0]],
                           nodes_parent=node)
        self.process_nodes(parent=binary_op, nodes=[node.items[2]],
                           nodes_parent=node)

        return binary_op

    def _name_handler(self, node, parent):
        '''
        Transforms an fparser2 Name to the PSyIR representation.

        :param child: node in fparser2 AST.
        :type child:  :py:class:`fparser.two.Fortran2003.Name`
        :param parent: Parent node of the PSyIR node we are constructing.
        :type parent: :py:class:`psyclone.psyGen.Node`
        :returns: PSyIR representation of node
        :rtype: :py:class:`psyclone.psyGen.Reference`
        '''
        return Reference(node.string, parent)

    def _parenthesis_handler(self, node, parent):
        '''
        Transforms an fparser2 Parenthesis to the PSyIR representation.
        This means ignoring the parentheis and process the fparser2 children
        inside.

        :param child: node in fparser2 AST.
        :type child:  :py:class:`fparser.two.Fortran2003.Parenthesis`
        :param parent: Parent node of the PSyIR node we are constructing.
        :type parent: :py:class:`psyclone.psyGen.Node`
        :returns: PSyIR representation of node
        :rtype: :py:class:`psyclone.psyGen.Node`
        '''
        # Use the items[1] content of the node as it contains the required
        # information (items[0] and items[2] just contain the left and right
        # brackets as strings so can be disregarded.
        return self._create_child(node.items[1], parent)

    def _part_ref_handler(self, node, parent):
        '''
        Transforms an fparser2 Part_Ref to the PSyIR representation.

        :param child: node in fparser2 AST.
        :type child:  :py:class:`fparser.two.Fortran2003.Part_Ref`
        :param parent: Parent node of the PSyIR node we are constructing.
        :type parent: :py:class:`psyclone.psyGen.Node`
        :returns: PSyIR representation of node
        :rtype: :py:class:`psyclone.psyGen.Array`
        '''
        from fparser.two import Fortran2003

        reference_name = node.items[0].string
        array = Array(reference_name, parent)

        if isinstance(node.items[1], Fortran2003.Section_Subscript_List):
            subscript_list = node.items[1].items

            self.process_nodes(parent=array, nodes=subscript_list,
                               nodes_parent=node.items[1])
        else:
            # When there is only one dimension fparser does not have
            # a Subscript_List
            self.process_nodes(parent=array, nodes=[node.items[1]],
                               nodes_parent=node)

        return array

    def _number_handler(self, node, parent):
        '''
        Transforms an fparser2 NumberBase to the PSyIR representation.

        :param child: node in fparser2 AST.
        :type child:  :py:class:`fparser.two.utils.NumberBase`
        :param parent: Parent node of the PSyIR node we are constructing.
        :type parent: :py:class:`psyclone.psyGen.Node`
        :returns: PSyIR representation of node
        :rtype: :py:class:`psyclone.psyGen.Literal`
        '''
        return Literal(str(node.items[0]), parent=parent)


class Symbol(object):
    '''
    Symbol item for the Symbol Table. It contains information about: the name,
    the datatype, the shape (in row-major order), the scope and for
    global-scoped symbols whether the data is already defined and/or survives
    after the kernel.

    :param str name: Name of the symbol.
    :param str datatype: Data type of the symbol.
    :param list shape: Shape of the symbol in row-major order (leftmost \
                       index is contiguous in memory). Each entry represents \
                       an array dimension. If it is 'None' the extent of that \
                       dimension is unknown, otherwise it holds an integer \
                       with the extent. If it is an empy list then the symbol \
                       represents a scalar.
    :param str scope: It is 'local' if the symbol just exists inside the \
                      kernel scope or 'global_*' if the data survives outside \
                      of the kernel scope. Note that global-scoped symbols \
                      also have postfixed information about the sharing \
                      mechanism, at the moment just 'global_argument' is \
                      available for variables passed in/out of the kernel \
                      by argument.
    :param bool is_input: Whether the symbol represents data that exists \
                          before the kernel is entered and that is passed \
                          into the kernel.
    :param bool is_output: Whether the symbol represents data that is passed \
                           outside the kernel upon exit.
    :raises NotImplementedError: Provided parameters are not supported yet.
    :raises TypeError: Provided parameters have invalid error type.
    :raises ValueError: Provided parameters contain invalid values.
    '''

    # Tuple with the valid values for the access attribute.
    valid_scope_types = ('local', 'global_argument')
    # Tuple with the valid datatypes.
    valid_data_types = ('real', 'integer', 'character')

    def __init__(self, name, datatype, shape=[], scope='local',
                 is_input=False, is_output=False):

        self._name = name

        if datatype not in Symbol.valid_data_types:
            raise NotImplementedError(
                "Symbol can only be initialized with {0} datatypes."
                "".format(str(Symbol.valid_data_types)))
        self._datatype = datatype

        if not isinstance(shape, list):
            raise TypeError("Symbol shape attribute must be a list.")

        if False in [isinstance(x, (type(None), int)) for x in shape]:
            raise TypeError("Symbol shape list elements can only be "
                            "'integer' or 'None'.")
        self._shape = shape

        # The following attributes have setter methods (with error checking)
        self._scope = None
        self._is_input = None
        self._is_output = None
        self.scope = scope
        self.is_input = is_input
        self.is_output = is_output

    @property
    def name(self):
        '''
        :returns: Name of the Symbol.
        :rtype: string
        '''
        return self._name

    @property
    def datatype(self):
        '''
        :returns: Datatype of the Symbol.
        :rtype: string
        '''
        return self._datatype

    @property
    def is_input(self):
        '''
        :returns: Whether the symbol represents data that already exists \
                  before kernel and is passed into upon entry.
        :rtype: bool
        '''
        return self._is_input

    @is_input.setter
    def is_input(self, new_is_input):
        '''
        :param bool new_is_input: Whether the symbol represents data that \
                                  exists before the kernel is entered and \
                                  that is passed into the kernel.
        :raises TypeError: Provided parameters have invalid error type.
        :raises ValueError: 'new_is_input' contains an invalid value.
        '''
        if not isinstance(new_is_input, bool):
            raise TypeError("Symbol 'is_input' attribute must be a boolean.")
        if self.scope == 'local' and new_is_input is True:
            raise ValueError("Symbol with 'local' scope can not have "
                             "'is_input' attribute set to True.")
        self._is_input = new_is_input

    @property
    def is_output(self):
        '''
        :returns: Whether the variable respresented by this symbol survives \
                  outside the kernel upon exit.
        :rtype: bool
        '''
        return self._is_output

    @is_output.setter
    def is_output(self, new_is_output):
        '''
        :param bool new_is_output: Whether the variable represented by this \
                                   symbol survives outside the kernel \
                                   upon exit.
        :raises TypeError: Provided parameters have invalid error type.
        :raises ValueError: 'new_is_output' contains an invalid value.
        '''
        if not isinstance(new_is_output, bool):
            raise TypeError("Symbol 'is_output' attribute must be a boolean.")
        if self.scope == 'local' and new_is_output is True:
            raise ValueError("Symbol with 'local' scope can not have "
                             "'is_output' attribute set to True.")
        self._is_output = new_is_output

    @property
    def shape(self):
        '''
        :returns: Shape of the symbol in row-major order (leftmost \
                  index is contiguous in memory). Each entry represents \
                  an array dimension. If not None then it holds the \
                  extent of that dimension. If it is an empy list it \
                  represents an scalar.
        :rtype: list
        '''
        return self._shape

    @property
    def scope(self):
        '''
        :returns: Whether the symbol is 'local' (just exists inside the \
                  kernel scope) or 'global_*' (data also lives outside the \
                  kernel). Global-scoped symbols also have postfixed \
                  information about the sharing mechanism, at the moment \
                  just 'global_argument' is available for variables passed \
                  in/out of the kernel by argument.
        :rtype: str
        '''
        return self._scope

    @scope.setter
    def scope(self, new_scope):
        '''
        :param str scope: It is 'local' if the symbol just exists inside the \
                          kernel scope or 'global_*' if the data survives \
                          outside of the kernel scope. Note that \
                          global-scoped symbols also have postfixed \
                          information about the sharing mechanism, at the \
                          moment just 'global_argument' is available for \
                          variables passed in/out of the kernel by argument.
        :raises ValueError: New scope parameter has an invalid value.
        '''
        if new_scope not in Symbol.valid_scope_types:
            raise ValueError("Symbol scope attribute can only be one of {0}"
                             " but got '{1}'."
                             "".format(str(Symbol.valid_scope_types),
                                       str(new_scope)))

        self._scope = new_scope

    def gen_c_definition(self):
        '''
        Generates string representing the C language definition of the symbol.

        :returns: The C definition of the symbol.
        :rtype: str
        :raises NotImplementedError: if there are some symbol types or nodes \
                                     which are not implemented yet.
        '''
        code = ""
        if self.datatype == "real":
            code = code + "double "
        elif self.datatype == "integer":
            code = code + "int "
        elif self.datatype == "character":
            code = code + "char "
        else:
            raise NotImplementedError(
                "Could not generate the C definition for the variable '{0}', "
                "type '{1}' is currently not supported."
                "".format(self.name, self.datatype))

        # If the argument is an array, in C language we define it
        # as an unaliased pointer.
        if self.shape:
            code += "* restrict "

        code += self.name
        return code

    def __str__(self):
        return (self.name + "<" + self.datatype + ", " + str(self.shape) +
                ", " + self.scope + ">")


class SymbolTable(object):
    '''
    Encapsulates the symbol table and provides methods to declare new symbols
    and look up existing symbols. It is implemented as a single scope
    symbol table (nested scopes not supported).

    :param kernel: Reference to the KernelSchedule to which this symbol table \
        belongs.
    :type kernel: :py:class:`psyclone.psyGen.KernelSchedule` or NoneType
    '''
    # TODO: (Issue #321) Explore how the SymbolTable overlaps with the
    # NameSpace class functionality.
    def __init__(self, kernel=None):
        # Dict of Symbol objects with the symbol names as keys.
        self._symbols = {}
        # Ordered list of the arguments.
        self._argument_list = []
        # Reference to KernelSchedule to which this symbol table belongs.
        self._kernel = kernel

    def declare(self, name, datatype, shape=[], scope='local',
                is_input=False, is_output=False):
        '''
        Declare a new symbol in the symbol table.

        :param str name: Name of the symbol.
        :param str datatype: Datatype of the symbol.
        :param list shape: Shape of the symbol in row-major order (leftmost \
                       index is contiguous in memory). Each entry represents \
                       an array dimension. If not None then it holds the \
                       extent of that dimension. If it is an empy list it \
                       represents an scalar.
        :param str scope: It is 'local' if the symbol just exists inside the \
                          kernel scope or 'global_*' if the data survives \
                          outside of the kernel scope. Note that \
                          global-scoped symbols also have postfixed \
                          information about the sharing mechanism, at the \
                          moment just 'global_argument' is available for \
                          variables passed in/out of the kernel by argument.
        :param bool is_input: Whether the symbol represents data that exists \
                              before the kernel is entered and that is passed \
                              into the kernel.
        :param bool is_output: Whether the symbol represents data that is \
                               survives outside the kernel upon exit.
        :raises KeyError: The provided name can not be used as key in the
                          table.
        '''
        if name in self._symbols:
            raise KeyError("Symbol table already contains a symbol with"
                           " name '{0}'.".format(name))

        self._symbols[name] = Symbol(name, datatype, shape, scope, is_input,
                                     is_output)

    def specify_argument_list(self, argument_name_list):
        '''
        Keep track of the order of the arguments and provide the scope,
        is_input and is_ouput information if it was not available on the
        variable declaration.

        :param list argument_name_list: Ordered list of the argument names.
        '''
        self._argument_list = []
        for name in argument_name_list:
            symbol = self.lookup(name)
            # Declarations without explicit intent are provisionally identified
            # as 'local', but if they appear in the argument list the scope and
            # input/output attributes need to be updated.
            if symbol.scope == 'local':
                symbol.scope = 'global_argument'
                symbol.is_input = True
                symbol.is_output = True
            self._argument_list.append(symbol)

    def lookup(self, name):
        '''
        Look up a symbol in the symbol table.

        :param str name: Name of the symbol
        :raises KeyError: If the given name is not in the Symbol Table.
        '''
        try:
            return self._symbols[name]
        except KeyError:
            raise KeyError("Could not find '{0}' in the Symbol Table."
                           "".format(name))

    def __contains__(self, key):
        '''Check if the given key is part of the Symbol Table.

        :param str key: key to check for existance.
        :returns: Whether the Symbol Table contains the given key.
        :rtype: bool
        '''
        return key in self._symbols

    @property
    def argument_list(self):
        '''
        :returns: Ordered list of arguments.
        :rtype: list of :py:class:`psyclone.psyGen.Symbol`
        '''
        return self._argument_list

    @property
    def local_symbols(self):
        '''
        :returns:  List of local symbols.
        :rtype: list of :py:class:`psyclone.psyGen.Symbol`
        '''
        return [sym for sym in self._symbols.values() if sym.scope == "local"]

    def gen_c_local_variables(self, indent=0):
        '''
        Generate C code that defines all local symbols in the Symbol Table.

        :param int indent: Indentation level
        :returns: C languague definition of the local symbols.
        :rtype: str
        '''
        code = ""
        for symbol in self.local_symbols:
            code += Node.indent(indent) + symbol.gen_c_definition() + ";\n"
        return code

    def gen_ocl_argument_list(self, indent=0):
        '''
        Generate OpenCL argument list.

        :raises NotImplementedError: is an abstract method.
        '''
        raise NotImplementedError(
            "A generic implementation of this method is not available.")

    def gen_ocl_iteration_indices(self, indent=0):
        '''
        Generate OpenCL iteration indices declaration.

        :raises NotImplementedError: is an abstract method.
        '''
        raise NotImplementedError(
            "A generic implementation of this method is not available.")

    def gen_ocl_array_length(self, indent=0):
        '''
        Generate OpenCL array length variable declarations.

        :raises NotImplementedError: is an abstract method.
        '''
        raise NotImplementedError(
            "A generic implementation of this method is not available.")

    def view(self):
        '''
        Print a representation of this Symbol Table to stdout.
        '''
        print(str(self))

    def __str__(self):
        return ("Symbol Table:\n" +
                "\n".join(map(str, self._symbols.values())) +
                "\n")


class KernelSchedule(Schedule):
    '''
    A kernelSchedule inherits the functionality from Schedule and adds a symbol
    table to keep a record of the declared variables and their attributes.

    :param str name: Kernel subroutine name
    '''

    def __init__(self, name):
        super(KernelSchedule, self).__init__(sequence=None, parent=None)
        self._name = name
        self._symbol_table = SymbolTable(self)

    @property
    def name(self):
        '''
        :returns: Name of the Kernel
        :rtype: str
        '''
        return self._name

    @property
    def symbol_table(self):
        '''
        :returns: Table containing symbol information for the kernel.
        :rtype: :py:class:`psyclone.psyGen.SymbolTable`
        '''
        return self._symbol_table

    def view(self, indent=0):
        '''
        Print a text representation of this node to stdout and then
        call the view() method of any children.

        :param int indent: Depth of indent for output text
        '''
        print(self.indent(indent) + self.coloured_text + "[name:'" + self._name
              + "']")
        for entity in self._children:
            entity.view(indent=indent + 1)

    def gen_ocl(self, indent=0):
        '''
        Generate a string representation of this node in the OpenCL language.

        :param int indent: Depth of indent for the output string.
        :returns: OpenCL language code representing the node.
        :rtype: str
        '''
        raise NotImplementedError(
            "A generic implementation of this method is not available.")

    def __str__(self):
        result = "KernelSchedule[name:'" + self._name + "']:\n"
        for entity in self._children:
            result += str(entity)+"\n"
        result += "End Schedule"
        return result


class CodeBlock(Node):
    '''
    Node representing some generic Fortran code that PSyclone does not attempt
    to manipulate. As such it is a leaf in the PSyIR and therefore has no
    children.

    :param statements: list of fparser2 AST nodes representing the Fortran \
                       code constituting the code block.
    :type statements: list of :py:class:`fparser.two.utils.Base`
    :param parent: the parent node of this code block in the PSyIR.
    :type parent: :py:class:`psyclone.psyGen.Node`
    '''
    def __init__(self, statements, parent=None):
        super(CodeBlock, self).__init__(parent=parent)
        # Store a list of the parser objects holding the code associated
        # with this block. We make a copy of the contents of the list because
        # the list itself is a temporary product of the process of converting
        # from the fparser2 AST to the PSyIR.
        self._statements = statements[:]

    @property
    def coloured_text(self):
        '''
        Return the name of this node type with control codes for
        terminal colouring.

        :returns: Name of node + control chars for colour.
        :rtype: str
        '''
        return colored("CodeBlock", SCHEDULE_COLOUR_MAP["CodeBlock"])

    def view(self, indent=0):
        '''
        Print a representation of this node in the schedule to stdout.

        :param int indent: level to which to indent output.
        '''
        print(self.indent(indent) + self.coloured_text + "[" +
              str(list(map(type, self._statements))) + "]")

    def __str__(self):
        return "CodeBlock[{0} statements]".format(len(self._statements))

    def gen_c_code(self, indent=0):
        '''
        Generate a string representation of this node using C language.

        :param int indent: Depth of indent for the output string.
        :raises GenerationError: gen_c_code always fails for CodeBlocks.
        '''
        raise GenerationError("CodeBlock can not be translated to C")


class Assignment(Node):
    '''
    Node representing an Assignment statement. As such it has a LHS and RHS
    as children 0 and 1 respectively.

    :param ast: node in the fparser2 AST representing the assignment.
    :type ast: :py:class:`fparser.two.Fortran2003.Assignment_Stmt.
    :param parent: the parent node of this Assignment in the PSyIR.
    :type parent: :py:class:`psyclone.psyGen.Node`
    '''
    def __init__(self, parent=None):
        super(Assignment, self).__init__(parent=parent)

    @property
    def coloured_text(self):
        '''
        Return the name of this node type with control codes for
        terminal colouring.

        :returns: Name of node + control chars for colour.
        :rtype: str
        '''
        return colored("Assignment", SCHEDULE_COLOUR_MAP["Assignment"])

    def view(self, indent=0):
        '''
        Print a representation of this node in the schedule to stdout.

        :param int indent: level to which to indent output.
        '''
        print(self.indent(indent) + self.coloured_text + "[]")
        for entity in self._children:
            entity.view(indent=indent + 1)

    def __str__(self):
        result = "Assignment[]\n"
        for entity in self._children:
            result += str(entity)
        return result

    def gen_c_code(self, indent=0):
        '''
        Generate a string representation of this node using C language.

        :param int indent: Depth of indent for the output string.
        :returns: C language code representing the node.
        :rtype: str
        '''
        if len(self.children) != 2:
            raise GenerationError("Assignment malformed or "
                                  "incomplete. It should have exactly 2 "
                                  "children, but it found {0}."
                                  "".format(str(len(self.children))))

        return self.indent(indent) \
            + self.children[0].gen_c_code() + " = " \
            + self.children[1].gen_c_code() + ";"


class Reference(Node):
    '''
    Node representing a Reference Expression.

    :param ast: node in the fparser2 AST representing the reference.
    :type ast: :py:class:`fparser.two.Fortran2003.Name.
    :param parent: the parent node of this Reference in the PSyIR.
    :type parent: :py:class:`psyclone.psyGen.Node`
    '''
    def __init__(self, reference_name, parent):
        super(Reference, self).__init__(parent=parent)
        self._reference = reference_name

    @property
    def coloured_text(self):
        '''
        Return the name of this node type with control codes for
        terminal colouring.

        :returns: Name of node + control chars for colour.
        :rtype: str
        '''
        return colored("Reference", SCHEDULE_COLOUR_MAP["Reference"])

    def view(self, indent=0):
        '''
        Print a representation of this node in the schedule to stdout.

        :param int indent: level to which to indent output.
        '''
        print(self.indent(indent) + self.coloured_text + "[name:'"
              + self._reference + "']")

    def __str__(self):
        return "Reference[name:'" + self._reference + "']\n"

    def gen_c_code(self, indent=0):
        '''
        Generate a string representation of this node using C language.

        :param int indent: Depth of indent for the output string.
        :returns: C language code representing the node.
        :rtype: str
        '''
        return self._reference


class BinaryOperation(Node):
    '''
    Node representing a BinaryOperator expression. As such it has two operands
    as children 0 and 1, and a attribute with the operator type.

    :param ast: node in the fparser2 AST representing the binary operator.
    :type ast: :py:class:`fparser.two.Fortran2003.BinaryOpBase.
    :param parent: the parent node of this BinaryOperator in the PSyIR.
    :type parent: :py:class:`psyclone.psyGen.Node`
    '''
    def __init__(self, operator, parent=None):
        super(BinaryOperation, self).__init__(parent=parent)
        self._operator = operator

    @property
    def coloured_text(self):
        '''
        Return the name of this node type with control codes for
        terminal colouring.

        :returns: Name of node + control chars for colour.
        :rtype: str
        '''
        return colored("BinaryOperation",
                       SCHEDULE_COLOUR_MAP["BinaryOperation"])

    def view(self, indent=0):
        '''
        Print a representation of this node in the schedule to stdout.

        :param int indent: level to which to indent output.
        '''
        print(self.indent(indent) + self.coloured_text + "[operator:'" +
              self._operator + "']")
        for entity in self._children:
            entity.view(indent=indent + 1)

    def __str__(self):
        result = "BinaryOperation[operator:'" + self._operator + "']\n"
        for entity in self._children:
            result += str(entity)
        return result

    def gen_c_code(self, indent=0):
        '''
        Generate a string representation of this node using C language.

        :param int indent: Depth of indent for the output string.
        :returns: C language code representing the node.
        :rtype: str
        '''

        if len(self.children) != 2:
            raise GenerationError("BinaryOperation malformed or "
                                  "incomplete. It should have exactly 2 "
                                  "children, but it found {0}."
                                  "".format(str(len(self.children))))

        return "(" + self._children[0].gen_c_code() + " " \
            + self._operator + " " \
            + self._children[1].gen_c_code() + ")"


class Array(Reference):
    '''
    Node representing an Array reference. As such it has a reference and a
    subscript list as children 0 and 1, respectively.

    :param ast: node in the fparser2 AST representing array.
    :type ast: :py:class:`fparser.two.Fortran2003.Part_Ref.
    :param parent: the parent node of this Array in the PSyIR.
    :type parent: :py:class:`psyclone.psyGen.Node`
    '''
    def __init__(self, reference_name, parent):
        super(Array, self).__init__(reference_name, parent=parent)

    @property
    def coloured_text(self):
        '''
        Return the name of this node type with control codes for
        terminal colouring.

        :returns: Name of node + control chars for colour.
        :rtype: str
        '''
        return colored("ArrayReference", SCHEDULE_COLOUR_MAP["Reference"])

    def view(self, indent=0):
        '''
        Print a representation of this node in the schedule to stdout.

        :param int indent: level to which to indent output.
        '''
        super(Array, self).view(indent)
        for entity in self._children:
            entity.view(indent=indent + 1)

    def __str__(self):
        result = "Array" + super(Array, self).__str__()
        for entity in self._children:
            result += str(entity)
        return result

    def gen_c_code(self, indent=0):
        '''
        Generate a string representation of this node using C language.

        :param int indent: Depth of indent for the output string.
        :returns: C language code representing the node.
        :rtype: str
        '''
        code = super(Array, self).gen_c_code() + "["

        dimensions_remaining = len(self._children)
        if dimensions_remaining < 1:
            raise GenerationError("Array must have at least 1 dimension.")

        # In C array expressions should be reversed from the PSyIR order
        # (column-major to row-major order) and flattened (1D).
        for child in reversed(self._children):
            code = code + child.gen_c_code()
            # For each dimension bigger than one, it needs to write the
            # appropriate operation to flatten the array. By convention,
            # the array dimensions are <name>LEN<DIM>.
            # (e.g. A[3,5,2] -> A[3 * ALEN2 * ALEN1 + 5 * ALEN1 + 2])
            for dim in reversed(range(1, dimensions_remaining)):
                dimstring = self._reference + "LEN" + str(dim)
                code = code + " * " + dimstring
            dimensions_remaining = dimensions_remaining - 1
            code = code + " + "

        code = code[:-3] + "]"  # Delete last ' + ' and close bracket
        return code


class Literal(Node):
    '''
    Node representing a Literal

    :param str value: string representing the literal value.
    :param parent: the parent node of this Literal in the PSyIR.
    :type parent: :py:class:`psyclone.psyGen.Node`
    '''
    def __init__(self, value, parent=None):
        super(Literal, self).__init__(parent=parent)
        self._value = value

    @property
    def coloured_text(self):
        '''
        Return the name of this node type with control codes for
        terminal colouring.

        :returns: Name of node + control chars for colour.
        :rtype: str
        '''
        return colored("Literal", SCHEDULE_COLOUR_MAP["Literal"])

    def view(self, indent=0):
        '''
        Print a representation of this node in the schedule to stdout.

        :param int indent: level to which to indent output.
        '''
        print(self.indent(indent) + self.coloured_text + "["
              + "value:'"+self._value + "']")

    def __str__(self):
        return "Literal[value:'" + self._value + "']\n"

    def gen_c_code(self, indent=0):
        '''
        Generate a string representation of this node using C language.

        :param int indent: Depth of indent for the output string.
        :returns: C language code representing the node.
        :rtype: str
        '''
        return self._value<|MERGE_RESOLUTION|>--- conflicted
+++ resolved
@@ -1543,14 +1543,6 @@
         self._name_space_manager = NameSpaceFactory().create()
 
     @property
-<<<<<<< HEAD
-    def dag_name(self):
-        ''' Return the name to use in a dag for this node'''
-        return "schedule"
-
-    @property
-=======
->>>>>>> 283e25d6
     def invoke(self):
         return self._invoke
 
