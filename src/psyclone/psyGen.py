# -----------------------------------------------------------------------------
# BSD 3-Clause License
#
<<<<<<< HEAD
# Copyright (c) 2017-19, Science and Technology Facilities Council.
=======
# Copyright (c) 2017-19 Science and Technology Facilities Council.
>>>>>>> 85bb2659
# All rights reserved.
#
# Redistribution and use in source and binary forms, with or without
# modification, are permitted provided that the following conditions are met:
#
# * Redistributions of source code must retain the above copyright notice, this
#   list of conditions and the following disclaimer.
#
# * Redistributions in binary form must reproduce the above copyright notice,
#   this list of conditions and the following disclaimer in the documentation
#   and/or other materials provided with the distribution.
#
# * Neither the name of the copyright holder nor the names of its
#   contributors may be used to endorse or promote products derived from
#   this software without specific prior written permission.
#
# THIS SOFTWARE IS PROVIDED BY THE COPYRIGHT HOLDERS AND CONTRIBUTORS
# "AS IS" AND ANY EXPRESS OR IMPLIED WARRANTIES, INCLUDING, BUT NOT
# LIMITED TO, THE IMPLIED WARRANTIES OF MERCHANTABILITY AND FITNESS
# FOR A PARTICULAR PURPOSE ARE DISCLAIMED. IN NO EVENT SHALL THE
# COPYRIGHT HOLDER OR CONTRIBUTORS BE LIABLE FOR ANY DIRECT, INDIRECT,
# INCIDENTAL, SPECIAL, EXEMPLARY, OR CONSEQUENTIAL DAMAGES (INCLUDING,
# BUT NOT LIMITED TO, PROCUREMENT OF SUBSTITUTE GOODS OR SERVICES;
# LOSS OF USE, DATA, OR PROFITS; OR BUSINESS INTERRUPTION) HOWEVER
# CAUSED AND ON ANY THEORY OF LIABILITY, WHETHER IN CONTRACT, STRICT
# LIABILITY, OR TORT (INCLUDING NEGLIGENCE OR OTHERWISE) ARISING IN
# ANY WAY OUT OF THE USE OF THIS SOFTWARE, EVEN IF ADVISED OF THE
# POSSIBILITY OF SUCH DAMAGE.
# -----------------------------------------------------------------------------
# Authors R. W. Ford and A. R. Porter, STFC Daresbury Lab
# Modified I. Kavcic, Met Office
# -----------------------------------------------------------------------------

''' This module provides generic support for PSyclone's PSy code optimisation
    and generation. The classes in this method need to be specialised for a
    particular API and implementation. '''

from __future__ import print_function, absolute_import
import abc
import six
from psyclone.configuration import Config

# We use the termcolor module (if available) to enable us to produce
# coloured, textual representations of Invoke schedules. If it's not
# available then we don't use colour.
try:
    from termcolor import colored
except ImportError:
    # We don't have the termcolor package available so provide
    # alternative routine
    def colored(text, _):
        '''
        Returns the supplied text argument unchanged. This is a swap-in
        replacement for when termcolor.colored is not available.

        :param text: Text to return
        :type text: string
        :param _: Fake argument, only required to match interface
                  provided by termcolor.colored
        :return: The supplied text, unchanged
        :rtype: string
        '''
        return text

# The types of 'intent' that an argument to a Fortran subroutine
# may have
FORTRAN_INTENT_NAMES = ["inout", "out", "in"]

# The following mappings will be set by a particular API if supported
# and required. We provide a default here for API's which do not have
# their own mapping (or support this mapping). This allows codes with
# no support to run.
# MAPPING_REDUCTIONS gives the names of reduction operations
MAPPING_REDUCTIONS = {"sum": "sum"}
# OMP_OPERATOR_MAPPING is used to determine the operator to use in the
# reduction clause of an OpenMP directive. All code for OpenMP
# directives exists in psyGen.py so this mapping should not be
# overidden.
OMP_OPERATOR_MAPPING = {"sum": "+"}
# REDUCTION_OPERATOR_MAPPING is used to determine the operator to use
# when creating a loop to sum partial sums sequentially, in order to
# get reproducible results. The LHS is the datatype of the field in
# question so needs to be overidden by the particular API.
REDUCTION_OPERATOR_MAPPING = {"sum": "+"}
# Names of types of scalar variable
MAPPING_SCALARS = {"iscalar": "iscalar", "rscalar": "rscalar"}
# Types of access for a kernel argument
MAPPING_ACCESSES = {"inc": "inc", "write": "write",
                    "read": "read", "readwrite": "readwrite"}
# Valid types of argument to a kernel call
VALID_ARG_TYPE_NAMES = []
# List of all valid access types for a kernel argument
VALID_ACCESS_DESCRIPTOR_NAMES = []

# Colour map to use when writing Invoke schedule to terminal. (Requires
# that the termcolor package be installed. If it isn't then output is not
# coloured.) See https://pypi.python.org/pypi/termcolor for details.
SCHEDULE_COLOUR_MAP = {"Schedule": "white",
                       "Loop": "red",
                       "GlobalSum": "cyan",
                       "Directive": "green",
                       "HaloExchange": "blue",
                       "HaloExchangeStart": "yellow",
                       "HaloExchangeEnd": "yellow",
                       "Call": "magenta",
                       "KernCall": "magenta",
                       "Profile": "green",
                       "If": "red",
                       "Assignment": "blue",
                       "Reference": "yellow",
                       "BinaryOperation": "blue",
                       "Literal": "yellow",
                       "CodeBlock": "red"}


def get_api(api):
    ''' If no API is specified then return the default. Otherwise, check that
    the supplied API is valid.
    :param str api: The PSyclone API to check or an empty string.
    :returns: The API that is in use.
    :rtype: str
    :raises GenerationError: if the specified API is not supported.

    '''
    if api == "":
        api = Config.get().default_api
    else:
        if api not in Config.get().supported_apis:
            raise GenerationError("get_api: Unsupported API '{0}' "
                                  "specified. Supported types are "
                                  "{1}.".format(api,
                                                Config.get().supported_apis))
    return api


def zero_reduction_variables(red_call_list, parent):
    '''zero all reduction variables associated with the calls in the call
    list'''
    if red_call_list:
        from psyclone.f2pygen import CommentGen
        parent.add(CommentGen(parent, ""))
        parent.add(CommentGen(parent, " Zero summation variables"))
        parent.add(CommentGen(parent, ""))
        for call in red_call_list:
            call.zero_reduction_variable(parent)
        parent.add(CommentGen(parent, ""))


def args_filter(arg_list, arg_types=None, arg_accesses=None, arg_meshes=None):
    '''
    Return all arguments in the supplied list that are of type
    arg_types and with access in arg_accesses. If these are not set
    then return all arguments.

    :param arg_list: List of kernel arguments to filter
    :type arg_list: list of :py:class:`psyclone.parse.Descriptor`
    :param arg_types: List of argument types (e.g. "GH_FIELD")
    :type arg_types: list of str
    :param arg_accesses: List of access types that arguments must have
    :type arg_accesses: list of str
    :param arg_meshes: List of meshes that arguments must be on
    :type arg_meshes: list of str

    :returns: list of kernel arguments matching the requirements
    :rtype: list of :py:class:`psyclone.parse.Descriptor`
    '''
    arguments = []
    for argument in arg_list:
        if arg_types:
            if argument.type.lower() not in arg_types:
                continue
        if arg_accesses:
            if argument.access.lower() not in arg_accesses:
                continue
        if arg_meshes:
            if argument.mesh not in arg_meshes:
                continue
        arguments.append(argument)
    return arguments


class GenerationError(Exception):
    ''' Provides a PSyclone specific error class for errors found during PSy
        code generation. '''
    def __init__(self, value):
        Exception.__init__(self, value)
        self.value = "Generation Error: "+value

    def __str__(self):
        return repr(self.value)


class FieldNotFoundError(Exception):
    ''' Provides a PSyclone-specific error class when a field with the
    requested property/ies is not found '''
    def __init__(self, value):
        Exception.__init__(self, value)
        self.value = "Field not found error: "+value

    def __str__(self):
        return repr(self.value)


class InternalError(Exception):
    '''
    PSyclone-specific exception for use when an internal error occurs (i.e.
    something that 'should not happen').

    :param str value: the message associated with the error.
    '''
    def __init__(self, value):
        Exception.__init__(self, value)
        self.value = "PSyclone internal error: "+value

    def __str__(self):
        return repr(self.value)


class PSyFactory(object):
    '''
    Creates a specific version of the PSy. If a particular api is not
    provided then the default api, as specified in the psyclone.cfg
    file, is chosen.
    '''
    def __init__(self, api="", distributed_memory=None):
        '''Initialises a factory which can create API specific PSY objects.
        :param str api: Name of the API to use.
        :param bool distributed_memory: True if distributed memory should be \
                                        supported.
        '''
        if distributed_memory is None:
            _distributed_memory = Config.get().distributed_memory
        else:
            _distributed_memory = distributed_memory

        if _distributed_memory not in [True, False]:
            raise GenerationError(
                "The distributed_memory flag in PSyFactory must be set to"
                " 'True' or 'False'")
        Config.get().distributed_memory = _distributed_memory
        self._type = get_api(api)

    def create(self, invoke_info):
        '''
        Create the API-specific PSy instance.

        :param invoke_info: information on the invoke()s found by parsing
                            the Algorithm layer.
        :type invoke_info: :py:class:`psyclone.parse.FileInfo`

        :returns: an instance of the API-specifc sub-class of PSy.
        :rtype: subclass of :py:class:`psyclone.psyGen.PSy`
        '''
<<<<<<< HEAD
        if self._type == "dynamo0.1":
            from psyclone.dynamo0p1 import DynamoPSy
            return DynamoPSy(invoke_info)
=======
        if self._type == "gunghoproto":
            from psyclone.ghproto import GHProtoPSy as PSyClass
        elif self._type == "dynamo0.1":
            from psyclone.dynamo0p1 import DynamoPSy as PSyClass
>>>>>>> 85bb2659
        elif self._type == "dynamo0.3":
            from psyclone.dynamo0p3 import DynamoPSy as PSyClass
        elif self._type == "gocean0.1":
            from psyclone.gocean0p1 import GOPSy as PSyClass
        elif self._type == "gocean1.0":
            from psyclone.gocean1p0 import GOPSy as PSyClass
        elif self._type == "nemo":
            from psyclone.nemo import NemoPSy as PSyClass
            # For this API, the 'invoke_info' is actually the fparser2 AST
            # of the Fortran file being processed
        else:
            raise GenerationError("PSyFactory: Internal Error: Unsupported "
                                  "api type '{0}' found. Should not be "
                                  "possible.".format(self._type))
        return PSyClass(invoke_info)


class PSy(object):
    '''
    Base class to help manage and generate PSy code for a single
    algorithm file. Takes the invocation information output from the
    function :func:`parse.parse` as its input and stores this in a
    way suitable for optimisation and code generation.

    :param invoke_info: An object containing the required invocation \
                        information for code optimisation and generation.
    :type invoke_info: :py:class:`psyclone.parse.FileInfo`

        For example:

        >>> import psyclone
        >>> from psyclone.parse import parse
        >>> ast, info = parse("argspec.F90")
        >>> from psyclone.psyGen import PSyFactory
        >>> api = "..."
        >>> psy = PSyFactory(api).create(info)
        >>> print(psy.gen)

    '''
    def __init__(self, invoke_info):
        self._name = invoke_info.name
        self._invokes = None

    def __str__(self):
        return "PSy"

    @property
    def invokes(self):
        return self._invokes

    @property
    def name(self):
        return "psy_"+self._name

    @property
    def gen(self):
        raise NotImplementedError("Error: PSy.gen() must be implemented "
                                  "by subclass")

    def inline(self, module):
        ''' inline all kernel subroutines into the module that are marked for
            inlining. Avoid inlining the same kernel more than once. '''
        inlined_kernel_names = []
        for invoke in self.invokes.invoke_list:
            schedule = invoke.schedule
            for kernel in schedule.walk(schedule.children, Kern):
                if kernel.module_inline:
                    if kernel.name.lower() not in inlined_kernel_names:
                        inlined_kernel_names.append(kernel.name.lower())
                        module.add_raw_subroutine(kernel._kernel_code)


class Invokes(object):
    ''' Manage the invoke calls '''
    def __init__(self, alg_calls, Invoke):
        self.invoke_map = {}
        self.invoke_list = []
        from psyclone.profiler import Profiler
        for idx, alg_invocation in enumerate(alg_calls.values()):
            my_invoke = Invoke(alg_invocation, idx)
            self.invoke_map[my_invoke.name] = my_invoke
            self.invoke_list.append(my_invoke)
            # Add profiling nodes to schedule if automatic profiling has been
            # requested.
            Profiler.add_profile_nodes(my_invoke.schedule, Loop)

    def __str__(self):
        return "Invokes object containing "+str(self.names)

    @property
    def names(self):
        return self.invoke_map.keys()

    def get(self, invoke_name):
        # add a try here for keyerror
        try:
            return self.invoke_map[invoke_name]
        except KeyError:
            raise RuntimeError("Cannot find an invoke named '{0}' in {1}".
                               format(invoke_name,
                                      str(self.names)))

    def gen_code(self, parent):
        for invoke in self.invoke_list:
            invoke.gen_code(parent)


class NameSpaceFactory(object):
        # storage for the instance reference
    _instance = None

    def __init__(self, reset=False):
        """ Create singleton instance """
        # Check whether we already have an instance
        if NameSpaceFactory._instance is None or reset:
            # Create and remember instance
            NameSpaceFactory._instance = NameSpace()

    def create(self):
        return NameSpaceFactory._instance


class NameSpace(object):
    '''keeps a record of reserved names and used names for clashes and
        provides a new name if there is a clash. '''

    def __init__(self, case_sensitive=False):
        self._reserved_names = []
        self._added_names = []
        self._context = {}
        self._case_sensitive = case_sensitive

    def create_name(self, root_name=None, context=None, label=None):
        '''Returns a unique name. If root_name is supplied, the name returned
            is based on this name, otherwise one is made up.  If
            context and label are supplied and a previous create_name
            has been called with the same context and label then the
            name provided by the previous create_name is returned.
        '''
        # make up a base name if one has not been supplied
        if root_name is None:
            root_name = "anon"
        # if not case sensitive then make the name lower case
        if not self._case_sensitive:
            lname = root_name.lower()
        else:
            lname = root_name
        # check context and label validity
        if context is None and label is not None or \
                context is not None and label is None:
            raise RuntimeError(
                "NameSpace:create_name() requires both context and label to "
                "be set")

        # if the same context and label have already been supplied
        # then return the previous name
        if context is not None and label is not None:
            # labels may have spurious white space
            label = label.strip()
            if not self._case_sensitive:
                label = label.lower()
                context = context.lower()
            if context in self._context:
                if label in self._context[context]:
                    # context and label have already been supplied
                    return self._context[context][label]
            else:
                # initialise the context so we can add the label value later
                self._context[context] = {}

        # create our name
        if lname not in self._reserved_names and \
                lname not in self._added_names:
            proposed_name = lname
        else:
            count = 1
            proposed_name = lname + "_" + str(count)
            while proposed_name in self._reserved_names or \
                    proposed_name in self._added_names:
                count += 1
                proposed_name = lname+"_"+str(count)

        # store our name
        self._added_names.append(proposed_name)
        if context is not None and label is not None:
            self._context[context][label] = proposed_name

        return proposed_name

    def add_reserved_name(self, name):
        ''' adds a reserved name. create_name() will not return this name '''
        if not self._case_sensitive:
            lname = name.lower()
        else:
            lname = name
        # silently ignore if this is already a reserved name
        if lname not in self._reserved_names:
            if lname in self._added_names:
                raise RuntimeError(
                    "attempted to add a reserved name to a namespace that"
                    " has already used that name")
            self._reserved_names.append(lname)

    def add_reserved_names(self, names):
        ''' adds a list of reserved names '''
        for name in names:
            self.add_reserved_name(name)


class Invoke(object):
    ''' Manage an individual invoke call '''

    def __str__(self):
        return self._name+"("+", ".join([str(arg) for arg in
                                         self._alg_unique_args])+")"

    def __init__(self, alg_invocation, idx, schedule_class,
                 reserved_names=None):
        '''Constructs an invoke object. Parameters:

        :param alg_invocation:
        :type alg_invocation:
        :param idx: Position/index of this invoke call in the subroutine.
            If not None, this number is added to the name ("invoke_").
        :type idx: Integer.
        :param schedule_class: The schedule class to create for this invoke.
        :type schedule_class: Schedule class.
        :param reserved_names: Optional argument: list of reserved names,
               i.e. names that should not be used e.g. as psyclone created
               variable name.
        :type reserved_names: List of strings.
        '''

        self._name = "invoke"
        self._alg_unique_args = []

        if alg_invocation is None and idx is None:
            return

        # create a name for the call if one does not already exist
        if alg_invocation.name is not None:
            self._name = alg_invocation.name
        elif len(alg_invocation.kcalls) == 1 and \
                alg_invocation.kcalls[0].type == "kernelCall":
            # use the name of the kernel call with the position appended.
            # Appended position is needed in case we have two separate invokes
            # in the same algorithm code containing the same (single) kernel
            self._name = "invoke_" + str(idx) + "_" + \
                alg_invocation.kcalls[0].ktype.name
        else:
            # use the position of the invoke
            self._name = "invoke_"+str(idx)

        # create our namespace manager - must be done before creating the
        # schedule
        self._name_space_manager = NameSpaceFactory(reset=True).create()

        # Add the name for the call to the list of reserved names. This
        # ensures we don't get a name clash with any variables we subsequently
        # generate.
        if reserved_names:
            reserved_names.append(self._name)
        else:
            reserved_names = [self._name]
        self._name_space_manager.add_reserved_names(reserved_names)

        # create the schedule
        self._schedule = schedule_class(alg_invocation.kcalls)

        # let the schedule have access to me
        self._schedule.invoke = self

        # extract the argument list for the algorithm call and psy
        # layer subroutine.
        self._alg_unique_args = []
        self._psy_unique_vars = []
        tmp_arg_names = []
        for call in self.schedule.calls():
            for arg in call.arguments.args:
                if arg.text is not None:
                    if arg.text not in self._alg_unique_args:
                        self._alg_unique_args.append(arg.text)
                    if arg.name not in tmp_arg_names:
                        tmp_arg_names.append(arg.name)
                        self._psy_unique_vars.append(arg)
                else:
                    # literals have no name
                    pass

        # work out the unique dofs required in this subroutine
        self._dofs = {}
        for kern_call in self._schedule.kern_calls():
            dofs = kern_call.arguments.dofs
            for dof in dofs:
                if dof not in self._dofs:
                    # Only keep the first occurence for the moment. We will
                    # need to change this logic at some point as we need to
                    # cope with writes determining the dofs that are used.
                    self._dofs[dof] = [kern_call, dofs[dof][0]]

    @property
    def name(self):
        return self._name

    @property
    def alg_unique_args(self):
        return self._alg_unique_args

    @property
    def psy_unique_vars(self):
        return self._psy_unique_vars

    @property
    def psy_unique_var_names(self):
        names = []
        for var in self._psy_unique_vars:
            names.append(var.name)
        return names

    @property
    def schedule(self):
        return self._schedule

    @schedule.setter
    def schedule(self, obj):
        self._schedule = obj

    def unique_declarations(self, datatype, access=None):
        ''' Returns a list of all required declarations for the
        specified datatype. If access is supplied (e.g. "gh_write") then
        only declarations with that access are returned. '''
        if datatype not in VALID_ARG_TYPE_NAMES:
            raise GenerationError(
                "unique_declarations called with an invalid datatype. "
                "Expected one of '{0}' but found '{1}'".
                format(str(VALID_ARG_TYPE_NAMES), datatype))
        if access and access not in VALID_ACCESS_DESCRIPTOR_NAMES:
            raise GenerationError(
                "unique_declarations called with an invalid access type. "
                "Expected one of '{0}' but got '{1}'".
                format(VALID_ACCESS_DESCRIPTOR_NAMES, access))
        declarations = []
        for call in self.schedule.calls():
            for arg in call.arguments.args:
                if not access or arg.access == access:
                    if arg.text is not None:
                        if arg.type == datatype:
                            test_name = arg.declaration_name
                            if test_name not in declarations:
                                declarations.append(test_name)
        return declarations

    def first_access(self, arg_name):
        ''' Returns the first argument with the specified name passed to
        a kernel in our schedule '''
        for call in self.schedule.calls():
            for arg in call.arguments.args:
                if arg.text is not None:
                    if arg.declaration_name == arg_name:
                        return arg
        raise GenerationError("Failed to find any kernel argument with name "
                              "'{0}'".format(arg_name))

    def unique_declns_by_intent(self, datatype):
        '''
        Returns a dictionary listing all required declarations for each
        type of intent ('inout', 'out' and 'in').

        :param string datatype: the type of the kernel argument for the
                                particular API for which the intent is
                                required
        :return: dictionary containing 'intent' keys holding the kernel
                 argument intent and declarations of all kernel arguments
                 for each type of intent
        :rtype: dict
        :raises GenerationError: if the kernel argument is not a valid
                                 datatype for the particular API.

        '''
        if datatype not in VALID_ARG_TYPE_NAMES:
            raise GenerationError(
                "unique_declns_by_intent called with an invalid datatype. "
                "Expected one of '{0}' but found '{1}'".
                format(str(VALID_ARG_TYPE_NAMES), datatype))

        # Get the lists of all kernel arguments that are accessed as
        # inc (shared update), write, read and readwrite (independent
        # update). A single argument may be accessed in different ways
        # by different kernels.
        inc_args = self.unique_declarations(datatype,
                                            access=MAPPING_ACCESSES["inc"])
        write_args = self.unique_declarations(datatype,
                                              access=MAPPING_ACCESSES["write"])
        read_args = self.unique_declarations(datatype,
                                             access=MAPPING_ACCESSES["read"])
        readwrite_args = self.unique_declarations(
            datatype, access=MAPPING_ACCESSES["readwrite"])
        sum_args = self.unique_declarations(datatype,
                                            access=MAPPING_REDUCTIONS["sum"])
        # sum_args behave as if they are write_args from
        # the PSy-layer's perspective.
        write_args += sum_args
        # readwrite_args behave in the same way as inc_args
        # from the perspective of first access and intents
        inc_args += readwrite_args
        # Rationalise our lists so that any fields that are updated
        # (have inc or readwrite access) do not appear in the list
        # of those that are only written to
        for arg in write_args[:]:
            if arg in inc_args:
                write_args.remove(arg)
        # Fields that are only ever read by any kernel that
        # accesses them
        for arg in read_args[:]:
            if arg in write_args or arg in inc_args:
                read_args.remove(arg)

        # We will return a dictionary containing as many lists
        # as there are types of intent
        declns = {}
        for intent in FORTRAN_INTENT_NAMES:
            declns[intent] = []

        for name in inc_args:
            # For every arg that is updated ('inc'd' or readwritten)
            # by at least one kernel, identify the type of the first
            # access. If it is 'write' then the arg is only
            # intent(out), otherwise it is intent(inout)
            first_arg = self.first_access(name)
            if first_arg.access != MAPPING_ACCESSES["write"]:
                if name not in declns["inout"]:
                    declns["inout"].append(name)
            else:
                if name not in declns["out"]:
                    declns["out"].append(name)

        for name in write_args:
            # For every argument that is written to by at least one kernel,
            # identify the type of the first access - if it is read
            # or inc'd before it is written then it must have intent(inout).
            # However, we deal with inc and readwrite args separately so we
            # do not consider those here.
            first_arg = self.first_access(name)
            if first_arg.access == MAPPING_ACCESSES["read"]:
                if name not in declns["inout"]:
                    declns["inout"].append(name)
            else:
                if name not in declns["out"]:
                    declns["out"].append(name)

        for name in read_args:
            # Anything we have left must be declared as intent(in)
            if name not in declns["in"]:
                declns["in"].append(name)

        return declns

    def gen(self):
        from psyclone.f2pygen import ModuleGen
        module = ModuleGen("container")
        self.gen_code(module)
        return module.root

    def gen_code(self, parent):
        from psyclone.f2pygen import SubroutineGen, TypeDeclGen, DeclGen, \
            SelectionGen, AssignGen
        # create the subroutine
        invoke_sub = SubroutineGen(parent, name=self.name,
                                   args=self.psy_unique_vars)
        # add the subroutine argument declarations
        my_typedecl = TypeDeclGen(invoke_sub, datatype="field_type",
                                  entity_decls=self.psy_unique_vars,
                                  intent="inout")
        invoke_sub.add(my_typedecl)
        # declare field-type, column topology and function-space types
        column_topology_name = "topology"
        my_typedecl = TypeDeclGen(invoke_sub, datatype="ColumnTopology",
                                  entity_decls=[column_topology_name],
                                  pointer=True)
        invoke_sub.add(my_typedecl)
        # declare any basic types required
        my_decl = DeclGen(invoke_sub, datatype="integer",
                          entity_decls=["nlayers"])
        invoke_sub.add(my_decl)

        for (idx, dof) in enumerate(self._dofs):
            call = self._dofs[dof][0]
            arg = self._dofs[dof][1]
            # declare a type select clause which is used to map from a base
            # class to FunctionSpace_type
            type_select = SelectionGen(invoke_sub,
                                       expr=arg.name + "_space=>" + arg.name +
                                       "%function_space", typeselect=True)
            invoke_sub.add(type_select)

            my_typedecl = TypeDeclGen(invoke_sub,
                                      datatype="FunctionSpace_type",
                                      entity_decls=[arg.name+"_space"],
                                      pointer=True)
            invoke_sub.add(my_typedecl)

            content = []
            if idx == 0:
                # use the first model to provide nlayers
                # *** assumption that all fields operate over the same number
                # of layers
                assign_1 = AssignGen(type_select, lhs="topology",
                                     rhs=arg.name+"_space%topology",
                                     pointer=True)
                assign_2 = AssignGen(type_select, lhs="nlayers",
                                     rhs="topology%layer_count()")
                content.append(assign_1)
                content.append(assign_2)
            iterates_over = call.iterates_over
            stencil = arg.stencil
            assign_3 = AssignGen(type_select, lhs=dof+"dofmap",
                                 rhs=arg.name +
                                 "_space%dof_map(" + iterates_over + ", " +
                                 stencil + ")",
                                 pointer=True)
            content.append(assign_3)
            type_select.addcase(["FunctionSpace_type"], content=content)
            # declare our dofmap
            my_decl = DeclGen(invoke_sub, datatype="integer",
                              entity_decls=[dof+"dofmap(:,:)"], pointer=True)
            invoke_sub.add(my_decl)

        # create the subroutine kernel call content
        self.schedule.gen_code(invoke_sub)
        parent.add(invoke_sub)


class Node(object):
    '''
    Base class for a node in the PSyIRe (schedule).

    :param children: the PSyIRe nodes that are children of this node.
    :type children: :py:class:`psyclone.psyGen.Node`
    :param parent: that parent of this node in the PSyIRe tree.
    :type parent: :py:class:`psyclone.psyGen.Node`

    '''
    def __init__(self, children=None, parent=None):
        if not children:
            self._children = []
        else:
            self._children = children
        self._parent = parent
        self._ast = None  # Reference into fparser2 AST (if any)

    def __str__(self):
        raise NotImplementedError("Please implement me")

    def dag(self, file_name='dag', file_format='svg'):
        '''Create a dag of this node and its children'''
        try:
            import graphviz as gv
        except ImportError:
            # todo: add a warning to a log file here
            # silently return if graphviz bindings are not installed
            return
        try:
            graph = gv.Digraph(format=file_format)
        except ValueError:
            raise GenerationError(
                "unsupported graphviz file format '{0}' provided".
                format(file_format))
        self.dag_gen(graph)
        graph.render(filename=file_name)

    def dag_gen(self, graph):
        '''output my node's graph (dag) information and call any
        children. Nodes with children are represented as two vertices,
        a start and an end. Forward dependencies are represented as
        green edges, backward dependencies are represented as red
        edges (but their direction is reversed so the layout looks
        reasonable) and parent child dependencies are represented as
        blue edges.'''
        # names to append to my default name to create start and end vertices
        start_postfix = "_start"
        end_postfix = "_end"
        if self.children:
            # I am represented by two vertices, a start and an end
            graph.node(self.dag_name+start_postfix)
            graph.node(self.dag_name+end_postfix)
        else:
            # I am represented by a single vertex
            graph.node(self.dag_name)
        # first deal with forward dependencies
        remote_node = self.forward_dependence()
        local_name = self.dag_name
        if self.children:
            # edge will come from my end vertex as I am a forward dependence
            local_name += end_postfix
        if remote_node:
            # this node has a forward dependence
            remote_name = remote_node.dag_name
            if remote_node.children:
                # the remote node has children so I will connect to
                # its start vertex
                remote_name += start_postfix
            # Create the forward dependence edge in green
            graph.edge(local_name, remote_name, color="green")
        elif self.parent:
            # this node is a child of another node and has no forward
            # dependence. Therefore connect it to the the end vertex
            # of its parent. Use blue to indicate a parent child
            # relationship.
            remote_name = self.parent.dag_name + end_postfix
            graph.edge(local_name, remote_name, color="blue")
        # now deal with backward dependencies. When creating the edges
        # we reverse the direction of the dependence (place
        # remote_node before local_node) to help with the graph
        # layout
        remote_node = self.backward_dependence()
        local_name = self.dag_name
        if self.children:
            # the edge will come from my start vertex as I am a
            # backward dependence
            local_name += start_postfix
        if remote_node:
            # this node has a backward dependence.
            remote_name = remote_node.dag_name
            if remote_node.children:
                # the remote node has children so I will connect to
                # its end vertex
                remote_name += end_postfix
            # Create the backward dependence edge in red.
            graph.edge(remote_name, local_name, color="red")
        elif self.parent:
            # this node has a parent and has no backward
            # dependence. Therefore connect it to the the start vertex
            # of its parent. Use blue to indicate a parent child
            # relationship.
            remote_name = self.parent.dag_name + start_postfix
            graph.edge(remote_name, local_name, color="blue")
        # now call any children so they can add their information to
        # the graph
        for child in self.children:
            child.dag_gen(graph)

    @property
    def dag_name(self):
        ''' return the base dag name for this node '''
        return "node_" + str(self.abs_position)

    @property
    def args(self):
        '''Return the list of arguments associated with this node. The default
        implementation assumes the node has no directly associated
        arguments (i.e. is not a Call class or subclass). Arguments of
        any of this nodes descendents are considered to be
        associated. '''
        args = []
        for call in self.calls():
            args.extend(call.args)
        return args

    def backward_dependence(self):
        '''Returns the closest preceding Node that this Node has a direct
        dependence with or None if there is not one. Only Nodes with
        the same parent as self are returned. Nodes inherit their
        descendents dependencies. The reason for this is that for
        correctness a node must maintain its parent if it is
        moved. For example a halo exchange and a kernel call may have
        a dependence between them but it is the loop body containing
        the kernel call that the halo exchange must not move beyond
        i.e. the loop body inherits the dependencies of the routines
        within it.'''
        dependence = None
        # look through all the backward dependencies of my arguments
        for arg in self.args:
            dependent_arg = arg.backward_dependence()
            if dependent_arg:
                # this argument has a backward dependence
                node = dependent_arg.call
                # if the remote node is deeper in the tree than me
                # then find the ancestor that is at the same level of
                # the tree as me.
                while node.depth > self.depth:
                    node = node.parent
                if self.sameParent(node):
                    # The remote node (or one of its ancestors) shares
                    # the same parent as me
                    if not dependence:
                        # this is the first dependence found so keep it
                        dependence = node
                    else:
                        # we have already found a dependence
                        if dependence.position < node.position:
                            # the new dependence is closer to me than
                            # the previous dependence so keep it
                            dependence = node
        return dependence

    def forward_dependence(self):
        '''Returns the closest following Node that this Node has a direct
        dependence with or None if there is not one. Only Nodes with
        the same parent as self are returned. Nodes inherit their
        descendents dependencies. The reason for this is that for
        correctness a node must maintain its parent if it is
        moved. For example a halo exchange and a kernel call may have
        a dependence between them but it is the loop body containing
        the kernel call that the halo exchange must not move beyond
        i.e. the loop body inherits the dependencies of the routines
        within it.'''
        dependence = None
        # look through all the forward dependencies of my arguments
        for arg in self.args:
            dependent_arg = arg.forward_dependence()
            if dependent_arg:
                # this argument has a forward dependence
                node = dependent_arg.call
                # if the remote node is deeper in the tree than me
                # then find the ancestor that is at the same level of
                # the tree as me.
                while node.depth > self.depth:
                    node = node.parent
                if self.sameParent(node):
                    # The remote node (or one of its ancestors) shares
                    # the same parent as me
                    if not dependence:
                        # this is the first dependence found so keep it
                        dependence = node
                    else:
                        if dependence.position > node.position:
                            # the new dependence is closer to me than
                            # the previous dependence so keep it
                            dependence = node
        return dependence

    def is_valid_location(self, new_node, position="before"):
        '''If this Node can be moved to the new_node
        (where position determines whether it is before of after the
        new_node) without breaking any data dependencies then return True,
        otherwise return False. '''
        # First perform correctness checks
        # 1: check new_node is a Node
        if not isinstance(new_node, Node):
            raise GenerationError(
                "In the psyGen Call class is_valid_location() method the "
                "supplied argument is not a Node, it is a '{0}'.".
                format(type(new_node).__name__))

        # 2: check position has a valid value
        valid_positions = ["before", "after"]
        if position not in valid_positions:
            raise GenerationError(
                "The position argument in the psyGen Call class "
                "is_valid_location() method must be one of {0} but "
                "found '{1}'".format(valid_positions, position))

        # 3: check self and new_node have the same parent
        if not self.sameParent(new_node):
            raise GenerationError(
                "In the psyGen Call class is_valid_location() method "
                "the node and the location do not have the same parent")

        # 4: check proposed new position is not the same as current position
        new_position = new_node.position
        if new_position < self.position and position == "after":
            new_position += 1
        elif new_position > self.position and position == "before":
            new_position -= 1

        if self.position == new_position:
            raise GenerationError(
                "In the psyGen Call class is_valid_location() method, the "
                "node and the location are the same so this transformation "
                "would have no effect.")

        # Now determine whether the new location is valid in terms of
        # data dependencies
        # Treat forward and backward dependencies separately
        if new_position < self.position:
            # the new_node is before this node in the schedule
            prev_dep_node = self.backward_dependence()
            if not prev_dep_node:
                # There are no backward dependencies so the move is valid
                return True
            else:
                # return (is the dependent node before the new_position?)
                return prev_dep_node.position < new_position
        else:  # new_node.position > self.position
            # the new_node is after this node in the schedule
            next_dep_node = self.forward_dependence()
            if not next_dep_node:
                # There are no forward dependencies so the move is valid
                return True
            else:
                # return (is the dependent node after the new_position?)
                return next_dep_node.position > new_position

    @property
    def depth(self):
        ''' Returns this Node's depth in the tree. '''
        my_depth = 0
        node = self
        while node is not None:
            node = node.parent
            my_depth += 1
        return my_depth

    def view(self):
        raise NotImplementedError("BaseClass of a Node must implement the "
                                  "view method")

    def indent(self, count, indent="    "):
        result = ""
        for i in range(count):
            result += indent
        return result

    def list(self, indent=0):
        result = ""
        for entity in self._children:
            result += str(entity)+"\n"
        return result

    def list_to_string(self, my_list):
        result = ""
        for idx, value in enumerate(my_list):
            result += str(value)
            if idx < (len(my_list) - 1):
                result += ","
        return result

    def addchild(self, child, index=None):
        if index is not None:
            self._children.insert(index, child)
        else:
            self._children.append(child)

    @property
    def children(self):
        return self._children

    @children.setter
    def children(self, my_children):
        self._children = my_children

    @property
    def parent(self):
        return self._parent

    @parent.setter
    def parent(self, my_parent):
        self._parent = my_parent

    @property
    def position(self):
        if self.parent is None:
            return 0
        return self.parent.children.index(self)

    @property
    def abs_position(self):
        ''' Find my position in the schedule. Needs to be computed
            dynamically as my position may change. '''

        if self.root == self:
            return 0
        found, position = self._find_position(self.root.children, 0)
        if not found:
            raise Exception("Error in search for my position in "
                            "the tree")
        return position

    def _find_position(self, children, position):
        ''' Recurse through the tree depth first returning position if
            found.'''
        for child in children:
            position += 1
            if child == self:
                return True, position
            if child.children:
                found, position = self._find_position(child.children, position)
                if found:
                    return True, position
        return False, position

    @property
    def root(self):
        node = self
        while node.parent is not None:
            node = node.parent
        return node

    def sameRoot(self, node_2):
        if self.root == node_2.root:
            return True
        return False

    def sameParent(self, node_2):
        if self.parent is None or node_2.parent is None:
            return False
        if self.parent == node_2.parent:
            return True
        return False

    def walk(self, children, my_type):
        ''' recurse through tree and return objects of mytype '''
        local_list = []
        for child in children:
            if isinstance(child, my_type):
                local_list.append(child)
            local_list += self.walk(child.children, my_type)
        return local_list

    def ancestor(self, my_type, excluding=None):
        '''
        Search back up tree and check whether we have an ancestor that is
        an instance of the supplied type. If we do then we return
        it otherwise we return None. A list of (sub-) classes to ignore
        may be provided via the `excluding` argument.

        :param type my_type: Class to search for.
        :param list excluding: list of (sub-)classes to ignore or None.
        :returns: First ancestor Node that is an instance of the requested \
                  class or None if not found.
        '''
        myparent = self.parent
        while myparent is not None:
            if isinstance(myparent, my_type):
                matched = True
                if excluding:
                    # We have one or more sub-classes we must exclude
                    for etype in excluding:
                        if isinstance(myparent, etype):
                            matched = False
                            break
                if matched:
                    return myparent
            myparent = myparent.parent
        return None

    def calls(self):
        ''' return all calls that are descendents of this node '''
        return self.walk(self.children, Call)

    def following(self):
        '''Return all :py:class:`psyclone.psyGen.Node` nodes after me in the
        schedule. Ordering is depth first.

        :return: a list of nodes
        :rtype: :func:`list` of :py:class:`psyclone.psyGen.Node`

        '''
        all_nodes = self.walk(self.root.children, Node)
        position = all_nodes.index(self)
        return all_nodes[position+1:]

    def preceding(self, reverse=None):
        '''Return all :py:class:`psyclone.psyGen.Node` nodes before me in the
        schedule. Ordering is depth first. If the `reverse` argument
        is set to `True` then the node ordering is reversed
        i.e. returning the nodes closest to me first

        :param: reverse: An optional, default `False`, boolean flag
        :type: reverse: bool
        :return: A list of nodes
        :rtype: :func:`list` of :py:class:`psyclone.psyGen.Node`

        '''
        all_nodes = self.walk(self.root.children, Node)
        position = all_nodes.index(self)
        nodes = all_nodes[:position]
        if reverse:
            nodes.reverse()
        return nodes

    @property
    def following_calls(self):
        ''' return all calls after me in the schedule '''
        all_calls = self.root.calls()
        position = all_calls.index(self)
        return all_calls[position+1:]

    @property
    def preceding_calls(self):
        ''' return all calls before me in the schedule '''
        all_calls = self.root.calls()
        position = all_calls.index(self)
        return all_calls[:position-1]

    def kern_calls(self):
        '''return all user-supplied kernel calls in this schedule'''
        return self.walk(self._children, Kern)

    def loops(self):
        ''' return all loops currently in this schedule '''
        return self.walk(self._children, Loop)

    def reductions(self, reprod=None):
        '''Return all calls that have reductions and are decendents of this
        node. If reprod is not provided, all reductions are
        returned. If reprod is False, all builtin reductions that are
        not set to reproducible are returned. If reprod is True, all
        builtins that are set to reproducible are returned.'''

        call_reduction_list = []
        for call in self.walk(self.children, Call):
            if call.is_reduction:
                if reprod is None:
                    call_reduction_list.append(call)
                elif reprod:
                    if call.reprod_reduction:
                        call_reduction_list.append(call)
                else:
                    if not call.reprod_reduction:
                        call_reduction_list.append(call)
        return call_reduction_list

    def is_openmp_parallel(self):
        '''Returns true if this Node is within an OpenMP parallel region

        '''
        omp_dir = self.ancestor(OMPParallelDirective)
        if omp_dir:
            return True
        return False

    def gen_code(self):
        raise NotImplementedError("Please implement me")

    def update(self):
        ''' By default we assume there is no need to update the existing
        fparser2 AST which this Node represents. We simply call the update()
        method of any children. '''
        for child in self._children:
            child.update()


class Schedule(Node):

    ''' Stores schedule information for an invocation call. Schedules can be
        optimised using transformations.

        >>> from parse import parse
        >>> ast, info = parse("algorithm.f90")
        >>> from psyGen import PSyFactory
        >>> api = "..."
        >>> psy = PSyFactory(api).create(info)
        >>> invokes = psy.invokes
        >>> invokes.names
        >>> invoke = invokes.get("name")
        >>> schedule = invoke.schedule
        >>> schedule.view()

    '''

    @property
    def dag_name(self):
        ''' Return the name to use in a dag for this node'''
        return "schedule"

    def tkinter_delete(self):
        for entity in self._children:
            entity.tkinter_delete()

    def tkinter_display(self, canvas, x, y):
        y_offset = 0
        for entity in self._children:
            entity.tkinter_display(canvas, x, y+y_offset)
            y_offset = y_offset+entity.height

    @property
    def invoke(self):
        return self._invoke

    @invoke.setter
    def invoke(self, my_invoke):
        self._invoke = my_invoke

    def __init__(self, KernFactory, BuiltInFactory, alg_calls=[]):

        # we need to separate calls into loops (an iteration space really)
        # and calls so that we can perform optimisations separately on the
        # two entities.
        sequence = []
        from psyclone.parse import BuiltInCall
        for call in alg_calls:
            if isinstance(call, BuiltInCall):
                sequence.append(BuiltInFactory.create(call, parent=self))
            else:
                sequence.append(KernFactory.create(call, parent=self))
        Node.__init__(self, children=sequence)
        self._invoke = None

    def view(self, indent=0):
        '''
        Print a text representation of this node to stdout and then
        call the view() method of any children.

        :param indent: Depth of indent for output text
        :type indent: integer
        '''
        print(self.indent(indent) + self.coloured_text +
              "[invoke='" + self.invoke.name + "']")
        for entity in self._children:
            entity.view(indent=indent + 1)

    @property
    def coloured_text(self):
        '''
        Returns the name of this node with appropriate control codes
        to generate coloured output in a terminal that supports it.

        :return: Text containing the name of this node, possibly coloured
        :rtype: string
        '''
        return colored("Schedule", SCHEDULE_COLOUR_MAP["Schedule"])

    def __str__(self):
        result = "Schedule:\n"
        for entity in self._children:
            result += str(entity)+"\n"
        result += "End Schedule"
        return result

    def gen_code(self, parent):
        for entity in self._children:
            entity.gen_code(parent)


class Directive(Node):
    '''
    Base class for all Directive statments.

    All classes that generate Directive statments (e.g. OpenMP,
    OpenACC, compiler-specific) inherit from this class.

    '''

    def view(self, indent=0):
        '''
        Print a text representation of this node to stdout and then
        call the view() method of any children.

        :param indent: Depth of indent for output text
        :type indent: integer
        '''
        print(self.indent(indent) + self.coloured_text)
        for entity in self._children:
            entity.view(indent=indent + 1)

    @property
    def coloured_text(self):
        '''
        Returns a string containing the name of this element with
        control codes for colouring in terminals that support it.

        :return: Text containing the name of this node, possibly coloured
        :rtype: string
        '''
        return colored("Directive", SCHEDULE_COLOUR_MAP["Directive"])

    @property
    def dag_name(self):
        ''' return the base dag name for this node '''
        return "directive_" + str(self.abs_position)


class ACCDirective(Directive):
    ''' Base class for all OpenACC directive statments. '''

    @abc.abstractmethod
    def view(self, indent=0):
        '''
        Print text representation of this node to stdout.

        :param int indent: size of indent to use for output
        '''

    @property
    def dag_name(self):
        ''' Return the name to use in a dag for this node.

        :returns: Name of corresponding node in DAG
        :rtype: str
        '''
        return "ACC_directive_" + str(self.abs_position)


@six.add_metaclass(abc.ABCMeta)
class ACCDataDirective(ACCDirective):
    '''
    Abstract class representing a "!$ACC enter data" OpenACC directive in
    a Schedule. Must be sub-classed for a particular API because the way
    in which fields are marked as being on the remote device is API-
    -dependent.

    :param children: list of nodes which this directive should \
                     have as children.
    :type children: list of :py:class:`psyclone.psyGen.Node`.
    :param parent: the node in the Schedule to which to add this \
                   directive as a child.
    :type parent: :py:class:`psyclone.psyGen.Node`.
    '''
    def __init__(self, children=None, parent=None):
        super(ACCDataDirective, self).__init__(children, parent)
        self._acc_dirs = None  # List of parallel directives

    def view(self, indent=0):
        '''
        Print a text representation of this Node to stdout.

        :param int indent: the amount by which to indent the output.
        '''
        print(self.indent(indent)+self.coloured_text+"[ACC enter data]")
        for entity in self._children:
            entity.view(indent=indent + 1)

    @property
    def dag_name(self):
        '''
        :returns: the name to use for this Node in a DAG
        :rtype: str
        '''
        return "ACC_data_" + str(self.abs_position)

    def gen_code(self, parent):
        '''
        Generate the elements of the f2pygen AST for this Node in the Schedule.

        :param parent: node in the f2pygen AST to which to add node(s).
        :type parent: :py:class:`psyclone.f2pygen.BaseGen`
        '''
        from psyclone.f2pygen import DeclGen, DirectiveGen, CommentGen, \
            IfThenGen, AssignGen, CallGen, UseGen

        # We must generate a list of all of the fields accessed by
        # OpenACC kernels (calls within an OpenACC parallel directive)
        # 1. Find all parallel directives. We store this list for later
        #    use in any sub-class.
        self._acc_dirs = self.walk(self.root.children, ACCParallelDirective)
        # 2. For each directive, loop over each of the fields used by
        #    the kernels it contains (this list is given by var_list)
        #    and add it to our list if we don't already have it
        var_list = []
        # TODO grid properties are effectively duplicated in this list (but
        # the OpenACC deep-copy support should spot this).
        for pdir in self._acc_dirs:
            for var in pdir.ref_list:
                if var not in var_list:
                    var_list.append(var)
        # 3. Convert this list of objects into a comma-delimited string
        var_str = self.list_to_string(var_list)

        # 4. Declare and initialise a logical variable to keep track of
        #    whether this is the first time we've entered this Invoke
        name_space_manager = NameSpaceFactory().create()
        first_time = name_space_manager.create_name(
            root_name="first_time", context="PSyVars", label="first_time")
        parent.add(DeclGen(parent, datatype="logical",
                           entity_decls=[first_time],
                           initial_values=[".True."],
                           save=True))
        parent.add(CommentGen(parent,
                              " Ensure all fields are on the device and"))
        parent.add(CommentGen(parent, " copy them over if not."))
        # 5. Put the enter data directive inside an if-block so that we
        #    only ever do it once
        ifthen = IfThenGen(parent, first_time)
        parent.add(ifthen)
        ifthen.add(DirectiveGen(ifthen, "acc", "begin", "enter data",
                                "copyin("+var_str+")"))
        # 6. Flag that we have now entered this routine at least once
        ifthen.add(AssignGen(ifthen, lhs=first_time, rhs=".false."))
        # 7. Flag that the data is now on the device. This calls down
        #    into the API-specific subclass of this class.
        self.data_on_device(ifthen)
        parent.add(CommentGen(parent, ""))

        # 8. Ensure that any scalars are up-to-date
        var_list = []
        for pdir in self._acc_dirs:
            for var in pdir.scalars:
                if var not in var_list:
                    var_list.append(var)
        if var_list:
            # We need to 'use' the openacc module in order to access
            # the OpenACC run-time library
            parent.add(UseGen(parent, name="openacc", only=True,
                              funcnames=["acc_update_device"]))
            parent.add(
                CommentGen(parent,
                           " Ensure all scalars on the device are up-to-date"))
            for var in var_list:
                parent.add(CallGen(parent, "acc_update_device", [var, "1"]))
            parent.add(CommentGen(parent, ""))

    @abc.abstractmethod
    def data_on_device(self, parent):
        '''
        Adds nodes into a Schedule to flag that the data required by the
        kernels in the data region is now on the device.

        :param parent: the node in the Schedule to which to add nodes
        :type parent: :py:class:`psyclone.psyGen.Node`
        '''


class ACCParallelDirective(ACCDirective):
    ''' Class for the !$ACC PARALLEL directive of OpenACC. '''

    def view(self, indent=0):
        '''
        Print a text representation of this Node to stdout.

        :param int indent: the amount by which to indent the output.
        '''
        print(self.indent(indent)+self.coloured_text+"[ACC Parallel]")
        for entity in self._children:
            entity.view(indent=indent + 1)

    @property
    def dag_name(self):
        '''
        :returns: the name to use for this Node in a DAG
        :rtype: str
        '''
        return "ACC_parallel_" + str(self.abs_position)

    def gen_code(self, parent):
        '''
        Generate the elements of the f2pygen AST for this Node in the Schedule.

        :param parent: node in the f2pygen AST to which to add node(s).
        :type parent: :py:class:`psyclone.f2pygen.BaseGen`
        '''
        from psyclone.f2pygen import DirectiveGen

        # Since we use "default(present)" the Schedule must contain an
        # 'enter data' directive. We don't mandate the order in which
        # transformations are applied so we have to check for that here.
        # We can't use Node.ancestor() because the data directive does
        # not have children. Instead, we go back up to the Schedule and
        # walk down from there.
        nodes = self.root.walk(self.root.children, ACCDataDirective)
        if len(nodes) != 1:
            raise GenerationError(
                "A Schedule containing an ACC parallel region must also "
                "contain an ACC enter data directive but none was found for "
                "{0}".format(self.root.invoke.name))
        # Check that the enter-data directive comes before this parallel
        # directive
        if nodes[0].abs_position > self.abs_position:
            raise GenerationError(
                "An ACC parallel region must be preceeded by an ACC enter-"
                "data directive but in {0} this is not the case.".
                format(self.root.invoke.name))

        # "default(present)" means that the compiler is to assume that
        # all data required by the parallel region is already present
        # on the device. If we've made a mistake and it isn't present
        # then we'll get a run-time error.
        parent.add(DirectiveGen(parent, "acc", "begin", "parallel",
                                "default(present)"))

        for child in self.children:
            child.gen_code(parent)

        parent.add(DirectiveGen(parent, "acc", "end", "parallel", ""))

    @property
    def ref_list(self):
        '''
        Returns a list of the references (whether to arrays or objects)
        required by the Kernel call(s) that are children of this
        directive. This is the list of quantities that must be
        available on the remote device (probably a GPU) before
        the parallel region can be begun.

        :returns: list of variable names
        :rtype: list of str
        '''
        variables = []

        # Look-up the calls that are children of this node
        for call in self.calls():
            for arg in call.arguments.acc_args:
                if arg not in variables:
                    variables.append(arg)
        return variables

    @property
    def fields(self):
        '''
        Returns a list of the names of field objects required by the Kernel
        call(s) that are children of this directive.

        :returns: list of names of field arguments.
        :rtype: list of str
        '''
        # Look-up the calls that are children of this node
        fld_list = []
        for call in self.calls():
            for arg in call.arguments.fields:
                if arg not in fld_list:
                    fld_list.append(arg)
        return fld_list

    @property
    def scalars(self):
        '''
        Returns a list of the scalar quantities required by the Calls in
        this region.

        :returns: list of names of scalar arguments.
        :rtype: list of str
        '''
        scalars = []
        for call in self.calls():
            for arg in call.arguments.scalars:
                if arg not in scalars:
                    scalars.append(arg)
        return scalars


class ACCLoopDirective(ACCDirective):
    '''
    Class managing the creation of a '!$acc loop' OpenACC directive.

    :param children: list of nodes that will be children of this directive.
    :type children: list of :py:class:`psyclone.psyGen.Node`.
    :param parent: the node in the Schedule to which to add this directive.
    :type parent: :py:class:`psyclone.psyGen.Node`.
    :param int collapse: Number of nested loops to collapse into a single \
                         iteration space or None.
    :param bool independent: Whether or not to add the `independent` clause \
                             to the loop directive.
    '''
    def __init__(self, children=None, parent=None, collapse=None,
                 independent=True):
        self._collapse = collapse
        self._independent = independent
        super(ACCLoopDirective, self).__init__(children, parent)

    @property
    def dag_name(self):
        '''
        :returns: the name to use for this Node in a DAG
        :rtype: str
        '''
        return "ACC_loop_" + str(self.abs_position)

    def view(self, indent=0):
        '''
        Print a textual representation of this Node to stdout.

        :param int indent: amount to indent output by
        '''
        text = self.indent(indent)+self.coloured_text+"[ACC Loop"
        if self._collapse:
            text += ", collapse={0}".format(self._collapse)
        if self._independent:
            text += ", independent"
        text += "]"
        print(text)
        for entity in self._children:
            entity.view(indent=indent + 1)

    def gen_code(self, parent):
        '''
        Generate the f2pygen AST entries in the Schedule for this OpenACC
        loop directive.

        :param parent: the parent Node in the Schedule to which to add our
                       content.
        :type parent: sub-class of :py:class:`psyclone.f2pygen.BaseGen`
        :raises GenerationError: if this "!$acc loop" is not enclosed within \
                                 an ACC Parallel region.
        '''
        from psyclone.f2pygen import DirectiveGen

        # It is only at the point of code generation that we can check for
        # correctness (given that we don't mandate the order that a user can
        # apply transformations to the code). As an orphaned loop directive,
        # we must have an ACCParallelDirective as an ancestor somewhere
        # back up the tree.
        if not self.ancestor(ACCParallelDirective):
            raise GenerationError(
                "ACCLoopDirective must have an ACCParallelDirective as an "
                "ancestor in the Schedule")

        # Add any clauses to the directive
        options = []
        if self._collapse:
            options.append("collapse({0})".format(self._collapse))
        if self._independent:
            options.append("independent")
        options_str = " ".join(options)

        parent.add(DirectiveGen(parent, "acc", "begin", "loop", options_str))

        for child in self.children:
            child.gen_code(parent)


class OMPDirective(Directive):
    '''
    Base class for all OpenMP-related directives

    '''
    @property
    def dag_name(self):
        '''
        :returns: the name to use in a dag for this node
        :rtype: str
        '''
        return "OMP_directive_" + str(self.abs_position)

    def view(self, indent=0):
        '''
        Print a text representation of this node to stdout and then
        call the view() method of any children.

        :param indent: Depth of indent for output text
        :type indent: integer
        '''
        print(self.indent(indent) + self.coloured_text + "[OMP]")
        for entity in self._children:
            entity.view(indent=indent + 1)

    def _get_reductions_list(self, reduction_type):
        '''Return the name of all scalars within this region that require a
        reduction of type reduction_type. Returned names will be unique. '''
        result = []
        for call in self.calls():
            for arg in call.arguments.args:
                if arg.type in MAPPING_SCALARS.values():
                    if arg.descriptor.access == \
                       MAPPING_REDUCTIONS[reduction_type]:
                        if arg.name not in result:
                            result.append(arg.name)
        return result


class OMPParallelDirective(OMPDirective):

    @property
    def dag_name(self):
        ''' Return the name to use in a dag for this node'''
        return "OMP_parallel_" + str(self.abs_position)

    def view(self, indent=0):
        '''
        Print a text representation of this node to stdout and then
        call the view() method of any children.

        :param indent: Depth of indent for output text
        :type indent: integer
        '''
        print(self.indent(indent) + self.coloured_text + "[OMP parallel]")
        for entity in self._children:
            entity.view(indent=indent + 1)

    def gen_code(self, parent):
        '''Generate the fortran OMP Parallel Directive and any associated
        code'''
        from psyclone.f2pygen import DirectiveGen, AssignGen, UseGen, \
            CommentGen, DeclGen

        private_list = self._get_private_list()

        reprod_red_call_list = self.reductions(reprod=True)
        if reprod_red_call_list:
            # we will use a private thread index variable
            name_space_manager = NameSpaceFactory().create()
            thread_idx = name_space_manager.create_name(
                root_name="th_idx", context="PSyVars", label="thread_index")
            private_list.append(thread_idx)
            # declare the variable
            parent.add(DeclGen(parent, datatype="integer",
                               entity_decls=[thread_idx]))
        private_str = self.list_to_string(private_list)

        # We're not doing nested parallelism so make sure that this
        # omp parallel region is not already within some parallel region
        self._not_within_omp_parallel_region()

        # Check that this OpenMP PARALLEL directive encloses other
        # OpenMP directives. Although it is valid OpenMP if it doesn't,
        # this almost certainly indicates a user error.
        self._encloses_omp_directive()

        calls = self.reductions()

        # first check whether we have more than one reduction with the same
        # name in this Schedule. If so, raise an error as this is not
        # supported for a parallel region.
        names = []
        for call in calls:
            name = call.reduction_arg.name
            if name in names:
                raise GenerationError(
                    "Reduction variables can only be used once in an invoke. "
                    "'{0}' is used multiple times, please use a different "
                    "reduction variable".format(name))
            else:
                names.append(name)

        zero_reduction_variables(calls, parent)

        parent.add(DirectiveGen(parent, "omp", "begin", "parallel",
                                "default(shared), private({0})".
                                format(private_str)))

        if reprod_red_call_list:
            # add in a local thread index
            parent.add(UseGen(parent, name="omp_lib", only=True,
                              funcnames=["omp_get_thread_num"]))
            parent.add(AssignGen(parent, lhs=thread_idx,
                                 rhs="omp_get_thread_num()+1"))

        first_type = type(self.children[0])
        for child in self.children:
            if first_type != type(child):
                raise NotImplementedError("Cannot correctly generate code"
                                          " for an OpenMP parallel region"
                                          " containing children of "
                                          "different types")
            child.gen_code(parent)

        parent.add(DirectiveGen(parent, "omp", "end", "parallel", ""))

        if reprod_red_call_list:
            parent.add(CommentGen(parent, ""))
            parent.add(CommentGen(parent, " sum the partial results "
                                  "sequentially"))
            parent.add(CommentGen(parent, ""))
            for call in reprod_red_call_list:
                call.reduction_sum_loop(parent)

    def _get_private_list(self):
        '''Returns the variable names used for any loops within a directive
        and any variables that have been declared private by a Call
        within the directive.

        '''
        result = []
        # get variable names from all loops that are a child of this node
        for loop in self.loops():
            if loop._variable_name == "":
                raise GenerationError("Internal error: name of loop "
                                      "variable not set.")
            if loop._variable_name.lower() not in result:
                result.append(loop._variable_name.lower())
        # get variable names from all calls that are a child of this node
        for call in self.calls():
            for variable_name in call.local_vars():
                if variable_name == "":
                    raise GenerationError("Internal error: call has a "
                                          "local variable but its name "
                                          "is not set.")
                if variable_name.lower() not in result:
                    result.append(variable_name.lower())
        return result

    def _not_within_omp_parallel_region(self):
        ''' Check that this Directive is not within any other
            parallel region '''
        if self.ancestor(OMPParallelDirective) is not None:
            raise GenerationError("Cannot nest OpenMP parallel regions.")

    def _encloses_omp_directive(self):
        ''' Check that this Parallel region contains other OpenMP
            directives. While it doesn't have to (in order to be valid
            OpenMP), it is likely that an absence of directives
            is an error on the part of the user. '''
        # We need to recurse down through all our children and check
        # whether any of them are an OMPDirective.
        node_list = self.walk(self.children, OMPDirective)
        if len(node_list) == 0:
            # TODO raise a warning here so that the user can decide
            # whether or not this is OK.
            pass
            # raise GenerationError("OpenMP parallel region does not enclose "
            #                       "any OpenMP directives. This is probably "
            #                       "not what you want.")

    def update(self):
        '''
        Updates the fparser2 AST by inserting nodes for this OpenMP
        parallel region.

        :raises InternalError: if the existing AST doesn't have the \
                               correct structure to permit the insertion \
                               of the OpenMP parallel region.
        '''
        from fparser.common.readfortran import FortranStringReader
        from fparser.two.Fortran2003 import Comment
        # Check that we haven't already been called
        if self._ast:
            return
        # Find the locations in which we must insert the begin/end
        # directives...
        # Find the children of this node in the AST of our parent node
        try:
            start_idx = self._parent._ast.content.index(self._children[0]._ast)
            end_idx = self._parent._ast.content.index(self._children[-1]._ast)
        except (IndexError, ValueError):
            raise InternalError("Failed to find locations to insert "
                                "begin/end directives.")
        # Create the start directive
        text = "!$omp parallel default(shared), private({0})".format(
            ",".join(self._get_private_list()))
        startdir = Comment(FortranStringReader(text,
                                               ignore_comments=False))
        # Create the end directive and insert it after the node in
        # the AST representing our last child
        enddir = Comment(FortranStringReader("!$omp end parallel",
                                             ignore_comments=False))
        # If end_idx+1 takes us beyond the range of the list then the
        # element is appended to the list
        self._parent._ast.content.insert(end_idx+1, enddir)

        # Insert the start directive (do this second so we don't have
        # to correct end_idx)
        self._ast = startdir
        self._parent._ast.content.insert(start_idx, self._ast)


class OMPDoDirective(OMPDirective):
    '''
    Class representing an OpenMP DO directive in the PSyclone AST.

    :param list children: list of Nodes that are children of this Node.
    :param parent: the Node in the AST that has this directive as a child.
    :type parent: :py:class:`psyclone.psyGen.Node`
    :param str omp_schedule: the OpenMP schedule to use.
    :param bool reprod: whether or not to generate code for run-reproducible \
                        OpenMP reductions.

    '''
    def __init__(self, children=None, parent=None, omp_schedule="static",
                 reprod=None):

        if children is None:
            children = []

        if reprod is None:
            self._reprod = Config.get().reproducible_reductions
        else:
            self._reprod = reprod

        self._omp_schedule = omp_schedule

        # Call the init method of the base class once we've stored
        # the OpenMP schedule
        super(OMPDoDirective, self).__init__(children=children,
                                             parent=parent)

    @property
    def dag_name(self):
        ''' Return the name to use in a dag for this node'''
        return "OMP_do_" + str(self.abs_position)

    def view(self, indent=0):
        '''
        Write out a textual summary of the OpenMP Do Directive and then
        call the view() method of any children.

        :param indent: Depth of indent for output text
        :type indent: integer
        '''
        if self.reductions():
            reprod = "[reprod={0}]".format(self._reprod)
        else:
            reprod = ""
        print(self.indent(indent) + self.coloured_text +
              "[OMP do]{0}".format(reprod))

        for entity in self._children:
            entity.view(indent=indent + 1)

    def _reduction_string(self):
        ''' Return the OMP reduction information as a string '''
        reduction_str = ""
        for reduction_type in MAPPING_REDUCTIONS.keys():
            reductions = self._get_reductions_list(reduction_type)
            for reduction in reductions:
                reduction_str += ", reduction({0}:{1})".format(
                    OMP_OPERATOR_MAPPING[reduction_type], reduction)
        return reduction_str

    @property
    def reprod(self):
        ''' returns whether reprod has been set for this object or not '''
        return self._reprod

    def gen_code(self, parent):
        '''
        Generate the f2pygen AST entries in the Schedule for this OpenMP do
        directive.

        :param parent: the parent Node in the Schedule to which to add our \
                       content.
        :type parent: sub-class of :py:class:`psyclone.f2pygen.BaseGen`
        :raises GenerationError: if this "!$omp do" is not enclosed within \
                                 an OMP Parallel region.
        '''
        from psyclone.f2pygen import DirectiveGen

        # It is only at the point of code generation that we can check for
        # correctness (given that we don't mandate the order that a user
        # can apply transformations to the code). As an orphaned loop
        # directive, we must have an OMPRegionDirective as an ancestor
        # somewhere back up the tree.
        if not self.ancestor(OMPParallelDirective,
                             excluding=[OMPParallelDoDirective]):
            raise GenerationError("OMPOrphanLoopDirective must have an "
                                  "OMPRegionDirective as ancestor")

        if self._reprod:
            local_reduction_string = ""
        else:
            local_reduction_string = self._reduction_string()

        # As we're an orphaned loop we don't specify the scope
        # of any variables so we don't have to generate the
        # list of private variables
        options = "schedule({0})".format(self._omp_schedule) + \
                  local_reduction_string
        parent.add(DirectiveGen(parent, "omp", "begin", "do", options))

        for child in self.children:
            child.gen_code(parent)

        # make sure the directive occurs straight after the loop body
        position = parent.previous_loop()
        parent.add(DirectiveGen(parent, "omp", "end", "do", ""),
                   position=["after", position])


class OMPParallelDoDirective(OMPParallelDirective, OMPDoDirective):
    ''' Class for the !$OMP PARALLEL DO directive. This inherits from
        both OMPParallelDirective (because it creates a new OpenMP
        thread-parallel region) and OMPDoDirective (because it
        causes a loop to be parallelised). '''

    def __init__(self, children=[], parent=None, omp_schedule="static"):
        OMPDoDirective.__init__(self,
                                children=children,
                                parent=parent,
                                omp_schedule=omp_schedule)

    @property
    def dag_name(self):
        ''' Return the name to use in a dag for this node'''
        return "OMP_parallel_do_" + str(self.abs_position)

    def view(self, indent=0):
        '''
        Write out a textual summary of the OpenMP Parallel Do Directive
        and then call the view() method of any children.

        :param indent: Depth of indent for output text
        :type indent: integer
        '''
        print(self.indent(indent) + self.coloured_text +
              "[OMP parallel do]")
        for entity in self._children:
            entity.view(indent=indent + 1)

    def gen_code(self, parent):
        from psyclone.f2pygen import DirectiveGen

        # We're not doing nested parallelism so make sure that this
        # omp parallel do is not already within some parallel region
        self._not_within_omp_parallel_region()

        calls = self.reductions()
        zero_reduction_variables(calls, parent)
        private_str = self.list_to_string(self._get_private_list())
        parent.add(DirectiveGen(parent, "omp", "begin", "parallel do",
                                "default(shared), private({0}), "
                                "schedule({1})".
                                format(private_str, self._omp_schedule) +
                                self._reduction_string()))
        for child in self.children:
            child.gen_code(parent)

        # make sure the directive occurs straight after the loop body
        position = parent.previous_loop()
        parent.add(DirectiveGen(parent, "omp", "end", "parallel do", ""),
                   position=["after", position])

    def update(self):
        '''
        Updates the fparser2 AST by inserting nodes for this OpenMP
        parallel do.

        :raises GenerationError: if the existing AST doesn't have the \
                                 correct structure to permit the insertion \
                                 of the OpenMP parallel do.
        '''
        from fparser.common.readfortran import FortranStringReader
        from fparser.two.Fortran2003 import Comment
        # Check that we haven't already been called
        if self._ast:
            return
        # Since this is an OpenMP (parallel) do, it can only be applied
        # to a single loop.
        if len(self._children) != 1:
            raise GenerationError(
                "An OpenMP PARALLEL DO can only be applied to a single loop "
                "but this Node has {0} children: {1}".
                format(len(self._children), self._children))

        # Find the locations in which we must insert the begin/end
        # directives...
        # Find the child of this node in the AST of our parent node
        # TODO make this robust by using the new 'children' method to
        # be introduced in fparser#105
        # We have to take care to find a parent node (in the fparser2 AST)
        # that has 'content'. This is because If-else-if blocks have their
        # 'content' as siblings of the If-then and else-if nodes.
        parent = self._parent._ast
        while parent:
            if hasattr(parent, "content"):
                break
            parent = parent._parent
        if not parent:
            raise InternalError("Failed to find parent node in which to "
                                "insert OpenMP parallel do directive")
        start_idx = parent.content.index(self._children[0]._ast)

        # Create the start directive
        text = ("!$omp parallel do default(shared), private({0}), "
                "schedule({1})".format(",".join(self._get_private_list()),
                                       self._omp_schedule))
        startdir = Comment(FortranStringReader(text,
                                               ignore_comments=False))

        # Create the end directive and insert it after the node in
        # the AST representing our last child
        enddir = Comment(FortranStringReader("!$omp end parallel do",
                                             ignore_comments=False))
        if start_idx == len(parent.content) - 1:
            parent.content.append(enddir)
        else:
            parent.content.insert(start_idx+1, enddir)

        # Insert the start directive (do this second so we don't have
        # to correct the location)
        self._ast = startdir
        parent.content.insert(start_idx, self._ast)


class GlobalSum(Node):
    '''
    Generic Global Sum class which can be added to and manipulated
    in, a schedule.

    :param scalar: the scalar that the global sum is stored into
    :type scalar: :py:class:`psyclone.dynamo0p3.DynKernelArgument`
    :param parent: optional parent (default None) of this object
    :type parent: :py:class:`psyclone.psyGen.node`

    '''
    def __init__(self, scalar, parent=None):
        Node.__init__(self, children=[], parent=parent)
        import copy
        self._scalar = copy.copy(scalar)
        if scalar:
            # Update scalar values appropriately
            # Here "readwrite" denotes how the class GlobalSum
            # accesses/updates a scalar
            self._scalar.access = MAPPING_ACCESSES["readwrite"]
            self._scalar.call = self

    @property
    def scalar(self):
        ''' Return the scalar field that this global sum acts on '''
        return self._scalar

    @property
    def dag_name(self):
        ''' Return the name to use in a dag for this node'''
        return "globalsum({0})_".format(self._scalar.name) + str(self.position)

    @property
    def args(self):
        ''' Return the list of arguments associated with this node. Override
        the base method and simply return our argument.'''
        return [self._scalar]

    def view(self, indent):
        '''
        Print text describing this object to stdout and then
        call the view() method of any children.

        :param indent: Depth of indent for output text
        :type indent: integer
        '''
        print(self.indent(indent) + (
            "{0}[scalar='{1}']".format(self.coloured_text, self._scalar.name)))

    @property
    def coloured_text(self):
        '''
        Return a string containing the (coloured) name of this node
        type

        :return: A string containing the name of this node, possibly with
                 control codes for colour
        :rtype: string
        '''
        return colored("GlobalSum", SCHEDULE_COLOUR_MAP["GlobalSum"])


class HaloExchange(Node):
    '''
    Generic Halo Exchange class which can be added to and
    manipulated in, a schedule.

    :param field: the field that this halo exchange will act on
    :type field: :py:class:`psyclone.dynamo0p3.DynKernelArgument`
    :param check_dirty: optional argument default True indicating
    whether this halo exchange should be subject to a run-time check
    for clean/dirty halos.
    :type check_dirty: bool
    :param vector_index: optional vector index (default None) to
    identify which index of a vector field this halo exchange is
    responsible for
    :type vector_index: int
    :param parent: optional parent (default None) of this object
    :type parent: :py:class:`psyclone.psyGen.node`

    '''
    def __init__(self, field, check_dirty=True,
                 vector_index=None, parent=None):
        Node.__init__(self, children=[], parent=parent)
        import copy
        self._field = copy.copy(field)
        if field:
            # Update fields values appropriately
            # Here "readwrite" denotes how the class HaloExchange
            # accesses a field rather than the field's continuity
            self._field.access = MAPPING_ACCESSES["readwrite"]
            self._field.call = self
        self._halo_type = None
        self._halo_depth = None
        self._check_dirty = check_dirty
        self._vector_index = vector_index
        self._text_name = "HaloExchange"
        self._colour_map_name = "HaloExchange"
        self._dag_name = "haloexchange"

    @property
    def vector_index(self):
        '''If the field is a vector then return the vector index associated
        with this halo exchange. Otherwise return None'''
        return self._vector_index

    @property
    def halo_depth(self):
        ''' Return the depth of the halo exchange '''
        return self._halo_depth

    @halo_depth.setter
    def halo_depth(self, value):
        ''' Set the depth of the halo exchange '''
        self._halo_depth = value

    @property
    def field(self):
        ''' Return the field that the halo exchange acts on '''
        return self._field

    @property
    def dag_name(self):
        ''' Return the name to use in a dag for this node'''
        name = ("{0}({1})_{2}".format(self._dag_name, self._field.name,
                                      self.position))
        if self._check_dirty:
            name = "check" + name
        return name

    @property
    def args(self):
        '''Return the list of arguments associated with this node. Overide the
        base method and simply return our argument. '''
        return [self._field]

    def check_vector_halos_differ(self, node):
        '''helper method which checks that two halo exchange nodes (one being
        self and the other being passed by argument) operating on the
        same field, both have vector fields of the same size and use
        different vector indices. If this is the case then the halo
        exchange nodes do not depend on each other. If this is not the
        case then an internal error will have occured and we raise an
        appropriate exception.

        :param node: a halo exchange which should exchange the same
        field as self
        :type node: :py:class:`psyclone.psyGen.HaloExchange`
        :raises GenerationError: if the argument passed is not a halo exchange
        :raises GenerationError: if the field name in the halo
        exchange passed in has a different name to the field in this
        halo exchange
        :raises GenerationError: if the field in this halo exchange is
        not a vector field
        :raises GenerationError: if the vector size of the field in
        this halo exchange is different to vector size of the field in
        the halo exchange passed by argument.
        :raises GenerationError: if the vector index of the field in
        this halo exchange is the same as the vector index of the
        field in the halo exchange passed by argument.

        '''

        if not isinstance(node, HaloExchange):
            raise GenerationError(
                "Internal error, the argument passed to "
                "HaloExchange.check_vector_halos_differ() is not "
                "a halo exchange object")

        if self.field.name != node.field.name:
            raise GenerationError(
                "Internal error, the halo exchange object passed to "
                "HaloExchange.check_vector_halos_differ() has a different "
                "field name '{0}' to self "
                "'{1}'".format(node.field.name, self.field.name))

        if self.field.vector_size <= 1:
            raise GenerationError(
                "Internal error, HaloExchange.check_vector_halos_differ() "
                "a halo exchange depends on another halo "
                "exchange but the vector size of field '{0}' is 1".
                format(self.field.name))

        if self.field.vector_size != node.field.vector_size:
            raise GenerationError(
                "Internal error, HaloExchange.check_vector_halos_differ() "
                "a halo exchange depends on another halo "
                "exchange but the vector sizes for field '{0}' differ".
                format(self.field.name))

        if self.vector_index == \
           node.vector_index:
            raise GenerationError(
                "Internal error, HaloExchange.check_vector_halos_differ() "
                "a halo exchange depends on another halo "
                "exchange but both vector id's ('{0}') of field '{1}' are "
                "the same".format(self.vector_index, self.field.name))

    def view(self, indent=0):
        '''
        Write out a textual summary of the OpenMP Parallel Do Directive
        and then call the view() method of any children.

        :param indent: Depth of indent for output text
        :type indent: integer
        '''
        print(self.indent(indent) + (
            "{0}[field='{1}', type='{2}', depth={3}, "
            "check_dirty={4}]".format(self.coloured_text, self._field.name,
                                      self._halo_type,
                                      self._halo_depth, self._check_dirty)))

    @property
    def coloured_text(self):
        '''
        Return a string containing the (coloured) name of this node type

        :return: Name of this node type, possibly with colour control codes
        :rtype: string
        '''
        return colored(
            self._text_name, SCHEDULE_COLOUR_MAP[self._colour_map_name])


class Loop(Node):

    @property
    def dag_name(self):
        ''' Return the name to use in a dag for this node

        :return: Return the dag name for this loop
        :rtype: string

        '''
        if self.loop_type:
            name = "loop_[{0}]_".format(self.loop_type) + \
                   str(self.abs_position)
        else:
            name = "loop_" + str(self.abs_position)
        return name

    @property
    def loop_type(self):
        return self._loop_type

    @loop_type.setter
    def loop_type(self, value):
        '''
        Set the type of this Loop.

        :param str value: the type of this loop.
        :raises GenerationError: if the specified value is not a recognised \
                                 loop type.
        '''
        if value not in self._valid_loop_types:
            raise GenerationError(
                "Error, loop_type value ({0}) is invalid. Must be one of "
                "{1}.".format(value, self._valid_loop_types))
        self._loop_type = value

    def __init__(self, parent=None,
                 variable_name="",
                 topology_name="topology",
                 valid_loop_types=[]):

        # we need to determine whether this is a built-in or kernel
        # call so our schedule can do the right thing.

        self._valid_loop_types = valid_loop_types
        self._loop_type = None        # inner, outer, colour, colours, ...
        self._field = None
        self._field_name = None       # name of the field
        self._field_space = None      # v0, v1, ...,     cu, cv, ...
        self._iteration_space = None  # cells, ...,      cu, cv, ...
        self._kern = None             # Kernel associated with this loop

        # TODO replace iterates_over with iteration_space
        self._iterates_over = "unknown"

        Node.__init__(self, parent=parent)

        self._variable_name = variable_name

        self._start = ""
        self._stop = ""
        self._step = ""
        self._id = ""

        # visual properties
        self._width = 30
        self._height = 30
        self._shape = None
        self._text = None
        self._canvas = None

    def view(self, indent=0):
        '''
        Write out a textual summary of this Loop node to stdout
        and then call the view() method of any children.

        :param indent: Depth of indent for output text
        :type indent: integer
        '''
        print(self.indent(indent) + self.coloured_text +
              "[type='{0}',field_space='{1}',it_space='{2}']".
              format(self._loop_type, self._field_space, self.iteration_space))
        for entity in self._children:
            entity.view(indent=indent + 1)

    @property
    def coloured_text(self):
        '''
        Returns a string containing the name of this node along with
        control characters for colouring in terminals that support it.

        :return: The name of this node, possibly with control codes for
                 colouring
        :rtype: string
        '''
        return colored("Loop", SCHEDULE_COLOUR_MAP["Loop"])

    @property
    def height(self):
        calls_height = 0
        for child in self.children:
            calls_height += child.height
        return self._height+calls_height

    def tkinter_delete(self):
        if self._shape is not None:
            assert self._canvas is not None, "Error"
            self._canvas.delete(self._shape)
        if self._text is not None:
            assert self._canvas is not None, "Error"
            self._canvas.delete(self._text)
        for child in self.children:
            child.tkinter_delete()

    def tkinter_display(self, canvas, x, y):
        self.tkinter_delete()
        self._canvas = canvas
        from Tkinter import ROUND
        name = "Loop"
        min_call_width = 100
        max_calls_width = min_call_width
        calls_height = 0
        for child in self.children:
            calls_height += child.height
            max_calls_width = max(max_calls_width, child.width)

        self._shape = canvas.create_polygon(
            x, y, x+self._width+max_calls_width, y,
            x+self._width+max_calls_width, y+self._height,
            x+self._width, y+self._height,
            x+self._width, y+self._height+calls_height,
            x, y+self._height+calls_height,
            outline="red", fill="green", width=2,
            activeoutline="blue", joinstyle=ROUND)
        self._text = canvas.create_text(x+(self._width+max_calls_width)/2,
                                        y+self._height/2, text=name)

        call_height = 0
        for child in self.children:
            child.tkinter_display(canvas, x+self._width,
                                  y+self._height+call_height)
            call_height += child.height

    @property
    def field_space(self):
        return self._field_space

    @field_space.setter
    def field_space(self, my_field_space):
        self._field_space = my_field_space

    @property
    def field_name(self):
        return self._field_name

    @property
    def field(self):
        return self._field

    @field_name.setter
    def field_name(self, my_field_name):
        self._field_name = my_field_name

    @property
    def iteration_space(self):
        return self._iteration_space

    @iteration_space.setter
    def iteration_space(self, it_space):
        self._iteration_space = it_space

    @property
    def kernel(self):
        '''
        :returns: the kernel object associated with this Loop (if any).
        :rtype: :py:class:`psyclone.psyGen.Kern`
        '''
        return self._kern

    @kernel.setter
    def kernel(self, kern):
        '''
        Setter for kernel object associated with this loop.

        :param kern: a kernel object.
        :type kern: :py:class:`psyclone.psyGen.Kern`
        '''
        self._kern = kern

    def __str__(self):
        result = "Loop[" + self._id + "]: " + self._variable_name + "=" + \
            self._id + " lower=" + self._start + "," + self._stop + "," + \
            self._step + "\n"
        for entity in self._children:
            result += str(entity) + "\n"
        result += "EndLoop"
        return result

    def has_inc_arg(self, mapping={}):
        ''' Returns True if any of the Kernels called within this
        loop have an argument with INC access. Returns False otherwise '''
        assert mapping != {}, "psyGen:Loop:has_inc_arg: Error - a mapping "\
            "must be provided"
        for kern_call in self.kern_calls():
            for arg in kern_call.arguments.args:
                if arg.access.lower() == mapping["inc"]:
                    return True
        return False

    def unique_modified_args(self, mapping, arg_type):
        '''Return all unique arguments of type arg_type from Kernels in this
        loop that are modified'''
        arg_names = []
        args = []
        for call in self.calls():
            for arg in call.arguments.args:
                if arg.type.lower() == arg_type:
                    if arg.access.lower() != mapping["read"]:
                        if arg.name not in arg_names:
                            arg_names.append(arg.name)
                            args.append(arg)
        return args

    def args_filter(self, arg_types=None, arg_accesses=None, unique=False):
        '''Return all arguments of type arg_types and arg_accesses. If these
        are not set then return all arguments. If unique is set to
        True then only return uniquely named arguments'''
        all_args = []
        all_arg_names = []
        for call in self.calls():
            call_args = args_filter(call.arguments.args, arg_types,
                                    arg_accesses)
            if unique:
                for arg in call_args:
                    if arg.name not in all_arg_names:
                        all_args.append(arg)
                        all_arg_names.append(arg.name)
            else:
                all_args.extend(call_args)
        return all_args

    def gen_code(self, parent):
        '''Generate the fortran Loop and any associated code '''
        if not self.is_openmp_parallel():
            calls = self.reductions()
            zero_reduction_variables(calls, parent)

        if self._start == "1" and self._stop == "1":  # no need for a loop
            for child in self.children:
                child.gen_code(parent)
        else:
            from psyclone.f2pygen import DoGen, DeclGen
            do = DoGen(parent, self._variable_name, self._start, self._stop)
            # need to add do loop before children as children may want to add
            # info outside of do loop
            parent.add(do)
            for child in self.children:
                child.gen_code(do)
            my_decl = DeclGen(parent, datatype="integer",
                              entity_decls=[self._variable_name])
            parent.add(my_decl)


class Call(Node):
    '''
    Represents a call to a sub-program unit from within the PSy layer.

    :param parent: parent of this node in the PSyIR.
    :type parent: sub-class of :py:class:`psyclone.psyGen.Node`
    :param call: information on the call itself, as obtained by parsing \
                 the Algorithm layer code.
    :type call: :py:class:`psyclone.parse.KernelCall`
    :param str name: the name of the routine being called.
    :param arguments: object holding information on the kernel arguments, \
                      as extracted from kernel meta-data.
    :type arguments: :py:class:`psyclone.psyGen.Arguments`

    :raises GenerationError: if any of the arguments to the call are \
                             duplicated.
    '''
    def __init__(self, parent, call, name, arguments):
        Node.__init__(self, children=[], parent=parent)
        self._arguments = arguments
        self._name = name
        self._iterates_over = call.ktype.iterates_over

        # check algorithm arguments are unique for a kernel or
        # built-in call
        arg_names = []
        for arg in self._arguments.args:
            if arg.text:
                text = arg.text.lower().replace(" ", "")
                if text in arg_names:
                    raise GenerationError(
                        "Argument '{0}' is passed into kernel '{1}' code more "
                        "than once from the algorithm layer. This is not "
                        "allowed.".format(arg.text, self._name))
                else:
                    arg_names.append(text)

        # visual properties
        self._width = 250
        self._height = 30
        self._shape = None
        self._text = None
        self._canvas = None
        self._arg_descriptors = None

        # initialise any reduction information
        args = args_filter(arguments.args,
                           arg_types=MAPPING_SCALARS.values(),
                           arg_accesses=MAPPING_REDUCTIONS.values())
        if args:
            self._reduction = True
            if len(args) != 1:
                raise GenerationError(
                    "PSyclone currently only supports a single reduction "
                    "in a kernel or builtin")
            self._reduction_arg = args[0]
        else:
            self._reduction = False
            self._reduction_arg = None

    @property
    def args(self):
        '''Return the list of arguments associated with this node. Overide the
        base method and simply return our arguments. '''
        return self.arguments.args

    def view(self, indent=0):
        '''
        Write out a textual summary of this Call node to stdout
        and then call the view() method of any children.

        :param indent: Depth of indent for output text
        :type indent: integer
        '''
        print(self.indent(indent) + self.coloured_text,
              self.name + "(" + self.arguments.names + ")")
        for entity in self._children:
            entity.view(indent=indent + 1)

    @property
    def coloured_text(self):
        ''' Return a string containing the (coloured) name of this node
        type '''
        return colored("Call", SCHEDULE_COLOUR_MAP["Call"])

    @property
    def width(self):
        return self._width

    @property
    def height(self):
        return self._height

    def tkinter_delete(self):
        if self._shape is not None:
            assert self._canvas is not None, "Error"
            self._canvas.delete(self._shape)
        if self._text is not None:
            assert self._canvas is not None, "Error"
            self._canvas.delete(self._text)

    def tkinter_display(self, canvas, x, y):
        self.tkinter_delete()
        self._canvas = canvas
        self._x = x
        self._y = y
        self._shape = self._canvas.create_rectangle(
            self._x, self._y, self._x+self._width, self._y+self._height,
            outline="red", fill="yellow", activeoutline="blue", width=2)
        self._text = self._canvas.create_text(self._x+self._width/2,
                                              self._y+self._height/2,
                                              text=self._name)

    @property
    def is_reduction(self):
        '''if this kernel/builtin contains a reduction variable then return
        True, otherwise return False'''
        return self._reduction

    @property
    def reduction_arg(self):
        ''' if this kernel/builtin contains a reduction variable then return
        the variable, otherwise return None'''
        return self._reduction_arg

    @property
    def reprod_reduction(self):
        '''Determine whether this kernel/builtin is enclosed within an OpenMP
        do loop. If so report whether it has the reproducible flag
        set. Note, this also catches OMPParallelDo Directives but they
        have reprod set to False so it is OK.'''
        ancestor = self.ancestor(OMPDoDirective)
        if ancestor:
            return ancestor.reprod
        else:
            return False

    @property
    def local_reduction_name(self):
        '''Generate a local variable name that is unique for the current
        reduction argument name. This is used for thread-local
        reductions with reproducible reductions '''
        var_name = self._reduction_arg.name
        return self._name_space_manager.\
            create_name(root_name="l_"+var_name,
                        context="PSyVars",
                        label=var_name)

    def zero_reduction_variable(self, parent, position=None):
        '''
        Generate code to zero the reduction variable and to zero the local
        reduction variable if one exists. The latter is used for reproducible
        reductions, if specified.

        :param parent: the Node in the AST to which to add new code.
        :type parent: :py:class:`psyclone.psyGen.Node`
        :param str position: where to position the new code in the AST.
        :raises GenerationError: if the variable to zero is not of type \
                                 gh_real or gh_integer.
        :raises GenerationError: if the reprod_pad_size (read from the \
                                 configuration file) is less than 1.

        '''
        from psyclone.f2pygen import AssignGen, DeclGen, AllocateGen
        if not position:
            position = ["auto"]
        var_name = self._reduction_arg.name
        local_var_name = self.local_reduction_name
        var_type = self._reduction_arg.type
        if var_type == "gh_real":
            zero = "0.0_r_def"
            kind_type = "r_def"
            data_type = "real"
        elif var_type == "gh_integer":
            zero = "0"
            kind_type = None
            data_type = "integer"
        else:
            raise GenerationError(
                "zero_reduction variable should be one of ['gh_real', "
                "'gh_integer'] but found '{0}'".format(var_type))

        parent.add(AssignGen(parent, lhs=var_name, rhs=zero),
                   position=position)
        if self.reprod_reduction:
            parent.add(DeclGen(parent, datatype=data_type,
                               entity_decls=[local_var_name],
                               allocatable=True, kind=kind_type,
                               dimension=":,:"))
            nthreads = self._name_space_manager.create_name(
                root_name="nthreads", context="PSyVars", label="nthreads")
            if Config.get().reprod_pad_size < 1:
                raise GenerationError(
                    "REPROD_PAD_SIZE in {0} should be a positive "
                    "integer, but it is set to '{1}'.".format(
                        Config.get().filename, Config.get().reprod_pad_size))
            pad_size = str(Config.get().reprod_pad_size)
            parent.add(AllocateGen(parent, local_var_name + "(" + pad_size +
                                   "," + nthreads + ")"), position=position)
            parent.add(AssignGen(parent, lhs=local_var_name,
                                 rhs=zero), position=position)

    def reduction_sum_loop(self, parent):
        '''generate the appropriate code to place after the end parallel
        region'''
        from psyclone.f2pygen import DoGen, AssignGen, DeallocateGen
        # TODO we should initialise self._name_space_manager in the
        # constructor!
        self._name_space_manager = NameSpaceFactory().create()
        thread_idx = self._name_space_manager.create_name(
            root_name="th_idx", context="PSyVars", label="thread_index")
        nthreads = self._name_space_manager.create_name(
            root_name="nthreads", context="PSyVars", label="nthreads")
        var_name = self._reduction_arg.name
        local_var_name = self.local_reduction_name
        local_var_ref = self._reduction_ref(var_name)
        reduction_access = self._reduction_arg.access
        try:
            reduction_operator = REDUCTION_OPERATOR_MAPPING[reduction_access]
        except KeyError:
            raise GenerationError(
                "unsupported reduction access '{0}' found in DynBuiltin:"
                "reduction_sum_loop(). Expected one of '{1}'".
                format(reduction_access,
                       list(REDUCTION_OPERATOR_MAPPING.keys())))
        do_loop = DoGen(parent, thread_idx, "1", nthreads)
        do_loop.add(AssignGen(do_loop, lhs=var_name, rhs=var_name +
                              reduction_operator + local_var_ref))
        parent.add(do_loop)
        parent.add(DeallocateGen(parent, local_var_name))

    def _reduction_ref(self, name):
        '''Return the name unchanged if OpenMP is set to be unreproducible, as
        we will be using the OpenMP reduction clause. Otherwise we
        will be computing the reduction ourselves and therefore need
        to store values into a (padded) array separately for each
        thread.'''
        if self.reprod_reduction:
            idx_name = self._name_space_manager.create_name(
                root_name="th_idx",
                context="PSyVars",
                label="thread_index")
            local_name = self._name_space_manager.create_name(
                root_name="l_"+name,
                context="PSyVars",
                label=name)
            return local_name + "(1," + idx_name + ")"
        else:
            return name

    @property
    def arg_descriptors(self):
        return self._arg_descriptors

    @arg_descriptors.setter
    def arg_descriptors(self, obj):
        self._arg_descriptors = obj

    @property
    def arguments(self):
        return self._arguments

    @property
    def name(self):
        '''
        :returns: the name of the kernel associated with this call.
        :rtype: str
        '''
        return self._name

    @name.setter
    def name(self, value):
        '''
        Set the name of the kernel that this call is for.

        :param str value: The name of the kernel.
        '''
        self._name = value

    @property
    def iterates_over(self):
        return self._iterates_over

    def local_vars(self):
        raise NotImplementedError("Call.local_vars should be implemented")

    def __str__(self):
        raise NotImplementedError("Call.__str__ should be implemented")

    def gen_code(self, parent):
        raise NotImplementedError("Call.gen_code should be implemented")


class Kern(Call):
    '''
    Class representing a Kernel call within the Schedule (AST) of an Invoke.

    :param type KernelArguments: the API-specific sub-class of \
                                 :py:class:`psyclone.psyGen.Arguments` to \
                                 create.
    :param call: Details of the call to this kernel in the Algorithm layer.
    :type call: :py:class:`psyclone.parse.KernelCall`.
    :param parent: the parent of this Node (kernel call) in the Schedule.
    :type parent: sub-class of :py:class:`psyclone.psyGen.Node`.
    :param bool check: Whether or not to check that the number of arguments \
                       specified in the kernel meta-data matches the number \
                       provided by the call in the Algorithm layer.
    :raises GenerationError: if(check) and the number of arguments in the \
                             call does not match that in the meta-data.
    '''
    def __init__(self, KernelArguments, call, parent=None, check=True):
        Call.__init__(self, parent, call, call.ktype.procedure.name,
                      KernelArguments(call, self))
        self._module_name = call.module_name
        self._module_code = call.ktype._ast
        self._kernel_code = call.ktype.procedure
        self._fp2_ast = None  # The fparser2 AST for the kernel
        # Whether or not this kernel has been transformed
        self._modified = False
        # Whether or not to in-line this kernel into the module containing
        # the PSy layer
        self._module_inline = False
        if check and len(call.ktype.arg_descriptors) != len(call.args):
            raise GenerationError(
                "error: In kernel '{0}' the number of arguments specified "
                "in the kernel metadata '{1}', must equal the number of "
                "arguments in the algorithm layer. However, I found '{2}'".
                format(call.ktype.procedure.name,
                       len(call.ktype.arg_descriptors),
                       len(call.args)))
        self.arg_descriptors = call.ktype.arg_descriptors

    def __str__(self):
        return "kern call: "+self._name

    @property
    def module_name(self):
        '''
        :return: The name of the Fortran module that contains this kernel
        :rtype: string
        '''
        return self._module_name

    @property
    def dag_name(self):
        ''' Return the name to use in a dag for this node'''
        return "kernel_{0}_{1}".format(self.name, str(self.abs_position))

    @property
    def module_inline(self):
        return self._module_inline

    @module_inline.setter
    def module_inline(self, value):
        '''
        Setter for whether or not to module-inline this kernel.

        :param bool value: Whether or not to module-inline this kernel.
        :raises NotImplementedError: if module-inlining is enabled and the \
                                     kernel has been transformed.
        '''
        # check all kernels in the same invoke as this one and set any
        # with the same name to the same value as this one. This is
        # required as inlining (or not) affects all calls to the same
        # kernel within an invoke. Note, this will set this kernel as
        # well so there is no need to set it locally.
        if value and self._fp2_ast:
            # TODO #229. We take the existence of an fparser2 AST for
            # this kernel to mean that it has been transformed. Since
            # kernel in-lining is currently implemented via
            # manipulation of the fparser1 AST, there is at present no
            # way to inline such a kernel.
            raise NotImplementedError(
                "Cannot module-inline a transformed kernel ({0}).".
                format(self.name))
        my_schedule = self.ancestor(Schedule)
        for kernel in self.walk(my_schedule.children, Kern):
            if kernel.name == self.name:
                kernel._module_inline = value

    def view(self, indent=0):
        '''
        Write out a textual summary of this Kernel-call node to stdout
        and then call the view() method of any children.

        :param indent: Depth of indent for output text
        :type indent: integer
        '''
        print(self.indent(indent) + self.coloured_text,
              self.name + "(" + self.arguments.names + ")",
              "[module_inline=" + str(self._module_inline) + "]")
        for entity in self._children:
            entity.view(indent=indent + 1)

    @property
    def coloured_text(self):
        '''
        Return text containing the (coloured) name of this node type

        :return: the name of this node type, possibly with control codes
                 for colour
        :rtype: string
        '''
        return colored("KernCall", SCHEDULE_COLOUR_MAP["KernCall"])

    def gen_code(self, parent):
        '''
        Generates the f2pygen AST of the Fortran for this kernel call and
        writes the kernel itself to file if it has been transformed.

        :param parent: The parent of this kernel call in the f2pygen AST.
        :type parent: :py:calls:`psyclone.f2pygen.LoopGen`
        '''
        from psyclone.f2pygen import CallGen, UseGen

        # If the kernel has been transformed then we rename it. If it
        # is *not* being module inlined then we also write it to file.
        self.rename_and_write()

        parent.add(CallGen(parent, self._name,
                           self.arguments.raw_arg_list(parent)))

        if not self.module_inline:
            parent.add(UseGen(parent, name=self._module_name, only=True,
                              funcnames=[self._name]))

    def incremented_arg(self, mapping={}):
        ''' Returns the argument that has INC access. Raises a
        FieldNotFoundError if none is found.

        :param mapping: dictionary of access types (here INC) associated
                        with arguments with their metadata strings as keys
        :type mapping: dict
        :return: a Fortran argument name
        :rtype: string
        :raises FieldNotFoundError: if none is found.

        '''
        assert mapping != {}, "psyGen:Kern:incremented_arg: Error - a "\
            "mapping must be provided"
        for arg in self.arguments.args:
            if arg.access.lower() == mapping["inc"]:
                return arg
        raise FieldNotFoundError("Kernel {0} does not have an argument with "
                                 "{1} access".
                                 format(self.name, mapping["inc"]))

    def written_arg(self, mapping={}):
        '''
        Returns an argument that has WRITE or READWRITE access. Raises a
        FieldNotFoundError if none is found.

        :param mapping: dictionary of access types (here WRITE or
                        READWRITE) associated with arguments with their
                        metadata strings as keys
        :type mapping: dict
        :return: a Fortran argument name
        :rtype: string
        :raises FieldNotFoundError: if none is found.

        '''
        assert mapping != {}, "psyGen:Kern:written_arg: Error - a "\
            "mapping must be provided"
        for access in ["write", "readwrite"]:
            for arg in self.arguments.args:
                if arg.access.lower() == mapping[access]:
                    return arg
        raise FieldNotFoundError("Kernel {0} does not have an argument with "
                                 "{1} or {2} access".
                                 format(self.name, mapping["write"],
                                        mapping["readwrite"]))

    def is_coloured(self):
        ''' Returns true if this kernel is being called from within a
        coloured loop '''
        return self.parent.loop_type == "colour"

    @property
    def ast(self):
        '''
        Generate and return the fparser2 AST of the kernel source.

        :returns: fparser2 AST of the Fortran file containing this kernel.
        :rtype: :py:class:`fparser.two.Fortran2003.Program`
        '''
        from fparser.common.readfortran import FortranStringReader
        from fparser.two import parser
        # If we've already got the AST then just return it
        if self._fp2_ast:
            return self._fp2_ast
        # Use the fparser1 AST to generate Fortran source
        fortran = self._module_code.tofortran()
        # Create an fparser2 Fortran2003 parser
        my_parser = parser.ParserFactory().create()
        # Parse that Fortran using our parser
        reader = FortranStringReader(fortran)
        self._fp2_ast = my_parser(reader)
        return self._fp2_ast

    @staticmethod
    def _new_name(original, tag, suffix):
        '''
        Construct a new name given the original, a tag and a suffix (which
        may or may not terminate the original name). If suffix is present
        in the original name then the `tag` is inserted before it.

        :param str original: The original name
        :param str tag: Tag to insert into new name
        :param str suffix: Suffix with which to end new name.
        :returns: New name made of original + tag + suffix
        :rtype: str
        '''
        if original.endswith(suffix):
            return original[:-len(suffix)] + tag + suffix
        return original + tag + suffix

    def rename_and_write(self):
        '''
        Writes the (transformed) AST of this kernel to file and resets the
        'modified' flag to False. By default (config.kernel_naming ==
        "multiple"), the kernel is re-named so as to be unique within
        the kernel output directory stored within the configuration
        object. Alternatively, if config.kernel_naming is "single"
        then no re-naming and output is performed if there is already
        a transformed copy of the kernel in the output dir. (In this
        case a check is performed that the transformed kernel already
        present is identical to the one that we would otherwise write
        to file. If this is not the case then we raise a GenerationError.)

        :raises GenerationError: if config.kernel_naming == "single" and a \
                                 different, transformed version of this \
                                 kernel is already in the output directory.
        :raises NotImplementedError: if the kernel has been transformed but \
                                     is also flagged for module-inlining.

        '''
        import os
        from psyclone.line_length import FortLineLength

        # If this kernel has not been transformed we do nothing
        if not self.modified:
            return

        # Remove any "_mod" if the file follows the PSyclone naming convention
        orig_mod_name = self.module_name[:]
        if orig_mod_name.endswith("_mod"):
            old_base_name = orig_mod_name[:-4]
        else:
            old_base_name = orig_mod_name[:]

        # We could create a hash of a string built from the name of the
        # Algorithm (module), the name/position of the Invoke and the
        # index of this kernel within that Invoke. However, that creates
        # a very long name so we simply ensure that kernel names are unique
        # within the user-supplied kernel-output directory.
        name_idx = -1
        fdesc = None
        while not fdesc:
            name_idx += 1
            new_suffix = "_{0}".format(name_idx)
            new_name = old_base_name + new_suffix + "_mod.f90"
            try:
                # Atomically attempt to open the new kernel file (in case
                # this is part of a parallel build)
                fdesc = os.open(
                    os.path.join(Config.get().kernel_output_dir, new_name),
                    os.O_CREAT | os.O_WRONLY | os.O_EXCL)
            except (OSError, IOError):
                # The os.O_CREATE and os.O_EXCL flags in combination mean
                # that open() raises an error if the file exists
                if Config.get().kernel_naming == "single":
                    # If the kernel-renaming scheme is such that we only ever
                    # create one copy of a transformed kernel then we're done
                    break
                continue

        # Use the suffix we have determined to rename all relevant quantities
        # within the AST of the kernel code
        self._rename_ast(new_suffix)

        # Kernel is now self-consistent so unset the modified flag
        self.modified = False

        # If this kernel is being module in-lined then we do not need to
        # write it to file.
        if self.module_inline:
            # TODO #229. We cannot currently inline transformed kernels
            # (because that requires an fparser1 AST and we only have an
            # fparser2 AST of the modified kernel) so raise an error.
            raise NotImplementedError("Cannot module-inline a transformed "
                                      "kernel ({0})".format(self.name))

        # Generate the Fortran for this transformed kernel, ensuring that
        # we limit the line lengths
        fll = FortLineLength()
        new_kern_code = fll.process(str(self.ast))

        if not fdesc:
            # If we've not got a file descriptor at this point then that's
            # because the file already exists and the kernel-naming scheme
            # ("single") means we're not creating a new one.
            # Check that what we've got is the same as what's in the file
            with open(os.path.join(Config.get().kernel_output_dir,
                                   new_name), "r") as ffile:
                kern_code = ffile.read()
                if kern_code != new_kern_code:
                    raise GenerationError(
                        "A transformed version of this Kernel '{0}' already "
                        "exists in the kernel-output directory ({1}) but is "
                        "not the same as the current, transformed kernel and "
                        "the kernel-renaming scheme is set to '{2}'. (If you "
                        "wish to generate a new, unique kernel for every "
                        "kernel that is transformed then use "
                        "'--kernel-renaming multiple'.)".
                        format(self._module_name+".f90",
                               Config.get().kernel_output_dir,
                               Config.get().kernel_naming))
        else:
            # Write the modified AST out to file
            os.write(fdesc, new_kern_code.encode())
            # Close the new kernel file
            os.close(fdesc)

    def _rename_ast(self, suffix):
        '''
        Renames all quantities (module, kernel routine, kernel derived type)
        in the kernel AST by inserting the supplied suffix. The resulting
        names follow the PSyclone naming convention (modules end with "_mod",
        types with "_type" and kernels with "_code").

        :param str suffix: the string to insert into the quantity names.
        '''
        from fparser.two.utils import walk_ast
        from fparser.two import Fortran2003

        # Use the suffix we have determined to create a new kernel name.
        # This will conform to the PSyclone convention of ending in "_code"
        orig_mod_name = self.module_name[:]
        orig_kern_name = self.name[:]

        new_kern_name = self._new_name(orig_kern_name, suffix, "_code")
        new_mod_name = self._new_name(orig_mod_name, suffix, "_mod")

        # Query the fparser2 AST to determine the name of the type that
        # contains the kernel subroutine as a type-bound procedure
        orig_type_name = ""
        new_type_name = ""
        dtypes = walk_ast(self.ast.content, [Fortran2003.Derived_Type_Def])
        for dtype in dtypes:
            tbound_proc = walk_ast(dtype.content,
                                   [Fortran2003.Type_Bound_Procedure_Part])
            names = walk_ast(tbound_proc[0].content, [Fortran2003.Name])
            if str(names[-1]) == self.name:
                # This is the derived type for this kernel. Now we need
                # its name...
                tnames = walk_ast(dtype.content, [Fortran2003.Type_Name])
                orig_type_name = str(tnames[0])

                # The new name for the type containing kernel metadata will
                # conform to the PSyclone convention of ending in "_type"
                new_type_name = self._new_name(orig_type_name, suffix, "_type")
                # Rename the derived type. We do this here rather than
                # search for Type_Name in the AST again below. We loop over
                # the list of type names so as to ensure we rename the type
                # in the end-type statement too.
                for name in tnames:
                    if str(name) == orig_type_name:
                        name.string = new_type_name

        # Change the name of this kernel and the associated module
        self.name = new_kern_name[:]
        self._module_name = new_mod_name[:]

        # Construct a dictionary for mapping from old kernel/type/module
        # names to the corresponding new ones
        rename_map = {orig_mod_name: new_mod_name,
                      orig_kern_name: new_kern_name,
                      orig_type_name: new_type_name}

        # Re-write the values in the AST
        names = walk_ast(self.ast.content, [Fortran2003.Name])
        for name in names:
            try:
                new_value = rename_map[str(name)]
                name.string = new_value[:]
            except KeyError:
                # This is not one of the names we are looking for
                continue

    @property
    def modified(self):
        '''
        :returns: Whether or not this kernel has been modified (transformed).
        :rtype: bool
        '''
        return self._modified

    @modified.setter
    def modified(self, value):
        '''
        Setter for whether or not this kernel has been modified.

        :param bool value: True if kernel modified, False otherwise.
        '''
        self._modified = value


class BuiltIn(Call):
    ''' Parent class for all built-ins (field operations for which the user
    does not have to provide a kernel). '''
    def __init__(self):
        # We cannot call Call.__init__ as don't have necessary information
        # here. Instead we provide a load() method that can be called once
        # that information is available.
        self._arg_descriptors = None
        self._func_descriptors = None
        self._fs_descriptors = None
        self._reduction = None

    @property
    def dag_name(self):
        ''' Return the name to use in a dag for this node'''
        return "builtin_{0}_".format(self.name) + str(self.abs_position)

    def load(self, call, arguments, parent=None):
        ''' Set-up the state of this BuiltIn call '''
        name = call.ktype.name
        Call.__init__(self, parent, call, name, arguments)

    def local_vars(self):
        '''Variables that are local to this built-in and therefore need to be
        made private when parallelising using OpenMP or similar. By default
        builtin's do not have any local variables so set to nothing'''
        return []


class Arguments(object):
    '''
    Arguments abstract base class.

    :param parent_call: the call with which the arguments are associated.
    :type parent_call: sub-class of :py:class:`psyclone.psyGen.Call`
    '''
    def __init__(self, parent_call):
        self._parent_call = parent_call
        # The container object holding information on all arguments
        # (derived from both kernel meta-data and the kernel call
        # in the Algorithm layer).
        self._args = []
        # The actual list of arguments that must be supplied to a
        # subroutine call.
        self._raw_arg_list = []

    def raw_arg_list(self, parent=None):
        '''
        Abstract method to construct the class-specific argument list for a
        kernel call. Must be overridden in API-specific sub-class.

        :param parent: the parent (in the PSyIR) of the kernel call with \
                       which this argument list is associated.
        :type parent: sub-class of :py:class:`psyclone.psyGen.Call`
        :raises NotImplementedError: abstract method.
        '''
        raise NotImplementedError("Arguments.raw_arg_list must be "
                                  "implemented in sub-class")

    @property
    def names(self):
        '''
        :returns: the Algorithm-visible kernel arguments in a \
                  comma-delimited string.
        :rtype: str
        '''
        return ",".join([arg.name for arg in self.args])

    @property
    def args(self):
        return self._args

    def iteration_space_arg(self, mapping={}):
        '''
        Returns an argument that can be iterated over, i.e. modified
        (has WRITE, READWRITE or INC access).

        :param mapping: dictionary of access types associated with arguments
                        with their metadata strings as keys
        :type mapping: dict
        :return: a Fortran argument name
        :rtype: string
        :raises GenerationError: if none such argument is found.

        '''
        assert mapping != {}, "psyGen:Arguments:iteration_space_arg: Error "
        "a mapping needs to be provided"
        for arg in self._args:
            if arg.access.lower() == mapping["write"] or \
               arg.access.lower() == mapping["readwrite"] or \
               arg.access.lower() == mapping["inc"]:
                return arg
        raise GenerationError("psyGen:Arguments:iteration_space_arg Error, "
                              "we assume there is at least one writer, "
                              "reader/writer, or increment as an argument")

    @property
    def acc_args(self):
        '''
        :returns: the list of quantities that must be available on an \
                  OpenACC device before the associated kernel can be launched
        :rtype: list of str
        '''
        raise NotImplementedError(
            "Arguments.acc_args must be implemented in sub-class")

    @property
    def scalars(self):
        '''
        :returns: the list of scalar quantities belonging to this object
        :rtype: list of str
        '''
        raise NotImplementedError(
            "Arguments.scalars must be implemented in sub-class")


class DataAccess(object):
    '''A helper class to simplify the determination of dependencies due to
    overlapping accesses to data associated with instances of the
    Argument class.

    '''

    def __init__(self, arg):
        '''Store the argument associated with the instance of this class and
        the Call, HaloExchange or GlobalSum (or a subclass thereof)
        instance with which the argument is associated.

        :param arg: the argument that we are concerned with. An \
        argument can be found in a `Call` a `HaloExchange` or a \
        `GlobalSum` (or a subclass thereof)
        :type arg: :py:class:`psyclone.psyGen.Argument`

        '''
        # the `psyclone.psyGen.Argument` we are concerned with
        self._arg = arg
        # the call (Call, HaloExchange, or GlobalSum (or subclass)
        # instance to which the argument is associated
        self._call = arg.call
        # initialise _covered and _vector_index_access to keep pylint
        # happy
        self._covered = None
        self._vector_index_access = None
        # Now actually set them to the required initial values
        self.reset_coverage()

    def overlaps(self, arg):
        '''Determine whether the accesses to the provided argument overlap
        with the accesses of the source argument. Overlap means that
        the accesses share at least one memory location. For example,
        the arguments both access the 1st index of the same field.

        We do not currently deal with accesses to a subset of an
        argument (unless it is a vector). This distinction will need
        to be added once loop splitting is supported.

        :param arg: the argument to compare with our internal argument
        :type arg: :py:class:`psyclone.psyGen.Argument`
        :return bool: True if there are overlapping accesses between \
                      arguments (i.e. accesses share at least one memory \
                      location) and False if not.

        '''
        if self._arg.name != arg.name:
            # the arguments are different args so do not overlap
            return False

        if isinstance(self._call, HaloExchange) and \
           isinstance(arg.call, HaloExchange) and \
           (self._arg.vector_size > 1 or arg.vector_size > 1):
            # This is a vector field and both accesses come from halo
            # exchanges. As halo exchanges only access a particular
            # vector, the accesses do not overlap if the vector indices
            # being accessed differ.

            # sanity check
            if self._arg.vector_size != arg.vector_size:
                raise InternalError(
                    "DataAccess.overlaps(): vector sizes differ for field "
                    "'{0}' in two halo exchange calls. Found '{1}' and "
                    "'{2}'".format(arg.name, self._arg.vector_size,
                                   arg.vector_size))
            if self._call.vector_index != arg.call.vector_index:
                # accesses are to different vector indices so do not overlap
                return False
        # accesses do overlap
        return True

    def reset_coverage(self):
        '''Reset internal state to allow re-use of the object for a different
        situation.

        '''
        # False unless all data accessed by our local argument has
        # also been accessed by other arguments.
        self._covered = False
        # Used to store individual vector component accesses when
        # checking that all vector components have been accessed.
        self._vector_index_access = []

    def update_coverage(self, arg):
        '''Record any overlap between accesses to the supplied argument and
        the internal argument. Overlap means that the accesses to the
        two arguments share at least one memory location. If the
        overlap results in all of the accesses to the internal
        argument being covered (either directly or as a combination
        with previous arguments) then ensure that the covered() method
        returns True. Covered means that all memory accesses by the
        internal argument have at least one corresponding access by
        the supplied arguments.

        :param arg: the argument used to compare with our internal \
                    argument in order to update coverage information
        :type arg: :py:class:`psyclone.psyGen.Argument`

        '''

        if not self.overlaps(arg):
            # There is no overlap so there is nothing to update.
            return

        if isinstance(arg.call, HaloExchange) and \
           self._arg.vector_size > 1:
            # The supplied argument is a vector field coming from a
            # halo exchange and therefore only accesses one of the
            # vectors

            if isinstance(self._call, HaloExchange):
                # I am also a halo exchange so only access one of the
                # vectors. At this point the vector indices of the two
                # halo exchange fields must be the same, which should
                # never happen due to checks in the `overlaps()`
                # method earlier
                raise InternalError(
                    "DataAccess:update_coverage() The halo exchange vector "
                    "indices for '{0}' are the same. This should never "
                    "happen".format(self._arg.name))
            else:
                # I am not a halo exchange so access all components of
                # the vector. However, the supplied argument is a halo
                # exchange so only accesses one of the
                # components. This results in partial coverage
                # (i.e. the overlap in accesses is partial). Therefore
                # record the index that is accessed and check whether
                # all indices are now covered (which would mean `full`
                # coverage).
                if arg.call.vector_index in self._vector_index_access:
                    raise InternalError(
                        "DataAccess:update_coverage() Found more than one "
                        "dependent halo exchange with the same vector index")
                self._vector_index_access.append(arg.call.vector_index)
                if len(self._vector_index_access) != self._arg.vector_size:
                    return
        # This argument is covered i.e. all accesses by the
        # internal argument have a corresponding access in one of the
        # supplied arguments.
        self._covered = True

    @property
    def covered(self):
        '''Returns true if all of the data associated with this argument has
        been covered by the arguments provided in update_coverage

        :return bool: True if all of an argument is covered by \
        previous accesses and False if not.

        '''
        return self._covered


class Argument(object):
    ''' Argument base class '''

    def __init__(self, call, arg_info, access):
        '''
        :param call: the call that this argument is associated with
        :type call: :py:class:`psyclone.psyGen.Call`
        :param arg_info: Information about this argument collected by
        the parser
        :type arg_info: :py:class:`psyclone.parse.Arg`
        :param access: the way in which this argument is accessed in
        the 'Call'. Valid values are specified in 'MAPPING_ACCESSES'
        (and may be modified by the particular API).
        :type access: str

        '''
        self._call = call
        self._text = arg_info.text
        self._orig_name = arg_info.varName
        self._form = arg_info.form
        self._is_literal = arg_info.is_literal()
        self._access = access
        if self._orig_name is None:
            # this is an infrastructure call literal argument. Therefore
            # we do not want an argument (_text=None) but we do want to
            # keep the value (_name)
            self._name = arg_info.text
            self._text = None
        else:
            self._name_space_manager = NameSpaceFactory().create()
            # Use our namespace manager to create a unique name unless
            # the context and label match in which case return the
            # previous name.
            self._name = self._name_space_manager.create_name(
                root_name=self._orig_name, context="AlgArgs", label=self._text)
        # _writers and _readers need to be instances of this class,
        # rather than static variables, as the mapping that is used
        # depends on the API and this is only known when a subclass of
        # Argument is created (as the local MAPPING_ACCESSES will be
        # used). For example, a dynamo0p3 api instantiation of a
        # DynArgument (subclass of Argument) will use the
        # MAPPING_ACCESSES specified in the dynamo0p3 file which
        # overide the default ones in this file.
        self._write_access_types = [MAPPING_ACCESSES["write"],
                                    MAPPING_ACCESSES["readwrite"],
                                    MAPPING_ACCESSES["inc"],
                                    MAPPING_REDUCTIONS["sum"]]
        self._read_access_types = [MAPPING_ACCESSES["read"],
                                   MAPPING_ACCESSES["readwrite"],
                                   MAPPING_ACCESSES["inc"]]
        self._vector_size = 1

    def __str__(self):
        return self._name

    @property
    def name(self):
        return self._name

    @property
    def text(self):
        return self._text

    @property
    def form(self):
        return self._form

    @property
    def is_literal(self):
        return self._is_literal

    @property
    def access(self):
        return self._access

    @access.setter
    def access(self, value):
        ''' set the access type for this argument '''
        self._access = value

    @property
    def type(self):
        '''Return the type of the argument. API's that do not have this
        concept (such as gocean0.1 and dynamo0.1) can use this
        baseclass version which just returns "field" in all
        cases. API's with this concept can override this method '''
        return "field"

    @property
    def call(self):
        ''' Return the call that this argument is associated with '''
        return self._call

    @call.setter
    def call(self, value):
        ''' set the node that this argument is associated with '''
        self._call = value

    def backward_dependence(self):
        '''Returns the preceding argument that this argument has a direct
        dependence with, or None if there is not one. The argument may
        exist in a call, a haloexchange, or a globalsum.

        :return: the first preceding argument this argument has a
        dependence with
        :rtype: :py:class:`psyclone.psyGen.Argument`

        '''
        nodes = self._call.preceding(reverse=True)
        return self._find_argument(nodes)

    def backward_write_dependencies(self, ignore_halos=False):
        '''Returns a list of previous write arguments that this argument has
        dependencies with. The arguments may exist in a call, a
        haloexchange (unless `ignore_halos` is `True`), or a globalsum. If
        none are found then return an empty list. If self is not a
        reader then return an empty list.

        :param: ignore_halos: An optional, default `False`, boolean flag
        :type: ignore_halos: bool
        :return: a list of arguments that this argument has a dependence with
        :rtype: :func:`list` of :py:class:`psyclone.psyGen.Argument`

        '''
        nodes = self._call.preceding(reverse=True)
        results = self._find_write_arguments(nodes, ignore_halos=ignore_halos)
        return results

    def forward_dependence(self):
        '''Returns the following argument that this argument has a direct
        dependence with, or `None` if there is not one. The argument may
        exist in a call, a haloexchange, or a globalsum.

        :return: the first following argument this argument has a
        dependence with
        :rtype: :py:class:`psyclone.psyGen.Argument`

        '''
        nodes = self._call.following()
        return self._find_argument(nodes)

    def forward_read_dependencies(self):
        '''Returns a list of following read arguments that this argument has
        dependencies with. The arguments may exist in a call, a
        haloexchange, or a globalsum. If none are found then
        return an empty list. If self is not a writer then return an
        empty list.

        :return: a list of arguments that this argument has a dependence with
        :rtype: :func:`list` of :py:class:`psyclone.psyGen.Argument`

        '''
        nodes = self._call.following()
        return self._find_read_arguments(nodes)

    def _find_argument(self, nodes):
        '''Return the first argument in the list of nodes that has a
        dependency with self. If one is not found return None

        :param: the list of nodes that this method examines
        :type: :func:`list` of :py:class:`psyclone.psyGen.Node`
        :return: An argument object or None
        :rtype: :py:class:`psyclone.psyGen.Argument`

        '''
        nodes_with_args = [x for x in nodes if
                           isinstance(x, (Call, HaloExchange, GlobalSum))]
        for node in nodes_with_args:
            for argument in node.args:
                if self._depends_on(argument):
                    return argument
        return None

    def _find_read_arguments(self, nodes):
        '''Return a list of arguments from the list of nodes that have a read
        dependency with self. If none are found then return an empty
        list. If self is not a writer then return an empty list.

        :param: the list of nodes that this method examines
        :type: :func:`list` of :py:class:`psyclone.psyGen.Node`
        :return: a list of arguments that this argument has a dependence with
        :rtype: :func:`list` of :py:class:`psyclone.psyGen.Argument`

        '''
        if self.access not in self._write_access_types:
            # I am not a writer so there will be no read dependencies
            return []

        # We only need consider nodes that have arguments
        nodes_with_args = [x for x in nodes if
                           isinstance(x, (Call, HaloExchange, GlobalSum))]
        access = DataAccess(self)
        arguments = []
        for node in nodes_with_args:
            for argument in node.args:
                # look at all arguments in our nodes
                if argument.access in self._read_access_types and \
                   access.overlaps(argument):
                    arguments.append(argument)
                if argument.access in self._write_access_types:
                    access.update_coverage(argument)
                    if access.covered:
                        # We have now found all arguments upon which
                        # this argument depends so return the list.
                        return arguments

        # we did not find a terminating write dependence in the list
        # of nodes so we return any read dependencies that were found
        return arguments

    def _find_write_arguments(self, nodes, ignore_halos=False):
        '''Return a list of arguments from the list of nodes that have a write
        dependency with self. If none are found then return an empty
        list. If self is not a reader then return an empty list.

        :param: the list of nodes that this method examines
        :type: :func:`list` of :py:class:`psyclone.psyGen.Node`
        :param: ignore_halos: An optional, default `False`, boolean flag
        :type: ignore_halos: bool
        :return: a list of arguments that this argument has a dependence with
        :rtype: :func:`list` of :py:class:`psyclone.psyGen.Argument`

        '''
        if self.access not in self._read_access_types:
            # I am not a reader so there will be no write dependencies
            return []

        # We only need consider nodes that have arguments
        nodes_with_args = [x for x in nodes if
                           isinstance(x, (Call, GlobalSum)) or
                           (isinstance(x, HaloExchange) and not ignore_halos)]
        access = DataAccess(self)
        arguments = []
        for node in nodes_with_args:
            for argument in node.args:
                # look at all arguments in our nodes
                if argument.access not in self._write_access_types:
                    # no dependence if not a writer
                    continue
                if not access.overlaps(argument):
                    # Accesses are independent of each other
                    continue
                arguments.append(argument)
                access.update_coverage(argument)
                if access.covered:
                    # sanity check
                    if not isinstance(node, HaloExchange) and \
                       len(arguments) > 1:
                        raise InternalError(
                            "Found a writer dependence but there are already "
                            "dependencies. This should not happen.")
                    # We have now found all arguments upon which this
                    # argument depends so return the list.
                    return arguments
        if arguments:
            raise InternalError(
                "Argument()._field_write_arguments() There are no more nodes "
                "but there are already dependencies. This should not happen.")
        # no dependencies have been found
        return []

    def _depends_on(self, argument):
        '''If there is a dependency between the argument and self then return
        True, otherwise return False. We consider there to be a
        dependency between two arguments if the names are the same and
        if one reads and one writes, or if both write. Dependencies
        are often defined as being read-after-write (RAW),
        write-after-read (WAR) and write after write (WAW). These
        dependencies can be considered to be forward dependencies, in
        the sense that RAW means that the read is after the write in
        the schedule. Similarly for WAR and WAW. We capture these
        dependencies in this method. However we also capture
        dependencies in the opposite direction (backward
        dependencies). These are the same dependencies as forward
        dependencies but are reversed. One could consider these to be
        read-before-write, write-before-read, and
        write-before-write. The terminology of forward and backward to
        indicate whether the argument we depend on is after or before
        us in the schedule is borrowed from loop dependence analysis
        where a forward dependence indicates a dependence in a future
        loop iteration and a backward dependence indicates a
        dependence on a previous loop iteration. Note, we currently
        assume that any read or write to an argument results in a
        dependence i.e. we do not consider the internal structure of
        the argument (e.g. it may be an array). However, this
        assumption is OK as all elements of an array are typically
        accessed. However, we may need to revisit this when we change
        the iteration spaces of loops e.g. for overlapping
        communication and computation.

        :param argument: the argument we will check to see whether
        there is a dependence with this argument instance (self)
        :type argument: :py:class:`psyclone.psyGen.Argument`
        :return: True if there is a dependence and False if not
        :rtype: bool

        '''
        if argument.name == self._name:
            if self.access in self._write_access_types and \
               argument.access in self._read_access_types:
                return True
            if self.access in self._read_access_types and \
               argument.access in self._write_access_types:
                return True
            if self.access in self._write_access_types and \
               argument.access in self._write_access_types:
                return True
        return False


class KernelArgument(Argument):
    def __init__(self, arg, arg_info, call):
        self._arg = arg
        Argument.__init__(self, call, arg_info, arg.access)

    @property
    def space(self):
        return self._arg.function_space

    @property
    def stencil(self):
        return self._arg.stencil


class TransInfo(object):
    '''
    This class provides information about, and access, to the available
    transformations in this implementation of PSyclone. New transformations
    will be picked up automatically as long as they subclass the abstract
    Transformation class.

    For example:

    >>> from psyclone.psyGen import TransInfo
    >>> t = TransInfo()
    >>> print(t.list)
    There is 1 transformation available:
      1: SwapTrans, A test transformation
    >>> # accessing a transformation by index
    >>> trans = t.get_trans_num(1)
    >>> # accessing a transformation by name
    >>> trans = t.get_trans_name("SwapTrans")

    '''

    def __init__(self, module=None, base_class=None):
        ''' if module and/or baseclass are provided then use these else use
            the default module "Transformations" and the default base_class
            "Transformation"'''

        if False:
            self._0_to_n = DummyTransformation()  # only here for pyreverse!

        if module is None:
            # default to the transformation module
            from psyclone import transformations
            module = transformations
        if base_class is None:
            from psyclone import psyGen
            base_class = psyGen.Transformation
        # find our transformations
        self._classes = self._find_subclasses(module, base_class)

        # create our transformations
        self._objects = []
        self._obj_map = {}
        for my_class in self._classes:
            my_object = my_class()
            self._objects.append(my_object)
            self._obj_map[my_object.name] = my_object

    @property
    def list(self):
        ''' return a string with a human readable list of the available
            transformations '''
        import os
        if len(self._objects) == 1:
            result = "There is 1 transformation available:"
        else:
            result = "There are {0} transformations available:".format(
                len(self._objects))
        result += os.linesep
        for idx, my_object in enumerate(self._objects):
            result += "  " + str(idx+1) + ": " + my_object.name + ": " + \
                      str(my_object) + os.linesep
        return result

    @property
    def num_trans(self):
        ''' return the number of transformations available '''
        return len(self._objects)

    def get_trans_num(self, number):
        ''' return the transformation with this number (use list() first to
            see available transformations) '''
        if number < 1 or number > len(self._objects):
            raise GenerationError("Invalid transformation number supplied")
        return self._objects[number-1]

    def get_trans_name(self, name):
        ''' return the transformation with this name (use list() first to see
            available transformations) '''
        try:
            return self._obj_map[name]
        except KeyError:
            raise GenerationError("Invalid transformation name: got {0} "
                                  "but expected one of {1}".
                                  format(name, self._obj_map.keys()))

    def _find_subclasses(self, module, base_class):
        ''' return a list of classes defined within the specified module that
            are a subclass of the specified baseclass. '''
        import inspect
        return [cls for name, cls in inspect.getmembers(module)
                if inspect.isclass(cls) and not inspect.isabstract(cls) and
                issubclass(cls, base_class) and cls is not base_class]


@six.add_metaclass(abc.ABCMeta)
class Transformation(object):
    '''Abstract baseclass for a transformation. Uses the abc module so it
        can not be instantiated. '''

    @abc.abstractproperty
    def name(self):
        '''Returns the name of the transformation.'''
        return

    @abc.abstractmethod
    def apply(self, *args):
        '''Abstract method that applies the transformation. This function
        must be implemented by each transform.

        :param args: Arguments for the transformation - specific to\
                    the actual transform used.
        :type args: Type depends on actual transformation.
        :returns: A tuple of the new schedule, and a momento.
        :rtype: Tuple.
        '''
        # pylint: disable=no-self-use
        schedule = None
        momento = None
        return schedule, momento

    def _validate(self, *args):
        '''Method that validates that the input data is correct.
        It will raise exceptions if the input data is incorrect. This function
        needs to be implemented by each transformation.

        :param args: Arguments for the applying the transformation - specific\
                    to the actual transform used.
        :type args: Type depends on actual transformation.
        '''
        # pylint: disable=no-self-use, unused-argument
        return


class DummyTransformation(Transformation):
    '''Dummy transformation use elsewhere to keep pyreverse happy.'''
    def name(self):
        return

    def apply(self):
        return None, None


class IfBlock(Node):
    '''
    Class representing an if-block within the PSyIRe.

    :param parent: the parent of this node within the PSyIRe tree.
    :type parent: :py:class:`psyclone.psyGen.Node`
    '''
    def __init__(self, parent=None):
        super(IfBlock, self).__init__(parent=parent)
        self._condition = ""

    def __str__(self):
        return "If-block: "+self._condition

    @property
    def coloured_text(self):
        '''
        Return text containing the (coloured) name of this node type.

        :return: the name of this node type, possibly with control codes \
                 for colour.
        :rtype: str
        '''
        return colored("If", SCHEDULE_COLOUR_MAP["If"])

    def view(self, indent=0):
        '''
        Print representation of this node to stdout.

        :param int indent: the level to which to indent the output.
        '''
        print(self.indent(indent) + self.coloured_text + "[" +
              self._condition + "]")
        for entity in self._children:
            entity.view(indent=indent + 1)


class IfClause(IfBlock):
    '''
    Represents a sub-clause of an If block - e.g. an "else if()".

    :param parent: the parent of this node in the PSyIRe tree.
    :type parent: :py:class:`psyclone.psyGen.Node`.

    '''
    def __init__(self, parent=None):
        super(IfClause, self).__init__(parent=parent)
        self._clause_type = ""  # Whether this is an else, else-if etc.

    @property
    def coloured_text(self):
        '''
        Return text containing the (coloured) name of this node type.

        :return: the name of this node type, possibly with control codes \
                 for colour.
        :rtype: str
        '''
        return colored(self._clause_type, SCHEDULE_COLOUR_MAP["If"])


class Fparser2ASTProcessor(object):
    '''
    Class to encapsulate the functionality for processing the fparser2 AST and
    convert the nodes to PSyIRe.
    '''

    def __init__(self):
        from fparser.two import Fortran2003, utils
        # Map of fparser2 node types to handlers (which are class methods)
        self.handlers = {
            Fortran2003.Assignment_Stmt: self._assignment_handler,
            Fortran2003.Name: self._name_handler,
            Fortran2003.Parenthesis: self._parenthesis_handler,
            Fortran2003.Part_Ref: self._part_ref_handler,
            Fortran2003.If_Stmt: self._if_stmt_handler,
            utils.NumberBase: self._number_handler,
            utils.BinaryOpBase: self._binary_op_handler,
            Fortran2003.End_Do_Stmt: self._ignore_handler,
            Fortran2003.End_Subroutine_Stmt: self._ignore_handler,
            # TODO: Issue #256, to cover all nemolite2D kernels we need:
            # Fortran2003.If_Construct: self._if_construct_handler,
            # Fortran2003.Return_Stmt: self._return_handler,
            # Fortran2003.UnaryOpBase: self._unaryOp_handler,
            # ... (some already partially implemented in nemo.py)
        }

    @staticmethod
    def nodes_to_code_block(parent, statements):
        '''
        Create a CodeBlock for the supplied list of statements
        and then wipe the list of statements. A CodeBlock is a node
        in the PSyIRe (Schedule) that represents a sequence of one or more
        Fortran statements which PSyclone does not attempt to handle.

        :param parent: Node in the PSyclone AST to which to add this code \
                       block.
        :type parent: :py:class:`psyclone.psyGen.Node`
        :param list statements: List of fparser2 AST nodes consituting the \
                                code block.
        :rtype: :py:class:`psyclone.CodeBlock`
        '''
        if not statements:
            return None

        code_block = CodeBlock(statements, parent=parent)
        parent.addchild(code_block)
        del statements[:]
        return code_block

    # TODO remove nodes_parent argument once fparser2 AST contains
    # parent information (fparser/#102).
    def process_nodes(self, parent, nodes, nodes_parent):
        '''
        Create the PSyIRe of the supplied list of nodes in the
        fparser2 AST. Currently also inserts parent information back
        into the fparser2 AST. This is a workaround until fparser2
        itself generates and stores this information.

        :param parent: Parent node in the PSyIRe we are constructing.
        :type parent: :py:class:`psyclone.psyGen.Node`
        :param nodes: List of sibling nodes in fparser2 AST.
        :type nodes: list of :py:class:`fparser.two.utils.Base`
        :param nodes_parent: the parent of the supplied list of nodes in \
                             the fparser2 AST.
        :type nodes_parent: :py:class:`fparser.two.utils.Base`
        '''
        code_block_nodes = []
        for child in nodes:
            # TODO remove this line once fparser2 contains parent
            # information (fparser/#102)
            child._parent = nodes_parent  # Retro-fit parent info

            try:
                psy_child = self._create_child(child, parent)
            except NotImplementedError:
                # If child type implementation not found, add them on the
                # ongoing code_block node list.
                code_block_nodes.append(child)
            else:
                if psy_child:
                    self.nodes_to_code_block(parent, code_block_nodes)
                    parent.addchild(psy_child)
                # If psy_child is not initialized but it didn't produce a
                # NotImplementedError, it means it is safe to ignore it.

        # Complete any unfinished code-block
        self.nodes_to_code_block(parent, code_block_nodes)

    def _create_child(self, child, parent=None):
        '''
        Create a PSyIRe node representing the supplied fparser 2 node.

        :param child: node in fparser2 AST.
        :type child:  :py:class:`fparser.two.utils.Base`
        :param parent: Parent node of the PSyIRe node we are constructing.
        :type parent: :py:class:`psyclone.psyGen.Node`
        :raises NotImplementedError: There isn't a handler for the provided \
                child type.
        :return: Returns the PSyIRe representation of child, which can be a
                 single node, a tree of nodes or None if the child can be
                 ignored.
        :rtype: :py:class:`psyclone.psyGen.Node` or NoneType
        '''
        handler = self.handlers.get(type(child))
        if handler is None:
            # If the handler is not found then check with the first
            # level parent class. This is done to simplify the
            # handlers map when multiple fparser2 types can be
            # processed with the same handler. (e.g. Subclasses of
            # BinaryOpBase: Mult_Operand, Add_Operand, Level_2_Expr,
            # ... can use the same handler.)
            generic_type = type(child).__bases__[0]
            handler = self.handlers.get(generic_type)
            if not handler:
                raise NotImplementedError()
        return handler(child, parent)

    def _ignore_handler(self, node, parent):  # pylint: disable=unused-argument
        '''
        This handler returns None indicating that the associated
        fparser2 node can be ignored.

        :param child: node in fparser2 AST.
        :type child:  :py:class:`fparser.two.utils.Base`
        :param parent: Parent node of the PSyIRe node we are constructing.
        :type parent: :py:class:`psyclone.psyGen.Node`
        :return: None
        :rtype: NoneType
        '''
        return None

    def _if_stmt_handler(self, node, parent):
        '''
        Transforms an fparser2 If_Stmt to the PSyIRe representation.

        :param child: node in fparser2 AST.
        :type child:  :py:class:`fparser.two.Fortran2003.If_Stmt`
        :param parent: Parent node of the PSyIRe node we are constructing.
        :type parent: :py:class:`psyclone.psyGen.Node`
        :return: PSyIRe representation of node
        :rtype: :py:class:`psyclone.psyGen.IfBlock`
        '''
        ifblock = IfBlock(parent=parent)
        self.process_nodes(parent=ifblock, nodes=[node.items[0]],
                           nodes_parent=node)
        self.process_nodes(parent=ifblock, nodes=[node.items[1]],
                           nodes_parent=node)
        return ifblock

    def _assignment_handler(self, node, parent):
        '''
        Transforms an fparser2 Assignment_Stmt to the PSyIRe representation.

        :param child: node in fparser2 AST.
        :type child:  :py:class:`fparser.two.Fortran2003.Assignment_Stmt`
        :param parent: Parent node of the PSyIRe node we are constructing.
        :type parent: :py:class:`psyclone.psyGen.Node`
        :return: PSyIRe representation of node
        :rtype: :py:class:`psyclone.psyGen.Assignment`
        '''
        assignment = Assignment(parent=parent)
        self.process_nodes(parent=assignment, nodes=[node.items[0]],
                           nodes_parent=node)
        self.process_nodes(parent=assignment, nodes=[node.items[2]],
                           nodes_parent=node)

        return assignment

    def _binary_op_handler(self, node, parent):
        '''
        Transforms an fparser2 BinaryOp to the PSyIRe representation.

        :param child: node in fparser2 AST.
        :type child:  :py:class:`fparser.two.utils.BinaryOpBase`
        :param parent: Parent node of the PSyIRe node we are constructing.
        :type parent: :py:class:`psyclone.psyGen.Node`
        :return: PSyIRe representation of node
        :rtype: :py:class:`psyclone.psyGen.BinaryOperation`
        '''
        # Get the operator
        operator = node.items[1]

        binary_op = BinaryOperation(operator, parent=parent)
        self.process_nodes(parent=binary_op, nodes=[node.items[0]],
                           nodes_parent=node)
        self.process_nodes(parent=binary_op, nodes=[node.items[2]],
                           nodes_parent=node)

        return binary_op

    def _name_handler(self, node, parent):
        '''
        Transforms an fparser2 Name to the PSyIRe representation.

        :param child: node in fparser2 AST.
        :type child:  :py:class:`fparser.two.Fortran2003.Name`
        :param parent: Parent node of the PSyIRe node we are constructing.
        :type parent: :py:class:`psyclone.psyGen.Node`
        :return: PSyIRe representation of node
        :rtype: :py:class:`psyclone.psyGen.Reference`
        '''
        return Reference(node.string, parent)

    def _parenthesis_handler(self, node, parent):
        '''
        Transforms an fparser2 Parenthesis to the PSyIRe representation.
        This means ignoring the parentheis and process the fparser2 children
        inside.

        :param child: node in fparser2 AST.
        :type child:  :py:class:`fparser.two.Fortran2003.Parenthesis`
        :param parent: Parent node of the PSyIRe node we are constructing.
        :type parent: :py:class:`psyclone.psyGen.Node`
        :return: PSyIRe representation of node
        :rtype: :py:class:`psyclone.psyGen.Node`
        '''
        # Use the items[1] content of the node as it contains the required
        # information (items[0] and items[2] just contain the left and right
        # brackets as strings so can be disregarded.
        return self._create_child(node.items[1], parent)

    def _part_ref_handler(self, node, parent):
        '''
        Transforms an fparser2 Part_Ref to the PSyIRe representation.

        :param child: node in fparser2 AST.
        :type child:  :py:class:`fparser.two.Fortran2003.Part_Ref`
        :param parent: Parent node of the PSyIRe node we are constructing.
        :type parent: :py:class:`psyclone.psyGen.Node`
        :return: PSyIRe representation of node
        :rtype: :py:class:`psyclone.psyGen.Array`
        '''
        from fparser.two import Fortran2003

        reference_name = node.items[0].string
        array = Array(reference_name, parent)

        if isinstance(node.items[1], Fortran2003.Section_Subscript_List):
            subscript_list = node.items[1].items

            self.process_nodes(parent=array, nodes=subscript_list,
                               nodes_parent=node.items[1])
        else:
            # When there is only one dimension fparser does not have
            # a Subscript_List
            self.process_nodes(parent=array, nodes=[node.items[1]],
                               nodes_parent=node)

        return array

    def _number_handler(self, node, parent):
        '''
        Transforms an fparser2 NumberBase to the PSyIRe representation.

        :param child: node in fparser2 AST.
        :type child:  :py:class:`fparser.two.utils.NumberBase`
        :param parent: Parent node of the PSyIRe node we are constructing.
        :type parent: :py:class:`psyclone.psyGen.Node`
        :return: PSyIRe representation of node
        :rtype: :py:class:`psyclone.psyGen.Literal`
        '''
        return Literal(node.items[0], parent=parent)


class CodeBlock(Node):
    '''
    Node representing some generic Fortran code that PSyclone does not attempt
    to manipulate. As such it is a leaf in the PSyIRe and therefore has no
    children.

    :param statements: list of fparser2 AST nodes representing the Fortran \
                       code constituting the code block.
    :type statements: list of :py:class:`fparser.two.utils.Base`
    :param parent: the parent node of this code block in the PSyIRe.
    :type parent: :py:class:`psyclone.psyGen.Node`
    '''
    def __init__(self, statements, parent=None):
        super(CodeBlock, self).__init__(parent=parent)
        # Store a list of the parser objects holding the code associated
        # with this block. We make a copy of the contents of the list because
        # the list itself is a temporary product of the process of converting
        # from the fparser2 AST to the PSyIRe.
        self._statements = statements[:]

    @property
    def coloured_text(self):
        '''
        Return the name of this node type with control codes for
        terminal colouring.

        :return: Name of node + control chars for colour.
        :rtype: str
        '''
        return colored("CodeBlock", SCHEDULE_COLOUR_MAP["CodeBlock"])

    def view(self, indent=0):
        '''
        Print a representation of this node in the schedule to stdout.

        :param int indent: level to which to indent output.
        '''
        print(self.indent(indent) + self.coloured_text + "[" +
              str(list(map(type, self._statements))) + "]")

    def __str__(self):
        return "CodeBlock[{0} statements]".format(len(self._statements))


class Assignment(Node):
    '''
    Node representing an Assignment statement. As such it has a LHS and RHS
    as children 0 and 1 respectively.

    :param ast: node in the fparser2 AST representing the assignment.
    :type ast: :py:class:`fparser.two.Fortran2003.Assignment_Stmt.
    :param parent: the parent node of this Assignment in the PSyIRe.
    :type parent: :py:class:`psyclone.psyGen.Node`
    '''
    def __init__(self, parent=None):
        super(Assignment, self).__init__(parent=parent)

    @property
    def coloured_text(self):
        '''
        Return the name of this node type with control codes for
        terminal colouring.

        return: Name of node + control chars for colour.
        :rtype: str
        '''
        return colored("Assignment", SCHEDULE_COLOUR_MAP["Assignment"])

    def view(self, indent=0):
        '''
        Print a representation of this node in the schedule to stdout.

        :param int indent: level to which to indent output.
        '''
        print(self.indent(indent) + self.coloured_text + "[]")
        for entity in self._children:
            entity.view(indent=indent + 1)

    def __str__(self):
        result = "Assignment[]\n"
        for entity in self._children:
            result += str(entity)
        return result


class Reference(Node):
    '''
    Node representing a Reference Expression.

    :param ast: node in the fparser2 AST representing the reference.
    :type ast: :py:class:`fparser.two.Fortran2003.Name.
    :param parent: the parent node of this Reference in the PSyIRe.
    :type parent: :py:class:`psyclone.psyGen.Node`
    '''
    def __init__(self, reference_name, parent=None):
        super(Reference, self).__init__(parent=parent)
        self._reference = reference_name

    @property
    def coloured_text(self):
        '''
        Return the name of this node type with control codes for
        terminal colouring.

        return: Name of node + control chars for colour.
        :rtype: str
        '''
        return colored("Reference", SCHEDULE_COLOUR_MAP["Reference"])

    def view(self, indent=0):
        '''
        Print a representation of this node in the schedule to stdout.

        :param int indent: level to which to indent output.
        '''
        print(self.indent(indent) + self.coloured_text + "[name:'"
              + self._reference + "']")

    def __str__(self):
        return "Reference[name:'" + self._reference + "']\n"


class BinaryOperation(Node):
    '''
    Node representing a BinaryOperator expression. As such it has two operands
    as children 0 and 1, and a attribute with the operator type.

    :param ast: node in the fparser2 AST representing the binary operator.
    :type ast: :py:class:`fparser.two.Fortran2003.BinaryOpBase.
    :param parent: the parent node of this BinaryOperator in the PSyIRe.
    :type parent: :py:class:`psyclone.psyGen.Node`
    '''
    def __init__(self, operator, parent=None):
        super(BinaryOperation, self).__init__(parent=parent)
        self._operator = operator

    @property
    def coloured_text(self):
        '''
        Return the name of this node type with control codes for
        terminal colouring.

        return: Name of node + control chars for colour.
        :rtype: str
        '''
        return colored("BinaryOperation",
                       SCHEDULE_COLOUR_MAP["BinaryOperation"])

    def view(self, indent=0):
        '''
        Print a representation of this node in the schedule to stdout.

        :param int indent: level to which to indent output.
        '''
        print(self.indent(indent) + self.coloured_text + "[operator:'" +
              self._operator + "']")
        for entity in self._children:
            entity.view(indent=indent + 1)

    def __str__(self):
        result = "BinaryOperation[operator:'" + self._operator + "']\n"
        for entity in self._children:
            result += str(entity)
        return result


class Array(Reference):
    '''
    Node representing an Array reference. As such it has a reference and a
    subscript list as children 0 and 1, respectively.

    :param ast: node in the fparser2 AST representing array.
    :type ast: :py:class:`fparser.two.Fortran2003.Part_Ref.
    :param parent: the parent node of this Array in the PSyIRe.
    :type parent: :py:class:`psyclone.psyGen.Node`
    '''
    def __init__(self, reference_name, parent=None):
        super(Array, self).__init__(reference_name, parent=parent)

    @property
    def coloured_text(self):
        '''
        Return the name of this node type with control codes for
        terminal colouring.

        return: Name of node + control chars for colour.
        :rtype: str
        '''
        return colored("ArrayReference", SCHEDULE_COLOUR_MAP["Reference"])

    def view(self, indent=0):
        '''
        Print a representation of this node in the schedule to stdout.

        :param int indent: level to which to indent output.
        '''
        super(Array, self).view(indent)
        for entity in self._children:
            entity.view(indent=indent + 1)

    def __str__(self):
        result = "Array" + super(Array, self).__str__()
        for entity in self._children:
            result += str(entity)
        return result


class Literal(Node):
    '''
    Node representing a Literal

    :param ast: node in the fparser2 AST representing the literal.
    :type ast: :py:class:`fparser.two.Fortran2003.NumberBase.
    :param parent: the parent node of this Literal in the PSyIRe.
    :type parent: :py:class:`psyclone.psyGen.Node`
    '''
    def __init__(self, value, parent=None):
        super(Literal, self).__init__(parent=parent)
        self._value = value

    @property
    def coloured_text(self):
        '''
        Return the name of this node type with control codes for
        terminal colouring.

        return: Name of node + control chars for colour.
        :rtype: str
        '''
        return colored("Literal", SCHEDULE_COLOUR_MAP["Literal"])

    def view(self, indent=0):
        '''
        Print a representation of this node in the schedule to stdout.

        :param int indent: level to which to indent output.
        '''
        print(self.indent(indent) + self.coloured_text + "["
              + "value:'"+self._value + "']")

    def __str__(self):
        return "Literal[value:'" + self._value + "']\n"<|MERGE_RESOLUTION|>--- conflicted
+++ resolved
@@ -1,11 +1,7 @@
 # -----------------------------------------------------------------------------
 # BSD 3-Clause License
 #
-<<<<<<< HEAD
 # Copyright (c) 2017-19, Science and Technology Facilities Council.
-=======
-# Copyright (c) 2017-19 Science and Technology Facilities Council.
->>>>>>> 85bb2659
 # All rights reserved.
 #
 # Redistribution and use in source and binary forms, with or without
@@ -259,16 +255,8 @@
         :returns: an instance of the API-specifc sub-class of PSy.
         :rtype: subclass of :py:class:`psyclone.psyGen.PSy`
         '''
-<<<<<<< HEAD
         if self._type == "dynamo0.1":
-            from psyclone.dynamo0p1 import DynamoPSy
-            return DynamoPSy(invoke_info)
-=======
-        if self._type == "gunghoproto":
-            from psyclone.ghproto import GHProtoPSy as PSyClass
-        elif self._type == "dynamo0.1":
             from psyclone.dynamo0p1 import DynamoPSy as PSyClass
->>>>>>> 85bb2659
         elif self._type == "dynamo0.3":
             from psyclone.dynamo0p3 import DynamoPSy as PSyClass
         elif self._type == "gocean0.1":
