# -----------------------------------------------------------------------------
# BSD 3-Clause License
#
# Copyright (c) 2017-2020, Science and Technology Facilities Council.
# All rights reserved.
#
# Redistribution and use in source and binary forms, with or without
# modification, are permitted provided that the following conditions are met:
#
# * Redistributions of source code must retain the above copyright notice, this
#   list of conditions and the following disclaimer.
#
# * Redistributions in binary form must reproduce the above copyright notice,
#   this list of conditions and the following disclaimer in the documentation
#   and/or other materials provided with the distribution.
#
# * Neither the name of the copyright holder nor the names of its
#   contributors may be used to endorse or promote products derived from
#   this software without specific prior written permission.
#
# THIS SOFTWARE IS PROVIDED BY THE COPYRIGHT HOLDERS AND CONTRIBUTORS
# "AS IS" AND ANY EXPRESS OR IMPLIED WARRANTIES, INCLUDING, BUT NOT
# LIMITED TO, THE IMPLIED WARRANTIES OF MERCHANTABILITY AND FITNESS
# FOR A PARTICULAR PURPOSE ARE DISCLAIMED. IN NO EVENT SHALL THE
# COPYRIGHT HOLDER OR CONTRIBUTORS BE LIABLE FOR ANY DIRECT, INDIRECT,
# INCIDENTAL, SPECIAL, EXEMPLARY, OR CONSEQUENTIAL DAMAGES (INCLUDING,
# BUT NOT LIMITED TO, PROCUREMENT OF SUBSTITUTE GOODS OR SERVICES;
# LOSS OF USE, DATA, OR PROFITS; OR BUSINESS INTERRUPTION) HOWEVER
# CAUSED AND ON ANY THEORY OF LIABILITY, WHETHER IN CONTRACT, STRICT
# LIABILITY, OR TORT (INCLUDING NEGLIGENCE OR OTHERWISE) ARISING IN
# ANY WAY OUT OF THE USE OF THIS SOFTWARE, EVEN IF ADVISED OF THE
# POSSIBILITY OF SUCH DAMAGE.
# -----------------------------------------------------------------------------
# Authors R. W. Ford, A. R. Porter and S. Siso, STFC Daresbury Lab
# Modified I. Kavcic, Met Office

''' This module implements the PSyclone Dynamo 0.3 API by 1)
    specialising the required base classes in parser.py (Descriptor,
    KernelType) and adding a new class (DynFuncDescriptor03) to
    capture function descriptor metadata and 2) specialising the
    required base classes in psyGen.py (PSy, Invokes, Invoke, InvokeSchedule,
    Loop, Kern, Inf, Arguments and Argument). '''

# Imports
from __future__ import print_function, absolute_import
import abc
import os
from enum import Enum
from collections import OrderedDict, namedtuple
import fparser
from psyclone.parse.kernel import Descriptor, KernelType
from psyclone.parse.utils import ParseError
import psyclone.expression as expr
from psyclone import psyGen
from psyclone.configuration import Config
from psyclone.core.access_type import AccessType
from psyclone.psyir.nodes import Loop, Literal, Schedule
from psyclone.errors import GenerationError, InternalError, FieldNotFoundError
from psyclone.psyGen import PSy, Invokes, Invoke, InvokeSchedule, \
    Arguments, KernelArgument, HaloExchange, GlobalSum, \
    FORTRAN_INTENT_NAMES, DataAccess, CodedKern, ACCEnterDataDirective
<<<<<<< HEAD
from psyclone.psyir.symbols import DataType, INTEGER_SINGLE_TYPE
=======
from psyclone.psyir.symbols import DataType, DataSymbol, SymbolTable
>>>>>>> 9dc0acf4

# --------------------------------------------------------------------------- #
# ========== First section : Parser specialisations and classes ============= #
# --------------------------------------------------------------------------- #
#
# ---------- Function spaces (FS) ------------------------------------------- #
# Discontinuous FS
DISCONTINUOUS_FUNCTION_SPACES = ["w3", "wtheta", "w2v", "w2broken"]
# Continuous FS
# Note, any_w2 is not a space on its own. any_w2 is used as a common term for
# any vector "w2*" function space (w2, w2h, w2v, w2broken) but not w2trace
# (a space of scalar functions). As any_w2 stands for all vector "w2*" spaces
# it needs to a) be treated as continuous and b) have vector basis and scalar
# differential basis dimensions.
CONTINUOUS_FUNCTION_SPACES = ["w0", "w1", "w2", "w2h", "w2trace", "any_w2"]

# Valid FS and FS names
VALID_FUNCTION_SPACES = DISCONTINUOUS_FUNCTION_SPACES + \
    CONTINUOUS_FUNCTION_SPACES

# Valid any_space metadata (general FS, could be continuous or discontinuous)
VALID_ANY_SPACE_NAMES = ["any_space_{0}".format(x+1) for x in range(10)]

# Valid any_discontinuous_space metadata (general FS known to be discontinuous)
VALID_ANY_DISCONTINUOUS_SPACE_NAMES = \
    ["any_discontinuous_space_{0}".format(x+1) for x in range(10)]

# Valid discontinuous FS names (for optimisation purposes)
VALID_DISCONTINUOUS_FUNCTION_SPACE_NAMES = DISCONTINUOUS_FUNCTION_SPACES + \
    VALID_ANY_DISCONTINUOUS_SPACE_NAMES

# FS names consist of all valid names
VALID_FUNCTION_SPACE_NAMES = VALID_FUNCTION_SPACES + \
                             VALID_ANY_SPACE_NAMES + \
                             VALID_ANY_DISCONTINUOUS_SPACE_NAMES

# Lists of function spaces that have
# a) scalar basis functions;
SCALAR_BASIS_SPACE_NAMES = ["w0", "w2trace", "w3", "wtheta"]
# b) vector basis functions;
VECTOR_BASIS_SPACE_NAMES = ["w1", "w2", "w2h", "w2v", "w2broken", "any_w2"]
# c) scalar differential basis functions;
SCALAR_DIFF_BASIS_SPACE_NAMES = ["w2", "w2h", "w2v", "w2broken", "any_w2"]
# d) vector differential basis functions.
VECTOR_DIFF_BASIS_SPACE_NAMES = ["w0", "w1", "w2trace", "w3", "wtheta"]

# ---------- Evaluators ---------------------------------------------------- #
# Evaluators: basis and differential basis
VALID_EVALUATOR_NAMES = ["gh_basis", "gh_diff_basis"]

# Meta functions
VALID_METAFUNC_NAMES = VALID_EVALUATOR_NAMES + ["gh_orientation"]

# Evaluators: quadrature
VALID_QUADRATURE_SHAPES = ["gh_quadrature_xyoz"]
VALID_EVALUATOR_SHAPES = VALID_QUADRATURE_SHAPES + ["gh_evaluator"]
# Dictionary allowing us to look-up the name of the Fortran module, type
# and proxy-type associated with each quadrature shape
QUADRATURE_TYPE_MAP = {
    "gh_quadrature_xyoz": {"module": "quadrature_xyoz_mod",
                           "type": "quadrature_xyoz_type",
                           "proxy_type": "quadrature_xyoz_proxy_type"}}

# ---------- API datatypes (scalars, fields, operators) --------------------- #
GH_VALID_SCALAR_NAMES = ["gh_real", "gh_integer"]
GH_VALID_OPERATOR_NAMES = ["gh_operator", "gh_columnwise_operator"]
GH_VALID_ARG_TYPE_NAMES = ["gh_field"] + GH_VALID_OPERATOR_NAMES + \
    GH_VALID_SCALAR_NAMES

# ---------- Fortran datatypes ------------------------- #
SUPPORTED_FORTRAN_DATATYPES = ["real", "integer", "logical"]

# ---------- Stencils ------------------------------------------------------- #
VALID_STENCIL_TYPES = ["x1d", "y1d", "xory1d", "cross", "region"]
# Note, can't use VALID_STENCIL_DIRECTIONS at all locations in this
# file as it causes failures with py.test 2.8.7. Therefore some parts
# of the code do not use the VALID_STENCIL_DIRECTIONS variable.
VALID_STENCIL_DIRECTIONS = ["x_direction", "y_direction"]
# Note, xory1d does not have a direct mapping in STENCIL_MAPPING as it
# indicates either x1d or y1d.
# Note, the LFRic infrastructure currently does not have 'region' as
# an option in stencil_dofmap_mod.F90 so it is not included in
# STENCIL_MAPPING.
STENCIL_MAPPING = {"x1d": "STENCIL_1DX", "y1d": "STENCIL_1DY",
                   "cross": "STENCIL_CROSS"}

# ---------- Mesh types ----------------------------------------------------- #
# These are the valid mesh types that may be specified for a field
# using the mesh_arg=... meta-data element (for inter-grid kernels that
# perform prolongation/restriction).
VALID_MESH_TYPES = ["gh_coarse", "gh_fine"]

# ---------- Loops (bounds, types, names) ----------------------------------- #
# These are loop bound names which identify positions in a fields
# halo. It is useful to group these together as we often need to
# determine whether an access to a field or other object includes
# access to the halo, or not.
HALO_ACCESS_LOOP_BOUNDS = ["cell_halo", "dof_halo", "colour_halo"]

VALID_LOOP_BOUNDS_NAMES = (["start",     # the starting
                                         # index. Currently this is
                                         # always 1
                            "inner",     # a placeholder for when we
                                         # support loop splitting into
                                         # work that does not access
                                         # the halo and work that does.
                                         # This will be used to help
                                         # overlap computation and
                                         # communication
                            "ncolour",   # the number of cells with
                                         # the current colour
                            "ncolours",  # the number of colours in a
                                         # coloured loop
                            "ncells",    # the number of owned cells
                            "ndofs",     # the number of owned dofs
                            "nannexed"]  # the number of owned dofs
                                         # plus the number of annexed
                                         # dofs. As the indices of
                                         # dofs are arranged that
                                         # owned dofs have lower
                                         # indices than annexed dofs,
                                         # having this value as an
                                         # upper bound will compute
                                         # both owned and annexed
                                         # dofs.
                           + HALO_ACCESS_LOOP_BOUNDS)


# Valid Dynamo0.3 loop types. The default is "" which is over cells (in the
# horizontal plane).
VALID_LOOP_TYPES = ["dofs", "colours", "colour", ""]

# ---------- psyGen mappings ------------------------------------------------ #
# Mappings used by non-API-Specific code in psyGen
psyGen.MAPPING_SCALARS = {"iscalar": "gh_integer", "rscalar": "gh_real"}
psyGen.VALID_ARG_TYPE_NAMES = GH_VALID_ARG_TYPE_NAMES

# ---------- Functions ------------------------------------------------------ #


def get_fs_map_name(function_space):
    ''' Returns a dofmap name for the supplied FunctionSpace. '''
    return "map_" + function_space.mangled_name


def get_cbanded_map_name(function_space):
    ''' Returns the name of a column-banded dofmap for the supplied
    FunctionSpace. '''
    return "cbanded_map_" + function_space.mangled_name


def get_cma_indirection_map_name(function_space):
    ''' Returns the name of a CMA indirection dofmap for the supplied
    FunctionSpace. '''
    return "cma_indirection_map_" + function_space.mangled_name


def get_fs_ndf_name(function_space):
    ''' Returns a ndf name for this FunctionSpace object. '''
    return "ndf_" + function_space.mangled_name


def get_fs_undf_name(function_space):
    ''' Returns a undf name for this FunctionSpace object. '''
    return "undf_" + function_space.mangled_name


def get_fs_orientation_name(function_space):
    ''' Returns an orientation name for a function space with the
    supplied name '''
    return "orientation" + "_" + function_space.mangled_name


def get_fs_basis_name(function_space, qr_var=None, on_space=None):
    '''
    Returns a name for the basis function on this FunctionSpace. If
    the name of an associated quadrature object is supplied then this
    is appended to the returned name. Similarly, if the function space
    at which the basis is to be evaluated is supplied then this is
    also appended to the name.

    :param function_space: the function space for which the basis is required
    :type function_space: :py:class:`psyclone.dynamo0p3.FunctionSpace`
    :param string qr_var: the name of the Quadrature Object for which the
                          basis functions are required
    :param on_space: the function space at which the basis functions
                     will be evaluated
    :type on_space: :py:class:`psyclone.dynamo0p3.FunctionSpace`
    :return: Name for the Fortran array holding the basis function
    :rtype: string
    '''
    name = "_".join(["basis", function_space.mangled_name])
    if qr_var:
        name += "_" + qr_var
    if on_space:
        name += "_on_" + on_space.mangled_name
    return name


def get_fs_diff_basis_name(function_space, qr_var=None, on_space=None):
    '''
    Returns a name for the differential basis function on the
    supplied FunctionSpace.  If the name of an associated quadrature
    object is supplied then this is appended to the returned name. Similarly,
    if the function space at which the basis is to be evaluated is supplied
    then this is also appended to the name.

    :param function_space: the function space for which the differential basis
                           is required
    :type function_space: :py:class:`psyclone.dynamo0p3.FunctionSpace`
    :param string qr_var: the name of the Quadrature Object for which the
                          differential basis functions are required
    :param on_space: the function space at which the differential basis
                     functions will be evaluated
    :type on_space: :py:class:`psyclone.dynamo0p3.FunctionSpace`
    :return: Name for the Fortran array holding the differential basis function
    :rtype: string
    '''
    name = "_".join(["diff_basis", function_space.mangled_name])
    if qr_var:
        name += "_" + qr_var
    if on_space:
        name += "_on_" + on_space.mangled_name
    return name


def qr_basis_alloc_args(first_dim, basis_fn):
    '''
    Generate the list of dimensions required to allocate the
    supplied basis/diff-basis function

    :param str first_dim: the variable name for the first dimension
    :param basis_fn: dict holding details on the basis function
                     we want to allocate
    :type basis_fn: dict containing 'shape', 'fspace' and and 'qr_var' keys
                    holding the quadrature shape, FunctionSpace and name
                    of the associated quadrature variable (as specified in the
                    Algorithm layer), respectively
    :return: list of dimensions to use to allocate array
    :rtype: list of strings

    :raises InternalError: if an unrecognised quadrature shape is encountered.
    :raises NotImplementedError: if a quadrature shape other than \
                                 "gh_quadrature_xyoz" is supplied.
    '''
    if basis_fn["shape"] not in VALID_QUADRATURE_SHAPES:
        raise InternalError(
            "Unrecognised shape ({0}) specified in "
            "dynamo0p3.qr_basis_alloc_args(). Should be one of: "
            "{1}".format(basis_fn["shape"], VALID_QUADRATURE_SHAPES))

    # Dimensionality of the basis arrays depends on the
    # type of quadrature...
    # if basis_fn["shape"] == "gh_quadrature_xyz":
    #     alloc_args = [first_dim, get_fs_ndf_name(basis_fn["fspace"]),
    #          "np_xyz"+"_"+basis_fn["qr_var"]]
    if basis_fn["shape"] == "gh_quadrature_xyoz":
        alloc_args = [first_dim, get_fs_ndf_name(basis_fn["fspace"])]
        if basis_fn["qr_var"]:
            alloc_args += ["np_xy"+"_"+basis_fn["qr_var"],
                           "np_z"+"_"+basis_fn["qr_var"]]
        else:
            # We have no name for the QR variable (as will be the case when
            # generating a kernel stub).
            alloc_args += ["np_xy", "np_z"]
    # elif basis_fn["shape"] == "gh_quadrature_xoyoz":
    #     alloc_args = [first_dim, get_fs_ndf_name(basis_fn["fspace"]),
    #                   "np_x"+"_"+basis_fn["qr_var"],
    #                   "np_y"+"_"+basis_fn["qr_var"],
    #                   "np_z"+"_"+basis_fn["qr_var"]]
    else:
        raise NotImplementedError(
            "Quadrature shape '{0}' not yet supported in "
            "dynamo0p3.qr_basis_alloc_args().".format(basis_fn["shape"]))
    return alloc_args


def get_fs_operator_name(operator_name, function_space, qr_var=None,
                         on_space=None):
    '''
    Returns the name of the specified operator (orientation, basis or
    differential basis) for the supplied FunctionSpace.
    :param string operator_name: Name (type) of the operator
    :param function_space: the function space for which the operator is
                           required
    :type function_space: :py:class:`psyclone.dynamo0p3.FunctionSpace`
    :param string qr_var: the name of the Quadrature Object for which the
                          operator is required.
    :param on_space: the function space at which the operator is required
    :type on_space: :py:class:`psyclone.dynamo0p3.FunctionSpace`
    :return: Name for the Fortran arry holding the named operator
             for the specified function space
    :rtype: string
    '''
    if operator_name == "gh_orientation":
        return get_fs_orientation_name(function_space)
    elif operator_name == "gh_basis":
        return get_fs_basis_name(function_space, qr_var=qr_var,
                                 on_space=on_space)
    elif operator_name == "gh_diff_basis":
        return get_fs_diff_basis_name(function_space, qr_var=qr_var,
                                      on_space=on_space)
    else:
        raise GenerationError(
            "Unsupported name '{0}' found. Expected one of {1}".
            format(operator_name, VALID_METAFUNC_NAMES))


def mangle_fs_name(args, fs_name):
    ''' Construct the mangled version of a function-space name given
    a list of kernel arguments '''
    if fs_name not in VALID_ANY_SPACE_NAMES + \
       VALID_ANY_DISCONTINUOUS_SPACE_NAMES:
        # If the supplied function-space name is not any any_space
        # or any_discontinuous_space then we don't need to mangle the name
        return fs_name
    for arg in args:
        for fspace in arg.function_spaces:
            if fspace and fspace.orig_name.lower() == fs_name.lower():
                return fs_name.lower() + "_" + arg.name
    raise FieldNotFoundError("No kernel argument found for function space "
                             "'{0}'".format(fs_name))


def field_on_space(function_space, arguments):
    ''' Returns the corresponding argument if the supplied list of arguments
    contains a field that exists on the specified space. Otherwise
    returns None.'''
    if function_space.mangled_name in arguments.unique_fs_names:
        for arg in arguments.args:
            # First, test that arg is a field as some argument objects won't
            # have function spaces, e.g. scalars
            if arg.type == "gh_field" and \
               arg.function_space.orig_name == function_space.orig_name:
                return arg
    return None


def cma_on_space(function_space, arguments):
    ''' Returns the corresponding argument if the supplied list of arguments
    contains a cma operator that maps to/from the specified space. Otherwise
    returns None.'''
    if function_space.mangled_name in arguments.unique_fs_names:
        for arg in arguments.args:
            # First, test that arg is a CMA op as some argument objects won't
            # have function spaces, e.g. scalars
            if arg.type == "gh_columnwise_operator" and \
               function_space.orig_name in [arg.function_space_to.orig_name,
                                            arg.function_space_from.orig_name]:
                return arg
    return None

# ---------- Classes -------------------------------------------------------- #


class FunctionSpace(object):
    ''' Manages the name of a function space. If it is an any-space
    then its name is mangled such that it is unique within the scope
    of an Invoke '''

    def __init__(self, name, kernel_args):
        self._orig_name = name
        self._kernel_args = kernel_args
        if self._orig_name not in VALID_ANY_SPACE_NAMES + \
           VALID_ANY_DISCONTINUOUS_SPACE_NAMES:
            # We only need to name-mangle any_space and
            # any_discontinuous_space spaces
            self._mangled_name = self._orig_name
        else:
            # We do not construct the name-mangled name at this point
            # as the full list of kernel arguments may still be under
            # construction.
            self._mangled_name = None

    @property
    def orig_name(self):
        ''' Returns the name of this function space as declared in the
        kernel meta-data '''
        return self._orig_name

    @property
    def mangled_name(self):
        ''' Returns the mangled name of this function space such that
        it is unique within the scope of an invoke. If the mangled
        name has not been generated then we do that the first time we're
        called. '''
        if self._mangled_name:
            return self._mangled_name
        # Cannot use kernel_args.field_on_space(x) here because that
        # routine itself requires the mangled name in order to identify
        # whether the space is present in the kernel call.
        self._mangled_name = mangle_fs_name(self._kernel_args.args,
                                            self._orig_name)
        return self._mangled_name


class DynFuncDescriptor03(object):
    ''' The Dynamo 0.3 API includes a function-space descriptor as
    well as an argument descriptor which is not supported by the base
    classes. This class captures the information specified in a
    function-space descriptor. '''

    def __init__(self, func_type):
        self._func_type = func_type
        if func_type.name != 'func_type':
            raise ParseError(
                "In the dynamo0.3 API each meta_func entry must be of type "
                "'func_type' but found '{0}'".format(func_type.name))
        if len(func_type.args) < 2:
            raise ParseError(
                "In the dynamo0.3 API each meta_func entry must have at "
                "least 2 args, but found '{0}'".format(len(func_type.args)))
        self._operator_names = []
        for idx, arg in enumerate(func_type.args):
            if idx == 0:  # first func_type arg
                if arg.name not in VALID_FUNCTION_SPACE_NAMES:
                    raise ParseError(
                        "In the dynamo0p3 API the 1st argument of a "
                        "meta_func entry should be a valid function space "
                        "name (one of {0}), but found '{1}' in '{2}'".format(
                            VALID_FUNCTION_SPACE_NAMES, arg.name, func_type))
                self._function_space_name = arg.name
            else:  # subsequent func_type args
                if arg.name not in VALID_METAFUNC_NAMES:
                    raise ParseError(
                        "In the dynamo0.3 API, the 2nd argument and all "
                        "subsequent arguments of a meta_func entry should "
                        "be one of {0}, but found "
                        "'{1}' in '{2}".format(VALID_METAFUNC_NAMES,
                                               arg.name, func_type))
                if arg.name in self._operator_names:
                    raise ParseError(
                        "In the dynamo0.3 API, it is an error to specify an "
                        "operator name more than once in a meta_func entry, "
                        "but '{0}' is replicated in '{1}".format(arg.name,
                                                                 func_type))
                self._operator_names.append(arg.name)
        self._name = func_type.name

    @property
    def function_space_name(self):
        ''' Returns the name of the descriptors function space '''
        return self._function_space_name

    @property
    def operator_names(self):
        ''' Returns a list of operators that are associated with this
        descriptors function space '''
        return self._operator_names

    def __repr__(self):
        return "DynFuncDescriptor03({0})".format(self._func_type)

    def __str__(self):
        res = "DynFuncDescriptor03 object" + os.linesep
        res += "  name='{0}'".format(self._name) + os.linesep
        res += "  nargs={0}".format(len(self._operator_names)+1) + os.linesep
        res += "  function_space_name[{0}] = '{1}'".\
               format(0, self._function_space_name) + os.linesep
        for idx, arg in enumerate(self._operator_names):
            res += "  operator_name[{0}] = '{1}'".format(idx+1, arg) + \
                   os.linesep
        return res


class DynArgDescriptor03(Descriptor):
    ''' This class captures the information specified in an argument
    descriptor.'''

    def __init__(self, arg_type):
        '''
        :param arg_type: dynamo0.3 argument type (scalar, field or operator)
        :type arg_type: :py:class:`psyclone.expression.FunctionVar`
        '''
        self._arg_type = arg_type
        if arg_type.name != 'arg_type':
            raise ParseError(
                "In the dynamo0.3 API each meta_arg entry must be of type "
                "'arg_type', but found '{0}'".format(arg_type.name))

        # We require at least 2 args
        if len(arg_type.args) < 2:
            raise ParseError(
                "In the dynamo0.3 API each meta_arg entry must have at least "
                "2 args, but found '{0}'".format(len(arg_type.args)))

        # The first arg is the type of field, possibly with a *n appended
        self._vector_size = 1
        if isinstance(arg_type.args[0], expr.BinaryOperator):
            # We expect 'field_type * n' to have been specified
            self._type = arg_type.args[0].toks[0].name
            operator = arg_type.args[0].toks[1]
            try:
                self._vector_size = int(arg_type.args[0].toks[2])
            except TypeError:
                raise ParseError(
                    "In the dynamo0.3 API vector notation expects the format "
                    "(field*n) where n is an integer, but the following was "
                    "found '{0}' in '{1}'.".
                    format(str(arg_type.args[0].toks[2]), arg_type))
            if self._type not in GH_VALID_ARG_TYPE_NAMES:
                raise ParseError(
                    "In the dynamo0.3 API the 1st argument of a meta_arg "
                    "entry should be a valid argument type (one of {0}), but "
                    "found '{1}' in '{2}'".format(GH_VALID_ARG_TYPE_NAMES,
                                                  self._type, arg_type))
            if self._type in GH_VALID_SCALAR_NAMES and self._vector_size > 1:
                raise ParseError(
                    "In the dynamo0.3 API vector notation is not supported "
                    "for scalar arguments (found '{0}')".
                    format(arg_type.args[0]))
            if operator != "*":
                raise ParseError(
                    "In the dynamo0.3 API the 1st argument of a meta_arg "
                    "entry may be a vector but if so must use '*' as the "
                    "separator in the format (field*n), but found '{0}' in "
                    "'{1}'".format(operator, arg_type))
            if self._vector_size <= 1:
                raise ParseError(
                    "In the dynamo0.3 API the 1st argument of a meta_arg "
                    "entry may be a vector but if so must contain a valid "
                    "integer vector size in the format (field*n where n>1), "
                    "but found '{0}' in '{1}'".format(self._vector_size,
                                                      arg_type))

        elif isinstance(arg_type.args[0], expr.FunctionVar):
            # We expect 'field_type' to have been specified
            if arg_type.args[0].name not in GH_VALID_ARG_TYPE_NAMES:
                raise ParseError(
                    "In the dynamo0.3 API the 1st argument of a "
                    "meta_arg entry should be a valid argument type (one of "
                    "{0}), but found '{1}' in '{2}'".
                    format(GH_VALID_ARG_TYPE_NAMES, arg_type.args[0].name,
                           arg_type))
            self._type = arg_type.args[0].name
        else:
            raise ParseError(
                "Internal error in DynArgDescriptor03.__init__, (1) should "
                "not get to here")

        # The 2nd arg is an access descriptor
        # Convert from GH_* names to the generic access type:
        api_config = Config.get().api_conf("dynamo0.3")
        access_mapping = api_config.get_access_mapping()
        try:
            self._access_type = access_mapping[arg_type.args[1].name]
        except KeyError:
            valid_names = api_config.get_valid_accesses_api()
            raise ParseError(
                "In the dynamo0.3 API the 2nd argument of a meta_arg entry "
                "must be a valid access descriptor (one of {0}), but found "
                "'{1}' in '{2}'".format(valid_names,
                                        arg_type.args[1].name, arg_type))

        # Reduction access descriptors are only valid for real scalar arguments
        if self._type != "gh_real" and \
           self._access_type in \
           AccessType.get_valid_reduction_modes():
            raise ParseError(
                "In the dynamo0.3 API a reduction access '{0}' is only valid "
                "with a real scalar argument, but '{1}' was found".
                format(self._access_type.api_specific_name(),
                       self._type))

        # FIELD, OPERATOR and SCALAR datatypes descriptors and rules
        stencil = None
        mesh = None
        # Fields
        if self._type == "gh_field":
            if len(arg_type.args) < 3:
                raise ParseError(
                    "In the dynamo0.3 API each meta_arg entry must have at "
                    "least 3 arguments if its first argument is gh_field, but "
                    "found {0} in '{1}'".format(len(arg_type.args), arg_type)
                    )
            # There must be at most 4 arguments.
            if len(arg_type.args) > 4:
                raise ParseError(
                    "In the dynamo0.3 API each meta_arg entry must have at "
                    "most 4 arguments if its first argument is gh_field, but "
                    "found {0} in '{1}'".format(len(arg_type.args), arg_type))
            # The 3rd argument must be a function space name
            if arg_type.args[2].name not in VALID_FUNCTION_SPACE_NAMES:
                raise ParseError(
                    "In the dynamo0.3 API the 3rd argument of a meta_arg "
                    "entry must be a valid function space name if its first "
                    "argument is gh_field (one of {0}), but found '{1}' in "
                    "'{2}".format(VALID_FUNCTION_SPACE_NAMES,
                                  arg_type.args[2].name, arg_type))
            self._function_space1 = arg_type.args[2].name

            # The optional 4th argument is either a stencil specification
            # or a mesh identifier (for inter-grid kernels)
            if len(arg_type.args) == 4:
                try:
                    from psyclone.parse.kernel import get_stencil, get_mesh
                    if "stencil" in str(arg_type.args[3]):
                        stencil = get_stencil(arg_type.args[3],
                                              VALID_STENCIL_TYPES)
                    elif "mesh" in str(arg_type.args[3]):
                        mesh = get_mesh(arg_type.args[3], VALID_MESH_TYPES)
                    else:
                        raise ParseError("Unrecognised meta-data entry")
                except ParseError as err:
                    raise ParseError(
                        "In the dynamo0.3 API the 4th argument of a "
                        "meta_arg entry must be either a valid stencil "
                        "specification  or a mesh identifier (for inter-"
                        "grid kernels). However, "
                        "entry {0} raised the following error: {1}".
                        format(arg_type, str(err)))
            # Test allowed accesses for fields
            if self._function_space1.lower() in \
               VALID_DISCONTINUOUS_FUNCTION_SPACE_NAMES \
               and self._access_type == AccessType.INC:
                raise ParseError(
                    "It does not make sense for a field on a discontinuous "
                    "space ({0}) to have a 'gh_inc' access".
                    format(self._function_space1.lower()))
            if self._function_space1.lower() in CONTINUOUS_FUNCTION_SPACES \
               and self._access_type == AccessType.READWRITE:
                raise ParseError(
                    "It does not make sense for a field on a continuous "
                    "space ({0}) to have a 'gh_readwrite' access".
                    format(self._function_space1.lower()))
            # TODO: extend restriction to "gh_write" for kernels that loop
            # over cells (issue #138) and update access rules for kernels
            # (built-ins) that loop over DoFs to accesses for discontinuous
            # quantities (issue #471)
            if self._function_space1.lower() in VALID_ANY_SPACE_NAMES \
               and self._access_type == AccessType.READWRITE:
                raise ParseError(
                    "In the Dynamo0.3 API a field on any_space cannot "
                    "have 'gh_readwrite' access because it is treated "
                    "as continuous")
            if stencil and self._access_type != AccessType.READ:
                raise ParseError("a stencil must be read only so its access "
                                 "should be gh_read")

        # Operators
        elif self._type in GH_VALID_OPERATOR_NAMES:
            # we expect 4 arguments with the 3rd and 4th each being a
            # function space
            if len(arg_type.args) != 4:
                raise ParseError(
                    "In the dynamo0.3 API each meta_arg entry must have 4 "
                    "arguments if its first argument is gh_operator or "
                    "gh_columnwise_operator, but "
                    "found {0} in '{1}'".format(len(arg_type.args), arg_type))
            if arg_type.args[2].name not in VALID_FUNCTION_SPACE_NAMES:
                raise ParseError(
                    "In the dynamo0.3 API the 3rd argument of a meta_arg "
                    "entry must be a valid function space name (one of {0}), "
                    "but found '{1}' in '{2}".
                    format(VALID_FUNCTION_SPACE_NAMES, arg_type.args[2].name,
                           arg_type))
            self._function_space1 = arg_type.args[2].name
            if arg_type.args[3].name not in VALID_FUNCTION_SPACE_NAMES:
                raise ParseError(
                    "In the dynamo0.3 API the 4th argument of a meta_arg "
                    "entry must be a valid function space name (one of {0}), "
                    "but found '{1}' in '{2}".
                    format(VALID_FUNCTION_SPACE_NAMES, arg_type.args[2].name,
                           arg_type))
            self._function_space2 = arg_type.args[3].name
            # Test allowed accesses for operators
            if self._access_type == AccessType.INC:
                raise ParseError(
                    "In the dynamo0.3 API operators cannot have a 'gh_inc' "
                    "access because they behave as discontinuous quantities")

        # Scalars
        elif self._type in GH_VALID_SCALAR_NAMES:
            if len(arg_type.args) != 2:
                raise ParseError(
                    "In the dynamo0.3 API each meta_arg entry must have 2 "
                    "arguments if its first argument is gh_{{r,i}}scalar, but "
                    "found {0} in '{1}'".format(len(arg_type.args), arg_type))
            # Test allowed accesses for scalars (read_only or reduction)
            if self._access_type not in [AccessType.READ] + \
               AccessType.get_valid_reduction_modes():
                rev_access_mapping = api_config.get_reverse_access_mapping()
                api_specific_name = rev_access_mapping[self._access_type]
                valid_reductions = AccessType.get_valid_reduction_names()
                raise ParseError(
                    "In the dynamo0.3 API scalar arguments must be "
                    "read-only (gh_read) or a reduction ({0}) but found "
                    "'{1}' in '{2}'".format(valid_reductions,
                                            api_specific_name,
                                            arg_type))
            # Scalars don't have a function space
            self._function_space1 = None
            self._vector_size = 0

        # We should never get to here
        else:
            raise ParseError(
                "Internal error in DynArgDescriptor03.__init__, (2) should "
                "not get to here")

        Descriptor.__init__(self, self._access_type,
                            self._function_space1, stencil=stencil,
                            mesh=mesh)

    @property
    def function_space_to(self):
        ''' Return the "to" function space for a gh_operator. This is
        the first function space specified in the metadata. Raise an
        error if this is not an operator. '''
        if self._type in GH_VALID_OPERATOR_NAMES:
            return self._function_space1
        raise RuntimeError(
            "function_space_to only makes sense for one of {0}, but "
            "this is a '{1}'".format(GH_VALID_OPERATOR_NAMES, self._type))

    @property
    def function_space_from(self):
        ''' Return the "from" function space for a gh_operator. This is
        the second function space specified in the metadata. Raise an
        error if this is not an operator. '''
        if self._type in GH_VALID_OPERATOR_NAMES:
            return self._function_space2
        raise RuntimeError(
            "function_space_from only makes sense for one of {0}, but this"
            " is a '{1}'".format(GH_VALID_OPERATOR_NAMES, self._type))

    @property
    def function_space(self):
        ''' Return the function space name that this instance operates
        on. In the case of a gh_operator/gh_columnwise_operator, where there
        are 2 function spaces, return function_space_from. '''
        if self._type == "gh_field":
            return self._function_space1
        if self._type in GH_VALID_OPERATOR_NAMES:
            return self._function_space2
        if self._type in GH_VALID_SCALAR_NAMES:
            return None
        raise RuntimeError(
            "Internal error, DynArgDescriptor03:function_space(), should "
            "not get to here.")

    @property
    def function_spaces(self):
        ''' Return the function space names that this instance operates
        on as a list. In the case of a gh_operator, where there are 2 function
        spaces, we return both. '''
        if self._type == "gh_field":
            return [self.function_space]
        if self._type in GH_VALID_OPERATOR_NAMES:
            # return to before from to maintain expected ordering
            return [self.function_space_to, self.function_space_from]
        if self._type in GH_VALID_SCALAR_NAMES:
            return []
        raise RuntimeError(
            "Internal error, DynArgDescriptor03:function_spaces(), should "
            "not get to here.")

    @property
    def vector_size(self):
        ''' Returns the vector size of the argument. This will be 1 if *n
        has not been specified. '''
        return self._vector_size

    @property
    def type(self):
        ''' returns the type of the argument (gh_field, gh_operator, ...). '''
        return self._type

    def __str__(self):
        res = "DynArgDescriptor03 object" + os.linesep
        res += "  argument_type[0]='{0}'".format(self._type)
        if self._vector_size > 1:
            res += "*"+str(self._vector_size)
        res += os.linesep
        res += "  access_descriptor[1]='{0}'"\
               .format(self._access_type.api_specific_name())\
               + os.linesep
        if self._type == "gh_field":
            res += "  function_space[2]='{0}'".format(self._function_space1) \
                   + os.linesep
        elif self._type in GH_VALID_OPERATOR_NAMES:
            res += "  function_space_to[2]='{0}'".\
                   format(self._function_space1) + os.linesep
            res += "  function_space_from[3]='{0}'".\
                   format(self._function_space2) + os.linesep
        elif self._type in GH_VALID_SCALAR_NAMES:
            pass  # we have nothing to add if we're a scalar
        else:  # we should never get to here
            raise ParseError("Internal error in DynArgDescriptor03.__str__")
        return res


class RefElementMetaData(object):
    '''
    Class responsible for parsing reference-element meta-data and storing
    the properties that a kernel requires.

    :param str kernel_name: name of the Kernel that the meta-data is for.
    :param type_declns: list of fparser1 parse tree nodes representing type \
                        declaration statements
    :type type_declns: list of :py:class:`fparser.one.typedecl_statements.Type`

    :raises ParseError: if an unrecognised reference-element property is found.

    '''
    class Property(Enum):
        '''
        Enumeration of the various properties of the Reference Element
        (that a kernel can request). The names of each of these corresponds to
        the names that must be used in kernel meta-data.

        '''
        NORMALS_TO_HORIZONTAL_FACES = 1
        NORMALS_TO_VERTICAL_FACES = 2
        OUTWARD_NORMALS_TO_HORIZONTAL_FACES = 3
        OUTWARD_NORMALS_TO_VERTICAL_FACES = 4

    def __init__(self, kernel_name, type_declns):
        from psyclone.parse.kernel import getkerneldescriptors

        # The list of properties requested in the meta-data (if any)
        self.properties = []

        re_properties = []
        # Search the supplied list of type declarations for the one
        # describing the reference-element properties required by the kernel.
        for line in type_declns:
            for entry in line.selector:
                if entry == "reference_element_data_type":
                    # getkerneldescriptors raises a ParseError if the named
                    # element cannot be found.
                    re_properties = getkerneldescriptors(
                        kernel_name, line, var_name="meta_reference_element",
                        var_type="reference_element_data_type")
                    break
            if re_properties:
                # Optimisation - stop searching if we've found a type
                # declaration for the reference-element data
                break
        try:
            # The meta-data entry is a declaration of a Fortran array of type
            # reference_element_data_type. The initialisation of each member
            # of this array is done as a Fortran structure constructor, the
            # argument to which gives a property of the reference element.
            for re_prop in re_properties:
                for arg in re_prop.args:
                    self.properties.append(
                        self.Property[str(arg).upper()])
        except KeyError:
            # We found a reference-element property that we don't recognise.
            # Sort for consistency when testing.
            sorted_names = sorted([prop.name for prop in self.Property])
            raise ParseError(
                "Unsupported reference-element property: '{0}'. Supported "
                "values are: {1}".format(arg, sorted_names))


class DynKernMetadata(KernelType):
    ''' Captures the Kernel subroutine code and metadata describing
    the subroutine for the Dynamo 0.3 API.

    :param ast: fparser1 AST for the kernel.
    :type ast: :py:class:`fparser.block_statements.BeginSource`
    :param str name: The name of this kernel.

    :raises ParseError: if the meta-data does not conform to the \
                        rules for the Dynamo 0.3 API.
    '''
    def __init__(self, ast, name=None):
        from psyclone.parse.kernel import getkerneldescriptors

        KernelType.__init__(self, ast, name=name)

        # The type of CMA operation this kernel performs (or None if
        # no CMA operators are involved)
        self._cma_operation = None

        # Query the meta-data for the evaluator shape (only required if
        # kernel uses quadrature or an evaluator). If it is not
        # present then eval_shape will be None.
        self._eval_shape = self.get_integer_variable('gh_shape')
        # The list of function space names for which an evaluator is
        # required. We set this up below once we've processed the meta-
        # -data describing the kernel arguments.
        self._eval_targets = []

        # Whether or not this is an inter-grid kernel (i.e. has a mesh
        # specified for each [field] argument). This property is
        # set to True if all the checks in _validate_inter_grid() pass.
        self._is_intergrid = False

        # parse the arg_type metadata
        self._arg_descriptors = []
        for arg_type in self._inits:
            self._arg_descriptors.append(DynArgDescriptor03(arg_type))

        # Get a list of the Type declarations in the metadata
        type_declns = [cline for cline in self._ktype.content if
                       isinstance(cline, fparser.one.typedecl_statements.Type)]

        # Parse the func_type metadata if it exists
        func_types = []
        for line in type_declns:
            for entry in line.selector:
                if entry == "func_type":
                    func_types = getkerneldescriptors(
                        name, line, var_name="meta_funcs",
                        var_type="func_type")
                    break

        self._func_descriptors = []
        # populate a list of function descriptor objects which we
        # return via the func_descriptors method.
        arg_fs_names = []
        for descriptor in self._arg_descriptors:
            arg_fs_names.extend(descriptor.function_spaces)
        used_fs_names = []
        need_evaluator = False
        for func_type in func_types:
            descriptor = DynFuncDescriptor03(func_type)
            fs_name = descriptor.function_space_name
            # check that function space names in meta_funcs are specified in
            # meta_args
            if fs_name not in arg_fs_names:
                raise ParseError(
                    "In the dynamo0.3 API all function spaces specified in "
                    "meta_funcs must exist in meta_args, but '{0}' breaks "
                    "this rule in ...\n'{1}'.".
                    format(fs_name, self._ktype.content))
            if fs_name not in used_fs_names:
                used_fs_names.append(fs_name)
            else:
                raise ParseError(
                    "In the dynamo0.3 API function spaces specified in "
                    "meta_funcs must be unique, but '{0}' is replicated."
                    .format(fs_name))

            # Check that a valid shape has been specified if
            # this function space requires a basis or differential basis
            for name in descriptor.operator_names:
                if name in VALID_EVALUATOR_NAMES:
                    need_evaluator = True
                    if not self._eval_shape:
                        raise ParseError(
                            "In the dynamo0.3 API any kernel requiring "
                            "quadrature or an evaluator ({0}) must also "
                            "supply the shape of that evaluator by setting "
                            "'gh_shape' in the kernel meta-data but "
                            "this is missing for kernel '{1}'".
                            format(VALID_EVALUATOR_NAMES, self.name))
                    if self._eval_shape not in VALID_EVALUATOR_SHAPES:
                        raise ParseError(
                            "In the dynamo0.3 API a kernel requiring either "
                            "quadrature or an evaluator must request a valid "
                            "gh_shape (one of {0}) but got '{1}' for "
                            "kernel '{2}'".
                            format(VALID_EVALUATOR_SHAPES, self._eval_shape,
                                   self.name))

            self._func_descriptors.append(descriptor)

        # Check to see whether the optional 'gh_evaluator_targets'
        # has been supplied. This lists the function spaces for which
        # any evaluators (gh_shape=gh_evaluator) should be provided.
        _targets = self.get_integer_array('gh_evaluator_targets')
        if not _targets and \
           self._eval_shape and self._eval_shape.lower() == "gh_evaluator":
            # Use the FS of the kernel arguments that are updated
            write_accesses = AccessType.all_write_accesses()
            write_args = psyGen.args_filter(self._arg_descriptors,
                                            arg_accesses=write_accesses)
            # We want the 'to' space of any operator arguments so get
            # the first FS associated with the kernel argument.
            _targets = [arg.function_spaces[0] for arg in write_args]
        # Ensure that _eval_targets entries are not duplicated
        for target in _targets:
            if target not in self._eval_targets:
                self._eval_targets.append(target)

        # Does this kernel require any properties of the reference element?
        self.reference_element = RefElementMetaData(self.name, type_declns)

        # Perform further checks that the meta-data we've parsed
        # conforms to the rules for this API
        self._validate(need_evaluator)

    def _validate(self, need_evaluator):
        '''
        Check that the meta-data conforms to Dynamo 0.3 rules for a
        user-provided kernel or a built-in

        :param bool need_evaluator: whether this kernel requires an
                                    evaluator/quadrature
        :raises: ParseError: if meta-data breaks the Dynamo 0.3 rules
        '''
        from psyclone.dynamo0p3_builtins import BUILTIN_MAP
        # We must have at least one argument that is written to
        write_count = 0
        for arg in self._arg_descriptors:
            if arg.access != AccessType.READ:
                write_count += 1
                # We must not write to scalar arguments if it's not a
                # built-in
                if self.name not in BUILTIN_MAP and \
                   arg.type in GH_VALID_SCALAR_NAMES:
                    raise ParseError(
                        "A user-supplied Dynamo 0.3 kernel must not "
                        "write/update a scalar argument but kernel {0} has "
                        "{1} with {2} access"
                        .format(self.name,
                                arg.type,
                                arg.access.api_specific_name()))
        if write_count == 0:
            raise ParseError("A Dynamo 0.3 kernel must have at least one "
                             "argument that is updated (written to) but "
                             "found none for kernel {0}".format(self.name))

        # Check that no shape has been supplied if no basis or
        # differential basis functions are required for the kernel
        if not need_evaluator and self._eval_shape:
            raise ParseError(
                "Kernel '{0}' specifies a gh_shape ({1}) but does not "
                "need an evaluator because no basis or differential basis "
                "functions are required".format(self.name, self._eval_shape))
        # Check that gh_evaluator_targets is only present if required
        if self._eval_targets:
            if not need_evaluator:
                raise ParseError(
                    "Kernel '{0}' specifies gh_evaluator_targets ({1}) but "
                    "does not need an evaluator because no basis or "
                    "differential basis functions are required".
                    format(self.name, self._eval_targets))
            if self._eval_shape != "gh_evaluator":
                raise ParseError(
                    "Kernel '{0}' specifies gh_evaluator_targets ({1}) but "
                    "does not need an evaluator because gh_shape={2}".
                    format(self.name, self._eval_targets, self._eval_shape))
            # Check that there is a kernel argument on each of the
            # specified spaces...
            # Create a list (set) of the function spaces associated with
            # the kernel arguments
            fs_list = set()
            for arg in self._arg_descriptors:
                fs_list.update(arg.function_spaces)
            # Check each evaluator_target against this list
            for eval_fs in self._eval_targets:
                if eval_fs not in fs_list:
                    raise ParseError(
                        "Kernel '{0}' specifies that an evaluator is required "
                        "on {1} but does not have an argument on this space."
                        .format(self.name, eval_fs))
        # If we have a columnwise operator as argument then we need to
        # identify the operation that this kernel performs (one of
        # assemble, apply/apply-inverse and matrix-matrix)
        cwise_ops = psyGen.args_filter(self._arg_descriptors,
                                       arg_types=["gh_columnwise_operator"])
        if cwise_ops:
            self._cma_operation = self._identify_cma_op(cwise_ops)

        # Perform checks for inter-grid kernels
        self._validate_inter_grid()

    def _validate_inter_grid(self):
        '''
        Checks that the kernel meta-data obeys the rules for Dynamo 0.3
        inter-grid kernels. If none of the kernel arguments has a mesh
        associated with it then it is not an inter-grid kernel and this
        routine silently returns.

        :raises: ParseError: if meta-data breaks inter-grid rules
        '''
        # Dictionary of meshes associated with arguments (for inter-grid
        # kernels). Keys are the meshes, values are lists of function spaces
        # of the corresponding field arguments.
        mesh_dict = OrderedDict()
        # Whether or not any field args are missing the mesh_arg specifier
        missing_mesh = False
        # If this is an inter-grid kernel then it must only have field
        # arguments. Keep a record of any non-field arguments for the benefit
        # of a verbose error message.
        non_field_arg_types = set()
        for arg in self._arg_descriptors:
            # Collect info so that we can check inter-grid kernels
            if arg.type == "gh_field":
                if arg.mesh:
                    # Argument has a mesh associated with it so this must
                    # be an inter-grid kernel
                    if arg.mesh in mesh_dict:
                        mesh_dict[arg.mesh].append(arg.function_space)
                    else:
                        mesh_dict[arg.mesh] = [arg.function_space]
                else:
                    # Record the fact that we have a field without a
                    # mesh specifier (in case this is an inter-grid kernel)
                    missing_mesh = True
            else:
                # Inter-grid kernels are only permitted to have field args
                # so collect a list of other types
                non_field_arg_types.add(arg.type)

        mesh_list = mesh_dict.keys()
        if not mesh_list:
            # There are no meshes associated with any of the arguments so
            # this is not an inter-grid kernel
            return

        if len(VALID_MESH_TYPES) != 2:
            # Sanity check that nobody has messed with the number of
            # grid types that we recognise. This is here because the
            # implementation assumes that there are just two grids
            # (coarse and fine).
            raise ParseError(
                "The implementation of inter-grid support in the Dynamo "
                "0.3 API assumes there are exactly two mesh types but "
                "dynamo0p3.VALID_MESH_TYPES contains {0}: {1}".
                format(len(VALID_MESH_TYPES), VALID_MESH_TYPES))
        if len(mesh_list) != len(VALID_MESH_TYPES):
            raise ParseError(
                "Inter-grid kernels in the Dynamo 0.3 API must have at least "
                "one field argument on each of the mesh types ({0}). However, "
                "kernel {1} has arguments only on {2}".format(
                    VALID_MESH_TYPES, self.name,
                    [str(name) for name in mesh_list]))
        # Inter-grid kernels must only have field arguments
        if non_field_arg_types:
            raise ParseError(
                "Inter-grid kernels in the Dynamo 0.3 API are only "
                "permitted to have field arguments but kernel {0} also "
                "has arguments of type {1}".format(
                    self.name, [str(name) for name in non_field_arg_types]))
        # Check that all arguments have a mesh specified
        if missing_mesh:
            raise ParseError(
                "Inter-grid kernels in the Dynamo 0.3 API must specify "
                "which mesh each field argument is on but kernel {0} has "
                "at least one field argument for which mesh_arg is "
                "missing.".format(self.name))
        # Check that arguments on different meshes are on different
        # function spaces. We do this by checking that no function space
        # is listed as being associated with (arguments on) both meshes.
        fs_sets = []
        for mesh in mesh_dict:
            fs_sets.append(set(mesh_dict[mesh]))
        # Check that the sets of spaces (one for each mesh type) have
        # no intersection
        fs_common = fs_sets[0] & fs_sets[1]
        if fs_common:
            raise ParseError(
                "In the Dynamo 0.3 API field arguments to inter-grid "
                "kernels must be on different function spaces if they are "
                "on different meshes. However kernel {0} has a field on "
                "function space(s) {1} on each of the mesh types {2}.".
                format(self.name,
                       [str(name) for name in fs_common],
                       [str(name) for name in mesh_list]))
        # Finally, record that this is a valid inter-grid kernel
        self._is_intergrid = True

    def _identify_cma_op(self, cwise_ops):
        '''Identify and return the type of CMA-operator-related operation
        this kernel performs (one of "assemble", "apply" or "matrix-matrix")'''

        for arg in self._arg_descriptors:
            # No vector arguments are permitted
            if arg.vector_size > 1:
                raise ParseError(
                    "Kernel {0} takes a CMA operator but has a "
                    "vector argument ({1}). This is forbidden.".
                    format(self.name,
                           arg.type+"*"+str(arg.vector_size)))
            # No stencil accesses are permitted
            if arg.stencil:
                raise ParseError(
                    "Kernel {0} takes a CMA operator but has an argument "
                    "with a stencil access ({1}). This is forbidden.".
                    format(self.name, arg.stencil['type']))

        # Count the number of CMA operators that are written to
        write_count = 0
        for cop in cwise_ops:
            if cop.access in AccessType.all_write_accesses():
                write_count += 1

        if write_count == 0:
            # This kernel only reads from CMA operators and must
            # therefore be an apply (or apply-inverse). It must
            # have one CMA operator, one read-only field and one
            # written field as arguments
            if len(cwise_ops) != 1:
                raise ParseError(
                    "In the Dynamo 0.3 API a kernel that applies a CMA "
                    "operator must only have one such operator in its "
                    "list of arguments but found {0} for kernel {1}".
                    format(len(cwise_ops), self.name))
            cma_op = cwise_ops[0]
            if len(self._arg_descriptors) != 3:
                raise ParseError(
                    "In the Dynamo 0.3 API a kernel that applies a CMA "
                    "operator must have 3 arguments (the operator and "
                    "two fields) but kernel {0} has {1} arguments".
                    format(self.name, len(self._arg_descriptors)))
            # Check that the other two arguments are fields
            farg_read = psyGen.args_filter(self._arg_descriptors,
                                           arg_types=["gh_field"],
                                           arg_accesses=[AccessType.READ])
            write_accesses = AccessType.all_write_accesses()
            farg_write = psyGen.args_filter(self._arg_descriptors,
                                            arg_types=["gh_field"],
                                            arg_accesses=write_accesses)
            if len(farg_read) != 1:
                raise ParseError(
                    "Kernel {0} has a read-only CMA operator. In order "
                    "to apply it the kernel must have one read-only field "
                    "argument.".format(self.name))
            if len(farg_write) != 1:
                raise ParseError(
                    "Kernel {0} has a read-only CMA operator. In order "
                    "to apply it the kernel must write to one field "
                    "argument.".format(self.name))
            # Check that the function spaces match up
            if farg_read[0].function_space != cma_op.function_space_from:
                raise ParseError(
                    "Kernel {0} applies a CMA operator but the function "
                    "space of the field argument it reads from ({1}) "
                    "does not match the 'from' space of the operator "
                    "({2})".format(self.name, farg_read[0].function_space,
                                   cma_op.function_space_from))
            if farg_write[0].function_space != cma_op.function_space_to:
                raise ParseError(
                    "Kernel {0} applies a CMA operator but the function "
                    "space of the field argument it writes to ({1}) "
                    "does not match the 'to' space of the operator "
                    "({2})".format(self.name, farg_write[0].function_space,
                                   cma_op.function_space_to))
            # This is a valid CMA-apply or CMA-apply-inverse kernel
            return "apply"

        elif write_count == 1:
            # This kernel writes to a single CMA operator and therefore
            # must either be assembling a CMA operator
            # or performing a matrix-matrix operation...
            # The kernel must not write to any args other than the CMA
            # operator
            write_accesses = AccessType.all_write_accesses()
            write_args = psyGen.args_filter(self._arg_descriptors,
                                            arg_accesses=write_accesses)
            if len(write_args) > 1:
                # Remove the one CMA operator from the list of arguments
                # that are written to so that we can produce a nice
                # error message
                for arg in write_args[:]:
                    if arg.type == 'gh_columnwise_operator':
                        write_args.remove(arg)
                        break
                raise ParseError(
                    "Kernel {0} writes to a column-wise operator but "
                    "also writes to {1} argument(s). This is not "
                    "allowed.".format(self.name,
                                      [str(arg.type) for arg in write_args]))
            if len(cwise_ops) == 1:

                # If this is a valid assembly kernel then we need at least one
                # read-only LMA operator
                lma_read_ops = psyGen.args_filter(
                    self._arg_descriptors,
                    arg_types=["gh_operator"],
                    arg_accesses=[AccessType.READ])
                if lma_read_ops:
                    return "assembly"
                else:
                    raise ParseError(
                        "Kernel {0} has a single column-wise operator "
                        "argument but does not conform to the rules for an "
                        "Assembly kernel because it does not have any read-"
                        "only LMA operator arguments".format(self.name))
            else:
                # A valid matrix-matrix kernel must only have CMA operators
                # and scalars as arguments.
                scalar_args = psyGen.args_filter(
                    self._arg_descriptors, arg_types=GH_VALID_SCALAR_NAMES)
                if (len(scalar_args) + len(cwise_ops)) != \
                   len(self._arg_descriptors):
                    raise ParseError(
                        "A column-wise matrix-matrix kernel must have only "
                        "column-wise operators and scalars as arguments but "
                        "kernel {0} has: {1}.".
                        format(self.name,
                               [str(arg.type) for arg in
                                self._arg_descriptors]))
                return "matrix-matrix"
        else:
            raise ParseError(
                "A Dynamo 0.3 kernel cannot update more than one CMA "
                "(column-wise) operator but kernel {0} updates {1}".
                format(self.name, write_count))

    @property
    def func_descriptors(self):
        ''' Returns metadata about the function spaces within a
        Kernel. This metadata is provided within Kernel code via the
        meta_funcs variable. Information is returned as a list of
        DynFuncDescriptor03 objects, one for each function space. '''
        return self._func_descriptors

    @property
    def cma_operation(self):
        ''' Returns the type of CMA operation identified from the kernel
        meta-data (one of 'assembly', 'apply' or 'matrix-matrix') or
        None if the kernel does not involve CMA operators '''
        return self._cma_operation

    @property
    def eval_shape(self):
        '''
        Returns the shape of evaluator required by this kernel or an
        empty string if none.

        :return: the shape of the evaluator (one of VALID_EVALUATOR_SHAPES)
                 or an empty string if the kernel does not require one.
        :rtype: string
        '''
        if self._eval_shape:
            return self._eval_shape
        return ""

    @property
    def eval_targets(self):
        '''
        Returns the list of function spaces upon which any evaluator must be
        provided. This list is obtained from the GH_EVALUATOR_TARGETS meta-data
        entry (if present). If this is not specified in the meta-data then
        we default to providing evaluators on all of the function spaces
        associated with the arguments which this kernel updates.

        :return: list of the names of the function spaces (as they appear in \
                 kernel metadata) upon which any evaluator must be provided.
        :rtype: list of str
        '''
        return self._eval_targets

    @property
    def is_intergrid(self):
        '''
        Returns whether or not this is an inter-grid kernel.

        :return: True if kernel is an inter-grid kernel, False otherwise
        :rtype: bool
        '''
        return self._is_intergrid

# --------------------------------------------------------------------------- #
# ========== Second section : PSy specialisations =========================== #
# --------------------------------------------------------------------------- #

# ---------- Classes -------------------------------------------------------- #


class DynamoPSy(PSy):
    ''' The Dynamo specific PSy class. This creates a Dynamo specific
    invokes object (which controls all the required invocation calls).
    It also overrides the PSy gen method so that we generate dynamo
    specific PSy module code.

    :param invoke_info: object containing the required invocation information \
                        for code optimisation and generation.
    :type invoke_info: :py:class:`psyclone.parse.algorithm.FileInfo`
    '''
    def __init__(self, invoke_info):
        PSy.__init__(self, invoke_info)
        self._invokes = DynamoInvokes(invoke_info.calls, self)

    @property
    def name(self):
        '''Returns a name for the psy layer. This is used as the psy module
        name. We override the default value as the Met Office prefer
        _psy to be appended, rather than prepended'''
        return self._name + "_psy"

    @property
    def gen(self):
        '''
        Generate PSy code for the Dynamo0.3 api.

        :return: Root node of generated Fortran AST
        :rtype: :py:class:`psyir.nodes.Node`

        '''
        from psyclone.f2pygen import ModuleGen, UseGen
        api_config = Config.get().api_conf("dynamo0.3")

        # Create an empty PSy layer module
        psy_module = ModuleGen(self.name)
        # Include required infrastructure modules
        psy_module.add(UseGen(psy_module, name="field_mod", only=True,
                              funcnames=["field_type", "field_proxy_type"]))
        psy_module.add(UseGen(psy_module, name="operator_mod", only=True,
                              funcnames=["operator_type",
                                         "operator_proxy_type",
                                         "columnwise_operator_type",
                                         "columnwise_operator_proxy_type"]))
        psy_module.add(
            UseGen(psy_module, name="constants_mod", only=True,
                   funcnames=[api_config.default_kind["real"],
                              api_config.default_kind["integer"]]))

        # add all invoke specific information
        self.invokes.gen_code(psy_module)
        # inline kernels where requested
        self.inline(psy_module)
        # Return the root node of the generated code
        return psy_module.root


class DynamoInvokes(Invokes):
    '''The Dynamo specific invokes class. This passes the Dynamo
    specific invoke class to the base class so it creates the one we
    require.

    :param alg_calls: list of objects containing the parsed invoke \
        information.
    :type alg_calls: list of \
        :py:class:`psyclone.parse.algorithm.InvokeCall`
    :param psy: the PSy object containing this DynamoInvokes object.
    :type psy: :py:class`psyclone.dynamo0p3.DynamoPSy`

    '''
    def __init__(self, alg_calls, psy):
        self._0_to_n = DynInvoke(None, None, None)  # for pyreverse
        Invokes.__init__(self, alg_calls, DynInvoke, psy)


class DynCollection(object):
    '''
    Base class for managing the declaration and initialisation of a
    group of related entities within an Invoke or Kernel stub

    :param node: the Kernel or Invoke for which to manage variable \
                 declarations and initialisation.
    :type node: :py:class:`psyclone.dynamo0p3.DynInvoke` or \
                :py:class:`psyclone.dynamo0p3.DynKern`

    :raises InternalError: if the supplied node is not a DynInvoke or a \
                           DynKern.
    '''
    def __init__(self, node):
        if isinstance(node, DynInvoke):
            # We are handling declarations/initialisations for an Invoke
            self._invoke = node
            self._kernel = None
            # The list of kernel calls we are responsible for
            self._calls = node.schedule.kernels()
        elif isinstance(node, DynKern):
            # We are handling declarations for a Kernel stub
            self._invoke = None
            self._kernel = node
            # We only have a single kernel call in this case
            self._calls = [node]
        else:
            raise InternalError("DynCollection takes only a DynInvoke "
                                "or a DynKern but got: {0}".format(
                                    type(node)))

        # Whether or not the associated Invoke contains only kernels that
        # iterate over dofs.
        if self._invoke:
            self._dofs_only = self._invoke.iterate_over_dofs_only
        else:
            self._dofs_only = False

    def declarations(self, parent):
        '''
        Insert declarations for all necessary variables into the AST of
        the generated code. Simply calls either _invoke_declarations() or
        _stub_declarations() depending on whether we're handling an Invoke
        or a Kernel stub.

        :param parent: the node in the f2pygen AST representing the routine \
                       in which to insert the declarations.
        :type parent: :py:class:`psyclone.f2pygen.SubroutineGen`

        :raises InternalError: if neither self._invoke or self._kernel \
                               are set.
        '''
        if self._invoke:
            self._invoke_declarations(parent)
        elif self._kernel:
            self._stub_declarations(parent)
        else:
            raise InternalError("DynCollection has neither a Kernel "
                                "or an Invoke - should be impossible.")

    def initialise(self, parent):
        '''
        Add code to initialise the entities being managed by this class.
        We do nothing by default - it is up to the sub-class to override
        this method if initialisation is required.

        :param parent: the node in the f2pygen AST to which to add \
                       initialisation code.
        :type parent: :py:class:`psyclone.f2pygen.SubroutineGen`
        '''

    @abc.abstractmethod
    def _invoke_declarations(self, parent):
        '''
        Add all necessary declarations for an Invoke.

        :param parent: node in the f2pygen AST representing the Invoke to \
                       which to add declarations.
        :type parent: :py:class:`psyclone.f2pygen.SubroutineGen`

        '''

    def _stub_declarations(self, parent):
        '''
        Add all necessary declarations for a Kernel stub. Not abstract because
        not all entities need representing within a Kernel.

        :param parent: node in the f2pygen AST representing the Kernel stub \
                       to which to add declarations.
        :type parent: :py:class:`psyclone.f2pygen.SubroutineGen`

        '''


class DynStencils(DynCollection):
    '''
    Stencil information and code generation associated with a PSy-layer
    routine or Kernel stub.

    :param node: the Invoke or Kernel stub for which to provide stencil info.
    :type node: :py:class:`psyclone.dynamo0p3.DynInvoke` or \
                :py:class:`psyclone.dynamo0p3.DynKern`

    :raises GenerationError: if a literal has been supplied for a stencil \
                             direction.
    '''
    def __init__(self, node):
        super(DynStencils, self).__init__(node)

        # List of arguments which have an extent value passed to this
        # invoke routine from the algorithm layer. Duplicate argument
        # names are removed.
        self._unique_extent_args = []
        extent_names = []
        for call in self._calls:
            for arg in call.arguments.args:
                if arg.stencil:
                    # Check for the existence of arg.extent here as in
                    # the future we plan to support kernels which
                    # specify the value of extent in metadata. If this
                    # is the case then an extent argument is not
                    # required.
                    if not arg.stencil.extent:
                        if not arg.stencil.extent_arg.is_literal():
                            if arg.stencil.extent_arg.text not in extent_names:
                                extent_names.append(
                                    arg.stencil.extent_arg.text)
                                self._unique_extent_args.append(arg)

        # A list of arguments that have a direction variable passed in
        # to this invoke routine from the algorithm layer. Duplicate
        # argument names are removed.
        self._unique_direction_args = []
        direction_names = []
        for call in self._calls:
            for idx, arg in enumerate(call.arguments.args):
                if arg.stencil and arg.stencil.direction_arg:
                    if arg.stencil.direction_arg.is_literal():
                        raise GenerationError(
                            "Kernel {0}, metadata arg {1}, a literal is not "
                            "a valid value for a stencil direction".
                            format(call.name, str(idx)))
                    if arg.stencil.direction_arg.text.lower() not in \
                       ["x_direction", "y_direction"]:
                        if arg.stencil.direction_arg.text not in \
                           direction_names:
                            direction_names.append(
                                arg.stencil.direction_arg.text)
                            self._unique_direction_args.append(arg)

        # list of stencil args with an extent variable passed in. The same
        # field name may occur more than once here from different kernels.
        self._kern_args = []
        for call in self._calls:
            for arg in call.arguments.args:
                if arg.stencil:
                    if not arg.stencil.extent:
                        self._kern_args.append(arg)

    @staticmethod
    def extent_value(arg):
        '''
        Returns the content of the stencil extent which may be a literal
        value (a number) or a variable name. This function simplifies this
        problem by returning a string in either case.

        :param arg: the argument with which the stencil is associated.
        :type arg: :py:class:`psyclone.dynamo0p3.DynKernelArgument`

        :returns: the content of the stencil extent.
        :rtype: str

        '''
        if arg.stencil.extent_arg.is_literal():
            return arg.stencil.extent_arg.text
        return arg.stencil.extent_arg.varname

    @staticmethod
    def stencil_unique_str(arg, context):
        '''
        Creates a unique identifier for a stencil. As a stencil
        differs due to the function space it operates on, type of
        stencil and extent of stencil, we concatenate these things together
        to create a unique string.

        :param arg: kernel argument with which stencil is associated.
        :type arg: :py:class:`psyclone.dynamo0p3.DynKernelArgument`
        :param str context: a context for this stencil (e.g. "size" or \
                            "direction").

        :returns: unique string identifying the stencil for this argument.
        :rtype: str

        :raises GenerationError: if an explicit stencil extent is found in \
                                 the meta-data for the kernel argument.
        '''
        unique = context
        unique += arg.function_space.mangled_name
        unique += arg.descriptor.stencil['type']
        if arg.descriptor.stencil['extent']:
            raise GenerationError(
                "Found a stencil with an extent specified in the metadata. "
                "This is not coded for.")
        unique += arg.stencil.extent_arg.text.lower()
        if arg.descriptor.stencil['type'] == 'xory1d':
            unique += arg.stencil.direction_arg.text.lower()
        return unique

    def map_name(self, arg):
        '''
        Creates and registers a name for the stencil map associated with the
        supplied kernel argument.

        :param arg: kernel argument with which the stencil is associated.
        :type arg: :py:class:`psyclone.dynamo0p3.DynKernelArgument`

        :returns: a valid unique map name for a stencil in the PSy layer.
        :rtype: str
        '''
        root_name = arg.name + "_stencil_map"
        unique = DynStencils.stencil_unique_str(arg, "map")
        return self._invoke.schedule.symbol_table.name_from_tag(
            unique, root=root_name)

    @staticmethod
    def dofmap_name(symtab, arg):
        '''
        Creates and registers a name for the stencil dofmap associated with
        the supplied kernel argument.

        :param symtab: symbol table that will contain (or already contains) \
            the symbol with this name.
        :type symtab: :py:class:`psyclone.psyir.symbols.SymbolTable`
        :param arg: kernel argument with which the stencil is associated.
        :type arg: :py:class:`psyclone.dynamo0p3.DynKernelArgument`

        :returns: a valid unique dofmap name for a stencil in the PSy layer.
        :rtype: str
        '''
        root_name = arg.name + "_stencil_dofmap"
        unique = DynStencils.stencil_unique_str(arg, "dofmap")
        return symtab.name_from_tag(unique, root=root_name)

    @staticmethod
    def dofmap_size_name(symtab, arg):
        '''
        Create a valid unique name for the size (in cells) of a stencil
        dofmap in the PSy layer.

        :param symtab: symbol table that will contain (or already contains) \
            the symbol with this name.
        :type symtab: :py:class:`psyclone.psyir.symbols.SymbolTable`
        :param arg: the kernel argument with which the stencil is associated.
        :type arg: :py:class:`psyclone.dynamo0p3.DynKernelArgument`

        :returns: a Fortran variable name for the stencil size.
        :rtype: str
        '''
        root_name = arg.name + "_stencil_size"
        unique = DynStencils.stencil_unique_str(arg, "size")
        return symtab.name_from_tag(unique, root=root_name)

    @staticmethod
    def direction_name(symtab, arg):
        '''
        Creates a Fortran variable name to hold the direction of the stencil
        associated with the supplied kernel argument.

        :param symtab: symbol table that will contain (or already contains) \
            the symbol with this name.
        :type symtab: :py:class:`psyclone.psyir.symbols.SymbolTable`
        :param arg: the kernel argument with which the stencil is associated.
        :type arg: :py:class:`psyclone.dynamo0p3.DynKernelArgument`

        :returns: a Fortran variable name for the stencil direction.
        :rtype: str
        '''
        root_name = arg.name+"_direction"
        unique = DynStencils.stencil_unique_str(arg, "direction")
        return symtab.name_from_tag(unique, root=root_name)

    @property
    def _unique_extent_vars(self):
        '''
        :returns: list of all the unique extent argument names in this \
                  invoke or kernel call.
        :rtype: list of str

        :raises InternalError: if neither self._kernel or self._invoke are set.

        '''
        if self._invoke:
            names = [arg.stencil.extent_arg.varname for arg in
                     self._unique_extent_args]
        elif self._kernel:
            # TODO 719 The symtab is not connected to other parts of the
            # Stub generation.
            symtab = SymbolTable()
            names = [self.dofmap_size_name(symtab, arg)
                     for arg in self._unique_extent_args]
        else:
            raise InternalError("_unique_extent_vars: have neither Invoke "
                                "or Kernel. Should be impossible.")
        return names

    def _declare_unique_extent_vars(self, parent):
        '''
        Declare all unique extent arguments as integers with intent in and
        add the declaration as a child of the parent argument passed
        in.

        :param parent: the node in the f2pygen AST to which to add the \
                       declarations.
        :type parent: :py:class:`psyclone.f2pygen.SubroutineGen`

        '''
        from psyclone.f2pygen import DeclGen
        api_config = Config.get().api_conf("dynamo0.3")

        if self._unique_extent_vars:
            parent.add(DeclGen(parent, datatype="integer",
                               kind=api_config.default_kind["integer"],
                               entity_decls=self._unique_extent_vars,
                               intent="in"))

    @property
    def _unique_direction_vars(self):
        '''
        :returns: a list of all the unique direction argument names in this \
                  invoke call.
        :rtype: list of str
        '''
        names = []
        for arg in self._unique_direction_args:
            if arg.stencil.direction_arg.varname:
                names.append(arg.stencil.direction_arg.varname)
            else:
                names.append(arg.name+"_direction")
        return names

    def _declare_unique_direction_vars(self, parent):
        '''
        Declare all unique direction arguments as integers with intent in
        and add the declaration as a child of the parent argument
        passed in.

        :param parent: the node in the f2pygen AST to which to add the \
                       declarations.
        :type parent: :py:class:`psyclone.f2pygen.SubroutineGen`

        '''
        from psyclone.f2pygen import DeclGen
        api_config = Config.get().api_conf("dynamo0.3")

        if self._unique_direction_vars:
            parent.add(DeclGen(parent, datatype="integer",
                               kind=api_config.default_kind["integer"],
                               entity_decls=self._unique_direction_vars,
                               intent="in"))

    @property
    def unique_alg_vars(self):
        '''
        :returns: list of the names of the extent and direction arguments \
                  supplied to the PSy routine from the Algorithm layer.
        :rtype: list of str
        '''
        return self._unique_extent_vars + self._unique_direction_vars

    def _invoke_declarations(self, parent):
        '''
        Declares all stencil maps, extent and direction arguments passed into
        the PSy layer.

        :param parent: node in the f2pygen AST to which to add declarations.
        :type parent: :py:class:`psyclone.f2pygen.SubroutineGen`

        '''
        self._declare_unique_extent_vars(parent)
        self._declare_unique_direction_vars(parent)
        self._declare_maps_invoke(parent)

    def _stub_declarations(self, parent):
        '''
        Declare all stencil-related quanitites for a Kernel stub.

        :param parent: node in the f2pygen AST to which to add declarations.
        :type parent: :py:class:`psyclone.f2pygen.SubroutineGen`

        '''
        self._declare_unique_extent_vars(parent)
        self._declare_unique_direction_vars(parent)
        self._declare_maps_stub(parent)

    def initialise(self, parent):
        '''
        Adds in the code to initialise stencil dofmaps to the PSy layer.

        :param parent: the node in the f2pygen AST to which to add the \
                       initialisations.
        :type parent: :py:class:`psyclone.f2pygen.SubroutineGen`

        :raises GenerationError: if an unsupported stencil type is encountered.
        '''
        from psyclone.f2pygen import AssignGen, IfThenGen, CommentGen
        if not self._kern_args:
            return

        parent.add(CommentGen(parent, ""))
        parent.add(CommentGen(parent, " Initialise stencil dofmaps"))
        parent.add(CommentGen(parent, ""))
        stencil_map_names = []
        for arg in self._kern_args:
            map_name = self.map_name(arg)
            if map_name not in stencil_map_names:
                # Only initialise maps once.
                stencil_map_names.append(map_name)
                stencil_type = arg.descriptor.stencil['type']
                if stencil_type == "xory1d":
                    direction_name = arg.stencil.direction_arg.varname
                    for direction in ["x", "y"]:
                        if_then = IfThenGen(parent, direction_name +
                                            " .eq. " + direction +
                                            "_direction")
                        if_then.add(
                            AssignGen(
                                if_then, pointer=True, lhs=map_name,
                                rhs=arg.proxy_name_indexed +
                                "%vspace%get_stencil_dofmap("
                                "STENCIL_1D" + direction.upper() +
                                ","+self.extent_value(arg)+")"))
                        parent.add(if_then)
                else:
                    try:
                        stencil_name = STENCIL_MAPPING[stencil_type]
                    except KeyError:
                        raise GenerationError(
                            "Unsupported stencil type '{0}' supplied. "
                            "Supported mappings are {1}".
                            format(arg.descriptor.stencil['type'],
                                   str(STENCIL_MAPPING)))
                    parent.add(
                        AssignGen(parent, pointer=True, lhs=map_name,
                                  rhs=arg.proxy_name_indexed +
                                  "%vspace%get_stencil_dofmap(" +
                                  stencil_name + "," +
                                  self.extent_value(arg) + ")"))

                symtab = self._invoke.schedule.symbol_table
                parent.add(AssignGen(parent, pointer=True,
                                     lhs=self.dofmap_name(symtab, arg),
                                     rhs=map_name + "%get_whole_dofmap()"))

                # Add declaration and look-up of stencil size
                parent.add(AssignGen(parent,
                                     lhs=self.dofmap_size_name(symtab, arg),
                                     rhs=map_name + "%get_size()"))

    def _declare_maps_invoke(self, parent):
        '''
        Declare all stencil maps in the PSy layer.

        :param parent: the node in the f2pygen AST to which to add \
                       declarations.
        :type parent: :py:class:`psyclone.f2pygen.SubroutineGen`

        :raises GenerationError: if an unsupported stencil type is encountered.
        '''
        from psyclone.f2pygen import TypeDeclGen, DeclGen, UseGen
        api_config = Config.get().api_conf("dynamo0.3")

        if not self._kern_args:
            return

        parent.add(UseGen(parent, name="stencil_dofmap_mod", only=True,
                          funcnames=["stencil_dofmap_type"]))

        symtab = self._invoke.schedule.symbol_table
        stencil_map_names = []
        for arg in self._kern_args:
            map_name = self.map_name(arg)

            if map_name in stencil_map_names:
                continue

            stencil_map_names.append(map_name)

            parent.add(TypeDeclGen(parent, pointer=True,
                                   datatype="stencil_dofmap_type",
                                   entity_decls=[map_name+" => null()"]))
            parent.add(DeclGen(parent, datatype="integer",
                               kind=api_config.default_kind["integer"],
                               pointer=True,
                               entity_decls=[self.dofmap_name(symtab, arg) +
                                             "(:,:,:) => null()"]))
            parent.add(DeclGen(parent, datatype="integer",
                               kind=api_config.default_kind["integer"],
                               entity_decls=[self.dofmap_size_name(symtab,
                                                                   arg)]))

            stencil_type = arg.descriptor.stencil['type']
            if stencil_type == "xory1d":
                parent.add(UseGen(parent, name="flux_direction_mod",
                                  only=True, funcnames=["x_direction",
                                                        "y_direction"]))
                parent.add(UseGen(parent, name="stencil_dofmap_mod",
                                  only=True, funcnames=["STENCIL_1DX",
                                                        "STENCIL_1DY"]))
            else:
                try:
                    stencil_name = STENCIL_MAPPING[stencil_type]
                except KeyError:
                    raise GenerationError(
                        "Unsupported stencil type '{0}' supplied. "
                        "Supported mappings are {1}".
                        format(arg.descriptor.stencil['type'],
                               str(STENCIL_MAPPING)))
                parent.add(UseGen(parent, name="stencil_dofmap_mod",
                                  only=True, funcnames=[stencil_name]))
                parent.add(
                    DeclGen(parent, datatype="integer",
                            kind=api_config.default_kind["integer"],
                            pointer=True,
                            entity_decls=[self.dofmap_name(symtab, arg) +
                                          "(:,:,:) => null()"]))

    def _declare_maps_stub(self, parent):
        '''
        Add declarations for all stencil maps to a Kernel stub.

        :param parent: the node in the f2pygen AST representing the Kernel \
                       stub routine.
        :type parent: :py:class:`psyclone.f2pygen.SubroutineGen`

        '''
        from psyclone.f2pygen import DeclGen
        api_config = Config.get().api_conf("dynamo0.3")

        # TODO 719 The symtab is not connected to other parts of the
        # Stub generation.
        symtab = SymbolTable()
        for arg in self._kern_args:
            parent.add(DeclGen(
                parent, datatype="integer",
                kind=api_config.default_kind["integer"], intent="in",
                dimension=",".join([get_fs_ndf_name(arg.function_space),
                                    self.dofmap_size_name(symtab, arg)]),
                entity_decls=[self.dofmap_name(symtab, arg)]))


class DynReferenceElement(DynCollection):
    '''
    Holds all information on the properties of the Reference Element
    required by an Invoke.

    :param node: Kernel or Invoke for which to manage Reference-Element \
                 properties.
    :type node: :py:class:`psyclone.dynamo0p3.DynKern` or \
                :py:class:`psyclone.dynamo0p3.DynInvoke`

    '''
    # pylint: disable=too-many-instance-attributes
    def __init__(self, node):
        super(DynReferenceElement, self).__init__(node)

        # Create a union of the reference-element properties required by
        # all kernels in this invoke.
        self._properties = set()
        for call in self._calls:
            if call.reference_element:
                self._properties.update(call.reference_element.properties)

        if not self._properties:
            return

        # Create and store a name for the reference element object
        self._ref_elem_name = self._invoke.schedule.symbol_table.name_from_tag(
            "reference_element")

        # Create and store names for the number of horizontal/vertical faces
        # as required.
        self._nfaces_h_name = ""
        self._nfaces_v_name = ""
        self._horiz_face_normals_name = ""
        self._horiz_face_out_normals_name = ""
        self._vert_face_normals_name = ""
        self._vert_face_out_normals_name = ""

        if (RefElementMetaData.Property.NORMALS_TO_HORIZONTAL_FACES
                in self._properties or
                RefElementMetaData.Property.OUTWARD_NORMALS_TO_HORIZONTAL_FACES
                in self._properties):
            self._nfaces_h_name = \
                self._invoke.schedule.symbol_table.name_from_tag("nfaces_re_h")
            if RefElementMetaData.Property.NORMALS_TO_HORIZONTAL_FACES \
               in self._properties:
                self._horiz_face_normals_name = \
                    self._invoke.schedule.symbol_table.name_from_tag(
                        "normals_to_horiz_faces")
            if RefElementMetaData.Property.OUTWARD_NORMALS_TO_HORIZONTAL_FACES\
               in self._properties:
                self._horiz_face_out_normals_name = \
                    self._invoke.schedule.symbol_table.name_from_tag(
                        "out_normals_to_horiz_faces")

        if (RefElementMetaData.Property.NORMALS_TO_VERTICAL_FACES
                in self._properties or
                RefElementMetaData.Property.OUTWARD_NORMALS_TO_VERTICAL_FACES
                in self._properties):
            self._nfaces_v_name = \
                self._invoke.schedule.symbol_table.name_from_tag("nfaces_re_v")
            if RefElementMetaData.Property.NORMALS_TO_VERTICAL_FACES \
               in self._properties:
                self._vert_face_normals_name = \
                    self._invoke.schedule.symbol_table.name_from_tag(
                        "normals_to_vert_faces")
            if RefElementMetaData.Property.OUTWARD_NORMALS_TO_VERTICAL_FACES\
               in self._properties:
                self._vert_face_out_normals_name = \
                    self._invoke.schedule.symbol_table.name_from_tag(
                        "out_normals_to_vert_faces")

    def _invoke_declarations(self, parent):
        '''
        Create the necessary declarations for the variables needed in order
        to provide properties of the reference element.

        :param parent: node in the f2pygen AST to which to add declarations.
        :type parent: :py:class:`psyclone.f2pygen.SubroutineGen`

        '''
        from psyclone.f2pygen import DeclGen, TypeDeclGen, UseGen
        api_config = Config.get().api_conf("dynamo0.3")

        if not self._properties:
            return

        parent.add(UseGen(parent, name="reference_element_mod", only=True,
                          funcnames=["reference_element_type"]))
        parent.add(
            TypeDeclGen(parent, pointer=True, is_class=True,
                        datatype="reference_element_type",
                        entity_decls=[self._ref_elem_name + " => null()"]))

        # Declare the necessary scalars
        nface_vars = []
        if self._nfaces_h_name:
            nface_vars.append(self._nfaces_h_name)
        if self._nfaces_v_name:
            nface_vars.append(self._nfaces_v_name)

        parent.add(DeclGen(parent, datatype="integer",
                           kind=api_config.default_kind["integer"],
                           entity_decls=nface_vars))

        # Declare the necessary arrays
        ref_element_arrays = []
        if self._horiz_face_normals_name:
            ref_element_arrays.append(self._horiz_face_normals_name+"(:,:)")
        if self._horiz_face_out_normals_name:
            ref_element_arrays.append(
                self._horiz_face_out_normals_name+"(:,:)")
        if self._vert_face_normals_name:
            ref_element_arrays.append(self._vert_face_normals_name+"(:,:)")
        if self._vert_face_out_normals_name:
            ref_element_arrays.append(self._vert_face_out_normals_name+"(:,:)")

        # Add declarations to the parent subroutine
        api_config = Config.get().api_conf("dynamo0.3")
        parent.add(DeclGen(parent, datatype="real",
                           kind=api_config.default_kind["real"],
                           allocatable=True, entity_decls=ref_element_arrays))

    def initialise(self, parent):
        '''
        Creates the f2pygen nodes representing the necessary initialisation
        code for properties of the reference element.

        :param parent: node in the f2pygen tree to which to add statements.
        :type parent: :py:class:`psyclone.f2pygen.SubroutineGen`

        '''
        from psyclone.f2pygen import CommentGen, AssignGen, CallGen

        if not self._properties:
            return

        parent.add(CommentGen(parent, ""))
        parent.add(
            CommentGen(parent,
                       " Get the reference element and query its properties"))
        parent.add(CommentGen(parent, ""))

        mesh_obj_name = \
            self._invoke.schedule.symbol_table.name_from_tag("mesh")
        parent.add(AssignGen(parent, pointer=True, lhs=self._ref_elem_name,
                             rhs=mesh_obj_name+"%get_reference_element()"))

        if self._nfaces_h_name:
            parent.add(
                AssignGen(parent, lhs=self._nfaces_h_name,
                          rhs=self._ref_elem_name +
                          "%get_number_horizontal_faces()"))
        if self._nfaces_v_name:
            parent.add(
                AssignGen(
                    parent, lhs=self._nfaces_v_name,
                    rhs=self._ref_elem_name + "%get_number_vertical_faces()"))

        if self._horiz_face_normals_name:
            parent.add(
                CallGen(parent,
                        name="{0}%get_normals_to_horizontal_faces({1})".format(
                            self._ref_elem_name,
                            self._horiz_face_normals_name)))

        if self._horiz_face_out_normals_name:
            parent.add(
                CallGen(
                    parent,
                    name="{0}%get_outward_normals_to_horizontal_faces({1})".
                    format(self._ref_elem_name,
                           self._horiz_face_out_normals_name)))

        if self._vert_face_normals_name:
            parent.add(
                CallGen(parent,
                        name="{0}%get_normals_to_vertical_faces({1})".format(
                            self._ref_elem_name,
                            self._vert_face_normals_name)))

        if self._vert_face_out_normals_name:
            parent.add(
                CallGen(
                    parent,
                    name="{0}%get_outward_normals_to_vertical_faces({1})".
                    format(self._ref_elem_name,
                           self._vert_face_out_normals_name)))


class DynDofmaps(DynCollection):
    '''
    Holds all information on the dofmaps (including column-banded and
    indirection) required by an invoke.

    :param node: Kernel or Invoke for which to manage dofmaps.
    :type node: :py:class:`psyclone.dynamo0p3.DynKern` or \
                :py:class:`psyclone.dynamo0p3.DynInvoke`

    '''
    def __init__(self, node):
        super(DynDofmaps, self).__init__(node)

        # Look at every kernel call in this invoke and generate a list
        # of the unique function spaces involved.
        # We create a dictionary whose keys are the map names and entries
        # are the corresponding field objects.
        self._unique_fs_maps = OrderedDict()
        # We also create a dictionary of column-banded dofmaps. Entries
        # in this one are themselves dictionaries containing two entries:
        # "argument" - the object holding information on the CMA kernel
        #              argument
        # "direction" - whether the dofmap is required for the "to" or
        #               "from" function space of the operator.
        self._unique_cbanded_maps = OrderedDict()
        # A dictionary of required CMA indirection dofmaps. As with the
        # column-banded dofmaps, each entry is itself a dictionary with
        # "argument" and "direction" entries.
        self._unique_indirection_maps = OrderedDict()

        for call in self._calls:
            # We only need a dofmap if the kernel iterates over cells
            if call.iterates_over == "cells":
                for unique_fs in call.arguments.unique_fss:
                    # We only need a dofmap if there is a *field* on this
                    # function space. If there is then we use it to look
                    # up the dofmap.
                    fld_arg = field_on_space(unique_fs, call.arguments)
                    if fld_arg:
                        map_name = get_fs_map_name(unique_fs)
                        if map_name not in self._unique_fs_maps:
                            self._unique_fs_maps[map_name] = fld_arg
                if call.cma_operation == "assembly":
                    # A kernel that assembles a CMA operator requires
                    # column-banded dofmaps for its 'to' and 'from'
                    # function spaces
                    cma_args = psyGen.args_filter(
                        call.arguments.args,
                        arg_types=["gh_columnwise_operator"])

                    # Sanity check - we expect only one CMA argument
                    if len(cma_args) != 1:
                        raise GenerationError(
                            "Internal error: there should only be one CMA "
                            "operator argument for a CMA assembly kernel but "
                            "found {0}".format(len(cma_args)))

                    map_name = get_cbanded_map_name(
                        cma_args[0].function_space_to)
                    if map_name not in self._unique_cbanded_maps:
                        self._unique_cbanded_maps[map_name] = {
                            "argument": cma_args[0],
                            "direction": "to"}
                    map_name = get_cbanded_map_name(
                        cma_args[0].function_space_from)
                    if map_name not in self._unique_cbanded_maps:
                        self._unique_cbanded_maps[map_name] = {
                            "argument": cma_args[0],
                            "direction": "from"}
                elif call.cma_operation == "apply":
                    # A kernel that applies (or applies the inverse of) a
                    # CMA operator requires the indirection dofmaps for the
                    # to- and from-spaces of the operator.
                    cma_args = psyGen.args_filter(
                        call.arguments.args,
                        arg_types=["gh_columnwise_operator"])

                    # Sanity check - we expect only one CMA argument
                    if len(cma_args) != 1:
                        raise GenerationError(
                            "Internal error: there should only be one CMA "
                            "operator argument for a kernel that applies a "
                            "CMA operator but found {0}".format(len(cma_args)))

                    map_name = get_cma_indirection_map_name(
                        cma_args[0].function_space_to)
                    if map_name not in self._unique_indirection_maps:
                        self._unique_indirection_maps[map_name] = {
                            "argument": cma_args[0],
                            "direction": "to"}
                    map_name = get_cma_indirection_map_name(
                        cma_args[0].function_space_from)
                    if map_name not in self._unique_indirection_maps:
                        self._unique_indirection_maps[map_name] = {
                            "argument": cma_args[0],
                            "direction": "from"}

    def initialise(self, parent):
        ''' Generates the calls to the LFRic infrastructure that
        look-up the necessary dofmaps. Adds these calls as children
        of the supplied parent node. This must be an appropriate
        f2pygen object. '''
        from psyclone.f2pygen import CommentGen, AssignGen

        # If we've got no dofmaps then we do nothing
        if self._unique_fs_maps:
            parent.add(CommentGen(parent, ""))
            parent.add(CommentGen(parent,
                                  " Look-up dofmaps for each function space"))
            parent.add(CommentGen(parent, ""))

            for dmap, field in self._unique_fs_maps.items():
                parent.add(AssignGen(parent, pointer=True, lhs=dmap,
                                     rhs=field.proxy_name_indexed +
                                     "%" + field.ref_name() +
                                     "%get_whole_dofmap()"))
        if self._unique_cbanded_maps:
            parent.add(CommentGen(parent, ""))
            parent.add(CommentGen(parent,
                                  " Look-up required column-banded dofmaps"))
            parent.add(CommentGen(parent, ""))

            for dmap, cma in self._unique_cbanded_maps.items():
                parent.add(AssignGen(parent, pointer=True, lhs=dmap,
                                     rhs=cma["argument"].proxy_name_indexed +
                                     "%column_banded_dofmap_" +
                                     cma["direction"]))

        if self._unique_indirection_maps:
            parent.add(CommentGen(parent, ""))
            parent.add(CommentGen(parent,
                                  " Look-up required CMA indirection dofmaps"))
            parent.add(CommentGen(parent, ""))

            for dmap, cma in self._unique_indirection_maps.items():
                parent.add(AssignGen(parent, pointer=True, lhs=dmap,
                                     rhs=cma["argument"].proxy_name_indexed +
                                     "%indirection_dofmap_"+cma["direction"]))

    def _invoke_declarations(self, parent):
        '''
        Declare all unique function space dofmaps in the PSy layer as pointers
        to integer arrays of rank 2.

        :param parent: the f2pygen node to which to add the declarations.
        :type parent: :py:class:`psyclone.f2pygen.SubroutineGen`

        '''
        from psyclone.f2pygen import DeclGen
        api_config = Config.get().api_conf("dynamo0.3")

        # Function space dofmaps
        decl_map_names = \
            [dmap+"(:,:) => null()" for dmap in sorted(self._unique_fs_maps)]

        if decl_map_names:
            parent.add(DeclGen(parent, datatype="integer",
                               kind=api_config.default_kind["integer"],
                               pointer=True, entity_decls=decl_map_names))

        # Column-banded dofmaps
        decl_bmap_names = \
            [dmap+"(:,:) => null()" for dmap in self._unique_cbanded_maps]
        if decl_bmap_names:
            parent.add(DeclGen(parent, datatype="integer",
                               kind=api_config.default_kind["integer"],
                               pointer=True, entity_decls=decl_bmap_names))

        # CMA operator indirection dofmaps
        decl_ind_map_names = \
            [dmap+"(:) => null()" for dmap in self._unique_indirection_maps]
        if decl_ind_map_names:
            parent.add(DeclGen(parent, datatype="integer",
                               kind=api_config.default_kind["integer"],
                               pointer=True, entity_decls=decl_ind_map_names))

    def _stub_declarations(self, parent):
        '''
        Add dofmap-related declarations to a Kernel stub.

        :param parent: node in the f2pygen AST representing the Kernel stub.
        :type parent: :py:class:`psyclone.f2pygen.SubroutineGen`

        '''
        from psyclone.f2pygen import DeclGen
        api_config = Config.get().api_conf("dynamo0.3")

        # Function space dofmaps
        for dmap in sorted(self._unique_fs_maps):
            # We declare ndf first as some compilers require this
            ndf_name = get_fs_ndf_name(
                self._unique_fs_maps[dmap].function_space)
            parent.add(DeclGen(parent, datatype="integer",
                               kind=api_config.default_kind["integer"],
                               intent="in", entity_decls=[ndf_name]))
            parent.add(DeclGen(parent, datatype="integer",
                               kind=api_config.default_kind["integer"],
                               intent="in", dimension=ndf_name,
                               entity_decls=[dmap]))
        # Column-banded dofmaps
        for dmap, cma in self._unique_cbanded_maps.items():
            if cma["direction"] == "to":
                ndf_name = get_fs_ndf_name(cma["argument"].function_space_to)
            elif cma["direction"] == "from":
                ndf_name = get_fs_ndf_name(cma["argument"].function_space_from)
            else:
                raise InternalError(
                    "Invalid direction ('{0}') found for CMA operator when "
                    "collecting column-banded dofmaps. Should "
                    "be either 'to' or 'from'.".format(cma["direction"]))
            parent.add(DeclGen(parent, datatype="integer",
                               kind=api_config.default_kind["integer"],
                               intent="in", entity_decls=[ndf_name]))
            parent.add(DeclGen(parent, datatype="integer",
                               kind=api_config.default_kind["integer"],
                               intent="in",
                               dimension=",".join([ndf_name, "nlayers"]),
                               entity_decls=[dmap]))
        # CMA operator indirection dofmaps
        for dmap, cma in self._unique_indirection_maps.items():
            if cma["direction"] == "to":
                dim_name = cma["argument"].name + "_nrow"
            elif cma["direction"] == "from":
                dim_name = cma["argument"].name + "_ncol"
            else:
                raise InternalError(
                    "Invalid direction ('{0}') found for CMA operator when "
                    "collecting indirection dofmaps. Should "
                    "be either 'to' or 'from'.".format(cma["direction"]))
            parent.add(DeclGen(parent, datatype="integer",
                               kind=api_config.default_kind["integer"],
                               intent="in", entity_decls=[dim_name]))
            parent.add(DeclGen(parent, datatype="integer",
                               kind=api_config.default_kind["integer"],
                               intent="in", dimension=dim_name,
                               entity_decls=[dmap]))


class DynOrientations(DynCollection):
    '''
    Handle the declaration of any orientation arrays. Orientation arrays
    are initialised on a per-cell basis (within the loop over cells) and
    this is therefore handled by the kernel-call generation.

    '''
    # We use a named-tuple to manage the storage of the various quantities
    # that we require. This is neater and more robust than a dict.
    Orientation = namedtuple("Orientation", ["name", "field",
                                             "function_space"])

    def __init__(self, node):
        super(DynOrientations, self).__init__(node)

        self._orients = []

        # Loop over each kernel call and check whether orientation is required.
        # If it is then we create an Orientation object for it and store in
        # our internal list.
        for call in self._calls:
            for unique_fs in call.arguments.unique_fss:
                if call.fs_descriptors.exists(unique_fs):
                    fs_descriptor = call.fs_descriptors.get_descriptor(
                        unique_fs)
                    if fs_descriptor.requires_orientation:
                        field = call.arguments.get_arg_on_space(unique_fs)
                        oname = get_fs_orientation_name(unique_fs)
                        self._orients.append(
                            self.Orientation(oname, field, unique_fs))

    def _stub_declarations(self, parent):
        '''
        Insert declarations for any orientation quantities into a Kernel stub.

        :param parent: the f2pygen node representing the Kernel stub.
        :type parent: :py:class:`psyclone.f2pygen.SubroutineGen`

        '''
        from psyclone.f2pygen import DeclGen
        api_config = Config.get().api_conf("dynamo0.3")

        for orient in self._orients:
            ndf_name = get_fs_ndf_name(orient.function_space)
            parent.add(DeclGen(parent, datatype="integer",
                               kind=api_config.default_kind["integer"],
                               intent="in", dimension=ndf_name,
                               entity_decls=[orient.name]))

    def _invoke_declarations(self, parent):
        '''
        Insert declarations for any orientation quantities into a PSy-layer
        routine.

        :param parent: the f2pygen node representing the PSy-layer routine.
        :type parent: :py:class:`psyclone.f2pygen.SubroutineGen`

        '''
        from psyclone.f2pygen import DeclGen
        api_config = Config.get().api_conf("dynamo0.3")

        declns = [orient.name+"(:) => null()" for orient in self._orients]
        if declns:
            parent.add(DeclGen(parent, datatype="integer",
                               kind=api_config.default_kind["integer"],
                               pointer=True, entity_decls=declns))


class DynFunctionSpaces(DynCollection):
    '''
    Handles the declaration and initialisation of all function-space-related
    quantities required by an Invoke.

    :param invoke: the Invoke or Kernel object.
    '''
    def __init__(self, kern_or_invoke):
        super(DynFunctionSpaces, self).__init__(kern_or_invoke)

        if self._invoke:
            self._function_spaces = self._invoke.unique_fss()[:]
        else:
            self._function_spaces = self._calls[0].arguments.unique_fss

        self._var_list = []

        # Loop over all unique function spaces used by our kernel(s)
        for function_space in self._function_spaces:

            # We need ndf for a space if a kernel iterates over cells,
            # has a field or operator on that space and is not a
            # CMA kernel performing a matrix-matrix operation.
            if self._invoke and not self._dofs_only or \
               self._kernel and self._kernel.cma_operation != "matrix-matrix":
                self._var_list.append(get_fs_ndf_name(function_space))

            # If there is a field on this space then add undf to list
            # to declare later. However, if the invoke contains only
            # kernels that iterate over dofs and distributed memory is
            # enabled then the number of dofs is obtained from the
            # field proxy and undf is not required.
            if self._invoke and self._invoke.field_on_space(function_space):
                if not (self._dofs_only and Config.get().distributed_memory):
                    self._var_list.append(get_fs_undf_name(function_space))
            elif self._kernel and field_on_space(function_space,
                                                 self._kernel.arguments):
                self._var_list.append(get_fs_undf_name(function_space))

    def _stub_declarations(self, parent):
        '''
        Add function-space-related declarations to a Kernel stub.

        :param parent: the node in the f2pygen AST representing the kernel \
                       stub to which to add declarations.
        :type parent: :py:class:`psyclone.f2pygen.SubroutineGen`
        '''
        from psyclone.f2pygen import DeclGen
        api_config = Config.get().api_conf("dynamo0.3")

        if self._var_list:
            # Declare ndf and undf for all function spaces
            parent.add(DeclGen(parent, datatype="integer",
                               kind=api_config.default_kind["integer"],
                               intent="in", entity_decls=self._var_list))

    def _invoke_declarations(self, parent):
        '''
        Add function-space-related declarations to a PSy-layer routine.

        :param parent: the node in the f2pygen AST to which to add \
                       declarations.
        :type parent: :py:class:`psyclone.f2pygen.SubroutineGen`

        '''
        from psyclone.f2pygen import DeclGen
        api_config = Config.get().api_conf("dynamo0.3")

        if self._var_list:
            # Declare ndf and undf for all function spaces
            parent.add(DeclGen(parent, datatype="integer",
                               kind=api_config.default_kind["integer"],
                               entity_decls=self._var_list))

    def initialise(self, parent):
        '''
        Create the code that initialises function-space quantities.

        :param parent: the node in the f2pygen AST representing the PSy-layer \
                       routine.
        :type parent: :py:class:`psyclone.f2pygen.SubroutineGen`

        '''
        from psyclone.f2pygen import CommentGen, AssignGen
        # Loop over all unique function spaces used by the kernels in
        # the invoke
        for function_space in self._function_spaces:
            # Initialise information associated with this function space.
            # If we have 1+ kernels that iterate over cells then we
            # will need ndf and undf. If we don't then we only need undf
            # (for the upper bound of the loop over dofs) if we're not
            # doing DM.
            if not (self._dofs_only and Config.get().distributed_memory):
                parent.add(CommentGen(parent, ""))
                parent.add(CommentGen(parent,
                                      " Initialise number of DoFs for " +
                                      function_space.mangled_name))
                parent.add(CommentGen(parent, ""))

            # Find an argument on this space to use to dereference
            arg = self._invoke.arg_for_funcspace(function_space)
            name = arg.proxy_name_indexed
            # Initialise ndf for this function space.
            if not self._dofs_only:
                ndf_name = get_fs_ndf_name(function_space)
                parent.add(AssignGen(parent, lhs=ndf_name,
                                     rhs=name +
                                     "%" + arg.ref_name(function_space) +
                                     "%get_ndf()"))
            # If there is a field on this space then initialise undf
            # for this function space. However, if the invoke contains
            # only kernels that iterate over dofs and distributed
            # memory is enabled then the number of dofs is obtained
            # from the field proxy and undf is not required.
            if not (self._dofs_only and Config.get().distributed_memory):
                if self._invoke.field_on_space(function_space):
                    undf_name = get_fs_undf_name(function_space)
                    parent.add(AssignGen(parent, lhs=undf_name,
                                         rhs=name + "%" +
                                         arg.ref_name(function_space) +
                                         "%get_undf()"))


class DynFields(DynCollection):
    '''
    Manages the declarations for all field arguments required by an Invoke
    or Kernel stub.

    '''
    def _invoke_declarations(self, parent):
        '''
        Add field-related declarations to the PSy-layer routine.

        :param parent: the node in the f2pygen AST representing the PSy-layer \
                       routine to which to add declarations.
        :type parent: :py:class:`psyclone.f2pygen.SubroutineGen`
        '''
        from psyclone.f2pygen import TypeDeclGen
        # Add the subroutine argument declarations for fields
        fld_args = self._invoke.unique_declns_by_intent("gh_field")
        for intent in FORTRAN_INTENT_NAMES:
            if fld_args[intent]:
                if intent == "out":
                    # The data part of a field might have intent(out) but
                    # in order to preserve the state of the whole
                    # derived-type object it must be declared as inout.
                    fort_intent = "inout"
                else:
                    fort_intent = intent
                parent.add(TypeDeclGen(parent, datatype="field_type",
                                       entity_decls=fld_args[intent],
                                       intent=fort_intent))

    def _stub_declarations(self, parent):
        '''
        Add field-related declarations to a Kernel stub.

        :param parent: the node in the f2pygen AST representing the Kernel \
                       stub to which to add declarations.
        :type parent: :py:class:`psyclone.f2pygen.SubroutineGen`
        '''
        from psyclone.f2pygen import DeclGen
        api_config = Config.get().api_conf("dynamo0.3")

        fld_args = psyGen.args_filter(self._kernel.args,
                                      arg_types=["gh_field"])
        for fld in fld_args:
            undf_name = get_fs_undf_name(fld.function_space)
            intent = fld.intent

            if fld.vector_size > 1:
                for idx in range(1, fld.vector_size+1):
                    text = (fld.name + "_" +
                            fld.function_space.mangled_name +
                            "_v" + str(idx))
                    parent.add(
                        DeclGen(parent, datatype="real",
                                kind=api_config.default_kind["real"],
                                dimension=undf_name,
                                intent=intent, entity_decls=[text]))
            else:
                parent.add(
                    DeclGen(parent, datatype="real",
                            kind=api_config.default_kind["real"],
                            intent=fld.intent,
                            dimension=undf_name,
                            entity_decls=[fld.name + "_" +
                                          fld.function_space.mangled_name]))


class DynProxies(DynCollection):
    '''
    Handles all proxy-related declarations and initialisation. Unlike other
    sub-classes of DynCollection, we do not have to handle Kernel-stub
    generation since Kernels know nothing about proxies.

    '''
    def _invoke_declarations(self, parent):
        '''
        Insert declarations of all proxy-related quantities into the PSy layer.

        :param parent: the node in the f2pygen AST representing the PSy- \
                       layer routine.
        :type parent: :py:class:`psyclone.f2pygen.SubroutineGen`

        '''
        from psyclone.f2pygen import TypeDeclGen
        field_proxy_decs = self._invoke.unique_proxy_declarations("gh_field")
        if field_proxy_decs:
            parent.add(TypeDeclGen(parent,
                                   datatype="field_proxy_type",
                                   entity_decls=field_proxy_decs))
        op_proxy_decs = self._invoke.unique_proxy_declarations("gh_operator")
        if op_proxy_decs:
            parent.add(TypeDeclGen(parent,
                                   datatype="operator_proxy_type",
                                   entity_decls=op_proxy_decs))
        cma_op_proxy_decs = self._invoke.unique_proxy_declarations(
            "gh_columnwise_operator")
        if cma_op_proxy_decs:
            parent.add(TypeDeclGen(parent,
                                   datatype="columnwise_operator_proxy_type",
                                   entity_decls=cma_op_proxy_decs))

    def initialise(self, parent):
        '''
        Insert code into the PSy layer to initialise all necessary proxies.

        :param parent: node in the f2pygen AST representing the PSy-layer \
                       routine.
        :type parent: :py:class:`psyclone.f2pygen.SubroutineGen`

        '''
        from psyclone.f2pygen import CommentGen, AssignGen
        parent.add(CommentGen(parent, ""))
        parent.add(CommentGen(parent,
                              " Initialise field and/or operator proxies"))
        parent.add(CommentGen(parent, ""))
        for arg in self._invoke.psy_unique_vars:
            # We don't have proxies for scalars
            if arg.type in GH_VALID_SCALAR_NAMES:
                continue
            if arg.vector_size > 1:
                # the range function below returns values from
                # 1 to the vector size which is what we
                # require in our Fortran code
                for idx in range(1, arg.vector_size+1):
                    parent.add(
                        AssignGen(parent,
                                  lhs=arg.proxy_name+"("+str(idx)+")",
                                  rhs=arg.name+"("+str(idx)+")%get_proxy()"))
            else:
                parent.add(AssignGen(parent, lhs=arg.proxy_name,
                                     rhs=arg.name+"%get_proxy()"))


class DynCellIterators(DynCollection):
    '''
    Handles all entities required by kernels that iterate over cells.

    :param kern_or_invoke: the Kernel or Invoke for which to manage cell \
                           iterators.
    :type kern_or_invoke: :py:class:`psyclone.dynamo0p3.DynKern` or \
                          :py:class:`psyclone.dynamo0p3.DynInvoke`
    '''
    def __init__(self, kern_or_invoke):
        super(DynCellIterators, self).__init__(kern_or_invoke)

        if self._invoke:
            self._nlayers_name = \
                self._invoke.schedule.symbol_table.name_from_tag("nlayers")
        else:
            # If it is not connected to an invoke (e.g. Stubs) we will hardcode
            # the name without adding into the SymbolTable.
            self._nlayers_name = "nlayers"

        # Store a reference to the first field/operator object that
        # we can use to look-up nlayers in the PSy layer.
        if not self._invoke:
            # We're not generating a PSy layer so we're done here.
            return
        first_var = None
        for var in self._invoke.psy_unique_vars:
            if var.type not in GH_VALID_SCALAR_NAMES:
                first_var = var
                break
        if not first_var:
            raise GenerationError(
                "Cannot create an Invoke with no field/operator arguments")
        self._first_var = first_var

    def _invoke_declarations(self, parent):
        '''
        Declare entities required for iterating over cells in the Invoke.

        :param parent: the f2pygen node representing the PSy-layer routine.
        :type parent: :py:class:`psyclone.f2pygen.SubroutineGen`

        '''
        from psyclone.f2pygen import DeclGen
        api_config = Config.get().api_conf("dynamo0.3")

        # We only need the number of layers in the mesh if we are calling
        # one or more kernels that iterate over cells
        if not self._dofs_only:
            parent.add(DeclGen(parent, datatype="integer",
                               kind=api_config.default_kind["integer"],
                               entity_decls=[self._nlayers_name]))

    def _stub_declarations(self, parent):
        '''
        Declare entities required for a kernel stub that iterates over cells.

        :param parent: the f2pygen node representing the Kernel stub.
        :type parent: :py:class:`psyclone.f2pygen.SubroutineGen`
        '''
        from psyclone.f2pygen import DeclGen
        api_config = Config.get().api_conf("dynamo0.3")

        if self._kernel.cma_operation not in ["apply", "matrix-matrix"]:
            parent.add(DeclGen(parent, datatype="integer",
                               kind=api_config.default_kind["integer"],
                               intent="in", entity_decls=[self._nlayers_name]))

    def initialise(self, parent):
        '''
        Look-up the number of vertical layers in the mesh in the PSy layer.

        :param parent: the f2pygen node representing the PSy-layer routine.
        :type parent: :py:class:`psyclone.f2pygen.SubroutineGen`

        '''
        from psyclone.f2pygen import CommentGen, AssignGen
        if not self._dofs_only:
            parent.add(CommentGen(parent, ""))
            parent.add(CommentGen(parent, " Initialise number of layers"))
            parent.add(CommentGen(parent, ""))
            parent.add(AssignGen(
                parent, lhs=self._nlayers_name,
                rhs=self._first_var.proxy_name_indexed + "%" +
                self._first_var.ref_name() + "%get_nlayers()"))


class DynScalarArgs(DynCollection):
    '''
    Handles the declaration of scalar kernel arguments appearing in either
    an Invoke or Kernel stub.

    :param node: the Kernel stub or Invoke for which to manage the scalar \
                 arguments.
    :type node: :py:class:`psyclone.dynamo0p3.DynKern` or \
                :py:class:`psyclone.dynamo0p3.DynInvoke`

    :raises InternalError: if an unrecognised type of scalar argument is \
                           encountered.
    '''
    def __init__(self, node):
        super(DynScalarArgs, self).__init__(node)

        if self._invoke:
            self._real_scalars = self._invoke.unique_declns_by_intent(
                "gh_real")
            self._int_scalars = self._invoke.unique_declns_by_intent(
                "gh_integer")
        else:
            # We have a kernel stub.
            self._real_scalars = {}
            self._int_scalars = {}
            for intent in FORTRAN_INTENT_NAMES:
                self._real_scalars[intent] = []
                self._int_scalars[intent] = []
            for arg in self._calls[0].arguments.args:
                if arg.type in GH_VALID_SCALAR_NAMES:
                    if arg.type == "gh_real":
                        self._real_scalars[arg.intent].append(arg.name)
                    elif arg.type == "gh_integer":
                        self._int_scalars[arg.intent].append(arg.name)
                    else:
                        raise InternalError(
                            "Scalar type '{0}' is in GH_VALID_SCALAR_NAMES but"
                            " not handled in DynScalarArgs".format(arg.type))

    def _invoke_declarations(self, parent):
        '''
        Insert declarations for all of the scalar arguments.

        :param parent: the f2pygen node in which to insert declarations.
        :type parent: :py:class:`psyclone.f2pygen.SubroutineGen`
        '''
        from psyclone.f2pygen import DeclGen
        api_config = Config.get().api_conf("dynamo0.3")

        for intent in FORTRAN_INTENT_NAMES:
            if self._real_scalars[intent]:
                parent.add(DeclGen(parent, datatype="real",
                                   kind=api_config.default_kind["real"],
                                   entity_decls=self._real_scalars[intent],
                                   intent=intent))

        for intent in FORTRAN_INTENT_NAMES:
            if self._int_scalars[intent]:
                parent.add(
                    DeclGen(parent, datatype="integer",
                            kind=api_config.default_kind["integer"],
                            entity_decls=self._int_scalars[intent],
                            intent=intent))

    def _stub_declarations(self, parent):
        '''
        Declarations for scalars in Kernel stubs are the same as for those
        in Invokes.

        :param parent: node in the f2pygen AST representing the Kernel stub \
                       to which to add declarations.
        :type parent: :py:class:`psyclone.f2pygen.SubroutineGen`
        '''
        self._invoke_declarations(parent)


class DynLMAOperators(DynCollection):
    '''
    Handles all entities associated with Local-Matrix-Assembly Operators.
    '''
    def _stub_declarations(self, parent):
        '''
        Declare all LMA-related quantities in a Kernel stub.

        :param parent: the f2pygen node representing the Kernel stub.
        :type parent: :py:class:`psyclone.f2pygen.SubroutineGen`

        '''
        from psyclone.f2pygen import DeclGen
        api_config = Config.get().api_conf("dynamo0.3")

        lma_args = psyGen.args_filter(
            self._kernel.arguments.args, arg_types=["gh_operator"])
        if lma_args:
            parent.add(DeclGen(parent, datatype="integer",
                               kind=api_config.default_kind["integer"],
                               intent="in", entity_decls=["cell"]))
        for arg in lma_args:
            size = arg.name+"_ncell_3d"
            parent.add(DeclGen(parent, datatype="integer",
                               kind=api_config.default_kind["integer"],
                               intent="in", entity_decls=[size]))
            ndf_name_to = get_fs_ndf_name(arg.function_space_to)
            ndf_name_from = get_fs_ndf_name(arg.function_space_from)
            parent.add(DeclGen(parent, datatype="real",
                               kind=api_config.default_kind["real"],
                               dimension=",".join([ndf_name_to,
                                                   ndf_name_from, size]),
                               intent=arg.intent,
                               entity_decls=[arg.name]))

    def _invoke_declarations(self, parent):
        '''
        Declare all LMA-related quantities in a PSy-layer routine.

        :param parent: the f2pygen node representing the PSy-layer routine.
        :type parent: :py:class:`psyclone.f2pygen.SubroutineGen`

        '''
        from psyclone.f2pygen import TypeDeclGen

        op_declarations_dict = self._invoke.unique_declns_by_intent(
            "gh_operator")
        for intent in FORTRAN_INTENT_NAMES:
            if op_declarations_dict[intent]:
                if intent == "out":
                    # The data part of an operator might have intent(out) but
                    # in order to preserve the state of the whole derived-type
                    # object it must be declared as inout.
                    fort_intent = "inout"
                else:
                    fort_intent = intent
                parent.add(
                    TypeDeclGen(parent, datatype="operator_type",
                                entity_decls=op_declarations_dict[intent],
                                intent=fort_intent))


class DynCMAOperators(DynCollection):
    '''
    Holds all information on the Column-Matrix-Assembly operators
    required by an Invoke or Kernel stub.

    :param node: either an Invoke schedule or a single Kernel object.
    :type node: :py:class:`psyclone.dynamo0p3.DynSchedule` or \
                :py:class:`psyclone.dynamo0p3.DynKern`

    '''
    # The scalar parameters that must be passed along with a CMA operator
    # if its 'to' and 'from' spaces are the same
    cma_same_fs_params = ["nrow", "bandwidth", "alpha",
                          "beta", "gamma_m", "gamma_p"]
    # The scalar parameters that must be passed along with a CMA operator
    # if its 'to' and 'from' spaces are different
    cma_diff_fs_params = ["nrow", "ncol", "bandwidth", "alpha",
                          "beta", "gamma_m", "gamma_p"]

    def __init__(self, node):
        super(DynCMAOperators, self).__init__(node)

        # Look at every kernel call and generate a set of
        # the unique CMA operators involved. For each one we create a
        # dictionary entry. The key is the name of the CMA argument in the
        # PSy layer and the entry is itself another dictionary containing
        # two entries: the first 'arg' is the CMA argument object and the
        # second 'params' is the list of integer variables associated with
        # that CMA operator. The contents of this list depend on whether
        # or not the to/from function spaces of the CMA operator are the
        # same.
        self._cma_ops = OrderedDict()
        # You can't index into an OrderedDict so we keep a separate ref
        # to the first CMA argument we find.
        self._first_cma_arg = None
        for call in self._calls:
            if call.cma_operation:
                # Get a list of all of the CMA arguments to this call
                cma_args = psyGen.args_filter(
                    call.arguments.args,
                    arg_types=["gh_columnwise_operator"])
                # Create a dictionary entry for each argument that we
                # have not already seen
                for arg in cma_args:
                    if arg.name not in self._cma_ops:
                        if arg.function_space_to.orig_name != \
                           arg.function_space_from.orig_name:
                            self._cma_ops[arg.name] = {
                                "arg": arg,
                                "params": self.cma_diff_fs_params}
                        else:
                            self._cma_ops[arg.name] = {
                                "arg": arg,
                                "params": self.cma_same_fs_params}
                        self._cma_ops[arg.name]["intent"] = arg.intent
                        # Keep a reference to the first CMA argument
                        if not self._first_cma_arg:
                            self._first_cma_arg = arg

    def initialise(self, parent):
        '''
        Generates the calls to the LFRic infrastructure that look-up
        the various components of each CMA operator. Adds these as
        children of the supplied parent node.

        :param parent: f2pygen node representing the PSy-layer routine.
        :type parent: :py:class:`psyclone.f2pygen.SubroutineGen`

        '''
        from psyclone.f2pygen import CommentGen, AssignGen, DeclGen
        api_config = Config.get().api_conf("dynamo0.3")

        # If we have no CMA operators then we do nothing
        if not self._cma_ops:
            return

        # If we have one or more CMA operators then we will need the number
        # of columns in the mesh
        parent.add(CommentGen(parent, ""))
        parent.add(CommentGen(parent, " Initialise number of cols"))
        parent.add(CommentGen(parent, ""))
        ncol_name = \
            self._invoke.schedule.symbol_table.name_from_tag("ncell_2d")
        parent.add(
            AssignGen(
                parent, lhs=ncol_name,
                rhs=self._first_cma_arg.proxy_name_indexed + "%ncell_2d"))
        parent.add(DeclGen(parent, datatype="integer",
                           kind=api_config.default_kind["integer"],
                           entity_decls=[ncol_name]))

        parent.add(CommentGen(parent, ""))
        parent.add(CommentGen(parent,
                              " Look-up information for each CMA operator"))
        parent.add(CommentGen(parent, ""))

        for op_name in self._cma_ops:
            # First create a pointer to the array containing the actual
            # matrix
            cma_name = self._invoke.schedule.symbol_table.\
                name_from_tag(op_name+"_matrix")
            parent.add(AssignGen(parent, lhs=cma_name, pointer=True,
                                 rhs=self._cma_ops[op_name]["arg"].
                                 proxy_name_indexed+"%columnwise_matrix"))
            # Then make copies of the related integer parameters
            for param in self._cma_ops[op_name]["params"]:
                param_name = self._invoke.schedule.symbol_table.\
                    name_from_tag(op_name+"_"+param)
                parent.add(AssignGen(parent, lhs=param_name,
                                     rhs=self._cma_ops[op_name]["arg"].
                                     proxy_name_indexed+"%"+param))

    def _invoke_declarations(self, parent):
        '''
        Generate the necessary PSy-layer declarations for all column-wise
        operators and their associated parameters.

        :param parent: the f2pygen node representing the PSy-layer routine.
        :type parent: :py:class:`psyclone.f2pygen.SubroutineGen`

        '''
        from psyclone.f2pygen import DeclGen, TypeDeclGen
        api_config = Config.get().api_conf("dynamo0.3")

        # If we have no CMA operators then we do nothing
        if not self._cma_ops:
            return

        # Add subroutine argument declarations for CMA operators that are
        # read or written (as with normal/LMA operators, they are never 'inc'
        # because they are discontinuous)
        cma_op_declarations_dict = self._invoke.unique_declns_by_intent(
            "gh_columnwise_operator")
        for intent in FORTRAN_INTENT_NAMES:
            if cma_op_declarations_dict[intent]:
                if intent == "out":
                    # The data part of an operator might have intent(out) but
                    # in order to preserve the state of the whole derived-type
                    # object it must be declared as inout.
                    fort_intent = "inout"
                else:
                    fort_intent = intent
                parent.add(
                    TypeDeclGen(parent, datatype="columnwise_operator_type",
                                entity_decls=cma_op_declarations_dict[intent],
                                intent=fort_intent))

        for op_name in self._cma_ops:
            # Declare the matrix itself
            cma_name = self._invoke.schedule.symbol_table.\
                    name_from_tag(op_name+"_matrix")
            parent.add(DeclGen(parent, datatype="real",
                               kind=api_config.default_kind["real"],
                               pointer=True,
                               entity_decls=[cma_name+"(:,:,:) => null()"]))
            # Declare the associated integer parameters
            param_names = []
            for param in self._cma_ops[op_name]["params"]:
                param_names.append(self._invoke.schedule.symbol_table.
                                   name_from_tag(op_name+"_"+param))
            parent.add(DeclGen(parent, datatype="integer",
                               kind=api_config.default_kind["integer"],
                               entity_decls=param_names))

    def _stub_declarations(self, parent):
        '''
        Generate all necessary declarations for CMA operators being passed to
        a Kernel stub.

        :param parent: f2pygen node representing the Kernel stub.
        :type parent: :py:class:`psyclone.f2pygen.SubroutineGen`

        '''
        from psyclone.f2pygen import DeclGen
        api_config = Config.get().api_conf("dynamo0.3")

        # If we have no CMA operators then we do nothing
        if not self._cma_ops:
            return

        # TODO 719 The symtab is not connected to other parts of the
        # Stub generation.
        symtab = SymbolTable()

        # CMA operators always need the current cell index and the number
        # of columns in the mesh
        parent.add(DeclGen(parent, datatype="integer",
                           kind=api_config.default_kind["integer"],
                           intent="in", entity_decls=["cell", "ncell_2d"]))

        for op_name in self._cma_ops:
            # Declare the associated scalar arguments before the array because
            # some of them are used to dimension the latter (and some compilers
            # get upset if this ordering is not followed)
            _local_args = []
            for param in self._cma_ops[op_name]["params"]:
                param_name = symtab.name_from_tag(op_name+"_"+param)
                _local_args.append(param_name)
            parent.add(DeclGen(parent, datatype="integer",
                               kind=api_config.default_kind["integer"],
                               intent="in", entity_decls=_local_args))
            # Declare the array that holds the CMA operator
            bandwidth = op_name + "_bandwidth"
            nrow = op_name + "_nrow"
            intent = self._cma_ops[op_name]["intent"]
            parent.add(DeclGen(parent, datatype="real",
                               kind=api_config.default_kind["real"],
                               dimension=",".join([bandwidth,
                                                   nrow, "ncell_2d"]),
                               intent=intent, entity_decls=[op_name]))


class DynMeshes(object):
    '''
    Holds all mesh-related information (including colour maps if
    required).  If there are no inter-grid kernels then there is only
    one mesh object required (when colouring, doing distributed memory or
    querying the reference element). However, kernels performing inter-grid
    operations require multiple mesh objects as well as mesh maps and other
    quantities.

    There are two types of inter-grid operation; the first is "prolongation"
    where a field on a coarse mesh is mapped onto a fine mesh. The second
    is "restriction" where a field on a fine mesh is mapped onto a coarse
    mesh.

    :param invoke: the Invoke for which to extract information on all \
                   required inter-grid operations.
    :type invoke: :py:class:`psyclone.dynamo0p3.DynInvoke`
    :param unique_psy_vars: list of arguments to the PSy-layer routine.
    :type unique_psy_vars: list of \
                      :py:class:`psyclone.dynamo0p3.DynKernelArgument` objects.
    '''

    def __init__(self, invoke, unique_psy_vars):
        # Dict of DynInterGrid objects holding information on the mesh-related
        # variables required by each inter-grid kernel. Keys are the kernel
        # names.
        self._ig_kernels = OrderedDict()
        # List of names of unique mesh variables referenced in the Invoke
        self._mesh_names = []
        # Whether or not the associated Invoke requires colourmap information
        self._needs_colourmap = False
        # Keep a reference to the InvokeSchedule so we can check for colouring
        # later
        self._schedule = invoke.schedule

        # Set used to generate a list of the unique mesh objects
        _name_set = set()

        # Find the first non-scalar argument to this PSy layer routine. We
        # will use this to look-up the mesh if there are no inter-grid
        # kernels in this invoke.
        self._first_var = None
        for var in unique_psy_vars:
            if var.type not in GH_VALID_SCALAR_NAMES:
                self._first_var = var
                break

        # Loop over all kernel calls in the schedule. Keep a list of
        # any non-intergrid kernels so that we can generate a verbose error
        # message if necessary.
        non_intergrid_kernels = []
        requires_ref_element = False
        for call in self._schedule.coded_kernels():

            if call.reference_element.properties:
                requires_ref_element = True

            if not call.is_intergrid:
                non_intergrid_kernels.append(call)
                # Skip over any non-inter-grid kernels
                continue

            fine_args = psyGen.args_filter(call.arguments.args,
                                           arg_meshes=["gh_fine"])
            coarse_args = psyGen.args_filter(call.arguments.args,
                                             arg_meshes=["gh_coarse"])
            fine_arg = fine_args[0]
            coarse_arg = coarse_args[0]

            # Create an object to capture info. on this inter-grid kernel
            # and store in our dictionary
            self._ig_kernels[call.name] = DynInterGrid(fine_arg, coarse_arg)

            # Create and store the names of the associated mesh objects
            _name_set.add(self._schedule.symbol_table.name_from_tag(
                "mesh_{0}".format(fine_arg.name)))
            _name_set.add(self._schedule.symbol_table.name_from_tag(
                "mesh_{0}".format(coarse_arg.name)))

        # If we found a mixture of both inter-grid and non-inter-grid kernels
        # then we reject the invoke()
        if non_intergrid_kernels and self._ig_kernels:
            raise GenerationError(
                "An invoke containing inter-grid kernels must contain no "
                "other kernel types but kernels '{0}' in invoke '{1}' are "
                "not inter-grid kernels.".format(
                    ", ".join([call.name for call in non_intergrid_kernels]),
                    invoke.name))

        # If we didn't have any inter-grid kernels but distributed memory
        # is enabled then we will still need a mesh object if we have one or
        # more kernels that iterate over cells. We also require a mesh object
        # if any of the kernels require properties of the reference element.
        # (Colourmaps also require a mesh object but that is handled in
        # _colourmap_init().)
        if not _name_set:
            if (requires_ref_element or (Config.get().distributed_memory and
                                         not invoke.iterate_over_dofs_only)):
                _name_set.add(
                    self._schedule.symbol_table.name_from_tag("mesh"))

        # Convert the set of mesh names to a list and store
        self._mesh_names = sorted(_name_set)

    def _colourmap_init(self):
        '''
        Sets-up information on any required colourmaps. This cannot be done
        in the constructor since colouring is applied by Transformations
        and happens after the Schedule has already been constructed.
        '''
        for call in [call for call in self._schedule.coded_kernels() if
                     call.is_coloured()]:
            # Keep a record of whether or not any kernels (loops) in this
            # invoke have been coloured
            self._needs_colourmap = True

            if call.is_intergrid:
                # This is an inter-grid kernel so look-up the names of
                # the colourmap variables associated with the coarse
                # mesh (since that determines the iteration space).
                carg_name = self._ig_kernels[call.name].coarse.name
                # Colour map
                base_name = "cmap_" + carg_name
                colour_map = \
                    self._schedule.symbol_table.name_from_tag(base_name)
                # No. of colours
                base_name = "ncolour_" + carg_name
                ncolours = \
                    self._schedule.symbol_table.name_from_tag(base_name)
                # Add these names into the dictionary entry for this
                # inter-grid kernel
                self._ig_kernels[call.name].colourmap = colour_map
                self._ig_kernels[call.name].ncolours_var = ncolours

        if not self._mesh_names and self._needs_colourmap:
            # There aren't any inter-grid kernels but we do need colourmap
            # information and that means we'll need a mesh object
            mesh_name = \
                self._schedule.symbol_table.name_from_tag("mesh")
            self._mesh_names.append(mesh_name)

    def declarations(self, parent):
        '''
        Declare variables specific to mesh objects.

        :param parent: the parent node to which to add the declarations
        :type parent: an instance of :py:class:`psyclone.f2pygen.BaseGen`
        '''
        from psyclone.f2pygen import DeclGen, TypeDeclGen, UseGen
        api_config = Config.get().api_conf("dynamo0.3")

        # Since we're now generating code, any transformations must
        # have been applied so we can set-up colourmap information
        self._colourmap_init()

        # We'll need various typedefs from the mesh module
        if self._mesh_names:
            parent.add(UseGen(parent, name="mesh_mod", only=True,
                              funcnames=["mesh_type"]))
        if self._ig_kernels:
            parent.add(UseGen(parent, name="mesh_map_mod", only=True,
                              funcnames=["mesh_map_type"]))
        # Declare the mesh object(s)
        for name in self._mesh_names:
            parent.add(TypeDeclGen(parent, pointer=True, datatype="mesh_type",
                                   entity_decls=[name + " => null()"]))
        # Declare the inter-mesh map(s) and cell map(s)
        for kern in self._ig_kernels.values():
            parent.add(TypeDeclGen(parent, pointer=True,
                                   datatype="mesh_map_type",
                                   entity_decls=[kern.mmap + " => null()"]))
            parent.add(
                DeclGen(parent, pointer=True, datatype="integer",
                        kind=api_config.default_kind["integer"],
                        entity_decls=[kern.cell_map + "(:,:) => null()"]))

            # Declare the number of cells in the fine mesh and how many fine
            # cells there are per coarse cell
            parent.add(DeclGen(parent, datatype="integer",
                               kind=api_config.default_kind["integer"],
                               entity_decls=[kern.ncell_fine,
                                             kern.ncellpercell]))
            # Declare variables to hold the colourmap information if required
            if kern.colourmap:
                parent.add(
                    DeclGen(parent, datatype="integer",
                            kind=api_config.default_kind["integer"],
                            pointer=True,
                            entity_decls=[kern.colourmap+"(:,:)"]))
                parent.add(
                    DeclGen(parent, datatype="integer",
                            kind=api_config.default_kind["integer"],
                            entity_decls=[kern.ncolours_var]))

        if not self._ig_kernels and self._needs_colourmap:
            # There aren't any inter-grid kernels but we do need
            # colourmap information
            base_name = "cmap"
            colour_map = \
                self._schedule.symbol_table.name_from_tag(base_name)
            # No. of colours
            base_name = "ncolour"
            ncolours = \
                self._schedule.symbol_table.name_from_tag(base_name)
            # Add declarations for these variables
            parent.add(DeclGen(parent, datatype="integer",
                               kind=api_config.default_kind["integer"],
                               pointer=True,
                               entity_decls=[colour_map+"(:,:)"]))
            parent.add(DeclGen(parent, datatype="integer",
                               kind=api_config.default_kind["integer"],
                               entity_decls=[ncolours]))

    def initialise(self, parent):
        '''
        Initialise parameters specific to inter-grid kernels

        :param parent: the parent node to which to add the initialisations
        :type parent: an instance of :py:class:`psyclone.f2pygen.BaseGen`
        '''
        from psyclone.f2pygen import CommentGen, AssignGen

        # If we haven't got any need for a mesh in this invoke then we
        # don't do anything
        if len(self._mesh_names) == 0:
            return

        parent.add(CommentGen(parent, ""))

        if len(self._mesh_names) == 1:
            # We only require one mesh object which means that this invoke
            # contains no inter-grid kernels (which would require at least 2)
            parent.add(CommentGen(parent, " Create a mesh object"))
            parent.add(CommentGen(parent, ""))
            rhs = "%".join([self._first_var.proxy_name_indexed,
                            self._first_var.ref_name(), "get_mesh()"])
            parent.add(AssignGen(parent, pointer=True,
                                 lhs=self._mesh_names[0], rhs=rhs))
            if self._needs_colourmap:
                parent.add(CommentGen(parent, ""))
                parent.add(CommentGen(parent, " Get the colourmap"))
                parent.add(CommentGen(parent, ""))
                # Look-up variable names for colourmap and number of colours
                colour_map = self._schedule.symbol_table.name_from_tag("cmap")
                ncolour = \
                    self._schedule.symbol_table.name_from_tag("ncolour")
                # Get the number of colours
                parent.add(AssignGen(
                    parent, lhs=ncolour,
                    rhs="{0}%get_ncolours()".format(self._mesh_names[0])))
                # Get the colour map
                parent.add(AssignGen(parent, pointer=True, lhs=colour_map,
                                     rhs=self._mesh_names[0] +
                                     "%get_colour_map()"))
            return

        parent.add(CommentGen(
            parent,
            " Look-up mesh objects and loop limits for inter-grid kernels"))
        parent.add(CommentGen(parent, ""))

        # Keep a list of quantities that we've already initialised so
        # that we don't generate duplicate assignments
        initialised = []

        # Loop over the DynInterGrid objects in our dictionary
        for dig in self._ig_kernels.values():
            # We need pointers to both the coarse and the fine mesh
            fine_mesh = self._schedule.symbol_table.name_from_tag(
                "mesh_{0}".format(dig.fine.name))
            coarse_mesh = self._schedule.symbol_table.name_from_tag(
                "mesh_{0}".format(dig.coarse.name))
            if fine_mesh not in initialised:
                initialised.append(fine_mesh)
                parent.add(
                    AssignGen(parent, pointer=True,
                              lhs=fine_mesh,
                              rhs="%".join([dig.fine.proxy_name_indexed,
                                            dig.fine.ref_name(),
                                            "get_mesh()"])))

            if coarse_mesh not in initialised:
                initialised.append(coarse_mesh)
                parent.add(
                    AssignGen(parent, pointer=True,
                              lhs=coarse_mesh,
                              rhs="%".join([dig.coarse.proxy_name_indexed,
                                            dig.coarse.ref_name(),
                                            "get_mesh()"])))
            # We also need a pointer to the mesh map which we get from
            # the coarse mesh
            if dig.mmap not in initialised:
                initialised.append(dig.mmap)
                parent.add(
                    AssignGen(parent, pointer=True,
                              lhs=dig.mmap,
                              rhs="{0}%get_mesh_map({1})".format(coarse_mesh,
                                                                 fine_mesh)))

            # Cell map. This is obtained from the mesh map.
            if dig.cell_map not in initialised:
                initialised.append(dig.cell_map)
                parent.add(
                    AssignGen(parent, pointer=True, lhs=dig.cell_map,
                              rhs=dig.mmap+"%get_whole_cell_map()"))

            # Number of cells in the fine mesh
            if dig.ncell_fine not in initialised:
                initialised.append(dig.ncell_fine)
                if Config.get().distributed_memory:
                    # TODO this hardwired depth of 2 will need changing in
                    # order to support redundant computation
                    parent.add(
                        AssignGen(parent, lhs=dig.ncell_fine,
                                  rhs=(fine_mesh+"%get_last_halo_cell"
                                       "(depth=2)")))
                else:
                    parent.add(
                        AssignGen(parent, lhs=dig.ncell_fine,
                                  rhs="%".join([dig.fine.proxy_name,
                                                dig.fine.ref_name(),
                                                "get_ncell()"])))

            # Number of fine cells per coarse cell.
            if dig.ncellpercell not in initialised:
                initialised.append(dig.ncellpercell)
                parent.add(
                    AssignGen(parent, lhs=dig.ncellpercell,
                              rhs=dig.mmap +
                              "%get_ntarget_cells_per_source_cell()"))

            # Colour map for the coarse mesh (if required)
            if dig.colourmap:
                # Number of colours
                parent.add(AssignGen(parent, lhs=dig.ncolours_var,
                                     rhs=coarse_mesh + "%get_ncolours()"))
                # Colour map itself
                parent.add(AssignGen(parent, lhs=dig.colourmap,
                                     pointer=True,
                                     rhs=coarse_mesh + "%get_colour_map()"))

    @property
    def intergrid_kernels(self):
        ''' Getter for the dictionary of intergrid kernels.

        :returns: Dictionary of intergrid kernels, indexed by name.
        :rtype: :py:class:`collections.OrderedDict`
        '''
        return self._ig_kernels


class DynInterGrid(object):
    '''
    Holds information on quantities required by an inter-grid kernel.

    :param fine_arg: Kernel argument on the fine mesh.
    :type fine_arg: :py:class:`psyclone.dynamo0p3.DynKernelArgument`
    :param coarse_arg: Kernel argument on the coarse mesh.
    :type coarse_arg: :py:class:`psyclone.dynamo0p3.DynKernelArgument`
    '''
    def __init__(self, fine_arg, coarse_arg):

        # Arguments on the coarse and fine grids
        self.coarse = coarse_arg
        self.fine = fine_arg

        # Get a reference to the InvokeSchedule SymbolTable
        symtab = self.coarse.call.root.symbol_table

        # Generate name for inter-mesh map
        base_mmap_name = "mmap_{0}_{1}".format(fine_arg.name,
                                               coarse_arg.name)
        self.mmap = symtab.name_from_tag(base_mmap_name)

        # Generate name for ncell variables
        self.ncell_fine = symtab.name_from_tag(
            "ncell_{0}".format(fine_arg.name))
        # No. of fine cells per coarse cell
        self.ncellpercell = symtab.name_from_tag(
            "ncpc_{0}_{1}".format(fine_arg.name, coarse_arg.name))
        # Name for cell map
        base_name = "cell_map_" + coarse_arg.name
        self.cell_map = symtab.name_from_tag(base_name)

        # We have no colourmap information when first created
        self.colourmap = ""
        # Name of the variable holding the number of colours
        self.ncolours_var = ""


class DynBasisFunctions(DynCollection):
    ''' Holds all information on the basis and differential basis
    functions required by an invoke or kernel call. This covers both those
    required for quadrature and for evaluators.

    :param node: either the schedule of an Invoke or a single Kernel object \
                 for which to extract information on all required \
                 basis/diff-basis functions.
    :type node: :py:class:`psyclone.dynamo0p3.DynInvokeSchedule` or \
                :py:class:`psyclone.dynamo0p3.DynKern`

    :raises InternalError: if a call has an unrecognised evaluator shape.
    '''
    qr_dim_vars = {"xyoz": ["np_xy", "np_z"]}
    qr_weight_vars = {"xyoz": ["weights_xy", "weights_z"]}

    def __init__(self, node):
        from psyclone.dynamo0p3_builtins import DynBuiltIn

        super(DynBasisFunctions, self).__init__(node)

        # Construct a list of all the basis/diff-basis functions required
        # by this invoke. Each entry in the list is a dictionary holding
        # the shape, the function space and the 'target' function spaces
        # (upon which the basis functions are evaluated).
        self._basis_fns = []
        # The dictionary of quadrature objects passed to this invoke. Keys
        # are the various VALID_QUADRATURE_SHAPES, values are a list of
        # associated quadrature variables. (i.e. we have a list of
        # quadrature arguments for each shape.)
        self._qr_vars = {}
        # The dict of target function spaces upon which we must provide
        # evaluators. Keys are the FS names, values are (FunctionSpace,
        # DynKernelArgument) tuples.
        self._eval_targets = OrderedDict()

        for call in self._calls:

            if isinstance(call, DynBuiltIn) or not call.eval_shape:
                # Skip this kernel if it doesn't require basis/diff basis fns
                continue

            if call.eval_shape in VALID_QUADRATURE_SHAPES:

                # This kernel requires quadrature
                if call.eval_shape not in self._qr_vars:
                    # We haven't seen a quadrature arg with this shape
                    # before so create a dictionary entry with an
                    # empty list
                    self._qr_vars[call.eval_shape] = []
                if call.qr_name not in self._qr_vars[call.eval_shape]:
                    # Add this qr argument to the list of those that
                    # have this shape
                    self._qr_vars[call.eval_shape].append(call.qr_name)

            elif call.eval_shape.lower() == "gh_evaluator":
                # An evaluator consists of basis or diff basis functions
                # for one FS evaluated on the nodes of another 'target' FS.
                # Make a dict of 2-tuples, each containing the FunctionSpace
                # and associated kernel argument for the target FSs.

                # Loop over the target FS for evaluators required by this
                # kernel
                for fs_name in call.eval_targets:
                    if fs_name not in self._eval_targets:
                        # We don't already have this space in our list so
                        # add it to the list of target spaces
                        self._eval_targets[fs_name] = \
                            call.eval_targets[fs_name]
            else:
                raise InternalError("Unrecognised evaluator shape: '{0}'. "
                                    "Should be one of {1}".format(
                                        call.eval_shape,
                                        VALID_EVALUATOR_SHAPES))

            # Both quadrature and evaluators require basis and/or differential
            # basis functions. This helper routine populates self._basis_fns
            # with entries describing the basis functions required by
            # this call.
            self._setup_basis_fns_for_call(call)

    @staticmethod
    def basis_first_dim_name(function_space):
        '''
        Get the name of the variable holding the first dimension of a
        basis function

        :param function_space: the function space the basis function is for
        :type function_space: :py:class:`psyclone.dynamo0p3.FunctionSpace`
        :return: a Fortran variable name
        :rtype: str

        '''
        return "dim_" + function_space.mangled_name

    @staticmethod
    def basis_first_dim_value(function_space):
        '''
        Get the size of the first dimension of a basis function.

        :param function_space: the function space the basis function is for
        :type function_space: :py:class:`psyclone.dynamo0p3.FunctionSpace`
        :return: an integer length.
        :rtype: string

        :raises GenerationError: if an unsupported function space is supplied \
                                 (e.g. ANY_SPACE_*, ANY_DISCONTINUOUS_SPACE_*)
        '''
        if function_space.orig_name.lower() in SCALAR_BASIS_SPACE_NAMES:
            first_dim = "1"
        elif function_space.orig_name.lower() in VECTOR_BASIS_SPACE_NAMES:
            first_dim = "3"
        else:
            # It is not possible to determine explicitly the first basis
            # function array dimension from the metadata for any_space or
            # any_discontinuous_space. This information needs to be passed
            # from the PSy layer to the kernels (see issue #461).
            raise GenerationError(
                "Unsupported space for basis function, "
                "expecting one of {0} but found "
                "'{1}'".format(VALID_FUNCTION_SPACES,
                               function_space.orig_name))
        return first_dim

    @staticmethod
    def diff_basis_first_dim_name(function_space):
        '''
        Get the name of the variable holding the first dimension of a
        differential basis function.

        :param function_space: the function space the diff-basis function \
                               is for.
        :type function_space: :py:class:`psyclone.dynamo0p3.FunctionSpace`
        :return: a Fortran variable name.
        :rtype: str

        '''
        return "diff_dim_" + function_space.mangled_name

    @staticmethod
    def diff_basis_first_dim_value(function_space):
        '''
        Get the size of the first dimension of an array for a
        differential basis function.

        :param function_space: the function space the diff-basis function \
                               is for.
        :type function_space: :py:class:`psyclone.dynamo0p3.FunctionSpace`
        :return: an integer length.
        :rtype: str

        :raises GenerationError: if an unsupported function space is \
                                 supplied (e.g. ANY_SPACE_*, \
                                 ANY_DISCONTINUOUS_SPACE_*)

        '''
        if function_space.orig_name.lower() in SCALAR_DIFF_BASIS_SPACE_NAMES:
            first_dim = "1"
        elif function_space.orig_name.lower() in VECTOR_DIFF_BASIS_SPACE_NAMES:
            first_dim = "3"
        else:
            # It is not possible to determine explicitly the first
            # differential basis function array dimension from the metadata
            # for any_space or any_discontinuous_space. This information
            # needs to be passed from the PSy layer to the kernels
            # (see issue #461).
            raise GenerationError(
                "Unsupported space for differential basis function, expecting "
                "one of {0} but found '{1}'".format(VALID_FUNCTION_SPACES,
                                                    function_space.orig_name))
        return first_dim

    def _setup_basis_fns_for_call(self, call):
        '''
        Populates self._basis_fns with entries describing the basis
        functions required by the supplied Call.

        :param call: the kernel call for which basis functions are required.
        :type call: :py:class:`psyclone.dynamo0p3.DynKern`

        :raises InternalError: if the supplied call is of incorrect type.
        :raises InternalError: if the supplied call has an unrecognised \
                               evaluator shape.
        '''
        if not isinstance(call, DynKern):
            raise InternalError("Expected a DynKern object but got: '{0}'".
                                format(type(call)))
        # We need a full FunctionSpace object for each function space
        # that has basis functions associated with it.
        for fsd in call.fs_descriptors.descriptors:

            # We need the full FS object, not just the name. Therefore
            # we first have to get a kernel argument that is on this
            # space...
            arg, fspace = call.arguments.get_arg_on_space_name(fsd.fs_name)

            # Populate a dict with the shape, function space and
            # associated kernel argument for this basis/diff-basis f'n.
            entry = {"shape": call.eval_shape,
                     "fspace": fspace,
                     "arg": arg}
            if call.eval_shape in VALID_QUADRATURE_SHAPES:
                # This is for quadrature - store the name of the
                # qr variable
                entry["qr_var"] = call.qr_name
                # Quadrature are evaluated at pre-determined
                # points rather than at the nodes of another FS.
                # We put one entry of None in the list of target
                # spaces to facilitate cases where we loop over
                # this list.
                entry["nodal_fspaces"] = [None]
            elif call.eval_shape.lower() == "gh_evaluator":
                # This is an evaluator
                entry["qr_var"] = None
                # Store a list of the FunctionSpace objects for which
                # these basis functions are to be evaluated
                entry["nodal_fspaces"] = [items[0] for items in
                                          call.eval_targets.values()]
            else:
                raise InternalError("Unrecognised evaluator shape: '{0}'. "
                                    "Should be one of {1}".format(
                                        call.eval_shape,
                                        VALID_EVALUATOR_SHAPES))

            # Add our newly-constructed dict object to the list describing
            # the required basis and/or differential basis functions for
            # this Invoke.
            if fsd.requires_basis:
                entry["type"] = "basis"
                self._basis_fns.append(entry)
            if fsd.requires_diff_basis:
                # Take a shallow copy of the dict and just modify the
                # 'type' of the basis function it describes (this works
                # because the 'type' entry is a primitive type [str]).
                diff_entry = entry.copy()
                diff_entry["type"] = "diff-basis"
                self._basis_fns.append(diff_entry)

    def _stub_declarations(self, parent):
        '''
        Insert the variable declarations required by the basis functions into
        the Kernel stub.

        :param parent: the f2pygen node representing the Kernel stub.
        :type parent: :py:class:`psyclone.f2pygen.SubroutineGen`

        '''
        from psyclone.f2pygen import DeclGen
        api_config = Config.get().api_conf("dynamo0.3")

        if not self._qr_vars and not self._eval_targets:
            return

        # Get the lists of dimensioning variables and basis arrays
        var_dims, basis_arrays = self._basis_fn_declns()

        if var_dims:
            parent.add(DeclGen(parent, datatype="integer",
                               kind=api_config.default_kind["integer"],
                               intent="in", entity_decls=var_dims))
        for basis in basis_arrays:
            parent.add(DeclGen(parent, datatype="real",
                               kind=api_config.default_kind["real"],
                               intent="in",
                               dimension=",".join(basis_arrays[basis]),
                               entity_decls=[basis]))
        for qr_shape in VALID_QUADRATURE_SHAPES:
            if qr_shape.lower() == "gh_quadrature_xyoz":
                if qr_shape not in self._qr_vars:
                    continue
                parent.add(DeclGen(parent, datatype="real",
                                   kind=api_config.default_kind["real"],
                                   intent="in", dimension="np_xy",
                                   entity_decls=["weights_xy"]))
                parent.add(DeclGen(parent, datatype="real",
                                   kind=api_config.default_kind["real"],
                                   intent="in", dimension="np_z",
                                   entity_decls=["weights_z"]))
            else:
                raise GenerationError(
                    "Quadrature shapes other than GH_QUADRATURE_XYoZ are not "
                    "yet supported - got '{0}'".format(qr_shape))

    def _invoke_declarations(self, parent):
        '''
        Add basis-function declarations to the PSy layer.

        :param parent: f2pygen node represening the PSy-layer routine.
        :type parent: :py:class:`psyclone.f2pygen.SubroutineGen`

        '''
        from psyclone.f2pygen import TypeDeclGen
        # Create a single declaration for each quadrature type
        for shape in VALID_QUADRATURE_SHAPES:
            if shape in self._qr_vars and self._qr_vars[shape]:
                # The PSy-layer routine is passed objects of
                # quadrature_* type
                parent.add(
                    TypeDeclGen(parent,
                                datatype=QUADRATURE_TYPE_MAP[shape]["type"],
                                entity_decls=self._qr_vars[shape],
                                intent="in"))
                # For each of these we'll need a corresponding proxy, use
                # the symbol_table to avoid clashes...
                var_names = []
                for var in self._qr_vars[shape]:
                    var_names.append(self._invoke.schedule.symbol_table.
                                     name_from_tag(var+"_proxy"))
                parent.add(
                    TypeDeclGen(
                        parent,
                        datatype=QUADRATURE_TYPE_MAP[shape]["proxy_type"],
                        entity_decls=var_names))

    def initialise(self, parent):
        '''
        Create the declarations and assignments required for the
        basis-functions required by an invoke. These are added as children
        of the supplied parent node in the AST.

        :param parent: the node in the f2pygen AST that will be the
                       parent of all of the declarations and assignments.
        :type parent: :py:class:`psyclone.f2pygen.SubroutineGen`

        :raises InternalError: if an invalid entry is encountered in the \
                               self._basis_fns list.
        '''
        from psyclone.f2pygen import CommentGen, AssignGen, DeclGen, \
            AllocateGen, UseGen
        api_config = Config.get().api_conf("dynamo0.3")

        basis_declarations = []

        # We need BASIS and/or DIFF_BASIS if any kernel requires quadrature
        # or an evaluator
        if self._qr_vars or self._eval_targets:
            parent.add(UseGen(parent, name="function_space_mod",
                              only=True,
                              funcnames=["BASIS", "DIFF_BASIS"]))

        if self._qr_vars:
            parent.add(CommentGen(parent, ""))
            parent.add(CommentGen(parent, " Look-up quadrature variables"))
            parent.add(CommentGen(parent, ""))

            # Look-up the module- and type-names from the QUADRATURE_TYPE_MAP
            for shp in self._qr_vars:
                parent.add(UseGen(parent,
                                  name=QUADRATURE_TYPE_MAP[shp]["module"],
                                  only=True,
                                  funcnames=[
                                      QUADRATURE_TYPE_MAP[shp]["type"],
                                      QUADRATURE_TYPE_MAP[shp]["proxy_type"]]))
            self._initialise_xyz_qr(parent)
            self._initialise_xyoz_qr(parent)
            self._initialise_xoyoz_qr(parent)

        if self._eval_targets:
            parent.add(CommentGen(parent, ""))
            parent.add(CommentGen(parent,
                                  " Initialise evaluator-related quantities "
                                  "for the target function spaces"))
            parent.add(CommentGen(parent, ""))

        for (fspace, arg) in self._eval_targets.values():
            # We need the list of nodes for each unique FS upon which we need
            # to evaluate basis/diff-basis functions
            nodes_name = "nodes_" + fspace.mangled_name
            parent.add(AssignGen(
                parent, lhs=nodes_name,
                rhs="%".join([arg.proxy_name_indexed, arg.ref_name(fspace),
                              "get_nodes()"]),
                pointer=True))
            parent.add(DeclGen(parent, datatype="real",
                               kind=api_config.default_kind["real"],
                               pointer=True,
                               entity_decls=[nodes_name+"(:,:) => null()"]))

        if self._basis_fns:
            parent.add(CommentGen(parent, ""))
            parent.add(CommentGen(parent, " Allocate basis/diff-basis arrays"))
            parent.add(CommentGen(parent, ""))

        var_dim_list = []
        for basis_fn in self._basis_fns:
            # Get the extent of the first dimension of the basis array. and
            if basis_fn['type'] == "basis":
                first_dim = self.basis_first_dim_name(basis_fn["fspace"])
                dim_space = "get_dim_space()"
            elif basis_fn['type'] == "diff-basis":
                first_dim = self.diff_basis_first_dim_name(
                    basis_fn["fspace"])
                dim_space = "get_dim_space_diff()"
            else:
                raise InternalError(
                    "Unrecognised type of basis function: '{0}'. Should "
                    "be either 'basis' or 'diff-basis'.".format(
                        basis_fn['type']))

            if first_dim not in var_dim_list:
                var_dim_list.append(first_dim)
                rhs = "%".join(
                    [basis_fn["arg"].proxy_name_indexed,
                     basis_fn["arg"].ref_name(basis_fn["fspace"]),
                     dim_space])
                parent.add(AssignGen(parent, lhs=first_dim, rhs=rhs))

        var_dims, basis_arrays = self._basis_fn_declns()

        if var_dims:
            # declare dim and diff_dim for all function spaces
            parent.add(DeclGen(parent, datatype="integer",
                               kind=api_config.default_kind["integer"],
                               entity_decls=var_dims))

        basis_declarations = []
        for basis in basis_arrays:
            parent.add(
                AllocateGen(parent,
                            basis+"("+", ".join(basis_arrays[basis])+")"))
            basis_declarations.append(
                basis+"("+",".join([":"]*len(basis_arrays[basis]))+")")

        # declare the basis function arrays
        if basis_declarations:
            parent.add(DeclGen(parent, datatype="real",
                               kind=api_config.default_kind["real"],
                               allocatable=True,
                               entity_decls=basis_declarations))

        # Compute the values for any basis arrays
        self._compute_basis_fns(parent)

    def _basis_fn_declns(self):
        '''
        Extracts all information relating to the necessary declarations
        for basis-function arrays.

        :returns: a 2-tuple containing a list of dimensioning variables & a \
                  dict of basis arrays.
        :rtype: (list of str, dict)

        :raises InternalError: if neither self._invoke or self._kernel are set.
        :raises InternalError: if an unrecognised type of basis function is \
                               encountered.
        :raises InternalError: if an unrecognised evaluator shape is \
                               encountered.
        '''
        # Dictionary of basis arrays where key values are the array names and
        # entries are a list of dimensions.
        basis_arrays = OrderedDict()
        # List of names of dimensioning (scalar) variables
        var_dim_list = []

        # Loop over the list of dicts describing each basis function
        # required by this Invoke.
        for basis_fn in self._basis_fns:
            # Get the extent of the first dimension of the basis array and
            # store whether we have a basis or a differential basis function.
            # Currently there are only those two possible types of basis
            # function and we store which we have in is_diff_basis. Should
            # further basis-function types be added in the future then the if
            # blocks that use if_diff_basis further down must be updated.
            if basis_fn['type'] == "basis":
                if self._invoke:
                    first_dim = self.basis_first_dim_name(basis_fn["fspace"])
                elif self._kernel:
                    first_dim = self.basis_first_dim_value(basis_fn["fspace"])
                else:
                    raise InternalError("Require basis functions but do not "
                                        "have either a Kernel or an "
                                        "Invoke. Should be impossible.")
                dim_space = "get_dim_space()"
                is_diff_basis = False
            elif basis_fn['type'] == "diff-basis":
                if self._invoke:
                    first_dim = self.diff_basis_first_dim_name(
                        basis_fn["fspace"])
                elif self._kernel:
                    first_dim = self.diff_basis_first_dim_value(
                        basis_fn["fspace"])
                else:
                    raise InternalError("Require differential basis functions "
                                        "but do not have either a Kernel or "
                                        "an Invoke. Should be impossible.")
                dim_space = "get_dim_space_diff()"
                is_diff_basis = True
            else:
                raise InternalError(
                    "Unrecognised type of basis function: '{0}'. Should "
                    "be either 'basis' or 'diff-basis'.".format(
                        basis_fn['type']))

            if self._invoke and first_dim not in var_dim_list:
                var_dim_list.append(first_dim)

            if basis_fn["shape"] in VALID_QUADRATURE_SHAPES:

                if is_diff_basis:
                    op_name = get_fs_operator_name("gh_diff_basis",
                                                   basis_fn["fspace"],
                                                   qr_var=basis_fn["qr_var"])
                else:
                    op_name = get_fs_operator_name("gh_basis",
                                                   basis_fn["fspace"],
                                                   qr_var=basis_fn["qr_var"])
                if op_name in basis_arrays:
                    # We've already seen a basis with this name so skip
                    continue

                # Dimensionality of the basis arrays depends on the
                # type of quadrature...
                alloc_args = qr_basis_alloc_args(first_dim, basis_fn)
                for arg in alloc_args:
                    # In a kernel stub the first dimension of the array is
                    # a numerical value so make sure we don't try and declare
                    # it as a variable.
                    if not arg[0].isdigit() and arg not in var_dim_list:
                        var_dim_list.append(arg)
                basis_arrays[op_name] = alloc_args

            elif basis_fn["shape"].lower() == "gh_evaluator":
                # This is an evaluator and thus may be required on more than
                # one function space
                for target_space in basis_fn["nodal_fspaces"]:
                    if is_diff_basis:
                        op_name = get_fs_operator_name(
                            "gh_diff_basis", basis_fn["fspace"],
                            qr_var=basis_fn["qr_var"],
                            on_space=target_space)
                    else:
                        op_name = get_fs_operator_name(
                            "gh_basis", basis_fn["fspace"],
                            qr_var=basis_fn["qr_var"],
                            on_space=target_space)
                    if op_name in basis_arrays:
                        continue
                    # We haven't seen a basis with this name before so
                    # need to store its dimensions
                    basis_arrays[op_name] = [
                        first_dim,
                        get_fs_ndf_name(basis_fn["fspace"]),
                        get_fs_ndf_name(target_space)]
            else:
                raise InternalError(
                    "Unrecognised evaluator shape: '{0}'. Should be one of "
                    "{1}".format(basis_fn["shape"], VALID_EVALUATOR_SHAPES))

        return (var_dim_list, basis_arrays)

    def _initialise_xyz_qr(self, parent):
        '''
        Add in the initialisation of variables needed for XYZ
        quadrature

        :param parent: the node in the AST representing the PSy subroutine
                       in which to insert the initialisation
        :type parent: :py:class:``psyclone.f2pygen.SubroutineGen`
        '''
        # This shape is not yet supported so we do nothing
        return

    def _initialise_xyoz_qr(self, parent):
        '''
        Add in the initialisation of variables needed for XYoZ
        quadrature

        :param parent: the node in the AST representing the PSy subroutine
                       in which to insert the initialisation
        :type parent: :py:class:``psyclone.f2pygen.SubroutineGen`
        '''
        from psyclone.f2pygen import AssignGen, DeclGen
        api_config = Config.get().api_conf("dynamo0.3")

        if "gh_quadrature_xyoz" not in self._qr_vars:
            return

        for qr_arg_name in self._qr_vars["gh_quadrature_xyoz"]:

            # We generate unique names for the integers holding the numbers
            # of quadrature points by appending the name of the quadrature
            # argument
            parent.add(
                DeclGen(
                    parent, datatype="integer",
                    kind=api_config.default_kind["integer"],
                    entity_decls=[name+"_"+qr_arg_name
                                  for name in self.qr_dim_vars["xyoz"]]))
            decl_list = [name+"_"+qr_arg_name+"(:) => null()"
                         for name in self.qr_weight_vars["xyoz"]]
            parent.add(
                DeclGen(parent, datatype="real",
                        kind=api_config.default_kind["real"],
                        pointer=True, entity_decls=decl_list))
            # Get the quadrature proxy
            proxy_name = qr_arg_name + "_proxy"
            parent.add(
                AssignGen(parent, lhs=proxy_name,
                          rhs=qr_arg_name+"%"+"get_quadrature_proxy()"))
            # Number of points in each dimension
            for qr_var in self.qr_dim_vars["xyoz"]:
                parent.add(
                    AssignGen(parent, lhs=qr_var+"_"+qr_arg_name,
                              rhs=proxy_name+"%"+qr_var))
            # Pointers to the weights arrays
            for qr_var in self.qr_weight_vars["xyoz"]:
                parent.add(
                    AssignGen(parent, pointer=True,
                              lhs=qr_var+"_"+qr_arg_name,
                              rhs=proxy_name+"%"+qr_var))

    def _initialise_xoyoz_qr(self, parent):
        '''
        Add in the initialisation of variables needed for XoYoZ
        quadrature

        :param parent: the node in the AST representing the PSy subroutine
                       in which to insert the initialisation
        :type parent: :py:class:``psyclone.f2pygen.SubroutineGen`
        '''
        # This shape is not yet supported so we do nothing
        return

    def _compute_basis_fns(self, parent):
        '''
        Generates the necessary Fortran to compute the values of
        any basis/diff-basis arrays required

        :param parent: Node in the f2pygen AST which will be the parent
                       of the assignments created in this routine
        :type parent: :py:class:`psyclone.f2pygen.SubroutineGen`
        '''
        from psyclone.f2pygen import CommentGen, AssignGen, CallGen, DoGen, \
            DeclGen
        api_config = Config.get().api_conf("dynamo0.3")

        loop_var_list = set()
        op_name_list = []
        # add calls to compute the values of any basis arrays
        if self._basis_fns:
            parent.add(CommentGen(parent, ""))
            parent.add(CommentGen(parent, " Compute basis/diff-basis arrays"))
            parent.add(CommentGen(parent, ""))

        for basis_fn in self._basis_fns:

            # Currently there are only two possible types of basis function
            # and we store which we have in is_diff_basis. If support for
            # other basis function types is added in future then the if-blocks
            # (further down) that use is_diff_basis will have to be changed.
            if basis_fn["type"] == "diff-basis":
                is_diff_basis = True
            elif basis_fn["type"] == "basis":
                is_diff_basis = False
            else:
                raise InternalError(
                    "Unrecognised type of basis function: '{0}'. Expected one "
                    "of 'basis' or 'diff-basis'.". format(basis_fn["type"]))
            if basis_fn["shape"] in VALID_QUADRATURE_SHAPES:
                if is_diff_basis:
                    op_name = get_fs_operator_name("gh_diff_basis",
                                                   basis_fn["fspace"],
                                                   qr_var=basis_fn["qr_var"])
                else:
                    op_name = get_fs_operator_name("gh_basis",
                                                   basis_fn["fspace"],
                                                   qr_var=basis_fn["qr_var"])
                if op_name in op_name_list:
                    # Jump over any basis arrays we've seen before
                    continue
                op_name_list.append(op_name)

                # Create the argument list
                if is_diff_basis:
                    args = ["DIFF_BASIS",
                            basis_fn["arg"].proxy_name_indexed + "%" +
                            basis_fn["arg"].ref_name(basis_fn["fspace"]),
                            self.diff_basis_first_dim_name(basis_fn["fspace"]),
                            get_fs_ndf_name(basis_fn["fspace"]), op_name]
                else:
                    args = ["BASIS",
                            basis_fn["arg"].proxy_name_indexed + "%" +
                            basis_fn["arg"].ref_name(basis_fn["fspace"]),
                            self.basis_first_dim_name(basis_fn["fspace"]),
                            get_fs_ndf_name(basis_fn["fspace"]), op_name]
                # insert the basis array call
                parent.add(
                    CallGen(parent,
                            name=basis_fn["qr_var"]+"%compute_function",
                            args=args))
            elif basis_fn["shape"].lower() == "gh_evaluator":
                # We have an evaluator. We may need this on more than one
                # function space.
                for space in basis_fn["nodal_fspaces"]:
                    if is_diff_basis:
                        op_name = get_fs_operator_name("gh_diff_basis",
                                                       basis_fn["fspace"],
                                                       on_space=space)
                    else:
                        op_name = get_fs_operator_name("gh_basis",
                                                       basis_fn["fspace"],
                                                       on_space=space)
                    if op_name in op_name_list:
                        # Jump over any basis arrays we've seen before
                        continue
                    op_name_list.append(op_name)

                    nodal_loop_var = "df_nodal"
                    loop_var_list.add(nodal_loop_var)

                    # Loop over dofs of target function space
                    nodal_dof_loop = DoGen(
                        parent, nodal_loop_var, "1", get_fs_ndf_name(space))
                    parent.add(nodal_dof_loop)

                    dof_loop_var = "df_" + basis_fn["fspace"].mangled_name
                    loop_var_list.add(dof_loop_var)

                    dof_loop = DoGen(nodal_dof_loop, dof_loop_var,
                                     "1", get_fs_ndf_name(basis_fn["fspace"]))
                    nodal_dof_loop.add(dof_loop)
                    lhs = op_name + "(:," + "df_" + \
                        basis_fn["fspace"].mangled_name + "," + "df_nodal)"
                    if is_diff_basis:
                        rhs = "%".join(
                            [basis_fn["arg"].proxy_name_indexed,
                             basis_fn["arg"].ref_name(basis_fn["fspace"]),
                             "call_function(DIFF_BASIS," + dof_loop_var +
                             ",nodes_" + space.mangled_name +
                             "(:," + nodal_loop_var + "))"])
                    else:
                        rhs = "%".join(
                            [basis_fn["arg"].proxy_name_indexed,
                             basis_fn["arg"].ref_name(basis_fn["fspace"]),
                             "call_function(BASIS," + dof_loop_var +
                             ",nodes_" + space.mangled_name +
                             "(:," + nodal_loop_var + "))"])
                    dof_loop.add(AssignGen(dof_loop, lhs=lhs, rhs=rhs))
            else:
                raise InternalError(
                    "Unrecognised shape '{0}' specified for basis function. "
                    "Should be one of: {1}".format(basis_fn['shape'],
                                                   VALID_EVALUATOR_SHAPES))
        if loop_var_list:
            # Declare any loop variables
            parent.add(DeclGen(parent, datatype="integer",
                               kind=api_config.default_kind["integer"],
                               entity_decls=sorted(loop_var_list)))

    def deallocate(self, parent):
        '''
        Add code to deallocate all basis/diff-basis function arrays

        :param parent: node in the f2pygen AST to which the deallocate
                       calls will be added
        :type parent: :py:class:`psyclone.f2pygen.SubroutineGen`

        :raises InternalError: if an unrecognised type of basis function \
                               is encountered.
        '''
        from psyclone.f2pygen import CommentGen, DeallocateGen

        if self._basis_fns:
            # deallocate all allocated basis function arrays
            parent.add(CommentGen(parent, ""))
            parent.add(CommentGen(parent, " Deallocate basis arrays"))
            parent.add(CommentGen(parent, ""))

        func_space_var_names = set()
        for basis_fn in self._basis_fns:
            # add the basis array name to the list to use later
            if basis_fn["type"] == "basis":
                for fspace in basis_fn["nodal_fspaces"]:
                    op_name = get_fs_operator_name("gh_basis",
                                                   basis_fn["fspace"],
                                                   qr_var=basis_fn["qr_var"],
                                                   on_space=fspace)
                    func_space_var_names.add(op_name)
            elif basis_fn["type"] == "diff-basis":
                for fspace in basis_fn["nodal_fspaces"]:
                    op_name = get_fs_operator_name("gh_diff_basis",
                                                   basis_fn["fspace"],
                                                   qr_var=basis_fn["qr_var"],
                                                   on_space=fspace)
                    func_space_var_names.add(op_name)
            else:
                raise InternalError(
                    "Unrecognised type of basis function: '{0}'. Should be "
                    "one of 'basis' or 'diff-basis'.".format(basis_fn["type"]))
        if func_space_var_names:
            # add the required deallocate call
            parent.add(DeallocateGen(parent, sorted(func_space_var_names)))


class DynBoundaryConditions(DynCollection):
    '''
    Manages declarations and initialisation of quantities required by
    kernels that need boundary condition information.

    :param node: the Invoke or Kernel stub for which we are to handle \
                 any boundary conditions.
    :type node: :py:class:`psyclone.dynamo0p3.DynInvoke` or \
                :py:class:`psyclone.dynamo0p3.DynKern`

    :raises GenerationError: if a kernel named "enforce_bc_code" is found \
                             but does not have an argument on ANY_SPACE_1.
    :raises GenerationError: if a kernel named "enforce_operator_bc_code" is \
                             found but does not have exactly one argument.
    '''
    # Define a BoundaryDofs namedtuple to help us manage the arrays that
    # are required.
    BoundaryDofs = namedtuple("BoundaryDofs", ["argument", "function_space"])

    def __init__(self, node):
        super(DynBoundaryConditions, self).__init__(node)

        self._boundary_dofs = []
        # Check through all the kernel calls to see whether any of them
        # require boundary conditions. Currently this is done by recognising
        # the kernel name.
        for call in self._calls:
            if call.name.lower() == "enforce_bc_code":
                bc_fs = None
                for fspace in call.arguments.unique_fss:
                    if fspace.orig_name == "any_space_1":
                        bc_fs = fspace
                        break
                if not bc_fs:
                    raise GenerationError(
                        "The enforce_bc_code kernel must have an argument on "
                        "ANY_SPACE_1 but failed to find such an argument.")
                farg = call.arguments.get_arg_on_space(bc_fs)
                self._boundary_dofs.append(self.BoundaryDofs(farg, bc_fs))
            elif call.name.lower() == "enforce_operator_bc_code":
                # Check that the kernel only has one argument
                if len(call.arguments.args) != 1:
                    raise GenerationError(
                        "The enforce_operator_bc_code kernel must have exactly"
                        " one argument but found {0}".format(
                            len(call.arguments.args)))
                op_arg = call.arguments.args[0]
                bc_fs = op_arg.function_space_to
                self._boundary_dofs.append(self.BoundaryDofs(op_arg, bc_fs))

    def _invoke_declarations(self, parent):
        '''
        Add declarations for any boundary-dofs arrays required by an Invoke.

        :param parent: node in the PSyIR to which to add declarations.
        :type parent: :py:class:`psyclone.psyir.nodes.Node`
        '''
        from psyclone.f2pygen import DeclGen
        api_config = Config.get().api_conf("dynamo0.3")

        for dofs in self._boundary_dofs:
            name = "boundary_dofs_" + dofs.argument.name
            parent.add(DeclGen(parent, datatype="integer",
                               kind=api_config.default_kind["integer"],
                               pointer=True,
                               entity_decls=[name+"(:,:) => null()"]))

    def _stub_declarations(self, parent):
        '''
        Add declarations for any boundary-dofs arrays required by a kernel.

        :param parent: node in the PSyIR to which to add declarations.
        :type parent: :py:class:`psyclone.psyir.nodes.Node`
        '''
        from psyclone.f2pygen import DeclGen
        api_config = Config.get().api_conf("dynamo0.3")

        for dofs in self._boundary_dofs:
            name = "boundary_dofs_" + dofs.argument.name
            ndf_name = get_fs_ndf_name(dofs.function_space)
            parent.add(DeclGen(parent, datatype="integer",
                               kind=api_config.default_kind["integer"],
                               intent="in",
                               dimension=",".join([ndf_name, "2"]),
                               entity_decls=[name]))

    def initialise(self, parent):
        '''
        Initialise any boundary-dofs arrays required by an Invoke.

        :param parent: node in PSyIR to which to add declarations.
        :type parent: :py:class:`psyclone.psyir.nodes.Node`
        '''
        from psyclone.f2pygen import AssignGen
        for dofs in self._boundary_dofs:
            name = "boundary_dofs_" + dofs.argument.name
            parent.add(AssignGen(
                parent, pointer=True, lhs=name,
                rhs="%".join([dofs.argument.proxy_name,
                              dofs.argument.ref_name(dofs.function_space),
                              "get_boundary_dofs()"])))


class DynInvoke(Invoke):
    '''The Dynamo specific invoke class. This passes the Dynamo specific
    InvokeSchedule class to the base class so it creates the one we
    require.  Also overrides the gen_code method so that we generate
    dynamo specific invocation code.

    :param alg_invocation: object containing the invoke call information.
    :type alg_invocation: :py:class:`psyclone.parse.algorithm.InvokeCall`
    :param int idx: the position of the invoke in the list of invokes \
        contained in the Algorithm.
    :param invokes: the Invokes object containing this DynInvoke \
        object.
    :type invokes: :py:class:`psyclone.dynamo0p3.DynamoInvokes`

    :raises GenerationError: if integer reductions are required in the \
        psy-layer.

    '''
    def __init__(self, alg_invocation, idx, invokes):
        if not alg_invocation and not idx:
            # This if test is added to support pyreverse.
            return
        self._schedule = DynInvokeSchedule(None)  # for pyreverse
        reserved_names_list = []
        reserved_names_list.extend(STENCIL_MAPPING.values())
        reserved_names_list.extend(VALID_STENCIL_DIRECTIONS)
        reserved_names_list.extend(["omp_get_thread_num",
                                    "omp_get_max_threads"])
        Invoke.__init__(self, alg_invocation, idx, DynInvokeSchedule,
                        invokes, reserved_names=reserved_names_list)

        # The baseclass works out the algorithm code's unique argument
        # list and stores it in the self._alg_unique_args
        # list. However, the base class currently ignores any stencil and qr
        # arguments so we need to add them in.

        self.scalar_args = DynScalarArgs(self)

        # initialise our invoke stencil information
        self.stencil = DynStencils(self)

        # Initialise our information on the function spaces used by this Invoke
        self.function_spaces = DynFunctionSpaces(self)

        # Initialise the object holding all information on the dofmaps
        # required by this invoke.
        self.dofmaps = DynDofmaps(self)

        # Initialise information on all of the fields accessed in this Invoke.
        self.fields = DynFields(self)

        # Initialise info. on all of the LMA operators used in this Invoke.
        self.lma_ops = DynLMAOperators(self)

        # Initialise the object holding all information on the column-
        # -matrix assembly operators required by this invoke.
        self.cma_ops = DynCMAOperators(self)

        # Initialise the object holding all information on the quadrature
        # and/or evaluators required by this invoke
        self.evaluators = DynBasisFunctions(self)

        # Initialise the object holding all information related to meshes
        # and inter-grid operations
        self.meshes = DynMeshes(self, self.psy_unique_vars)

        # Initialise the object holding information on any boundary-condition
        # kernel calls
        self.boundary_conditions = DynBoundaryConditions(self)

        # Information on all proxies required by this Invoke
        self.proxies = DynProxies(self)

        # Information required by kernels that iterate over cells
        self.cell_iterators = DynCellIterators(self)

        # Information on any orientation arrays required by this invoke
        self.orientation = DynOrientations(self)

        # Information on the required properties of the reference element
        self.reference_element_properties = DynReferenceElement(self)

        # Extend arg list with stencil information
        self._alg_unique_args.extend(self.stencil.unique_alg_vars)

        # adding in qr arguments
        self._alg_unique_qr_args = []
        for call in self.schedule.kernels():
            if call.qr_required:
                if call.qr_text not in self._alg_unique_qr_args:
                    self._alg_unique_qr_args.append(call.qr_text)
        self._alg_unique_args.extend(self._alg_unique_qr_args)
        # we also need to work out the names to use for the qr
        # arguments within the psy layer. These are stored in the
        # _psy_unique_qr_vars list
        self._psy_unique_qr_vars = []
        for call in self.schedule.kernels():
            if call.qr_required:
                if call.qr_name not in self._psy_unique_qr_vars:
                    self._psy_unique_qr_vars.append(call.qr_name)

        # lastly, add in halo exchange calls and global sums if
        # required. We only need to add halo exchange calls for fields
        # since operators are assembled in place and scalars don't
        # have halos. We only need to add global sum calls for scalars
        # which have a gh_sum access.
        if Config.get().distributed_memory:
            # halo exchange calls
            for loop in self.schedule.loops():
                loop.create_halo_exchanges()
            # global sum calls
            for loop in self.schedule.loops():
                for scalar in loop.args_filter(
                        arg_types=GH_VALID_SCALAR_NAMES,
                        arg_accesses=AccessType.get_valid_reduction_modes(),
                        unique=True):
                    global_sum = DynGlobalSum(scalar, parent=loop.parent)
                    loop.parent.children.insert(loop.position+1, global_sum)

    def unique_proxy_declarations(self, datatype, access=None):
        ''' Returns a list of all required proxy declarations for the
        specified datatype.  If access is supplied (e.g. "AccessType.WRITE")
        then only declarations with that access are returned.
        :param str datatype: Datatype that proxy declarations are \
                             searched for.
        :param access: optional AccessType for the specified data type.
        :type access: :py:class:`psyclone.core.access_type.AccessType`.
        :return: a list of all required proxy declarations for the \
                 specified datatype.
        :raises GenerationError: if datatype is invalid.
        :raises InternalError: if an invalid access is specified, i.e. \
                not of type AccessType.
        '''
        if datatype not in GH_VALID_ARG_TYPE_NAMES:
            raise GenerationError(
                "unique_proxy_declarations called with an invalid datatype. "
                "Expected one of '{0}' but found '{1}'".
                format(str(GH_VALID_ARG_TYPE_NAMES), datatype))
        if access and not isinstance(access, AccessType):
            api_config = Config.get().api_conf("dynamo0.3")
            valid_names = api_config.get_valid_accesses_api()
            raise InternalError(
                "unique_proxy_declarations called with an invalid access "
                "type. Expected one of '{0}' but got '{1}'".
                format(valid_names, access))
        declarations = []
        for call in self.schedule.kernels():
            for arg in call.arguments.args:
                if not access or arg.access == access:
                    if arg.text and arg.type == datatype:
                        if arg.proxy_declaration_name not in declarations:
                            declarations.append(arg.proxy_declaration_name)
        return declarations

    def arg_for_funcspace(self, fspace):
        ''' Returns an argument object which is on the requested
        function space. Searches through all Kernel calls in this
        invoke. Currently the first argument object that is found is
        used. Throws an exception if no argument exists. '''
        for kern_call in self.schedule.kernels():
            try:
                return kern_call.arguments.get_arg_on_space(fspace)
            except FieldNotFoundError:
                pass
        raise GenerationError(
            "No argument found on '{0}' space".format(fspace.mangled_name))

    def unique_fss(self):
        ''' Returns the unique function space *objects* over all kernel
        calls in this invoke. '''
        unique_fs = []
        unique_fs_names = []
        for kern_call in self.schedule.kernels():
            kern_fss = kern_call.arguments.unique_fss
            for fspace in kern_fss:
                if fspace.mangled_name not in unique_fs_names:
                    unique_fs.append(fspace)
                    unique_fs_names.append(fspace.mangled_name)
        return unique_fs

    def is_coloured(self):
        ''' Returns true if at least one of the loops in the
        schedule of this invoke has been coloured '''
        for loop in self.schedule.loops():
            if loop.loop_type == "colours":
                return True
        return False

    @property
    def iterate_over_dofs_only(self):
        '''
        :returns: whether or not this Invoke consists only of kernels that \
                  iterate over DoFs.
        :rtype: bool
        '''
        for kern_call in self.schedule.kernels():
            if kern_call.iterates_over.lower() != "dofs":
                return False
        return True

    def field_on_space(self, func_space):
        ''' If a field exists on this space for any kernel in this
        invoke then return that field. Otherwise return None. '''
        for kern_call in self.schedule.kernels():
            field = field_on_space(func_space, kern_call.arguments)
            if field:
                return field
        return None

    def gen_code(self, parent):
        '''
        Generates Dynamo specific invocation code (the subroutine
        called by the associated invoke call in the algorithm
        layer). This consists of the PSy invocation subroutine and the
        declaration of its arguments.
        :param parent: The parent node in the AST (of the code to be \
                       generated) to which the node describing the PSy \
                       subroutine will be added
        :type parent: :py:class:`psyclone.f2pygen.ModuleGen`
        '''
        from psyclone.f2pygen import SubroutineGen, AssignGen, \
            DeclGen, CommentGen

        # Create the subroutine
        invoke_sub = SubroutineGen(parent, name=self.name,
                                   args=self.psy_unique_var_names +
                                   self.stencil.unique_alg_vars +
                                   self._psy_unique_qr_vars)

        # Declare all quantities required by this PSy routine (invoke)
        for entities in [self.scalar_args, self.fields, self.lma_ops,
                         self.stencil, self.orientation, self.meshes,
                         self.function_spaces, self.dofmaps, self.cma_ops,
                         self.boundary_conditions, self.evaluators,
                         self.proxies, self.cell_iterators,
                         self.reference_element_properties]:
            entities.declarations(invoke_sub)

        # Initialise all quantities required by this PSy routine (invoke)

        if self.schedule.reductions(reprod=True):
            # We have at least one reproducible reduction so we need
            # to know the number of OpenMP threads
            from psyclone.f2pygen import UseGen
            omp_function_name = "omp_get_max_threads"
            tag = "omp_num_threads"
            nthreads_name = \
                self.schedule.symbol_table.lookup_with_tag(tag).name
            invoke_sub.add(UseGen(invoke_sub, name="omp_lib", only=True,
                                  funcnames=[omp_function_name]))
            # Note: There is no assigned kind for integer nthreads as this
            # would imply assigning kind to th_idx and other elements of
            # the psyGen OMPParallelDirective
            invoke_sub.add(DeclGen(invoke_sub, datatype="integer",
                                   entity_decls=[nthreads_name]))
            invoke_sub.add(CommentGen(invoke_sub, ""))
            invoke_sub.add(CommentGen(
                invoke_sub, " Determine the number of OpenMP threads"))
            invoke_sub.add(CommentGen(invoke_sub, ""))
            invoke_sub.add(AssignGen(invoke_sub, lhs=nthreads_name,
                                     rhs=omp_function_name+"()"))

        for entities in [self.proxies, self.cell_iterators, self.meshes,
                         self.stencil, self.orientation, self.dofmaps,
                         self.cma_ops, self.boundary_conditions,
                         self.function_spaces, self.evaluators,
                         self.reference_element_properties]:
            entities.initialise(invoke_sub)

        # Now that everything is initialised, we can call our kernels

        invoke_sub.add(CommentGen(invoke_sub, ""))
        if Config.get().distributed_memory:
            invoke_sub.add(CommentGen(invoke_sub, " Call kernels and "
                                      "communication routines"))
        else:
            invoke_sub.add(CommentGen(invoke_sub, " Call our kernels"))
        invoke_sub.add(CommentGen(invoke_sub, ""))

        # Add content from the schedule
        self.schedule.gen_code(invoke_sub)

        # Deallocate any basis arrays
        self.evaluators.deallocate(invoke_sub)

        invoke_sub.add(CommentGen(invoke_sub, ""))

        # finally, add me to my parent
        parent.add(invoke_sub)


class DynInvokeSchedule(InvokeSchedule):
    ''' The Dynamo specific InvokeSchedule sub-class. This passes the Dynamo-
    specific factories for creating kernel and infrastructure calls
    to the base class so it creates the ones we require. '''

    def __init__(self, arg, reserved_names=None):
        from psyclone.dynamo0p3_builtins import DynBuiltInCallFactory
        InvokeSchedule.__init__(self, DynKernCallFactory,
                                DynBuiltInCallFactory, arg, reserved_names)

    def node_str(self, colour=True):
        ''' Creates a text summary of this node.

        :param bool colour: whether or not to include control codes for colour.

        :returns: text summary of this node, optionally with control codes \
                  for colour highlighting.
        :rtype: str

        '''
        return (self.coloured_name(colour) + "[invoke='" + self.invoke.name +
                "', dm=" + str(Config.get().distributed_memory)+"]")


class DynGlobalSum(GlobalSum):
    '''
    Dynamo specific global sum class which can be added to and
    manipulated in, a schedule.

    :param scalar: the kernel argument for which to perform a global sum.
    :type scalar: :py:class:`psyclone.dynamo0p3.DynKernelArgument`
    :param parent: the parent node of this node in the PSyIR
    :type parent: :py:class:`psyclone.psyir.nodes.Node`

    :raises GenerationError: if distributed memory is not enabled.
    :raises GenerationError: if the scalar is not of type gh_real.
    '''
    def __init__(self, scalar, parent=None):
        if not Config.get().distributed_memory:
            raise GenerationError("It makes no sense to create a DynGlobalSum "
                                  "object when dm=False")
        # a list of scalar types that this class supports
        self._supported_scalars = ["gh_real"]
        if scalar.type not in self._supported_scalars:
            raise GenerationError(
                "DynGlobalSum currently only supports '{0}', but found '{1}'. "
                "Error found in Kernel '{2}', argument '{3}'".
                format(self._supported_scalars, scalar.type,
                       scalar.call.name, scalar.name))
        super(DynGlobalSum, self).__init__(scalar, parent=parent)

    def gen_code(self, parent):
        ''' Dynamo specific code generation for this class '''
        from psyclone.f2pygen import AssignGen, TypeDeclGen, UseGen
        name = self._scalar.name
        sum_name = self.root.symbol_table.name_from_tag("global_sum")
        parent.add(UseGen(parent, name="scalar_mod", only=True,
                          funcnames=["scalar_type"]))
        parent.add(TypeDeclGen(parent, datatype="scalar_type",
                               entity_decls=[sum_name]))
        parent.add(AssignGen(parent, lhs=sum_name+"%value", rhs=name))
        parent.add(AssignGen(parent, lhs=name, rhs=sum_name+"%get_sum()"))


def _create_depth_list(halo_info_list):
    '''Halo exchanges may have more than one dependency. This method
    simplifies multiple dependencies to remove duplicates and any
    obvious redundancy. For example, if one dependency is for depth=1
    and another for depth=2 then we do not need the former as it is
    covered by the latter. Similarly, if we have a depth=extent+1 and
    another for depth=extent+2 then we do not need the former as it is
    covered by the latter. It also takes into account
    needs_clean_outer, which indicates whether the outermost halo
    needs to be clean (and therefore whether there is a dependence).

    :param: a list containing halo access information derived from
    all read fields dependent on this halo exchange
    :type: :func:`list` of :py:class:`psyclone.dynamo0p3.HaloReadAccess`
    :return: a list containing halo depth information derived from
    the halo access information
    :rtype: :func:`list` of :py:class:`psyclone.dynamo0p3.HaloDepth`

    '''
    depth_info_list = []
    # first look to see if all field dependencies are
    # annexed_only. If so we only care about annexed dofs
    annexed_only = True
    for halo_info in halo_info_list:
        if not (halo_info.annexed_only or
                (halo_info.literal_depth == 1
                 and not halo_info.needs_clean_outer)):
            # There are two cases when we only care about accesses to
            # annexed dofs. 1) when annexed_only is set and 2) when
            # the halo depth is 1 but we only depend on annexed dofs
            # being up-to-date (needs_clean_outer is False)
            annexed_only = False
            break
    if annexed_only:
        depth_info = HaloDepth()
        depth_info.set_by_value(max_depth=False, var_depth="",
                                literal_depth=1, annexed_only=True,
                                max_depth_m1=False)
        return [depth_info]
    # next look to see if one of the field dependencies specifies
    # a max_depth access. If so the whole halo region is accessed
    # so we do not need to be concerned with other accesses.
    max_depth_m1 = False
    for halo_info in halo_info_list:
        if halo_info.max_depth:
            if halo_info.needs_clean_outer:
                # found a max_depth access so we only need one
                # HaloDepth entry
                depth_info = HaloDepth()
                depth_info.set_by_value(max_depth=True, var_depth="",
                                        literal_depth=0, annexed_only=False,
                                        max_depth_m1=False)
                return [depth_info]
            # remember that we found a max_depth-1 access
            max_depth_m1 = True

    if max_depth_m1:
        # we have at least one max_depth-1 access.
        depth_info = HaloDepth()
        depth_info.set_by_value(max_depth=False, var_depth="",
                                literal_depth=0, annexed_only=False,
                                max_depth_m1=True)
        depth_info_list.append(depth_info)

    for halo_info in halo_info_list:
        # go through the halo information associated with each
        # read dependency, skipping any max_depth-1 accesses
        if halo_info.max_depth and not halo_info.needs_clean_outer:
            continue
        var_depth = halo_info.var_depth
        literal_depth = halo_info.literal_depth
        if literal_depth and not halo_info.needs_clean_outer:
            # decrease depth by 1 if we don't care about the outermost
            # access
            literal_depth -= 1
        match = False
        # check whether we match with existing depth information
        for depth_info in depth_info_list:
            if depth_info.var_depth == var_depth and not match:
                # this dependence uses the same variable to
                # specify its depth as an existing one, or both do
                # not have a variable so we only have a
                # literal. Therefore we only need to update the
                # literal value with the maximum of the two
                # (e.g. var_name,1 and var_name,2 => var_name,2)
                depth_info.literal_depth = max(
                    depth_info.literal_depth, literal_depth)
                match = True
                break
        if not match:
            # no matches were found with existing entries so
            # create a new one
            depth_info = HaloDepth()
            depth_info.set_by_value(max_depth=False, var_depth=var_depth,
                                    literal_depth=literal_depth,
                                    annexed_only=False, max_depth_m1=False)
            depth_info_list.append(depth_info)
    return depth_info_list


class DynHaloExchange(HaloExchange):

    '''Dynamo specific halo exchange class which can be added to and
    manipulated in a schedule.

    :param field: the field that this halo exchange will act on
    :type field: :py:class:`psyclone.dynamo0p3.DynKernelArgument`
    :param check_dirty: optional argument default True indicating \
    whether this halo exchange should be subject to a run-time check \
    for clean/dirty halos.
    :type check_dirty: bool
    :param vector_index: optional vector index (default None) to \
    identify which index of a vector field this halo exchange is \
    responsible for
    :type vector_index: int
    :param parent: optional PSyIRe parent node (default None) of this \
    object
    :type parent: :py:class:`psyclone.psyGen.node`

    '''
    def __init__(self, field, check_dirty=True,
                 vector_index=None, parent=None):
        HaloExchange.__init__(self, field, check_dirty=check_dirty,
                              vector_index=vector_index, parent=parent)
        # set up some defaults for this class
        self._halo_exchange_name = "halo_exchange"

    def _compute_stencil_type(self):
        '''Dynamically work out the type of stencil required for this halo
        exchange as it could change as transformations are applied to
        the schedule. If all stencil accesses are of the same type then we
        return that stencil, otherwise we return the "region" stencil
        type (as it is safe for all stencils).

        :return: the type of stencil required for this halo exchange
        :rtype: str

        '''
        # get information about stencil accesses from all read fields
        # dependendent on this halo exchange
        halo_info_list = self._compute_halo_read_info()

        trial_stencil = halo_info_list[0].stencil_type
        for halo_info in halo_info_list:
            # assume that if stencil accesses are different that we
            # simply revert to region. We could be more clever in the
            # future e.g. x and y implies cross.
            if halo_info.stencil_type != trial_stencil:
                return "region"
        return trial_stencil

    def _compute_halo_depth(self):
        '''Dynamically determine the depth of the halo for this halo exchange,
        as the depth can change as transformations are applied to the
        schedule.

        :return: the halo exchange depth as a Fortran string
        :rtype: str

        '''
        # get information about reading from the halo from all read fields
        # dependendent on this halo exchange
        depth_info_list = self._compute_halo_read_depth_info()

        # if there is only one entry in the list we can just return
        # the depth
        if len(depth_info_list) == 1:
            return str(depth_info_list[0])
        # the depth information can't be reduced to a single
        # expression, therefore we need to determine the maximum
        # of all expresssions
        depth_str_list = [str(depth_info) for depth_info in
                          depth_info_list]
        return "max("+",".join(depth_str_list)+")"

    def _compute_halo_read_depth_info(self):
        '''Take a list of `psyclone.dynamo0p3.HaloReadAccess` objects and
        create an equivalent list of `psyclone.dynamo0p3.HaloDepth`
        objects. Whilst doing this we simplify the
        `psyclone.dynamo0p3.HaloDepth` list to remove redundant depth
        information e.g. depth=1 is not required if we have a depth=2

        :return: a list containing halo depth information derived from \
        all fields dependent on this halo exchange
        :rtype: :func:`list` of :py:class:`psyclone.dynamo0p3.HaloDepth`

        '''
        # get our halo information
        halo_info_list = self._compute_halo_read_info()
        # use the halo information to generate depth information
        depth_info_list = _create_depth_list(halo_info_list)
        return depth_info_list

    def _compute_halo_read_info(self):
        '''Dynamically computes all halo read dependencies and returns the
        required halo information (i.e. halo depth and stencil type) in a
        list of HaloReadAccess objects

        :return: a list containing halo information for each read dependency
        :rtype: :func:`list` of :py:class:`psyclone.dynamo0p3.HaloReadAccess`

        '''
        read_dependencies = self.field.forward_read_dependencies()
        if not read_dependencies:
            raise GenerationError(
                "Internal logic error. There should be at least one read "
                "dependence for a halo exchange")
        return [HaloReadAccess(read_dependency) for read_dependency
                in read_dependencies]

    def _compute_halo_write_info(self):
        '''Determines how much of the halo has been cleaned from any previous
        redundant computation

        :return: a HaloWriteAccess object containing the required \
        information, or None if no dependence information is found.
        :rtype: :py:class:`psyclone.dynamo0p3.HaloWriteAccess` or None
        :raises GenerationError: if more than one write dependence is \
        found for this halo exchange as this should not be possible

        '''
        write_dependencies = self.field.backward_write_dependencies()
        if not write_dependencies:
            # no write dependence information
            return None
        if len(write_dependencies) > 1:
            raise GenerationError(
                "Internal logic error. There should be at most one write "
                "dependence for a halo exchange. Found "
                "'{0}'".format(str(len(write_dependencies))))
        return HaloWriteAccess(write_dependencies[0])

    def required(self):
        '''Determines whether this halo exchange is definitely required (True,
        True), might be required (True, False) or is definitely not
        required (False, *). The first return argument is used to
        decide whether a halo exchange should exist. If it is True
        then the halo is required or might be required. If it is False
        then the halo exchange is definitely not required. The second
        argument is used to specify whether we definitely know that it
        is required or are not sure.

        Whilst a halo exchange is generally only ever added if it is
        required, or if it may be required, this situation can change
        if redundant computation transformations are applied. The
        first argument can be used to remove such halo exchanges if
        required.

        When the first argument is True, the second argument can be
        used to see if we need to rely on the runtime (set_dirty and
        set_clean calls) and therefore add a check_dirty() call around
        the halo exchange or whether we definitely know that this halo
        exchange is required.

        This routine assumes that a stencil size provided via a
        variable may take the value 0. If a variables value is
        constrained to be 1, or more, then the logic for deciding
        whether a halo exchange is definitely required should be
        updated. Note, the routine would still be correct as is, it
        would just return more unknown results than it should).

        :return: Returns (x, y) where x specifies whether this halo \
        exchange is (or might be) required - True, or is not required \
        - False. If the first tuple item is True then the second \
        argument specifies whether we definitely know that we need the \
        HaloExchange - True, or are not sure - False.
        :rtype: (bool, bool)

        '''
        # get *aggregated* information about halo reads
        required_clean_info = self._compute_halo_read_depth_info()
        # get information about the halo write
        clean_info = self._compute_halo_write_info()

        # no need to test whether we return at least one read
        # dependency as _compute_halo_read_depth_info() raises an
        # exception if none are found

        if Config.get().api_conf("dynamo0.3").compute_annexed_dofs and \
           len(required_clean_info) == 1 and \
           required_clean_info[0].annexed_only:
            # We definitely don't need the halo exchange as we
            # only read annexed dofs and these are always clean as
            # they are computed by default when iterating over
            # dofs and kept up-to-date by redundant computation
            # when iterating over cells.
            required = False
            known = True  # redundant information as it is always known
            return required, known

        if not clean_info:
            # this halo exchange has no previous write dependencies so
            # we do not know the initial state of the halo. This means
            # that we do not know if we need a halo exchange or not
            required = True
            known = False
            return required, known

        if clean_info.max_depth:
            if not clean_info.dirty_outer:
                # all of the halo is cleaned by redundant computation
                # so halo exchange is not required
                required = False
                known = True  # redundant information as it is always known
            else:
                # the last level halo is dirty
                if required_clean_info[0].max_depth:
                    # we know that we need to clean the outermost halo level
                    required = True
                    known = True
                else:
                    # we don't know whether the halo exchange is
                    # required or not as the reader reads the halo to
                    # a specified depth but we don't know the depth
                    # of the halo
                    required = True
                    known = False
            return required, known

        # at this point we know that clean_info.max_depth is False

        if not clean_info.literal_depth:
            # if literal_depth is 0 then the writer does not
            # redundantly compute so we definitely need the halo
            # exchange
            required = True
            known = True
            return required, known

        if clean_info.literal_depth == 1 and clean_info.dirty_outer:
            # the writer redundantly computes in the level 1 halo but
            # leaves it dirty (although annexed dofs are now clean).
            if len(required_clean_info) == 1 and \
               required_clean_info[0].annexed_only:
                # we definitely don't need the halo exchange as we
                # only read annexed dofs and these have been made
                # clean by the redundant computation
                required = False
                known = True  # redundant information as it is always known
            else:
                # we definitely need the halo exchange as the reader(s)
                # require the halo to be clean
                required = True
                known = True
            return required, known

        # At this point we know that the writer cleans the halo to a
        # known (literal) depth through redundant computation. We now
        # compute this value for use by the logic in the rest of the
        # routine.
        clean_depth = clean_info.literal_depth
        if clean_info.dirty_outer:
            # outer layer stays dirty
            clean_depth -= 1

        # If a literal value in any of the required clean halo depths
        # is greater than the cleaned depth then we definitely need
        # the halo exchange (as any additional variable depth would
        # increase the required depth value). We only look at the case
        # where we have multiple entries as the single entry case is
        # dealt with separately
        if len(required_clean_info) > 1:
            for required_clean in required_clean_info:
                if required_clean.literal_depth > clean_depth:
                    required = True
                    known = True
                    return required, known

        # The only other case where we know that a halo exchange is
        # required (or not) is where we read the halo to a known
        # literal depth. As the read inforation is aggregated, a known
        # literal depth will mean that there is only one
        # required_clean_info entry
        if len(required_clean_info) == 1:
            # the halo might be read to a fixed literal depth
            if required_clean_info[0].var_depth or \
               required_clean_info[0].max_depth:
                # no it isn't so we might need the halo exchange
                required = True
                known = False
            else:
                # the halo is read to a fixed literal depth.
                required_clean_depth = required_clean_info[0].literal_depth
                if clean_depth < required_clean_depth:
                    # we definitely need this halo exchange
                    required = True
                    known = True
                else:
                    # we definitely don't need this halo exchange
                    required = False
                    known = True  # redundant information as it is always known
            return required, known

        # We now know that at least one required_clean entry has a
        # variable depth and any required_clean fixed depths are less
        # than the cleaned depth so we may need a halo exchange.
        required = True
        known = False
        return required, known

    def node_str(self, colour=True):
        ''' Creates a text summary of this HaloExchange node.

        :param bool colour: whether or not to include control codes for colour.

        :returns: text summary of this node, optionally with control codes \
                  for colour highlighting.
        :rtype: str

        '''
        _, known = self.required()
        runtime_check = not known
        field_id = self._field.name
        if self.vector_index:
            field_id += "({0})".format(self.vector_index)
        return ("{0}[field='{1}', type='{2}', depth={3}, "
                "check_dirty={4}]".format(self.coloured_name(colour), field_id,
                                          self._compute_stencil_type(),
                                          self._compute_halo_depth(),
                                          runtime_check))

    def gen_code(self, parent):
        '''Dynamo specific code generation for this class.

        :param parent: an f2pygen object that will be the parent of \
        f2pygen objects created in this method
        :type parent: :py:class:`psyclone.f2pygen.BaseGen`

        '''
        from psyclone.f2pygen import IfThenGen, CallGen, CommentGen
        if self.vector_index:
            ref = "(" + str(self.vector_index) + ")"
        else:
            ref = ""
        _, known = self.required()
        if not known:
            if_then = IfThenGen(parent, self._field.proxy_name + ref +
                                "%is_dirty(depth=" +
                                self._compute_halo_depth() + ")")
            parent.add(if_then)
            halo_parent = if_then
        else:
            halo_parent = parent
        halo_parent.add(
            CallGen(
                halo_parent, name=self._field.proxy_name + ref +
                "%" + self._halo_exchange_name +
                "(depth=" + self._compute_halo_depth() + ")"))
        parent.add(CommentGen(parent, ""))


class DynHaloExchangeStart(DynHaloExchange):
    '''The start of an asynchronous halo exchange. This is similar to a
    regular halo exchange except that the Fortran name of the call is
    different and the routine only reads the data being transferred
    (the associated field is specified as having a read access). As a
    result this class is not able to determine some important
    properties (such as whether the halo exchange is known to be
    required or not). This is solved by finding the corresponding
    asynchronous halo exchange end (a halo exchange start always has a
    corresponding halo exchange end and vice versa) and calling its
    methods (a halo exchange end is specified as having readwrite
    access to its associated field and therefore is able to determine
    the required properties).

    :param field: the field that this halo exchange will act on
    :type field: :py:class:`psyclone.dynamo0p3.DynKernelArgument`
    :param check_dirty: optional argument (default True) indicating \
    whether this halo exchange should be subject to a run-time check \
    for clean/dirty halos.
    :type check_dirty: bool
    :param vector_index: optional vector index (default None) to \
    identify which component of a vector field this halo exchange is \
    responsible for
    :type vector_index: int
    :param parent: optional PSyIRe parent node (default None) of this \
    object
    :type parent: :py:class:`psyclone.psyGen.node`

    '''
    def __init__(self, field, check_dirty=True,
                 vector_index=None, parent=None):
        DynHaloExchange.__init__(self, field, check_dirty=check_dirty,
                                 vector_index=vector_index, parent=parent)
        # Update the field's access appropriately. Here "gh_read"
        # specifies that the start of a halo exchange only reads
        # the field's data.
        self._field.access = AccessType.READ
        # override appropriate parent class names
        self._halo_exchange_name = "halo_exchange_start"
        self._text_name = "HaloExchangeStart"
        self._colour_map_name = "HaloExchangeStart"

    def _compute_stencil_type(self):
        '''Call the required method in the corresponding halo exchange end
        object. This is done as the field in halo exchange start is
        only read and the dependence analysis beneath this call
        requires the field to be modified.

        :return: Return the type of stencil required for this pair of \
        halo exchanges
        :rtype: str

        '''
        return self._get_hex_end()._compute_stencil_type()

    def _compute_halo_depth(self):
        '''Call the required method in the corresponding halo exchange end
        object. This is done as the field in halo exchange start is
        only read and the dependence analysis beneath this call
        requires the field to be modified.

        :return: Return the halo exchange depth as a Fortran string
        :rtype: str

        '''
        return self._get_hex_end()._compute_halo_depth()

    def required(self):
        '''Call the required method in the corresponding halo exchange end
        object. This is done as the field in halo exchange start is
        only read and the dependence analysis beneath this call
        requires the field to be modified.

        :return: Returns (x, y) where x specifies whether this halo \
        exchange is (or might be) required - True, or is not required \
        - False. If the first tuple item is True then the second \
        argument specifies whether we definitely know that we need the \
        HaloExchange - True, or are not sure - False.
        :rtype: (bool, bool)

        '''
        return self._get_hex_end().required()

    def _get_hex_end(self):
        '''An internal helper routine for this class which finds the halo
        exchange end object corresponding to this halo exchange start
        object or raises an exception if one is not found.

        :return: The corresponding halo exchange end object
        :rtype: :py:class:`psyclone.dynamo0p3.DynHaloExchangeEnd`
        :raises GenerationError: If no matching HaloExchangeEnd is \
        found, or if the first matching haloexchange that is found is \
        not a HaloExchangeEnd

        '''
        # Look at all nodes following this one in schedule order
        # (which is PSyIRe node order)
        for node in self.following():
            if self.sameParent(node) and isinstance(node, DynHaloExchange):
                # Found a following `haloexchange`,
                # `haloexchangestart` or `haloexchangeend` PSyIRe node
                # that is at the same calling hierarchy level as this
                # haloexchangestart
                access = DataAccess(self.field)
                if access.overlaps(node.field):
                    if isinstance(node, DynHaloExchangeEnd):
                        return node
                    raise GenerationError(
                        "Halo exchange start for field '{0}' should match "
                        "with a halo exchange end, but found {1}".format(
                            self.field.name, type(node)))
        # no match has been found which is an error as a halo exchange
        # start should always have a matching halo exchange end that
        # follows it in schedule (PSyIRe sibling) order
        raise GenerationError(
            "Halo exchange start for field '{0}' has no matching halo "
            "exchange end".format(self.field.name))


class DynHaloExchangeEnd(DynHaloExchange):
    '''The end of an asynchronous halo exchange. This is similar to a
    regular halo exchange except that the Fortran name of the call is
    different and the routine only writes to the data being
    transferred.

    :param field: the field that this halo exchange will act on
    :type field: :py:class:`psyclone.dynamo0p3.DynKernelArgument`
    :param check_dirty: optional argument (default True) indicating \
    whether this halo exchange should be subject to a run-time check \
    for clean/dirty halos.
    :type check_dirty: bool
    :param vector_index: optional vector index (default None) to \
    identify which index of a vector field this halo exchange is \
    responsible for
    :type vector_index: int
    :param parent: optional PSyIRe parent node (default None) of this \
    object
    :type parent: :py:class:`psyclone.psyGen.node`

    '''
    def __init__(self, field, check_dirty=True,
                 vector_index=None, parent=None):
        DynHaloExchange.__init__(self, field, check_dirty=check_dirty,
                                 vector_index=vector_index, parent=parent)
        # Update field properties appropriately. The associated field is
        # written to. However, a readwrite field access needs to be
        # specified as this is required for the halo exchange logic to
        # work correctly.
        self._field.access = AccessType.READWRITE
        # override appropriate parent class names
        self._halo_exchange_name = "halo_exchange_finish"
        self._text_name = "HaloExchangeEnd"
        self._colour_map_name = "HaloExchangeEnd"


class HaloDepth(object):
    '''Determines how much of the halo a read to a field accesses (the
    halo depth)
    '''
    def __init__(self):
        # literal_depth is used to store any known (literal) component
        # of the depth of halo that is accessed. It may not be the
        # full depth as there may also be an additional var_depth
        # specified.
        self._literal_depth = 0
        # var_depth is used to store any variable component of the
        # depth of halo that is accessed. It may not be the full depth
        # as there may also be an additional literal_depth specified.
        self._var_depth = None
        # max_depth specifies whether the full depth of halo (whatever
        # that might be) is accessed. If this is set then
        # literal_depth, var_depth and max_depth_m1 have no
        # meaning. max_depth being False does not necessarily mean the
        # full halo depth is not accessed, rather it means that we do
        # not know.
        self._max_depth = False
        # max_depth_m1 specifies whether the full depth of halo
        # (whatever that might be) apart from the outermost level is
        # accessed. If this is set then literal_depth, var_depth and
        # max_depth have no meaning.
        self._max_depth_m1 = False
        # annexed only is True if the only access in the halo is for
        # annexed dofs
        self._annexed_only = False

    @property
    def annexed_only(self):
        '''Returns whether the access to the halo is solely to annexed dofs,
        or not

        :return: Return True if only annexed dofs are accessed in the
        halo and False otherwise
        :rtype: bool

        '''
        return self._annexed_only

    @property
    def max_depth(self):
        '''Returns whether the read to the field is known to access all of the
        halo or not

        :return: Return True if the read to the field is known to
        access all of the halo and False otherwise
        :rtype: bool

        '''
        return self._max_depth

    @property
    def max_depth_m1(self):
        '''Returns whether the read to the field is known to access all of the
        halo except the outermost level or not.

        :return: Return True if the read to the field is known to
        access all of the halo except the outermost and False otherwise
        :rtype: bool

        '''
        return self._max_depth_m1

    @property
    def var_depth(self):
        '''Returns the name of the variable specifying the depth of halo
        access if one is provided. Note, a variable will only be provided for
        stencil accesses. Also note, this depth should be added to the
        literal_depth to find the total depth.

        :return: Return a variable name specifying the halo
        access depth, if one exists, and None if not
        :rtype: String

        '''
        return self._var_depth

    @property
    def literal_depth(self):
        '''Returns the known fixed (literal) depth of halo access. Note, this
        depth should be added to the var_depth to find the total
        depth.

        :return: Return the known fixed (literal) halo
        access depth
        :rtype: integer

        '''
        return self._literal_depth

    @literal_depth.setter
    def literal_depth(self, value):
        ''' Set the known fixed (literal) depth of halo access.

        :parameter value: Set the known fixed (literal) halo
        access depth
        :type value: integer

        '''
        self._literal_depth = value

    def set_by_value(self, max_depth, var_depth, literal_depth, annexed_only,
                     max_depth_m1):
        '''Set halo depth information directly

        :param bool max_depth: True if the field accesses all of the \
        halo and False otherwise
        :param str var_depth: A variable name specifying the halo \
        access depth, if one exists, and None if not
        :param int literal_depth: The known fixed (literal) halo \
        access depth
        :param bool annexed_only: True if only the halo's annexed dofs \
        are accessed and False otherwise
        :param bool max_depth_m1: True if the field accesses all of \
        the halo but does not require the outermost halo to be correct \
        and False otherwise

        '''
        self._max_depth = max_depth
        self._var_depth = var_depth
        self._literal_depth = literal_depth
        self._annexed_only = annexed_only
        self._max_depth_m1 = max_depth_m1

    def __str__(self):
        '''return the depth of a halo dependency
        as a string'''
        depth_str = ""
        if self.max_depth:
            depth_str += "mesh%get_halo_depth()"
        elif self.max_depth_m1:
            depth_str += "mesh%get_halo_depth()-1"
        else:
            if self.var_depth:
                depth_str += self.var_depth
                if self.literal_depth:
                    depth_str += "+"
            if self.literal_depth:
                depth_str += str(self.literal_depth)
        return depth_str


def halo_check_arg(field, access_types):
    '''
    Support function which performs checks to ensure the first argument
    is a field, that the field is contained within Kernel or Builtin
    call and that the field is accessed in one of the ways specified
    by the second argument. If no error is reported it returns the
    call object containing this argument.

    :param field: the argument object we are checking
    :type field: :py:class:`psyclone.dynamo0p3.DynArgument`
    :param access_types: List of allowed access types.
    :type access_types: List of :py:class:`psyclone.psyGen.AccessType`.
    :return: the call containing the argument object
    :rtype: sub-class of :py:class:`psyclone.psyGen.Kern`

    :raises GenerationError: if the first argument to this function is \
                             the wrong type.
    :raises GenerationError: if the first argument is not accessed in one of \
                    the ways specified by the second argument to the function.
    :raises GenerationError: if the first argument is not contained \
                             within a call object.

    '''
    try:
        # get the kernel/builtin call associated with this field
        call = field.call
    except AttributeError:
        raise GenerationError(
            "HaloInfo class expects an argument of type DynArgument, or "
            "equivalent, on initialisation, but found, "
            "'{0}'".format(type(field)))

    if field.access not in access_types:
        api_strings = [access.api_specific_name() for access in access_types]
        raise GenerationError(
            "In HaloInfo class, field '{0}' should be one of {1}, but found "
            "'{2}'".format(field.name, api_strings,
                           field.access.api_specific_name()))
    from psyclone.dynamo0p3_builtins import DynBuiltIn
    if not (isinstance(call, DynKern) or isinstance(call, DynBuiltIn)):
        raise GenerationError(
            "In HaloInfo class, field '{0}' should be from a call but "
            "found {1}".format(field.name, type(call)))
    return call


class HaloWriteAccess(HaloDepth):
    '''Determines how much of a field's halo is written to (the halo depth)
    when a field is accessed in a particular kernel within a
    particular loop nest

    '''
    def __init__(self, field):
        '''
        :param field: the field that we are concerned with
        :type field: :py:class:`psyclone.dynamo0p3.DynArgument`

        '''

        HaloDepth.__init__(self)
        self._compute_from_field(field)

    @property
    def dirty_outer(self):
        '''Returns True if the writer is continuous and accesses the halo and
        False otherwise. It indicates that the outer level of halo that has
        been written to is actually dirty (well to be precise it is a partial
        sum).

        :return: Return True if the outer layer of halo
        that is written to remains dirty and False otherwise.
        :rtype: bool

        '''
        return self._dirty_outer

    def _compute_from_field(self, field):
        '''Internal method to compute what parts of a field's halo are written
        to in a certain kernel and loop. The information computed is
        the depth of access and validity of the data after
        writing. The depth of access can be the maximum halo depth or
        a literal depth and the outer halo layer that is written to
        may be dirty or clean.

        :param field: the field that we are concerned with
        :type field: :py:class:`psyclone.dynamo0p3.DynArgument`

        '''
        call = halo_check_arg(field, AccessType.all_write_accesses())
        # no test required here as all calls exist within a loop
        loop = call.parent.parent
        # The outermost halo level that is written to is dirty if it
        # is a continuous field which writes into the halo in a loop
        # over cells
        self._dirty_outer = (
            not field.discontinuous and
            loop.iteration_space == "cells" and
            loop.upper_bound_name in HALO_ACCESS_LOOP_BOUNDS)
        depth = 0
        max_depth = False
        if loop.upper_bound_name in HALO_ACCESS_LOOP_BOUNDS:
            # loop does redundant computation
            if loop.upper_bound_halo_depth:
                # loop redundant computation is to a fixed literal depth
                depth = loop.upper_bound_halo_depth
            else:
                # loop redundant computation is to the maximum depth
                max_depth = True
        # If this is an inter-grid kernel and we're writing to the
        # field on the fine mesh then the halo depth is effectively
        # doubled
        if call.is_intergrid and field.mesh == "gh_fine":
            depth *= 2
        # The third argument for set_by_value specifies the name of a
        # variable used to specify the depth. Variables are currently
        # not used when a halo is written to, so we pass None which
        # indicates there is no variable.  the fifth argument for
        # set_by_value indicates whether we only access
        # annexed_dofs. At the moment this is not possible when
        # modifying a field so we always return False. The sixth
        # argument indicates if the depth of access is the
        # maximum-1. This is not possible here so we return False.
        HaloDepth.set_by_value(self, max_depth, None, depth, False, False)


class HaloReadAccess(HaloDepth):
    '''Determines how much of a field's halo is read (the halo depth) and
    additionally the access pattern (the stencil) when a field is
    accessed in a particular kernel within a particular loop nest

    '''
    def __init__(self, field):
        '''
        :param field: the field that we want to get information on
        :type field: :py:class:`psyclone.dynamo0p3.DynKernelArgument`

        '''
        HaloDepth.__init__(self)
        self._stencil_type = None
        self._needs_clean_outer = None
        self._compute_from_field(field)

    @property
    def needs_clean_outer(self):
        '''Returns False if the reader has a gh_inc access and accesses the
        halo. Otherwise returns True.  Indicates that the outer level
        of halo that has been read does not need to be clean (although
        any annexed dofs do).

        :return: Returns False if the outer layer of halo that is read \
        does not need to be clean and True otherwise.
        :rtype: bool

        '''
        return self._needs_clean_outer

    @property
    def stencil_type(self):
        '''Returns the type of stencil access used by the field(s) in the halo
        if one exists. If redundant computation (accessing the full
        halo) is combined with a stencil access (potentially accessing
        a subset of the halo) then the access is assumed to be full
        access (region) for all depths.

        :return: Return the type of stencil access used
        or None if there is no stencil.
        :rtype: String

        '''
        return self._stencil_type

    def _compute_from_field(self, field):
        '''Internal method to compute which parts of a field's halo are read
        in a certain kernel and loop. The information computed is the
        depth of access and the access pattern. The depth of access
        can be the maximum halo depth, a variable specifying the depth
        and/or a literal depth. The access pattern will only be
        specified if the kernel code performs a stencil access on the
        field.

        :param field: the field that we are concerned with
        :type field: :py:class:`psyclone.dynamo0p3.DynArgument`

        '''
        self._annexed_only = False
        call = halo_check_arg(field, AccessType.all_read_accesses())
        # no test required here as all calls exist within a loop
        loop = call.parent.parent

        # For GH_INC we accumulate contributions into the field being
        # modified. In order to get correct results for owned and
        # annexed dofs, this requires that the fields we are
        # accumulating contributions from have up-to-date values in
        # the halo cell(s). However, we do not need to be concerned
        # with the values of the modified field in the last-level of
        # the halo. This is because we only have enough information to
        # partially compute the contributions in those cells
        # anyway. (If the values of the field being modified are
        # required, at some later point, in that level of the halo
        # then we do a halo swap.)
        self._needs_clean_outer = (
            not (field.access == AccessType.INC
                 and loop.upper_bound_name in ["cell_halo",
                                               "colour_halo"]))
        # now we have the parent loop we can work out what part of the
        # halo this field accesses
        if loop.upper_bound_name in HALO_ACCESS_LOOP_BOUNDS:
            # this loop performs redundant computation
            if loop.upper_bound_halo_depth:
                # loop redundant computation is to a fixed literal depth
                self._literal_depth = loop.upper_bound_halo_depth
            else:
                # loop redundant computation is to the maximum depth
                self._max_depth = True
        elif loop.upper_bound_name == "ncolour":
            # currenty coloured loops are always transformed from
            # cell_halo depth 1 loops
            self._literal_depth = 1
        elif loop.upper_bound_name in ["ncells", "nannexed"]:
            if field.descriptor.stencil:
                # no need to worry about annexed dofs (if they exist)
                # as the stencil will cover these (this is currently
                # guaranteed as halo exchanges only exchange full
                # halos)
                pass
            else:  # there is no stencil
                if field.discontinuous:
                    # There are only local accesses
                    pass
                else:
                    # This is a continuous field which therefore
                    # accesses annexed dofs. We set access to the
                    # level 1 halo here as there is currently no
                    # mechanism to perform a halo exchange solely on
                    # annexed dofs.
                    self._literal_depth = 1
                    self._annexed_only = True
        elif loop.upper_bound_name == "ndofs":
            # we only access owned dofs so there is no access to the
            # halo
            pass
        else:
            raise GenerationError(
                "Internal error in HaloReadAccess._compute_from_field. Found "
                "unexpected loop upper bound name '{0}'".
                format(loop.upper_bound_name))

        if self._max_depth or self._var_depth or self._literal_depth:
            # Whilst stencil type has no real meaning when there is no
            # stencil it is convenient to set it to "region" when
            # there is redundant computation as the halo exchange
            # logic is interested in the access pattern irrespective
            # of whether there is a stencil access or not. We use
            # "region" as it means access all of the halo data which
            # is what is done when performing redundant computation
            # with no stencil.
            self._stencil_type = "region"
        if field.descriptor.stencil:
            # field has a stencil access
            if self._max_depth:
                raise GenerationError(
                    "redundant computation to max depth with a stencil is "
                    "invalid")
            else:
                self._stencil_type = field.descriptor.stencil['type']
                if self._literal_depth:
                    # halo exchange does not support mixed accesses to the halo
                    self._stencil_type = "region"
                stencil_depth = field.descriptor.stencil['extent']
                if stencil_depth:
                    # stencil_depth is provided in the kernel metadata
                    self._literal_depth += stencil_depth
                else:
                    # stencil_depth is provided by the algorithm layer
                    if field.stencil.extent_arg.is_literal():
                        # a literal is specified
                        value_str = field.stencil.extent_arg.text
                        self._literal_depth += int(value_str)
                    else:
                        # a variable is specified
                        self._var_depth = field.stencil.extent_arg.varname
        # If this is an intergrid kernel and the field in question is on
        # the fine mesh then we must double the halo depth
        if call.is_intergrid and field.mesh == "gh_fine":
            if self._literal_depth:
                self._literal_depth *= 2
            if self._var_depth:
                self._var_depth = "2*" + self._var_depth


class DynLoop(Loop):
    ''' The Dynamo specific Loop class. This passes the Dynamo
    specific loop information to the base class so it creates the one
    we require.  Creates Dynamo specific loop bounds when the code is
    being generated. '''

    def __init__(self, parent=None, loop_type=""):
        Loop.__init__(self, parent=parent,
                      valid_loop_types=VALID_LOOP_TYPES)
        self.loop_type = loop_type

        # set our variable name at initialisation as it might be
        # required by other classes before code generation
        if self._loop_type == "colours":
            self._variable_name = "colour"
        elif self._loop_type == "colour":
            self._variable_name = "cell"
        elif self._loop_type == "dofs":
            symtab = self.root.symbol_table
            try:
                self._variable_name = \
                    symtab.lookup_with_tag("dof_loop_idx").name
            except KeyError:
                self._variable_name = symtab.new_symbol_name("df")
                symtab.add(
                    DataSymbol(self._variable_name, DataType.INTEGER),
                    tag="dof_loop_idx")
        else:
            self._variable_name = "cell"

        # Pre-initialise the Loop children  # TODO: See issue #440
        self.addchild(Literal("NOT_INITIALISED", INTEGER_SINGLE_TYPE,
                              parent=self))  # start
        self.addchild(Literal("NOT_INITIALISED", INTEGER_SINGLE_TYPE,
                              parent=self))  # stop
        self.addchild(Literal("1", INTEGER_SINGLE_TYPE, parent=self))  # step
        self.addchild(Schedule(parent=self))  # loop body

        # At this stage we don't know what our loop bounds are
        self._lower_bound_name = None
        self._lower_bound_index = None
        self._upper_bound_name = None
        self._upper_bound_halo_depth = None

    def node_str(self, colour=True):
        ''' Creates a text summary of this loop node. We override this
        method from the Loop class because, in Dynamo0.3, the function
        space is now an object and we need to call orig_name on it. We
        also include the upper loop bound as this can now be modified.

        :param bool colour: whether or not to include control codes for colour.

        :returns: text summary of this node, optionally with control codes \
                  for colour highlighting.
        :rtype: str

        '''
        if self._upper_bound_halo_depth:
            upper_bound = "{0}({1})".format(self._upper_bound_name,
                                            self._upper_bound_halo_depth)
        else:
            upper_bound = self._upper_bound_name
        return ("{0}[type='{1}', field_space='{2}', it_space='{3}', "
                "upper_bound='{4}']".format(
                    self.coloured_name(colour),
                    self._loop_type,
                    self._field_space.orig_name,
                    self.iteration_space, upper_bound))

    def load(self, kern):
        '''
        Load the state of this Loop using the supplied Kernel
        object. This method is provided so that we can individually
        construct Loop objects for a given kernel call.

        :param kern: Kernel object to use to populate state of Loop
        :type kern: :py:class:`psyclone.dynamo0p3.DynKern`
        '''
        self._kern = kern

        self._field = kern.arguments.iteration_space_arg()
        self._field_name = self._field.name
        self._field_space = self._field.function_space
        self._iteration_space = kern.iterates_over  # cells etc.

        # Loop bounds
        self.set_lower_bound("start")

        from psyclone.dynamo0p3_builtins import DynBuiltIn
        if isinstance(kern, DynBuiltIn):
            # If the kernel is a built-in/pointwise operation
            # then this loop must be over DoFs
            if Config.get().api_conf("dynamo0.3").compute_annexed_dofs \
               and Config.get().distributed_memory \
               and not kern.is_reduction:
                self.set_upper_bound("nannexed")
            else:
                self.set_upper_bound("ndofs")
        else:
            if Config.get().distributed_memory:
                if self._field.type in GH_VALID_OPERATOR_NAMES:
                    # We always compute operators redundantly out to the L1
                    # halo
                    self.set_upper_bound("cell_halo", index=1)
                elif (self.field_space.orig_name in
                      VALID_DISCONTINUOUS_FUNCTION_SPACE_NAMES):
                    # Iterate to ncells for all discontinuous quantities,
                    # including any_discontinuous_space
                    self.set_upper_bound("ncells")
                elif self.field_space.orig_name in CONTINUOUS_FUNCTION_SPACES:
                    # Must iterate out to L1 halo for continuous quantities
                    self.set_upper_bound("cell_halo", index=1)
                elif self.field_space.orig_name in VALID_ANY_SPACE_NAMES:
                    # We don't know whether any_space is continuous or not
                    # so we have to err on the side of caution and assume that
                    # it is.
                    self.set_upper_bound("cell_halo", index=1)
                else:
                    raise GenerationError(
                        "Unexpected function space found. Expecting one of "
                        "{0} but found '{1}'".format(
                            str(VALID_FUNCTION_SPACES),
                            self.field_space.orig_name))
            else:  # sequential
                self.set_upper_bound("ncells")

    def set_lower_bound(self, name, index=None):
        ''' Set the lower bounds of this loop '''
        if name not in VALID_LOOP_BOUNDS_NAMES:
            raise GenerationError(
                "The specified lower bound loop name is invalid")
        if name in ["inner"] + HALO_ACCESS_LOOP_BOUNDS and index < 1:
            raise GenerationError(
                "The specified index '{0}' for this lower loop bound is "
                "invalid".format(str(index)))
        self._lower_bound_name = name
        self._lower_bound_index = index

    def set_upper_bound(self, name, index=None):
        '''Set the upper bound of this loop

        :param name: A loop upper bound name. This should be a supported name.
        :type name: String
        :param index: An optional argument indicating the depth of halo
        :type index: int

        '''
        if name not in VALID_LOOP_BOUNDS_NAMES:
            raise GenerationError(
                "The specified upper loop bound name is invalid. Expected one "
                "of {0} but found '{1}'".format(VALID_LOOP_BOUNDS_NAMES, name))
        if name == "start":
            raise GenerationError("'start' is not a valid upper bound")
        # Only halo bounds and inner may have an index. We could just
        # test for index here and assume that index is None for other
        # types of bounds, but checking the type of bound as well is a
        # safer option.
        if name in (["inner"] + HALO_ACCESS_LOOP_BOUNDS) and \
           index is not None:
            if index < 1:
                raise GenerationError(
                    "The specified index '{0}' for this upper loop bound is "
                    "invalid".format(str(index)))
        self._upper_bound_name = name
        self._upper_bound_halo_depth = index

    @property
    def upper_bound_name(self):
        ''' Returns the name of the upper loop bound '''
        return self._upper_bound_name

    @property
    def upper_bound_halo_depth(self):
        '''Returns the index of the upper loop bound. This is None if the upper
        bound name is not in HALO_ACCESS_LOOP_BOUNDS

        :return: the depth of the halo for a loops upper bound. If it
        is None then a depth has not been provided. The depth value is only
        valid when the upper-bound name is associated with a halo
        e.g. 'cell_halo'
        :rtype: int

        '''
        return self._upper_bound_halo_depth

    def _lower_bound_fortran(self):
        '''
        Create the associated Fortran code for the type of lower bound.

        :returns: the Fortran code for the lower bound.
        :rtype: str

        :raises GenerationError: if self._lower_bound_name is not "start"
                                 for sequential code.
        :raises GenerationError: if self._lower_bound_name is unrecognised.
        '''
        if not Config.get().distributed_memory and \
           self._lower_bound_name != "start":
            raise GenerationError(
                "The lower bound must be 'start' if we are sequential but "
                "found '{0}'".format(self._upper_bound_name))
        if self._lower_bound_name == "start":
            return "1"
        else:
            # the start of our space is the end of the previous space +1
            if self._lower_bound_name == "inner":
                prev_space_name = self._lower_bound_name
                prev_space_index_str = str(self._lower_bound_index + 1)
            elif self._lower_bound_name == "ncells":
                prev_space_name = "inner"
                prev_space_index_str = "1"
            elif (self._lower_bound_name == "cell_halo" and
                  self._lower_bound_index == 1):
                prev_space_name = "ncells"
                prev_space_index_str = ""
            elif (self._lower_bound_name == "cell_halo" and
                  self._lower_bound_index > 1):
                prev_space_name = self._lower_bound_name
                prev_space_index_str = str(self._lower_bound_index - 1)
            else:
                raise GenerationError(
                    "Unsupported lower bound name '{0}' "
                    "found".format(self._lower_bound_name))
            mesh_obj_name = self.root.symbol_table.name_from_tag("mesh")
            return mesh_obj_name + "%get_last_" + prev_space_name + "_cell(" \
                + prev_space_index_str + ")+1"

    def _upper_bound_fortran(self):
        ''' Create the associated fortran code for the type of upper bound

        :return: Fortran code for the upper bound of this loop
        :rtype: String

        '''
        # precompute halo_index as a string as we use it in more than
        # one of the if clauses
        halo_index = ""
        if self._upper_bound_halo_depth:
            halo_index = str(self._upper_bound_halo_depth)

        # We must allow for self._kern being None (as it will be for
        # a built-in).
        if self._kern and self._kern.is_intergrid:
            # We have more than one mesh object to choose from and we
            # want the coarse one because that determines the iteration
            # space. _field_name holds the name of the argument that
            # determines the iteration space of this kernel and that
            # is set-up to be the one on the coarse mesh (in
            # DynKerelArguments.iteration_space_arg()).
            mesh_name = "mesh_" + self._field_name
        else:
            # It's not an inter-grid kernel so there's only one mesh
            mesh_name = "mesh"
        mesh = self.root.symbol_table.name_from_tag(mesh_name)

        if self._upper_bound_name == "ncolours":
            # Loop over colours
            kernels = self.walk(DynKern)
            if not kernels:
                raise InternalError(
                    "Failed to find a kernel within a loop over colours.")
            # Check that all kernels have been coloured. We can't check the
            # number of colours since that is only known at runtime.
            ncolours = kernels[0].ncolours_var
            for kern in kernels:
                if not kern.ncolours_var:
                    raise InternalError(
                        "All kernels within a loop over colours must have been"
                        " coloured but kernel '{0}' has not".format(kern.name))
            return ncolours
        elif self._upper_bound_name == "ncolour":
            # Loop over cells of a particular colour when DM is disabled.
            # We use the same, DM API as that returns sensible values even
            # when running without MPI.
            return "{0}%get_last_edge_cell_per_colour(colour)".format(mesh)
        elif self._upper_bound_name == "colour_halo":
            # Loop over cells of a particular colour when DM is enabled. The
            # LFRic API used here allows for colouring with redundant
            # computation.
            append = ""
            if halo_index:
                # The colouring API support an additional optional
                # argument which specifies the depth of the halo to
                # which the coloured loop computes. If no argument is
                # supplied it is assumed that the coloured loop
                # computes to the full depth of the halo (whatever that
                # may be).
                append = ","+halo_index
            return ("{0}%get_last_halo_cell_per_colour(colour"
                    "{1})".format(mesh, append))
        elif self._upper_bound_name in ["ndofs", "nannexed"]:
            if Config.get().distributed_memory:
                if self._upper_bound_name == "ndofs":
                    result = self.field.proxy_name_indexed + "%" + \
                             self.field.ref_name() + "%get_last_dof_owned()"
                else:  # nannexed
                    result = self.field.proxy_name_indexed + "%" + \
                             self.field.ref_name() + "%get_last_dof_annexed()"
            else:
                result = self._kern.undf_name
            return result
        elif self._upper_bound_name == "ncells":
            if Config.get().distributed_memory:
                result = mesh + "%get_last_edge_cell()"
            else:
                result = self.field.proxy_name_indexed + "%" + \
                    self.field.ref_name() + "%get_ncell()"
            return result
        elif self._upper_bound_name == "cell_halo":
            if Config.get().distributed_memory:
                return "{0}%get_last_halo_cell({1})".format(mesh,
                                                            halo_index)
            else:
                raise GenerationError(
                    "'cell_halo' is not a valid loop upper bound for "
                    "sequential/shared-memory code")
        elif self._upper_bound_name == "dof_halo":
            if Config.get().distributed_memory:
                return "{0}%{1}%get_last_dof_halo({2})".format(
                    self.field.proxy_name_indexed, self.field.ref_name(),
                    halo_index)
            else:
                raise GenerationError(
                    "'dof_halo' is not a valid loop upper bound for "
                    "sequential/shared-memory code")
        elif self._upper_bound_name == "inner":
            if Config.get().distributed_memory:
                return "{0}%get_last_inner_cell({1})".format(mesh,
                                                             halo_index)
            else:
                raise GenerationError(
                    "'inner' is not a valid loop upper bound for "
                    "sequential/shared-memory code")
        else:
            raise GenerationError(
                "Unsupported upper bound name '{0}' found in dynloop.upper_"
                "bound_fortran()".format(self._upper_bound_name))

    def unique_fields_with_halo_reads(self):
        ''' Returns all fields in this loop that require at least some
        of their halo to be clean to work correctly. '''

        unique_fields = []
        unique_field_names = []

        for call in self.kernels():
            for arg in call.arguments.args:
                if self._halo_read_access(arg):
                    if arg.name not in unique_field_names:
                        unique_field_names.append(arg.name)
                        unique_fields.append(arg)
        return unique_fields

    def _halo_read_access(self, arg):
        '''Determines whether the supplied argument has (or might have) its
        halo data read within this loop. Returns True if it does, or if
        it might and False if it definitely does not.

        :param arg: an argument contained within this loop
        :type arg: :py:class:`psyclone.dynamo0p3.DynArgument`
        :return: True if the argument reads, or might read from the \
                 halo and False otherwise.
        :rtype: bool

        '''
        if arg.descriptor.stencil:
            if self._upper_bound_name not in ["cell_halo", "ncells"]:
                raise GenerationError(
                    "Loop bounds other than cell_halo and ncells are "
                    "currently unsupported for kernels with stencil "
                    "accesses. Found '{0}'.".format(self._upper_bound_name))
            return self._upper_bound_name in ["cell_halo", "ncells"]
        if arg.type in GH_VALID_SCALAR_NAMES:
            # scalars do not have halos
            return False
        if arg.is_operator:
            # operators do not have halos
            return False
        if arg.discontinuous and arg.access in \
                [AccessType.READ, AccessType.READWRITE]:
            # there are no shared dofs so access to inner and ncells are
            # local so we only care about reads in the halo
            return self._upper_bound_name in HALO_ACCESS_LOOP_BOUNDS
        if arg.access in [AccessType.READ, AccessType.INC]:
            # arg is either continuous or we don't know (any_space_x)
            # and we need to assume it may be continuous for
            # correctness
            if self._upper_bound_name in HALO_ACCESS_LOOP_BOUNDS:
                # we read in the halo
                return True
            if self._upper_bound_name in ["ncells", "nannexed"]:
                # we read annexed dofs. Return False if we always
                # compute annexed dofs and True if we don't (as
                # annexed dofs are part of the level 1 halo).
                return not Config.get()\
                                 .api_conf("dynamo0.3").compute_annexed_dofs
            if self._upper_bound_name in ["ndofs"]:
                # argument does not read from the halo
                return False
            # nothing should get to here so raise an exception
            raise GenerationError(
                "Internal error in _halo_read_access. It should not be "
                "possible to get to here. loop upper bound name is '{0}' "
                "and arg '{1}' access is '{2}'.".format(
                    self._upper_bound_name, arg.name,
                    arg.access.api_specific_name()))

        # access is neither a read nor an inc so does not need halo
        return False

    def _add_halo_exchange_code(self, halo_field, idx=None):
        '''An internal helper method to add the halo exchange call immediately
        before this loop using the halo_field argument for the
        associated field information and the optional idx argument if
        the field is a vector field.

        In certain situations the halo exchange will not be
        required. This is dealt with by adding the halo exchange,
        asking it if it is required and then removing it if it is
        not. This may seem strange but the logic for determining
        whether a halo exchange is required is within the halo
        exchange class so it is simplest to do it this way

        :param halo_field: the argument requiring a halo exchange
        :type halo_field: :py:class:`psyclone.dynamo0p3.DynArgument`
        :param index: optional argument providing the vector index if
        there is one and None if not. Defaults to None.
        :type index: int or None

        '''
        exchange = DynHaloExchange(halo_field,
                                   parent=self.parent,
                                   vector_index=idx)
        self.parent.children.insert(self.position,
                                    exchange)
        # check whether this halo exchange has been placed
        # here correctly and if not, remove it.
        required, _ = exchange.required()
        if not required:
            exchange.parent.children.remove(exchange)

    def _add_halo_exchange(self, halo_field):
        '''Internal helper method to add (a) halo exchange call(s) immediately
        before this loop using the halo_field argument for the
        associated field information. If the field is a vector then
        add the appropriate number of halo exchange calls.

        :param halo_field: the argument requiring a halo exchange
        :type halo_field: :py:class:`psyclone.dynamo0p3.DynArgument`

        '''
        if halo_field.vector_size > 1:
            # the range function below returns values from
            # 1 to the vector size which is what we
            # require in our Fortran code
            for idx in range(1, halo_field.vector_size+1):
                self._add_halo_exchange_code(halo_field, idx)
        else:
            self._add_halo_exchange_code(halo_field)

    def update_halo_exchanges(self):
        '''add and/or remove halo exchanges due to changes in the loops
        bounds'''
        # this call adds any new halo exchanges that are
        # required. This is done by adding halo exchanges before this
        # loop for any fields in the loop that require a halo exchange
        # and don't already have one
        self.create_halo_exchanges()
        # Now remove any existing halo exchanges that are no longer
        # required. This is done by removing halo exchanges after this
        # loop where a field in this loop previously had a forward
        # dependence on a halo exchange but no longer does
        for call in self.kernels():
            for arg in call.arguments.args:
                if arg.access in AccessType.all_write_accesses():
                    dep_arg_list = arg.forward_read_dependencies()
                    for dep_arg in dep_arg_list:
                        if isinstance(dep_arg.call, DynHaloExchange):
                            # found a halo exchange as a forward dependence
                            # ask the halo exchange if it is required
                            halo_exchange = dep_arg.call
                            required, _ = halo_exchange.required()
                            if not required:
                                halo_exchange.parent.children.remove(
                                    halo_exchange)

    def create_halo_exchanges(self):
        '''Add halo exchanges before this loop as required by fields within
        this loop. To keep the logic simple we assume that any field
        that accesses the halo will require a halo exchange and then
        remove the halo exchange if this is not the case (when
        previous writers perform sufficient redundant computation). It
        is implemented this way as the halo exchange class determines
        whether it is required or not so a halo exchange needs to
        exist in order to find out. The appropriate logic is coded in
        the _add_halo_exchange helper method. '''
        for halo_field in self.unique_fields_with_halo_reads():
            # for each unique field in this loop that has its halo
            # read (including annexed dofs), find the previous update
            # of this field
            prev_arg_list = halo_field.backward_write_dependencies()
            if not prev_arg_list:
                # field has no previous dependence so create new halo
                # exchange(s) as we don't know the state of the fields
                # halo on entry to the invoke
                self._add_halo_exchange(halo_field)
            else:
                # field has one or more previous dependencies
                if len(prev_arg_list) > 1:
                    # field has more than one previous dependencies so
                    # should be a vector
                    if halo_field.vector_size <= 1:
                        raise GenerationError(
                            "Error in create_halo_exchanges. Expecting field "
                            "'{0}' to be a vector as it has multiple previous "
                            "dependencies".format(halo_field.name))
                    if len(prev_arg_list) != halo_field.vector_size:
                        raise GenerationError(
                            "Error in create_halo_exchanges. Expecting a "
                            "dependence for each vector index for field '{0}' "
                            "but the number of dependencies is '{1}' and the "
                            "vector size is '{2}'.".format(
                                halo_field.name, halo_field.vector_size,
                                len(prev_arg_list)))
                    for arg in prev_arg_list:
                        if not isinstance(arg.call, DynHaloExchange):
                            raise GenerationError(
                                "Error in create_halo_exchanges. Expecting "
                                "all dependent nodes to be halo exchanges")
                prev_node = prev_arg_list[0].call
                if not isinstance(prev_node, DynHaloExchange):
                    # previous dependence is not a halo exchange so
                    # call the add halo exchange logic which
                    # determines whether a halo exchange is required
                    # or not
                    self._add_halo_exchange(halo_field)

    def gen_code(self, parent):
        '''Work out the appropriate loop bounds and variable name
        depending on the loop type and then call the base class to
        generate the code.

        :param parent: an f2pygen object that will be the parent of \
        f2pygen objects created in this method
        :type parent: :py:class:`psyclone.f2pygen.BaseGen`
        :raises GenerationError: if a loop over colours is within an \
        OpenMP parallel region (as it must be serial)

        '''
        # Check that we're not within an OpenMP parallel region if
        # we are a loop over colours.
        if self._loop_type == "colours" and self.is_openmp_parallel():
            raise GenerationError("Cannot have a loop over "
                                  "colours within an OpenMP "
                                  "parallel region.")

        # Generate the upper and lower loop bounds
        # TODO: Issue #440. upper/lower_bound_fortran should generate PSyIR
        # TODO: Issue #696. Add kind (precision) when the support in Literal
        #                   class is implemented.
        self.start_expr = Literal(self._lower_bound_fortran(),
                                  INTEGER_SINGLE_TYPE, parent=self)
        self.stop_expr = Literal(self._upper_bound_fortran(),
                                 INTEGER_SINGLE_TYPE, parent=self)

        Loop.gen_code(self, parent)

        if Config.get().distributed_memory and self._loop_type != "colour":

            # Set halo clean/dirty for all fields that are modified
            from psyclone.f2pygen import CallGen, CommentGen, DirectiveGen
            fields = self.unique_modified_args("gh_field")

            if fields:
                parent.add(CommentGen(parent, ""))
                parent.add(CommentGen(parent,
                                      " Set halos dirty/clean for fields "
                                      "modified in the above loop"))
                parent.add(CommentGen(parent, ""))
                from psyclone.psyGen import OMPParallelDoDirective
                use_omp_master = False
                if self.is_openmp_parallel():
                    if not self.ancestor(OMPParallelDoDirective):
                        use_omp_master = True
                        # I am within an OpenMP Do directive so protect
                        # set_dirty() and set_clean() with OpenMP Master
                        parent.add(DirectiveGen(parent, "omp", "begin",
                                                "master", ""))
                # first set all of the halo dirty unless we are
                # subsequently going to set all of the halo clean
                for field in fields:
                    # The HaloWriteAccess class provides information
                    # about how the supplied field is accessed within
                    # its parent loop
                    hwa = HaloWriteAccess(field)
                    if not hwa.max_depth or hwa.dirty_outer:
                        # output set dirty as some of the halo will
                        # not be set to clean
                        if field.vector_size > 1:
                            # the range function below returns values from
                            # 1 to the vector size which is what we
                            # require in our Fortran code
                            for index in range(1, field.vector_size+1):
                                parent.add(CallGen(parent,
                                                   name=field.proxy_name +
                                                   "(" + str(index) +
                                                   ")%set_dirty()"))
                        else:
                            parent.add(CallGen(parent, name=field.proxy_name +
                                               "%set_dirty()"))
                # now set appropriate parts of the halo clean where
                # redundant computation has been performed
                for field in fields:
                    # The HaloWriteAccess class provides information
                    # about how the supplied field is accessed within
                    # its parent loop
                    hwa = HaloWriteAccess(field)
                    if hwa.literal_depth:
                        # halo access(es) is/are to a fixed depth
                        halo_depth = hwa.literal_depth
                        if hwa.dirty_outer:
                            halo_depth -= 1
                        if halo_depth > 0:
                            if field.vector_size > 1:
                                # the range function below returns
                                # values from 1 to the vector size
                                # which is what we require in our
                                # Fortran code
                                for index in range(1, field.vector_size+1):
                                    parent.add(
                                        CallGen(parent,
                                                name="{0}({1})%set_clean"
                                                "({2})".format(
                                                    field.proxy_name,
                                                    str(index),
                                                    halo_depth)))
                            else:
                                parent.add(
                                    CallGen(parent,
                                            name="{0}%set_clean({1})".
                                            format(field.proxy_name,
                                                   halo_depth)))
                    elif hwa.max_depth:
                        # halo accesses(s) is/are to the full halo
                        # depth (-1 if continuous)
                        halo_depth = "mesh%get_halo_depth()"
                        if hwa.dirty_outer:
                            # a continuous field iterating over
                            # cells leaves the outermost halo
                            # dirty
                            halo_depth += "-1"
                        if field.vector_size > 1:
                            # the range function below returns
                            # values from 1 to the vector size
                            # which is what we require in our
                            # Fortran code
                            for index in range(1, field.vector_size+1):
                                call = CallGen(parent,
                                               name="{0}({1})%set_clean("
                                               "{2})".format(
                                                   field.proxy_name,
                                                   str(index),
                                                   halo_depth))
                                parent.add(call)
                        else:
                            call = CallGen(parent, name="{0}%set_clean("
                                           "{1})".format(field.proxy_name,
                                                         halo_depth))
                            parent.add(call)

                if use_omp_master:
                    # I am within an OpenMP Do directive so protect
                    # set_dirty() and set_clean() with OpenMP Master
                    parent.add(DirectiveGen(parent, "omp", "end",
                                            "master", ""))
                parent.add(CommentGen(parent, ""))


class DynKern(CodedKern):
    ''' Stores information about Dynamo Kernels as specified by the
    Kernel metadata and associated algorithm call. Uses this
    information to generate appropriate PSy layer code for the Kernel
    instance or to generate a Kernel stub'''

    def __init__(self):
        if False:  # pylint: disable=using-constant-test
            self._arguments = DynKernelArguments(None, None)  # for pyreverse
        self._base_name = ""
        self._func_descriptors = None
        self._fs_descriptors = None
        # Whether this kernel requires quadrature
        self._qr_required = False
        # Whether this kernel requires basis functions
        self._basis_required = False
        # What shape of evaluator this kernel requires (if any)
        self._eval_shape = ""
        # The function spaces on which to *evaluate* basis/diff-basis
        # functions if any are required for this kernel. Is a dict with
        # (mangled) FS names as keys and associated kernel argument as value.
        self._eval_targets = OrderedDict()
        self._qr_text = ""
        self._qr_name = None
        self._qr_args = None
        self._cma_operation = None
        self._is_intergrid = False  # Whether this is an inter-grid kernel
        self._reference_element = None

    def reference_accesses(self, var_accesses):
        '''Get all variable access information. All accesses are marked
        according to the kernel metadata

        :param var_accesses: VariablesAccessInfo instance that stores the\
            information about variable accesses.
        :type var_accesses: \
            :py:class:`psyclone.core.access_info.VariablesAccessInfo`
        '''
        for arg in self.arguments.args:
            if arg.is_scalar():
                var_accesses.add_access(arg.name, arg.access, self)
            else:
                # It's an array, so add an arbitrary index value for the
                # stored indices (which is at this stage the only way to
                # indicate an array access).
                var_accesses.add_access(arg.name, arg.access, self, [1])
        super(DynKern, self).reference_accesses(var_accesses)
        # Set the current location index to the next location, since after
        # this kernel a new statement starts.
        var_accesses.next_location()

    def load(self, call, parent=None):
        '''
        Sets up kernel information with the call object which is
        created by the parser. This object includes information about
        the invoke call and the associated kernel.

        :param call: The KernelCall object from which to extract information
                     about this kernel
        :type call: :py:class:`psyclone.parse.algorithm.KernelCall`
        :param parent: The parent node of the kernel call in the AST
                       we are constructing. This will be a loop.
        :type parent: :py:class:`psyclone.dynamo0p3.DynLoop`
        '''
        self._setup_basis(call.ktype)
        self._setup(call.ktype, call.module_name, call.args, parent)

    def load_meta(self, ktype):
        '''
        Sets up kernel information with the kernel type object
        which is created by the parser. The object includes the
        metadata describing the kernel code.

        :param ktype: the kernel meta-data object produced by the parser
        :type ktype: :py:class:`psyclone.dynamo0p3.DynKernMetadata`
        '''
        # create a name for each argument
        from psyclone.parse.algorithm import Arg
        args = []
        for idx, descriptor in enumerate(ktype.arg_descriptors):
            pre = None
            if descriptor.type.lower() == "gh_operator":
                pre = "op_"
            elif descriptor.type.lower() == "gh_columnwise_operator":
                pre = "cma_op_"
            elif descriptor.type.lower() == "gh_field":
                pre = "field_"
            elif descriptor.type.lower() == "gh_real":
                pre = "rscalar_"
            elif descriptor.type.lower() == "gh_integer":
                pre = "iscalar_"
            else:
                raise GenerationError(
                    "load_meta expected one of '{0}' but "
                    "found '{1}'".format(GH_VALID_ARG_TYPE_NAMES,
                                         descriptor.type))
            args.append(Arg("variable", pre+str(idx+1)))

            if descriptor.stencil:
                if not descriptor.stencil["extent"]:
                    # stencil size (in cells) is passed in
                    args.append(Arg("variable",
                                    pre+str(idx+1)+"_stencil_size"))
                if descriptor.stencil["type"] == "xory1d":
                    # direction is passed in
                    args.append(Arg("variable", pre+str(idx+1)+"_direction"))

        # initialise basis/diff basis so we can test whether quadrature
        # or an evaluator is required
        self._setup_basis(ktype)
        if self._basis_required and self._eval_shape in \
           VALID_QUADRATURE_SHAPES:
            # Basis functions on quadrature points are required so add
            # a qr algorithm argument
            args.append(Arg("variable", "qr"))
        self._setup(ktype, "dummy_name", args, None)

    def _setup_basis(self, kmetadata):
        '''
        Initialisation of the basis/diff basis information. This may be
        needed before general setup so is computed in a separate method.

        :param kmetadata: The kernel meta-data object produced by the
                          parser.
        :type kmetadata: :py:class:`psyclone.dynamo0p3.DynKernMetadata`
        '''
        for descriptor in kmetadata.func_descriptors:
            if len(descriptor.operator_names) > 0:
                self._basis_required = True
                self._eval_shape = kmetadata.eval_shape
                break

    def _setup(self, ktype, module_name, args, parent):
        '''
        Internal setup of kernel information.

        :param ktype: Object holding information on the parsed meta-data for
                      this kernel.
        :type ktype: :py:class:`psyclone.dynamo0p3.DynKernMetadata`
        :param str module_name: the name of the Fortran module that contains
                                the source of this Kernel
        :param args: List of Arg objects produced by the parser for the
                     arguments of this kernel call
        :type args: List of :py:class:`psyclone.parse.algorithm.Arg` objects
        :param parent: the parent of this kernel call in the generated
                       AST (will be a loop object)
        :type parent: :py:class:`psyclone.dynamo0p3.DynLoop`
        '''
        from psyclone.parse.algorithm import KernelCall
        CodedKern.__init__(self, DynKernelArguments,
                           KernelCall(module_name, ktype, args),
                           parent, check=False)
        # Remove "_code" from the name if it exists to determine the
        # base name which (if dynamo0.3 naming conventions are
        # followed) is used as the root for the module and subroutine
        # names.
        if self.name.lower().endswith("_code"):
            self._base_name = self.name[:-5]
        else:
            # TODO: #11 add a warning here when logging is added
            self._base_name = self.name
        self._func_descriptors = ktype.func_descriptors
        # Keep a record of the type of CMA kernel identified when
        # parsing the kernel meta-data
        self._cma_operation = ktype.cma_operation
        self._fs_descriptors = FSDescriptors(ktype.func_descriptors)

        # Record whether or not the kernel meta-data specifies that this
        # is an inter-grid kernel
        self._is_intergrid = ktype.is_intergrid

        # if there is a quadrature rule, what is the name of the
        # algorithm argument?
        self._qr_text = ""
        self._qr_name = None
        self._qr_args = []

        if self._eval_shape in VALID_QUADRATURE_SHAPES:
            # The quadrature-related arguments always come last
            qr_arg = args[-1]
            self._qr_text = qr_arg.text
            # Use the symbol_table to create a unique symbol name.
            if qr_arg.varname:
                tag = "AlgArgs_" + self._qr_text
                self._qr_name = \
                    self.root.symbol_table.name_from_tag(tag, qr_arg.varname)
            else:
                self._qr_name = ""
            # Dynamo 0.3 api kernels require quadrature rule arguments to be
            # passed in if one or more basis functions are used by the kernel
            # and gh_shape == "gh_quadrature_***".
            # Currently only _xyoz is supported...
            # if self._eval_shape == "gh_quadrature_xyz":
            #     self._qr_args = ["np_xyz", "weights_xyz"]
            if self._eval_shape == "gh_quadrature_xyoz":
                self._qr_args = ["np_xy", "np_z", "weights_xy", "weights_z"]
            # elif self._eval_shape == "gh_quadrature_xoyoz":
            #     self._qr_args = ["np_x", "np_y", "np_z",
            #                      "weights_x", "weights_y", "weights_z"]
            else:
                raise GenerationError(
                    "Internal error: unsupported shape ({0}) found in "
                    "DynKern._setup".format(self._eval_shape))

            # If we're not a kernel stub then we will have a name for the qr
            # argument. We append this to the names of the qr-related
            # variables.
            if qr_arg.varname:
                self._qr_args = [
                    arg + "_" + self._qr_name for arg in self._qr_args]

        elif self._eval_shape == "gh_evaluator":
            # Kernel has an evaluator. If gh_evaluator_targets is present
            # then that specifies the function spaces for which the evaluator
            # is required. Otherwise, the FS of the updated argument(s) tells
            # us upon which nodal points the evaluator will be required
            for fs_name in ktype.eval_targets:
                arg, fspace = self.arguments.get_arg_on_space_name(fs_name)
                # Set up our dict of evaluator targets, one entry per
                # target FS.
                if fspace.mangled_name not in self._eval_targets:
                    self._eval_targets[fspace.mangled_name] = (fspace, arg)

        elif self._eval_shape:
            # Should never get to here!
            raise GenerationError(
                "Internal error: evaluator shape '{0}' is not recognised. "
                "Must be one of {1}.".format(self._eval_shape,
                                             VALID_EVALUATOR_SHAPES))

        # Properties of the reference element required by this kernel
        self._reference_element = ktype.reference_element

    @property
    def cma_operation(self):
        ''' Returns the type of CMA operation performed by this kernel
        (one of 'assembly', 'apply' or 'matrix-matrix') or None if the
        the kernel does not involve CMA operators '''
        return self._cma_operation

    @property
    def is_intergrid(self):
        '''
        Getter for whether or not this is an inter-grid kernel call
        :return: True if it is an inter-grid kernel, False otherwise
        :rtype: bool
        '''
        return self._is_intergrid

    @property
    def colourmap(self):
        '''
        Getter for the name of the colourmap associated with this kernel call.

        :return: name of the colourmap (Fortran array)
        :rtype: str
        :raises InternalError: if this kernel is not coloured or the \
                               dictionary of inter-grid kernels and \
                               colourmaps has not been constructed.
        '''
        if not self.is_coloured():
            raise InternalError("Kernel '{0}' is not inside a coloured "
                                "loop.".format(self.name))
        if self._is_intergrid:
            invoke = self.root.invoke
            if self.name not in invoke.meshes.intergrid_kernels:
                raise InternalError(
                    "Colourmap information for kernel '{0}' has not yet "
                    "been initialised".format(self.name))
            cmap = invoke.meshes.intergrid_kernels[self.name].colourmap
        else:
            cmap = self.root.symbol_table.lookup_with_tag("cmap").name
        return cmap

    @property
    def ncolours_var(self):
        '''
        Getter for the name of the variable holding the number of colours
        associated with this kernel call.

        :return: name of the variable holding the number of colours
        :rtype: str
        :raises InternalError: if this kernel is not coloured or the \
                               colour-map information has not been initialised.
        '''
        if not self.is_coloured():
            raise InternalError("Kernel '{0}' is not inside a coloured "
                                "loop.".format(self.name))
        if self._is_intergrid:
            invoke = self.root.invoke
            if self.name not in invoke.meshes.intergrid_kernels:
                raise InternalError(
                    "Colourmap information for kernel '{0}' has not yet "
                    "been initialised".format(self.name))
            ncols = invoke.meshes.intergrid_kernels[self.name].ncolours_var
        else:
            ncols = self.root.symbol_table.lookup_with_tag("ncolour").name
        return ncols

    @property
    def fs_descriptors(self):
        ''' Returns a list of function space descriptor objects of
        type FSDescriptor which contain information about the function
        spaces. '''
        return self._fs_descriptors

    @property
    def qr_required(self):
        '''
        :return: True if this kernel requires quadrature, else returns False.
        :rtype: bool
        '''
        if self._basis_required and self._eval_shape in \
           VALID_QUADRATURE_SHAPES:
            return True
        return False

    @property
    def eval_shape(self):
        '''
        :return: the value of GH_SHAPE for this kernel or an empty string \
                 if none is specified.
        :rtype: str
        '''
        return self._eval_shape

    @property
    def eval_targets(self):
        '''
        :return: the function spaces upon which basis/diff-basis functions \
                 are to be evaluated for this kernel.
        :rtype: dict of (:py:class:`psyclone.dynamo0p3.FunctionSpace`, \
                :py:class`psyclone.dynamo0p3.DynKernelArgument`), indexed by \
                the names of the target function spaces.
        '''
        return self._eval_targets

    @property
    def reference_element(self):
        '''
        :returns: the reference-element properties required by this kernel.
        :rtype: :py:class:`psyclone.dynamo0p3.RefElementMetaData`
        '''
        return self._reference_element

    @property
    def qr_text(self):
        ''' Returns the QR argument-text used by the algorithm layer
        in the calling argument list. '''
        return self._qr_text

    @property
    def qr_name(self):
        ''' Returns a Quadrature-rule name for this Kernel. '''
        return self._qr_name

    @property
    def qr_args(self):
        '''Returns a dictionary of generic qr names mapped to specific
        dynamo0.3 names'''
        return self._qr_args

    def local_vars(self):
        ''' Returns the names used by the Kernel that vary from one
        invocation to the next and therefore require privatisation
        when parallelised. '''
        lvars = []
        # Orientation maps
        for unique_fs in self.arguments.unique_fss:
            if self._fs_descriptors.exists(unique_fs):
                fs_descriptor = self._fs_descriptors.get_descriptor(unique_fs)
                if fs_descriptor.requires_orientation:
                    lvars.append(get_fs_orientation_name(unique_fs))
        return lvars

    @property
    def base_name(self):
        '''
        :returns: a base name for this kernel.
        :rtype: str
        '''
        return self._base_name

    @property
    def gen_stub(self):
        '''
        Create the fparser1 AST for a kernel stub.

        :returns: root of fparser1 AST for the stub routine.
        :rtype: :py:class:`fparser.one.XXXX`

        '''
        from psyclone.f2pygen import ModuleGen, SubroutineGen, UseGen
        api_config = Config.get().api_conf("dynamo0.3")

        # Create an empty PSy layer module
        psy_module = ModuleGen(self._base_name+"_mod")

        # Create the subroutine
        sub_stub = SubroutineGen(psy_module, name=self._base_name+"_code",
                                 implicitnone=True)
        sub_stub.add(
            UseGen(sub_stub, name="constants_mod", only=True,
                   funcnames=[api_config.default_kind["real"],
                              api_config.default_kind["integer"]]))

        # Add all the declarations
        for entities in [DynCellIterators, DynDofmaps, DynFunctionSpaces,
                         DynCMAOperators, DynScalarArgs, DynFields,
                         DynLMAOperators, DynStencils, DynBasisFunctions,
                         DynOrientations, DynBoundaryConditions]:
            entities(self).declarations(sub_stub)

        # Create the arglist
        create_arg_list = KernStubArgList(self)
        create_arg_list.generate()

        # Add the arglist
        sub_stub.args = create_arg_list.arglist

        # Add the subroutine to the parent module
        psy_module.add(sub_stub)
        return psy_module.root

    def gen_code(self, parent):
        '''Generates dynamo version 0.3 specific psy code for a call to
           the dynamo kernel instance.

        :param parent: an f2pygen object that will be the parent of \
                       f2pygen objects created in this method.
        :type parent: :py:class:`psyclone.f2pygen.BaseGen`
        :raises GenerationError: if the loop goes beyond the level 1 \
                                 halo and an operator is accessed.
        :raises GenerationError: if a kernel in the loop has an inc access \
                                 and the loop is not coloured but is within \
                                 an OpenMP parallel region.

        '''
        from psyclone.f2pygen import DeclGen, AssignGen, CommentGen
        api_config = Config.get().api_conf("dynamo0.3")

        parent.add(DeclGen(parent, datatype="integer",
                           kind=api_config.default_kind["integer"],
                           entity_decls=["cell"]))

        parent_loop = self.parent.parent

        # Check whether this kernel reads from an operator
        op_args = parent_loop.args_filter(arg_types=GH_VALID_OPERATOR_NAMES,
                                          arg_accesses=[AccessType.READ,
                                                        AccessType.READWRITE])
        if op_args:
            # It does. We must check that our parent loop does not
            # go beyond the L1 halo.
            if parent_loop.upper_bound_name == "cell_halo" and \
               parent_loop.upper_bound_halo_depth > 1:
                raise GenerationError(
                    "Kernel '{0}' reads from an operator and therefore "
                    "cannot be used for cells beyond the level 1 halo. "
                    "However the containing loop goes out to level {1}".
                    format(self._name, parent_loop.upper_bound_halo_depth))

        # If this kernel is being called from within a coloured
        # loop then we have to look-up the name of the colour map
        if self.is_coloured():
            # TODO Check whether this arg is gh_inc and if not, Warn that
            # we're colouring a kernel that has no field object with INC access

            # We must look-up the cell index using the colour map rather than
            # use the current cell index directly. We need to know the name
            # of the variable holding the colour map for this kernel.
            cell_index = self.colourmap + "(colour, cell)"
        else:
            # This kernel call has not been coloured
            #  - is it OpenMP parallel, i.e. are we a child of
            # an OpenMP directive?
            if self.is_openmp_parallel():
                try:
                    # It is OpenMP parallel - does it have an argument
                    # with INC access?
                    arg = self.incremented_arg()
                except FieldNotFoundError:
                    arg = None
                if arg:
                    raise GenerationError("Kernel {0} has an argument with "
                                          "INC access and therefore must "
                                          "be coloured in order to be "
                                          "parallelised with OpenMP".
                                          format(self._name))
            cell_index = "cell"

        parent.add(CommentGen(parent, ""))

        # Orientation array lookup is done for each cell
        oname = ""
        for unique_fs in self.arguments.unique_fss:
            if self._fs_descriptors.exists(unique_fs):
                fs_descriptor = self._fs_descriptors.get_descriptor(unique_fs)
                if fs_descriptor.requires_orientation:
                    field = self.arguments.get_arg_on_space(unique_fs)
                    oname = get_fs_orientation_name(unique_fs)
                    parent.add(
                        AssignGen(parent, pointer=True,
                                  lhs=oname,
                                  rhs=field.proxy_name_indexed + "%" +
                                  field.ref_name(unique_fs) +
                                  "%get_cell_orientation(" +
                                  cell_index + ")"))
        if oname:
            parent.add(CommentGen(parent, ""))

        super(DynKern, self).gen_code(parent)


class ArgOrdering(object):
    '''Base class capturing the arguments, type and ordering of data in
    a Kernel call.'''
    def __init__(self, kern):
        self._kern = kern
        self._generate_called = False

    def generate(self):
        '''
        Specifies which arguments appear in an argument list, their type
        and their ordering. Calls methods for each type of argument
        that can be specialised by a child class for its particular need.

        :raises GenerationError: if the kernel arguments break the
                                 rules for the Dynamo 0.3 API.
        '''
        self._generate_called = True
        if self._kern.arguments.has_operator():
            # All operator types require the cell index to be provided
            self.cell_position()
        # Pass the number of layers in the mesh unless this kernel is
        # applying a CMA operator or doing a CMA matrix-matrix calculation
        if self._kern.cma_operation not in ["apply", "matrix-matrix"]:
            self.mesh_height()
        # Pass the number of cells in the mesh if this kernel has a
        # LMA operator argument
        # TODO this code should replace the code that currently includes
        # this quantity for *every* operator it encounters.
        # if self._kern.arguments.has_operator(op_type="gh_operator"):
        #     self.mesh_ncell3d()
        # Pass the number of columns in the mesh if this kernel has a CMA
        # operator argument
        if self._kern.arguments.has_operator(op_type="gh_columnwise_operator"):
            self.mesh_ncell2d()

        if self._kern.is_intergrid:
            # Inter-grid kernels require special arguments
            # The cell-map for the current column providing the mapping from
            # the coarse to the fine mesh.
            self.cell_map()

        # for each argument in the order they are specified in the
        # kernel metadata, call particular methods depending on what
        # type of argument we find (field, field vector, operator or
        # scalar). If the argument is a field or field vector and also
        # has a stencil access then also call appropriate stencil
        # methods.
        for arg in self._kern.arguments.args:
            if arg.type == "gh_field":
                if arg.vector_size > 1:
                    self.field_vector(arg)
                else:
                    self.field(arg)
                if arg.descriptor.stencil:
                    if not arg.descriptor.stencil['extent']:
                        # stencil extent is not provided in the
                        # metadata so must be passed
                        self.stencil_unknown_extent(arg)
                    if arg.descriptor.stencil['type'] == "xory1d":
                        # if "xory1d is specified then the actual
                        # direction must be passed
                        self.stencil_unknown_direction(arg)
                    # stencil information that is always passed
                    self.stencil(arg)
            elif arg.type == "gh_operator":
                self.operator(arg)
            elif arg.type == "gh_columnwise_operator":
                self.cma_operator(arg)
            elif arg.type in GH_VALID_SCALAR_NAMES:
                self.scalar(arg)
            else:
                raise GenerationError(
                    "Unexpected arg type found in dynamo0p3.py:"
                    "ArgOrdering:generate(). Expected one of '{0}' "
                    "but found '{1}'".format(GH_VALID_ARG_TYPE_NAMES,
                                             arg.type))
        # For each function space (in the order they appear in the
        # metadata arguments)
        for unique_fs in self._kern.arguments.unique_fss:
            # Provide arguments common to LMA operators and fields on
            # a space *unless* this is an inter-grid or CMA
            # matrix-matrix kernel
            if self._kern.cma_operation not in ["matrix-matrix"] and \
               not self._kern.is_intergrid:
                self.fs_common(unique_fs)
            # Provide additional arguments if there is a
            # field on this space
            if field_on_space(unique_fs, self._kern.arguments):
                if self._kern.is_intergrid:
                    self.fs_intergrid(unique_fs)
                else:
                    self.fs_compulsory_field(unique_fs)
            cma_op = cma_on_space(unique_fs, self._kern.arguments)
            if cma_op:
                if self._kern.cma_operation == "assembly":
                    # CMA-assembly requires banded dofmaps
                    self.banded_dofmap(unique_fs)
                elif self._kern.cma_operation == "apply":
                    # Applying a CMA operator requires indirection dofmaps
                    self.indirection_dofmap(unique_fs, operator=cma_op)

            # Provide any optional arguments. These arguments are
            # associated with the keyword arguments (basis function,
            # differential basis function and orientation) for a
            # function space.
            if self._kern.fs_descriptors.exists(unique_fs):
                descriptors = self._kern.fs_descriptors
                descriptor = descriptors.get_descriptor(unique_fs)
                if descriptor.requires_basis:
                    self.basis(unique_fs)
                if descriptor.requires_diff_basis:
                    self.diff_basis(unique_fs)
                if descriptor.requires_orientation:
                    self.orientation(unique_fs)
            # Fix for boundary_dofs array to the boundary condition
            # kernel (enforce_bc_kernel) arguments
            if self._kern.name.lower() == "enforce_bc_code" and \
               unique_fs.orig_name.lower() == "any_space_1":
                self.field_bcs_kernel(unique_fs)

        # Add boundary dofs array to the operator boundary condition
        # kernel (enforce_operator_bc_kernel) arguments
        if self._kern.name.lower() == "enforce_operator_bc_code":
            # Sanity checks - this kernel should only have a single LMA
            # operator as argument
            if len(self._kern.arguments.args) > 1:
                raise GenerationError(
                    "Kernel {0} has {1} arguments when it should only have 1 "
                    "(an LMA operator)".format(self._kern.name,
                                               len(self._kern.arguments.args)))
            op_arg = self._kern.arguments.args[0]
            if op_arg.type != "gh_operator":
                raise GenerationError(
                    "Expected a LMA operator from which to look-up boundary "
                    "dofs but kernel {0} has argument {1}.".
                    format(self._kern.name, op_arg.type))
            if op_arg.access != AccessType.READWRITE:
                raise GenerationError(
                    "Kernel {0} is recognised as a kernel which applies "
                    "boundary conditions to an operator. However its operator "
                    "argument has access {1} rather than gh_readwrite.".
                    format(self._kern.name, op_arg.access.api_specific_name()))
            self.operator_bcs_kernel(op_arg.function_space_to)

        # Reference-element properties
        if self._kern.reference_element:
            self.ref_element_properties()

        # Provide qr arguments if required
        if self._kern.qr_required:
            self.quad_rule()

    def cell_position(self):
        '''
        Add cell position information

        :raises NotImplementedError: because this is an abstract method
        '''
        raise NotImplementedError(
            "Error: ArgOrdering.cell_position() must be implemented by "
            "subclass")

    def cell_map(self):
        '''
        Add cell-map information (for inter-grid kernels)

        :raises NotImplementedError: because this is an abstract method
        '''
        raise NotImplementedError(
            "Error: ArgOrdering.cell_map() must be implemented by subclass")

    def mesh_height(self):
        '''
        Add height information (i.e. no. of layers)

        :raises NotImplementedError: because this is an abstract method
        '''
        raise NotImplementedError(
            "Error: ArgOrdering.mesh_height() must be implemented by subclass")

    def mesh_ncell2d(self):
        '''
        Add the number of columns in the mesh

        :raises NotImplementedError: because this is an abstract method
        '''
        raise NotImplementedError(
            "Error: ArgOrdering.mesh_ncell2d() must be implemented by"
            "subclass")

    def cma_operator(self, arg):
        '''
        Add information on the CMA operator

        :raises NotImplementedError: because this is an abstract method
        '''
        raise NotImplementedError("Error: ArgOrdering.cma_operator() must "
                                  "be implemented by subclass")

    def field_vector(self, arg):
        '''
        Add field-vector information for this field-vector argument

        :raises NotImplementedError: because this is an abstract method
        '''
        raise NotImplementedError(
            "Error: ArgOrdering.field_vector() must be implemented by "
            "subclass")

    def field(self, arg):
        '''
        Add field information for this field argument

        :raises NotImplementedError: because this is an abstract method
        '''
        raise NotImplementedError(
            "Error: ArgOrdering.field() must be implemented by subclass")

    def stencil_unknown_extent(self, arg):
        '''
        Add stencil extent information for this stencil argument

        :raises NotImplementedError: because this is an abstract method
        '''
        raise NotImplementedError(
            "Error: ArgOrdering.stencil_unknown_extent() must be implemented "
            "by subclass")

    def stencil_unknown_direction(self, arg):
        '''
        Add stencil direction information for this stencil argument

        :raises NotImplementedError: because this is an abstract method
        '''
        raise NotImplementedError(
            "Error: ArgOrdering.stencil_unknown_direction() must be "
            "implemented by subclass")

    def stencil(self, arg):
        '''
        Add stencil information for this stencil argument

        :raises NotImplementedError: because this is an abstract method
        '''
        raise NotImplementedError(
            "Error: ArgOrdering.stencil() must be implemented by subclass")

    def operator(self, arg):
        '''
        Add operator information for this operator argument

        :raises NotImplementedError: because this is an abstract method
        '''
        raise NotImplementedError(
            "Error: ArgOrdering.operator() must be implemented by subclass")

    def scalar(self, arg):
        '''
        Add scalar information for this scalar argument

        :raises NotImplementedError: because this is an abstract method
        '''
        raise NotImplementedError(
            "Error: ArgOrdering.scalar() must be implemented by subclass")

    def fs_common(self, function_space):
        '''
        Add information common to LMA operators and fields for this
        function space

        :raises NotImplementedError: because this is an abstract method
        '''
        raise NotImplementedError(
            "Error: ArgOrdering.fs_common() must be implemented by "
            "subclass")

    def fs_compulsory_field(self, function_space):
        '''
        Add compulsory information for this function space

        :raises NotImplementedError: because this is an abstract method
        '''
        raise NotImplementedError(
            "Error: ArgOrdering.fs_compulsory_field() must be implemented "
            "by subclass")

    def basis(self, function_space):
        '''
        Add basis function information for this function space

        :raises NotImplementedError: because this is an abstract method
        '''
        raise NotImplementedError(
            "Error: ArgOrdering.basis() must be implemented by subclass")

    def diff_basis(self, function_space):
        '''
        Add differential basis function information for this function
        space

        :raises NotImplementedError: because this is an abstract method
        '''
        raise NotImplementedError(
            "Error: ArgOrdering.diff_basis() must be implemented by subclass")

    def orientation(self, function_space):
        '''
        Add orientation information for this function space

        :raises NotImplementedError: because this is an abstract method
        '''
        raise NotImplementedError(
            "Error: ArgOrdering.orientation() must be implemented by subclass")

    def field_bcs_kernel(self, function_space):
        '''
        Add boundary condition information for a field on this function
        space

        :raises NotImplementedError: because this is an abstract method
        '''
        raise NotImplementedError(
            "Error: ArgOrdering.field_bcs_kernel() must be implemented by "
            "subclass")

    def operator_bcs_kernel(self, function_space):
        '''
        Add boundary condition information for an operator on this function
        space

        :raises NotImplementedError: because this is an abstract method
        '''
        raise NotImplementedError(
            "Error: ArgOrdering.operator_bcs_kernel() must be implemented by "
            "subclass")

    @abc.abstractmethod
    def ref_element_properties(self):
        ''' Add kernel arguments relating to properties of the reference
        element. '''

    def quad_rule(self):
        '''
        Add qr information

        :raises NotImplementedError: because this is an abstract method
        '''
        raise NotImplementedError(
            "Error: ArgOrdering.quad_rule() must be implemented by subclass")

    def banded_dofmap(self, function_space):
        '''
        Add banded dofmap (required for CMA operator assembly)

        :raises NotImplementedError: because this is an abstract method
        '''
        raise NotImplementedError("Error: ArgOrdering.banded_dofmap() must"
                                  " be implemented by subclass")

    def indirection_dofmap(self, function_space, operator=None):
        '''
        Add indirection dofmap required when applying a CMA operator

        :raises NotImplementedError: because this is an abstract method
        '''
        raise NotImplementedError("Error: ArgOrdering.indirection_dofmap() "
                                  "must be implemented by subclass")


class KernCallArgList(ArgOrdering):
    '''Creates the argument list required to call kernel "kern" from the
    PSy-layer and captures the positions of the following arguments in
    the argument list: nlayers, number of quadrature points and number
    of degrees of freedom. The ordering and type of arguments is
    captured by the base class.

    :param kern: The kernel that is being called.
    :type kern: :py:class:`psyclone.dynamo0p3.DynKern`

    '''
    NdfInfo = namedtuple("NdfInfo", ["position", "function_space"])

    def __init__(self, kern):
        ArgOrdering.__init__(self, kern)
        self._arglist = []
        self._nlayers_positions = []
        self._nqp_positions = []
        self._ndf_positions = []

    def cell_position(self):
        ''' add a cell argument to the argument list'''
        self._arglist.append(self._cell_ref_name)

    def cell_map(self):
        ''' Add cell-map and related cell counts to the argument list '''
        symtab = self._kern.root.symbol_table
        cargs = psyGen.args_filter(self._kern.args, arg_meshes=["gh_coarse"])
        carg = cargs[0]
        fargs = psyGen.args_filter(self._kern.args, arg_meshes=["gh_fine"])
        farg = fargs[0]
        base_name = "cell_map_" + carg.name
        map_name = symtab.name_from_tag(base_name)
        # Add the cell map to our argument list
        self._arglist.append("{0}(:,{1})".format(map_name,
                                                 self._cell_ref_name))
        # No. of fine cells per coarse cell
        base_name = "ncpc_{0}_{1}".format(farg.name, carg.name)
        ncellpercell = symtab.name_from_tag(base_name)
        self._arglist.append(ncellpercell)
        # No. of columns in the fine mesh
        base_name = "ncell_{0}".format(farg.name)
        ncell_fine = symtab.name_from_tag(base_name)
        self._arglist.append(ncell_fine)

    def mesh_height(self):
        ''' add mesh height (nlayers) to the argument list'''
        nlayers_name = \
            self._kern.root.symbol_table.name_from_tag("nlayers")
        self._arglist.append(nlayers_name)
        self._nlayers_positions.append(len(self._arglist))

    # TODO uncomment this method when ensuring we only pass ncell3d once
    # to any given kernel.
    # def mesh_ncell3d(self):
    #     ''' Add the number of cells in the full 3D mesh to the argument
    #     list '''
    #     ncell3d_name = self._name_space_manager.create_name(
    #         root_name="ncell_3d", context="PSyVars", label="ncell3d")
    #     self._arglist.append(ncell3d_name)

    def mesh_ncell2d(self):
        ''' Add the number of columns in the mesh to the argument list '''
        ncell2d_name = \
            self._kern.root.symbol_table.name_from_tag("ncell_2d")
        self._arglist.append(ncell2d_name)

    def field_vector(self, argvect):
        '''add the field vector associated with the argument 'argvect' to the
        argument list '''
        # the range function below returns values from
        # 1 to the vector size which is what we
        # require in our Fortran code
        for idx in range(1, argvect.vector_size+1):
            text = argvect.proxy_name + "(" + str(idx) + ")%data"
            self._arglist.append(text)

    def field(self, arg):
        '''add the field array associated with the argument 'arg' to the
        argument list'''
        text = arg.proxy_name + "%data"
        self._arglist.append(text)

    def stencil_unknown_extent(self, arg):
        '''
        Add stencil information to the argument list associated with the
        argument 'arg' if the extent is unknown.

        :param arg: the kernel argument with which the stencil is associated.
        :type arg: :py:class:`psyclone.dynamo0p3.DynKernelArgument`

        '''
        # The extent is not specified in the metadata so pass the value in
        name = DynStencils.dofmap_size_name(self._kern.root.symbol_table, arg)
        self._arglist.append(name)

    def stencil_unknown_direction(self, arg):
        '''
        Add stencil information to the argument list associated with the
        argument 'arg' if the direction is unknown (i.e. it's being supplied
        in a variable).

        :param arg: the kernel argument with which the stencil is associated.
        :type arg: :py:class:`psyclone.dynamo0p3.DynKernelArgument`

        '''
        # the direction of the stencil is not known so pass the value in
        name = arg.stencil.direction_arg.varname
        self._arglist.append(name)

    def stencil(self, arg):
        '''
        Add general stencil information associated with the argument 'arg'
        to the argument list.

        :param arg: the kernel argument with which the stencil is associated.
        :type arg: :py:class:`psyclone.dynamo0p3.DynKernelArgument`

        '''
        # add in stencil dofmap
        var_name = DynStencils.dofmap_name(self._kern.root.symbol_table, arg)
        name = var_name + "(:,:," + self._cell_ref_name + ")"
        self._arglist.append(name)

    def operator(self, arg):
        ''' add the operator arguments to the argument list '''
        # TODO we should only be including ncell_3d once in the argument
        # list but this adds it for every operator
        self._arglist.append(arg.proxy_name_indexed+"%ncell_3d")
        self._arglist.append(arg.proxy_name_indexed+"%local_stencil")

    def cma_operator(self, arg):
        '''
        Add the CMA operator and associated scalars to the argument
        list.

        :param arg: the CMA operator argument.
        :type arg: :py:class:`psyclone.dynamo0p3.DynKernelArgument`

        '''
        components = ["matrix"]
        if arg.function_space_to.orig_name != \
           arg.function_space_from.orig_name:
            components += DynCMAOperators.cma_diff_fs_params
        else:
            components += DynCMAOperators.cma_same_fs_params
        for component in components:
            self._arglist.append(
                self._kern.root.symbol_table.name_from_tag(
                    arg.name + "_" + component))

    def scalar(self, scalar_arg):
        '''add the name associated with the scalar argument to the argument
        list'''
        self._arglist.append(scalar_arg.name)

    def fs_common(self, function_space):
        '''add function-space related arguments common to LMA operators and
        fields'''
        # There is currently one argument: "ndf"
        ndf_name = get_fs_ndf_name(function_space)
        self._arglist.append(ndf_name)
        self._ndf_positions.append(
            KernCallArgList.NdfInfo(position=len(self._arglist),
                                    function_space=function_space.orig_name))

    def fs_compulsory_field(self, function_space):
        '''add compulsory arguments to the argument list, when there is a
        field on this function space'''
        undf_name = get_fs_undf_name(function_space)
        self._arglist.append(undf_name)
        map_name = get_fs_map_name(function_space)
        self._arglist.append(map_name+"(:,"+self._cell_ref_name+")")

    def fs_intergrid(self, function_space):
        '''
        Add function-space related arguments for an intergrid kernel

        :param function_space: the function space for which to add arguments
        :type function_space: :py:class:`psyclone.dynamo0p3.FunctionSpace`
        '''
        # Is this FS associated with the coarse or fine mesh? (All fields
        # on a given mesh must be on the same FS.)
        arg = self._kern.arguments.get_arg_on_space(function_space)
        if arg.mesh == "gh_fine":
            # For the fine mesh, we need ndf, undf and the *whole*
            # dofmap
            self.fs_common(function_space)
            undf_name = get_fs_undf_name(function_space)
            self._arglist.append(undf_name)
            map_name = get_fs_map_name(function_space)
            self._arglist.append(map_name)
        else:
            # For the coarse mesh we only need undf and the dofmap for
            # the current column
            self.fs_compulsory_field(function_space)

    def basis(self, function_space):
        '''
        Add basis function information for this function space to the
        argument list.

        :param function_space: the function space for which the basis \
                               function is required.
        :type function_space: :py:class:`psyclone.dynamo0p3.FunctionSpace`
        '''
        if self._kern.qr_required:
            basis_name = get_fs_basis_name(function_space,
                                           qr_var=self._kern.qr_name)
            self._arglist.append(basis_name)
        else:
            # We are dealing with an evaluator and therefore need as many
            # basis functions as there are target function spaces.
            for fs_name in self._kern.eval_targets:
                # The associated FunctionSpace object is the first item in
                # the tuple dict entry associated with the name of the target
                # function space
                fspace = self._kern.eval_targets[fs_name][0]
                basis_name = get_fs_basis_name(function_space,
                                               qr_var=self._kern.qr_name,
                                               on_space=fspace)
                self._arglist.append(basis_name)

    def diff_basis(self, function_space):
        '''
        Add differential basis information for the function space to the
        argument list.

        :param function_space: the function space for which the differential
                               basis functions are required
        :type function_space: :py:class:`psyclone.dynamo0p3.FunctionSpace`
        '''
        if self._kern.qr_required:
            diff_basis_name = get_fs_diff_basis_name(
                function_space, qr_var=self._kern.qr_name)
            self._arglist.append(diff_basis_name)
        else:
            # We are dealing with an evaluator and therefore need as many
            # basis functions as there are target function spaces.
            for fs_name in self._kern.eval_targets:
                # The associated FunctionSpace object is the first item in
                # the tuple dict entry associated with the name of the target
                # function space
                fspace = self._kern.eval_targets[fs_name][0]
                diff_basis_name = get_fs_diff_basis_name(
                    function_space, qr_var=self._kern.qr_name, on_space=fspace)
                self._arglist.append(diff_basis_name)

    def orientation(self, function_space):
        '''add orientation information for this function space to the
        argument list'''
        orientation_name = get_fs_orientation_name(function_space)
        self._arglist.append(orientation_name)

    def field_bcs_kernel(self, function_space):
        '''
        Implement the boundary_dofs array fix for a field.

        :param function_space: unused argument.
        '''
        fspace = None
        for fspace in self._kern.arguments.unique_fss:
            if fspace.orig_name == "any_space_1":
                break
        farg = self._kern.arguments.get_arg_on_space(fspace)
        # Sanity check - expect the enforce_bc_code kernel to only have
        # a field argument.
        if farg.type != "gh_field":
            raise GenerationError(
                "Expected a gh_field from which to look-up boundary dofs "
                "for kernel {0} but got {1}".format(self._kern.name,
                                                    farg.type))
        base_name = "boundary_dofs_" + farg.name
        name = self._kern.root.symbol_table.name_from_tag(base_name)
        self._arglist.append(name)

    def operator_bcs_kernel(self, _):
        '''
        Supply necessary additional arguments for the kernel that
        applies boundary conditions to a LMA operator. 2nd (unused)
        argument is for consistency with base class.

        '''
        # This kernel has only a single LMA operator as argument.
        # Checks for this are performed in ArgOrdering.generate()
        op_arg = self._kern.arguments.args[0]
        base_name = "boundary_dofs_"+op_arg.name
        name = self._kern.root.symbol_table.name_from_tag(base_name)
        self._arglist.append(name)

    def ref_element_properties(self):
        ''' Provide kernel arguments required by the reference-element
        properties specified in the kernel metadata.

        :raises InternalError: if an unsupported reference-element property \
                               is encountered.
        '''
        symtab = self._kern.root.symbol_table
        # Provide no. of horizontal faces if required
        if RefElementMetaData.Property.NORMALS_TO_HORIZONTAL_FACES \
           in self._kern.reference_element.properties or \
           RefElementMetaData.Property.OUTWARD_NORMALS_TO_HORIZONTAL_FACES \
           in self._kern.reference_element.properties:
            # Query the symbol_table to get the variable name
            nfaces_h = symtab.name_from_tag("nfaces_re_h")
            self._arglist.append(nfaces_h)
        # Provide no. of vertical faces if required
        if RefElementMetaData.Property.NORMALS_TO_VERTICAL_FACES \
           in self._kern.reference_element.properties or \
           RefElementMetaData.Property.OUTWARD_NORMALS_TO_VERTICAL_FACES \
           in self._kern.reference_element.properties:
            nfaces_v = symtab.name_from_tag("nfaces_re_v")
            self._arglist.append(nfaces_v)
        # Now the arrays themselves, in the order specified in the
        # kernel metadata
        for prop in self._kern.reference_element.properties:
            if prop == \
               RefElementMetaData.Property.OUTWARD_NORMALS_TO_HORIZONTAL_FACES:
                name = symtab.name_from_tag("out_normals_to_horiz_faces")
                self._arglist.append(name)
            elif (prop ==
                  RefElementMetaData.Property.NORMALS_TO_HORIZONTAL_FACES):
                name = symtab.name_from_tag("normals_to_horiz_faces")
                self._arglist.append(name)
            elif (prop == RefElementMetaData.Property.
                  OUTWARD_NORMALS_TO_VERTICAL_FACES):
                name = symtab.name_from_tag("out_normals_to_vert_faces")
                self._arglist.append(name)
            elif (prop == RefElementMetaData.Property.
                  NORMALS_TO_VERTICAL_FACES):
                name = symtab.name_from_tag("normals_to_vert_faces")
                self._arglist.append(name)
            else:
                raise InternalError(
                    "Unsupported reference-element property ('{0}') found when"
                    " generating arguments for kernel '{1}'. Supported "
                    "properties are: {2}".format(
                        str(prop), self._kern.name,
                        [str(sprop) for sprop in RefElementMetaData.Property]))

    def quad_rule(self):
        ''' add qr information to the argument list'''
        # At the moment we only support XYoZ quadrature which requires
        # a number of quadrature points in the horizontal and
        # vertical.

        self._nqp_positions.append({"horizontal": len(self._arglist) + 1,
                                    "vertical": len(self._arglist) + 2})
        self._arglist.extend(self._kern.qr_args)

    def banded_dofmap(self, function_space):
        ''' Add banded dofmap (required for CMA operator assembly) '''
        # Note that the necessary ndf values will already have been added
        # to the argument list as they are mandatory for every function
        # space that appears in the meta-data.
        self._arglist.append(get_cbanded_map_name(function_space))

    def indirection_dofmap(self, function_space, operator=None):
        ''' Add indirection dofmap required when applying a CMA operator '''
        self._arglist.append(get_cma_indirection_map_name(function_space))

    @property
    def nlayers_positions(self):
        '''
        :return: the position(s) in the argument list of the \
        variable(s) that passes the number of layers. The generate \
        method must be called first.
        :rtype: list of int.

        :raises InternalError: if the generate() method has not been
        called.

        '''
        if not self._generate_called:
            raise InternalError(
                "KernCallArgList: the generate() method should be called "
                "before the nlayers_positions() method")
        return self._nlayers_positions

    @property
    def nqp_positions(self):
        '''
        :return: the positions in the argument list of the variables that \
        pass the number of quadrature points. The number and type of \
        these will change depending on the type of quadrature. A list \
        of dictionaries is returned with the quadrature directions \
        being the keys to the dictionaries and their position in the \
        argument list being the values. At the moment only XYoZ is \
        supported (which has horizontal and vertical quadrature \
        points). The generate method must be called first.
        :rtype: [{str: int, ...}]

        :raises InternalError: if the generate() method has not been \
        called.

        '''
        if not self._generate_called:
            raise InternalError(
                "KernCallArgList: the generate() method should be called "
                "before the nqp_positions() method")
        return self._nqp_positions

    @property
    def ndf_positions(self):
        '''
        :return: the position(s) in the argument list and the function \
        space(s) associated with the variable(s) that pass(es) the \
        number of degrees of freedom for the function space. The \
        generate method must be called first.
        :rtype: list of namedtuple (position=int, function_space=str).

        :raises InternalError: if the generate() method has not been \
        called.

        '''
        if not self._generate_called:
            raise InternalError(
                "KernCallArgList: the generate() method should be called "
                "before the ndf_positions() method")
        return self._ndf_positions

    @property
    def arglist(self):
        '''
        :return: the kernel argument list. The generate method must be \
        called first.
        :rtype: list of str.

        :raises InternalError: if the generate() method has not been \
        called.

        '''
        if not self._generate_called:
            raise InternalError(
                "KernCallArgList: the generate() method should be called "
                "before the arglist() method")
        return self._arglist

    @property
    def _cell_ref_name(self):
        '''
        Utility routine which determines whether to return the cell value
        or the colourmap lookup value.

        :returns: the Fortran code needed to access the current cell index.
        :rtype: str
        '''
        if self._kern.is_coloured():
            return self._kern.colourmap + "(colour, cell)"
        return "cell"


class KernStubArgList(ArgOrdering):
    '''Creates the argument list required to create and declare the
    required arguments for a kernel subroutine.  The ordering and type
    of the arguments is captured by the base class.

    :param kern: Kernel for which to create argument list.
    :type kern: :py:class:`psyclone.dynamo0p3.DynKern`

    :raises NotImplementedError: if the kernel is inter-grid.
    :raises NotImplementedError: if the kernel requires properties of the \
                                 reference element.
    '''
    def __init__(self, kern):
        # We don't yet support inter-grid kernels (Issue #162)
        if kern.is_intergrid:
            raise NotImplementedError(
                "Kernel {0} is an inter-grid kernel and stub generation "
                "is not yet supported for inter-grid kernels".
                format(kern.name))
        # We don't support Kernels requiring properties of the reference
        # element
        if kern.reference_element.properties:
            raise NotImplementedError(
                "Kernel {0} requires properties of the reference element "
                "which is not yet supported for stub generation.")

        self._first_arg = True
        self._first_arg_decl = None
        ArgOrdering.__init__(self, kern)
        # TODO 719 The stub_symtab is not connected to other parts of the
        # Stub generation. Also the symboltable already has an
        # argument_list that may be able to replace the _arglist below.
        self._arglist = []
        self._stub_symtab = SymbolTable()

    def cell_position(self):
        ''' Add cell position to the argument list. '''
        self._arglist.append("cell")

    def mesh_height(self):
        ''' Add mesh height (nlayers) to the argument list. '''
        self._arglist.append("nlayers")

    def mesh_ncell2d(self):
        ''' Add the number of columns in the mesh to the argument list. '''
        self._arglist.append("ncell_2d")

    def field_vector(self, argvect):
        '''Add the field vector associated with the argument 'argvect' to the
        argument list.

        :param argvect: the corresponding kernel argument.
        :type argvect:  :py:class:`psyclone.dynamo0p3.DynKernelArgument`
        '''
        # the range function below returns values from
        # 1 to the vector size which is what we
        # require in our Fortran code
        for idx in range(1, argvect.vector_size+1):
            text = (argvect.name + "_" +
                    argvect.function_space.mangled_name +
                    "_v" + str(idx))
            if self._first_arg:
                self._first_arg = False
            self._arglist.append(text)

    def field(self, arg):
        '''
        Add the field associated with the argument 'arg' to the argument list.

        :param arg: the kernel argument (field).
        :type arg: :py:class:`psyclone.dynamo0p3.DynKernelArgument`
        '''
        text = arg.name + "_" + arg.function_space.mangled_name
        self._arglist.append(text)

    def stencil_unknown_extent(self, arg):
        '''
        Add stencil information associated with a kernel argument if the
        extent is unknown.

        :param arg: the meta-data description of the kernel argument with \
                    which the stencil is associated.
        :type arg: :py:class:`psyclone.dynamo0p3.DynKernelArgument`
        '''
        name = DynStencils.dofmap_size_name(self._stub_symtab, arg)
        self._arglist.append(name)

    def stencil_unknown_direction(self, arg):
        '''
        Add stencil information associated with the argument 'arg' if the
        direction is unknown.

        :param arg: the kernel argument with which the stencil is associated.
        :type arg: :py:class:`psyclone.dynamo0p3.DynKernelArgument`

        '''
        self._arglist.append(DynStencils.direction_name(
            self._stub_symtab, arg))

    def stencil(self, arg):
        '''
        Add general stencil information associated with a kernel argument.

        :param arg: the meta-data description of the kernel argument with \
                    which the stencil is associated.
        :type arg: :py:class:`psyclone.dynamo0p3.DynKernelArgument`
        '''
        self._arglist.append(DynStencils.dofmap_name(self._stub_symtab, arg))

    def operator(self, arg):
        ''' add the operator arguments to the argument list '''
        size = arg.name + "_ncell_3d"
        self._arglist.append(size)
        # If this is the first argument in the kernel then keep a
        # note so that we can put subsequent declarations in the
        # correct location
        if self._first_arg:
            self._first_arg = False
        text = arg.name
        self._arglist.append(text)

    def cma_operator(self, arg):
        ''' add the CMA operator arguments to the argument list '''
        # The CMA operator itself
        self._arglist.append(arg.name)
        # Associated scalar parameters
        nrow = arg.name + "_nrow"
        _local_args = [nrow]
        if arg.function_space_to.orig_name != \
           arg.function_space_from.orig_name:
            # If the to- and from-spaces are different then so are ncol and
            # nrow so we pass both of them. If they are the same then we
            # could pass either but choose to pass nrow and not ncol.
            ncol = arg.name + "_ncol"
            _local_args.append(ncol)
        bandwidth = arg.name + "_bandwidth"
        alpha = arg.name + "_alpha"
        beta = arg.name + "_beta"
        gamma_m = arg.name + "_gamma_m"
        gamma_p = arg.name + "_gamma_p"
        _local_args += [bandwidth, alpha, beta, gamma_m, gamma_p]
        self._arglist += _local_args

        if self._first_arg:
            self._first_arg = False

    def banded_dofmap(self, function_space):
        ''' Declare the banded dofmap required for a CMA operator
        that maps to/from the specified function space '''
        dofmap = get_cbanded_map_name(function_space)
        self._arglist.append(dofmap)

    def indirection_dofmap(self, function_space, operator=None):
        '''
        Declare the indirection dofmaps required when applying a
        CMA operator.

        :param function_space: the function space for which the dofmap \
                               is required.
        :type function_space: :py:class:`psyclone.dynamo0p3.FunctionSpace`
        :param operator: the CMA operator for which the dofmap is required.
        :type operator: :py:class:`psyclone.dynamo0p3.DynKernelArgument`

        :raises GenerationError: if no kernel argument is supplied.
        :raises GenerationError: if the supplied kernel argument is not a \
                                 CMA operator.

        '''
        if not operator:
            raise GenerationError("Internal error: no CMA operator supplied.")
        if operator.type != "gh_columnwise_operator":
            raise GenerationError(
                "Internal error: a CMA operator (gh_columnwise_operator) must "
                "be supplied but got {0}".format(operator.type))
        map_name = get_cma_indirection_map_name(function_space)
        self._arglist.append(map_name)

    def scalar(self, arg):
        '''
        Add the name associated with the scalar argument to the argument list.

        :param arg: the kernel argument.
        :type arg: :py:class:`psyclone.dynamo0p3.DynKernelArgument`

        :raises InternalError: if the argument is not a recognised scalar type.
        '''
        if arg.type not in GH_VALID_SCALAR_NAMES:
            raise InternalError(
                "Expected argument type to be one of '{0}' but got '{1}'".
                format(GH_VALID_SCALAR_NAMES, arg.type))
        self._arglist.append(arg.name)

    def fs_common(self, function_space):
        ''' Provide arguments common to LMA operators and
        fields on a space. There is one: "ndf". '''
        ndf_name = get_fs_ndf_name(function_space)
        self._arglist.append(ndf_name)

    def fs_compulsory_field(self, function_space):
        ''' Provide compulsory arguments if there is a field on this
        function space'''
        undf_name = get_fs_undf_name(function_space)
        self._arglist.append(undf_name)
        map_name = get_fs_map_name(function_space)
        self._arglist.append(map_name)

    def basis(self, function_space):
        '''
        Add the necessary declarations for basis function(s) on the supplied
        function space. There can be more than one if this is an evaluator.

        :param function_space: the function space for which to provide \
                               the basis functions
        :type function_space: :py:class:`psyclone.dynamo0p3.FunctionSpace`

        :raises InternalError: if the evaluator shape is not recognised.

        '''
        if self._kern.eval_shape in VALID_QUADRATURE_SHAPES:
            basis_name = get_fs_basis_name(function_space)
            self._arglist.append(basis_name)
        elif self._kern.eval_shape in VALID_EVALUATOR_SHAPES:
            # Need a basis array for each target space upon which the basis
            # functions have been evaluated. _kern.eval_targets is a dict
            # where the values are 2-tuples of (FunctionSpace, argument).
            for _, target in self._kern.eval_targets.items():
                basis_name = get_fs_basis_name(function_space,
                                               on_space=target[0])
                self._arglist.append(basis_name)
        else:
            raise InternalError(
                "Unrecognised evaluator shape ({0}). Expected one of: {1}".
                format(self._kern.eval_shape, VALID_EVALUATOR_SHAPES))

    def diff_basis(self, function_space):
        '''
        Provide the necessary declarations for the differential basis function
        on the supplied function space.

        :param function_space: the function space for which to provide the \
                               differential basis function
        :type function_space: :py:class:`psyclone.dynamo0p3.FunctionSpace`

        :raises GenerationError: if the evaluator shape is not recognised.
        '''
        if self._kern.eval_shape in VALID_QUADRATURE_SHAPES:
            # We need differential basis functions for quadrature
            diff_basis_name = get_fs_diff_basis_name(function_space)
            self._arglist.append(diff_basis_name)

        elif self._kern.eval_shape in VALID_EVALUATOR_SHAPES:
            # We need differential basis functions for an evaluator,
            # potentially for multiple target spaces. _kern.eval_targets is
            # a dict where the values are 2-tuples of
            # (FunctionSpace, argument).
            for _, target in self._kern.eval_targets.items():
                diff_basis_name = get_fs_diff_basis_name(function_space,
                                                         on_space=target[0])
                self._arglist.append(diff_basis_name)
        else:
            raise GenerationError(
                "Internal error: unrecognised evaluator shape ({0}). Expected "
                "one of: {1}".format(self._kern.eval_shape,
                                     VALID_EVALUATOR_SHAPES))

    def orientation(self, function_space):
        '''
        Provide orientation information for the function space.

        :param function_space: the function space for which orientation \
                               is required.
        :type function_space: :py:class:`psyclone.dynamo0p3.FunctionSpace`

        '''
        orientation_name = get_fs_orientation_name(function_space)
        self._arglist.append(orientation_name)

    def field_bcs_kernel(self, function_space):
        ''' implement the boundary_dofs array fix for fields '''
        arg = self._kern.arguments.get_arg_on_space(function_space)
        self._arglist.append("boundary_dofs_"+arg.name)

    def operator_bcs_kernel(self, function_space):
        ''' Implement the boundary_dofs array fix for operators. This is the
        same as for fields with the function space set to the 'to' space of
        the operator. '''
        self.field_bcs_kernel(function_space)

    def quad_rule(self):
        ''' provide quadrature information for this kernel stub (necessary
        arguments and declarations) '''
        self._arglist.extend(self._kern.qr_args)

    @property
    def arglist(self):
        '''return the kernel argument list. The generate function must be
        called first'''
        if not self._arglist:
            raise GenerationError(
                "Internal error. The argument list in KernStubArgList:"
                "arglist() is empty. Has the generate() method been called?")
        return self._arglist


# class DinoWriters(ArgOrdering):
#    def __init__(self, kern, parent=None, position=None):
#        ArgOrdering.__init__(self, kern)
#        self._parent = parent
#        self._position = position
#        self._scalar_position = None
#        self._array_position = None
#
#    def cell_position(self):
#        ''' get dino to output cell position information '''
#        # dino outputs a full field so we do not need cell index information
#        pass
#
#    def mesh_height(self):
#        ''' get dino to output the height of the mesh (nlayers)'''
#        nlayers_name = self._name_space_manager.create_name(
#            root_name="nlayers", context="PSyVars", label="nlayers")
#        self._add_dino_scalar(nlayers_name)
#
#    def field_vector(self, argvect):
#        '''get dino to output field vector data associated with the argument
#        'argvect' '''
#        # TBD
#        pass
#
#    def field(self, arg):
#        '''get dino to output field datat associated with the argument
#        'arg' '''
#        if arg.intent in ["in", "inout"]:
#            text = arg.proxy_name + "%data"
#            self._add_dino_array(text)
#
#    def stencil_unknown_extent(self, arg):
#        '''get dino to output stencil information associated with the argument
#        'arg' if the extent is unknown '''
#        # TBD
#        pass
#
#    def stencil_unknown_direction(self, arg):
#        '''get dino to output stencil information associated with the argument
#        'arg' if the direction is unknown '''
#        # TBD
#        pass
#
#    def stencil(self, arg):
#        '''get dino to output general stencil information associated with the
#        argument 'arg' '''
#        # TBD
#        pass
#
#    def operator(self, arg):
#        ''' get dino to output the operator arguments '''
#        # TBD
#        pass
#
#    def scalar(self, scalar_arg):
#        '''get dino to output the value of the scalar argument'''
#        if scalar_arg in ["in", "inout"]:
#            self._add_dino_scalar(scalar_arg.name)
#
#    def fs_common(self, function_space):
#        '''get dino to output any arguments common to LMA operators and
#        fields on a space. '''
#        # There is currently one: "ndf".
#        ndf_name = get_fs_ndf_name(function_space)
#        self._add_dino_scalar(ndf_name)
#
#    def fs_compulsory_field(self, function_space):
#        '''get dino to output compulsory arguments if there is a field on this
#        function space'''
#        undf_name = get_fs_undf_name(function_space)
#        self._add_dino_scalar(undf_name)
#
#    def basis(self, function_space):
#        '''get dino to output basis function information for the function
#        space'''
#        # TBD
#        pass
#
#    def diff_basis(self, function_space):
#        '''get dino to output differential basis function information for the
#        function space'''
#        # TBD
#         pass
#
#    def orientation(self, function_space):
#        '''get dino to output orientation information for the function
#        space'''
#        # TBD
#        pass
#
#    def field_bcs_kernel(self, function_space):
#        '''get dino to output any boundary_dofs information for bc_kernel'''
#        # TBD
#        pass
#
#    def quad_rule(self):
#        '''get dino to output qr information '''
#        # TBD
#        pass
#
#    def generate(self):
#        '''perform any additional actions before and after kernel
#        argument-list based generation'''
#        from psyclone.f2pygen import CommentGen
#        self._parent.add(CommentGen(self._parent, " dino output start"),
#                         position=["before", self._position])
#        scalar_comment = CommentGen(self._parent, " dino scalars")
#        self._parent.add(scalar_comment,
#                         position=["before", self._position])
#        array_comment = CommentGen(self._parent, " dino arrays")
#        self._parent.add(array_comment,
#                         position=["before", self._position])
#        self._scalar_position = scalar_comment.root
#        self._array_position = array_comment.root
#        self._parent.add(CommentGen(self._parent, " dino output end"),
#                         position=["before", self._position])
#        self._parent.add(CommentGen(self._parent, ""),
#                         position=["before", self._position])
#        ArgOrdering.generate(self)
#
#    def _add_dino_scalar(self, name):
#        ''' add a dino output call for a scalar variable '''
#        from psyclone.f2pygen import CallGen
#        self._parent.add(CallGen(self._parent, name="dino%output_scalar",
#                                 args=[name]),
#                         position=["after", self._scalar_position])
#
#    def _add_dino_array(self, name):
#        ''' add a dino output call for an array variable '''
#        from psyclone.f2pygen import CallGen
#        self._parent.add(CallGen(self._parent, name="dino%output_array",
#                                 args=[name]),
#                         position=["after", self._array_position])


class FSDescriptor(object):
    ''' Provides information about a particular function space used by
    a meta-funcs entry in the kernel metadata. '''

    def __init__(self, descriptor):
        self._descriptor = descriptor

    @property
    def requires_basis(self):
        ''' Returns True if a basis function is associated with this
        function space, otherwise it returns False. '''
        return "gh_basis" in self._descriptor.operator_names

    @property
    def requires_diff_basis(self):
        ''' Returns True if a differential basis function is
        associated with this function space, otherwise it returns
        False. '''
        return "gh_diff_basis" in self._descriptor.operator_names

    @property
    def requires_orientation(self):
        ''' Returns True if an orientation function is
        associated with this function space, otherwise it returns
        False. '''
        return "gh_orientation" in self._descriptor.operator_names

    @property
    def fs_name(self):
        ''' Returns the raw metadata value of this function space. '''
        return self._descriptor.function_space_name


class FSDescriptors(object):
    ''' Contains a collection of FSDescriptor objects and methods
    that provide information across these objects. We have one
    FSDescriptor for each meta-funcs entry in the kernel
    meta-data.
    #TODO #274 this should actually be named something like
    BasisFuncDescriptors as it holds information describing the
    basis/diff-basis functions required by a kernel.

    :param descriptors: list of objects describing the basis/diff-basis \
                        functions required by a kernel, as obtained from \
                        meta-data.
    :type descriptors: list of :py:class:`psyclone.DynFuncDescriptor03`.

    '''
    def __init__(self, descriptors):
        self._orig_descriptors = descriptors
        self._descriptors = []
        for descriptor in descriptors:
            self._descriptors.append(FSDescriptor(descriptor))

    def exists(self, fspace):
        ''' Return True if a descriptor with the specified function
        space exists, otherwise return False. '''
        for descriptor in self._descriptors:
            # FS descriptors hold information taken from the kernel
            # metadata and therefore it is the original name of
            # the supplied function space that we must look at
            if descriptor.fs_name == fspace.orig_name:
                return True
        return False

    def get_descriptor(self, fspace):
        ''' Return the descriptor with the specified function space
        name. If it does not exist raise an error.'''
        for descriptor in self._descriptors:
            if descriptor.fs_name == fspace.orig_name:
                return descriptor
        raise GenerationError(
            "FSDescriptors:get_descriptor: there is no descriptor for "
            "function space {0}".format(fspace.orig_name))

    @property
    def descriptors(self):
        '''
        :return: the list of Descriptors, one for each of the meta-funcs
                 entries in the kernel meta-data.
        :rtype: List of :py:class:`psyclone.dynamo0p3.FSDescriptor`
        '''
        return self._descriptors


def check_args(call):
    '''
    Checks that the kernel arguments provided via the invoke call are
    consistent with the information expected, as specified by the
    kernel metadata

    :param call: the object produced by the parser that describes the
                 kernel call to be checked.
    :type call: :py:class:`psyclone.parse.algorithm.KernelCall`
    :raises: GenerationError if the kernel arguments in the Algorithm layer
             do not match up with the kernel meta-data
    '''
    # stencil arguments
    stencil_arg_count = 0
    for arg_descriptor in call.ktype.arg_descriptors:
        if arg_descriptor.stencil:
            if not arg_descriptor.stencil['extent']:
                # an extent argument must be provided
                stencil_arg_count += 1
            if arg_descriptor.stencil['type'] == 'xory1d':
                # a direction argument must be provided
                stencil_arg_count += 1

    # qr_argument
    if call.ktype.eval_shape in VALID_QUADRATURE_SHAPES:
        qr_arg_count = 1
    else:
        qr_arg_count = 0

    expected_arg_count = len(call.ktype.arg_descriptors) + \
        stencil_arg_count + qr_arg_count

    if expected_arg_count != len(call.args):
        raise GenerationError(
            "error: expected '{0}' arguments in the algorithm layer but "
            "found '{1}'. Expected '{2}' standard arguments, '{3}' "
            "stencil arguments and '{4}' qr_arguments'".format(
                expected_arg_count, len(call.args),
                len(call.ktype.arg_descriptors), stencil_arg_count,
                qr_arg_count))


class DynStencil(object):
    ''' Provides stencil information about a Dynamo argument '''
    def __init__(self, name):
        self._name = name
        self._extent = None
        self._extent_arg = None
        self._direction_arg = None

    @property
    def extent(self):
        '''Returns the extent of the stencil if it is known. It will be known
        if it is specified in the metadata.'''
        return self._extent

    @property
    def extent_arg(self):
        '''Returns the algorithm argument associated with the extent value if
        extent has not been provided in the metadata.'''
        return self._extent_arg

    @extent_arg.setter
    def extent_arg(self, value):
        ''' sets the extent_arg argument. '''
        self._extent_arg = value

    @property
    def direction_arg(self):
        '''returns the direction argument associated with the direction of
        the stencil if the direction of the stencil is not known'''
        return self._direction_arg

    @direction_arg.setter
    def direction_arg(self, value):
        ''' sets the direction_arg argument. '''
        self._direction_arg = value


class DynKernelArguments(Arguments):
    '''
    Provides information about Dynamo kernel call arguments
    collectively, as specified by the kernel argument metadata.

    :param call: the kernel meta-data for which to extract argument info.
    :type call: :py:class:`psyclone.parse.KernelCall`
    :param parent_call: the kernel-call object.
    :type parent_call: :py:class:`psyclone.dynamo0p3.DynKern`

    :raises GenerationError: if the kernel meta-data specifies stencil extent.
    '''
    def __init__(self, call, parent_call):
        if False:  # pylint: disable=using-constant-test
            # For pyreverse
            self._0_to_n = DynKernelArgument(None, None, None, None)

        Arguments.__init__(self, parent_call)

        # check that the arguments provided by the algorithm layer are
        # consistent with those expected by the kernel(s)
        check_args(call)

        # create our arguments and add in stencil information where
        # appropriate.
        self._args = []
        idx = 0
        for arg in call.ktype.arg_descriptors:

            dyn_argument = DynKernelArgument(self, arg, call.args[idx],
                                             parent_call)
            idx += 1
            if dyn_argument.descriptor.stencil:
                # Create a stencil object and store a reference to it in our
                # new DynKernelArgument object.
                stencil = DynStencil(dyn_argument.descriptor.stencil['type'])
                dyn_argument.stencil = stencil

                if dyn_argument.descriptor.stencil['extent']:
                    raise GenerationError("extent metadata not yet supported")
                    # if supported we would add the following
                    # line. However, note there is currently no setter
                    # for extent in DynStencil so this would need to
                    # be added.  stencil.extent =
                    # dyn_argument.descriptor.stencil['extent']
                else:
                    # An extent argument has been added.
                    stencil.extent_arg = call.args[idx]
                    idx += 1
                if dyn_argument.descriptor.stencil['type'] == 'xory1d':
                    # a direction argument has been added
                    stencil.direction_arg = call.args[idx]
                    idx += 1
            self._args.append(dyn_argument)

        # We have now completed the construction of the kernel arguments so
        # we can go back and update the names of any stencil size and/or
        # direction variable names to ensure there are no clashes.
        if self._parent_call and hasattr(self._parent_call.root,
                                         'symbol_table'):
            symtab = self._parent_call.root.symbol_table
        else:
            # TODO 719 The symtab is not connected to other parts of the
            # Stub generation.
            symtab = SymbolTable()
        for arg in self._args:
            if not arg.descriptor.stencil:
                continue
            if not arg.stencil.extent_arg.is_literal():
                if arg.stencil.extent_arg.varname:
                    # Ensure extent argument name is registered in the
                    # symbol_table.
                    tag = "AlgArgs_" + arg.stencil.extent_arg.text
                    root = arg.stencil.extent_arg.varname
                    new_name = symtab.name_from_tag(tag, root)
                    arg.stencil.extent_arg.varname = new_name
            if arg.descriptor.stencil['type'] == 'xory1d':
                # a direction argument has been added
                if arg.stencil.direction_arg.varname and \
                   arg.stencil.direction_arg.varname not in \
                   VALID_STENCIL_DIRECTIONS:
                    # Register the name of the direction argument to ensure
                    # it is unique in the PSy layer
                    tag = "AlgArgs_" + arg.stencil.direction_arg.text
                    root = arg.stencil.direction_arg.varname
                    new_name = symtab.name_from_tag(tag, root)
                    arg.stencil.direction_arg.varname = new_name

        self._dofs = []

        # Generate a static list of unique function-space names used
        # by the set of arguments: store the mangled names as these
        # are what we use at the level of an Invoke
        self._unique_fs_names = []
        # List of corresponding unique function-space objects
        self._unique_fss = []
        for arg in self._args:
            for function_space in arg.function_spaces:
                # We check that function_space is not None because scalar
                # args don't have one and fields only have one (only
                # operators have two).
                if function_space and \
                   function_space.mangled_name not in self._unique_fs_names:
                    self._unique_fs_names.append(function_space.mangled_name)
                    self._unique_fss.append(function_space)

    def get_arg_on_space_name(self, func_space_name):
        '''
        Returns the first argument (field or operator) found that is on
        the named function space, as specified in the kernel metadata. Also
        returns the associated FunctionSpace object.

        :param str func_space_name: Name of the function space (as specified \
                                    in kernel meta-data) for which to \
                                    find an argument.
        :return: the first kernel argument that is on the named function \
                 space and the associated FunctionSpace object.
        :rtype: (:py:class:`psyclone.dynamo0p3.DynKernelArgument`,
                 :py:class:`psyclone.dynamo0p3.FunctionSpace`)
        :raises: FieldNotFoundError if no field or operator argument is found \
                 for the named function space.
        '''
        for arg in self._args:
            for function_space in arg.function_spaces:
                if function_space:
                    if func_space_name == function_space.orig_name:
                        return arg, function_space
        raise FieldNotFoundError("DynKernelArguments:get_arg_on_space_name: "
                                 "there is no field or operator with function "
                                 "space {0}".format(func_space_name))

    def get_arg_on_space(self, func_space):
        '''
        Returns the first argument (field or operator) found that is on
        the specified function space. The mangled name of the supplied
        function space is used for comparison.

        :param func_space: The function space for which to find an argument.
        :type func_space: :py:class:`psyclone.dynamo0p3.FunctionSpace`
        :return: the first kernel argument that is on the supplied function
                 space
        :rtype: :py:class:`psyclone.dynamo0p3.DynKernelArgument`
        :raises: FieldNotFoundError if no field or operator argument is found
                 for the specified function space.
        '''
        for arg in self._args:
            for function_space in arg.function_spaces:
                if function_space:
                    if func_space.mangled_name == function_space.mangled_name:
                        return arg
        raise FieldNotFoundError("DynKernelArguments:get_arg_on_space: there "
                                 "is no field or operator with function space "
                                 "{0} (mangled name = '{1}')".format(
                                     func_space.orig_name,
                                     func_space.mangled_name))

    def has_operator(self, op_type=None):
        ''' Returns true if at least one of the arguments is an operator
        of type op_type (either gh_operator [LMA] or gh_columnwise_operator
        [CMA]). If op_type is None then searches for *any* valid operator
        type. '''
        if op_type and op_type not in GH_VALID_OPERATOR_NAMES:
            raise GenerationError(
                "If supplied, op_type must be a valid operator type (one "
                "of {0}) but got {1}".format(GH_VALID_OPERATOR_NAMES, op_type))
        if not op_type:
            # If no operator type is specified then we match any type
            op_list = GH_VALID_OPERATOR_NAMES
        else:
            op_list = [op_type]
        for arg in self._args:
            if arg.type in op_list:
                return True
        return False

    @property
    def unique_fss(self):
        ''' Returns a unique list of function space objects used by the
        arguments of this kernel '''
        return self._unique_fss

    @property
    def unique_fs_names(self):
        ''' Return the list of unique function space names used by the
        arguments of this kernel. The names are unmangled (i.e. as
        specified in the kernel metadata) '''
        return self._unique_fs_names

    def iteration_space_arg(self):
        '''
        Returns an argument we can use to dereference the iteration
        space. This can be a field or operator that is modified or
        alternatively a field that is read if one or more scalars
        are modified. If a kernel writes to more than one argument then
        that requiring the largest iteration space is selected.

        :return: Kernel argument from which to obtain iteration space
        :rtype: :py:class:`psyclone.dynamo0p3.DynKernelArgument`
        '''

        # Since we always compute operators out to the L1 halo we first
        # check whether this kernel writes to an operator
        write_accesses = AccessType.all_write_accesses()
        op_args = psyGen.args_filter(self._args,
                                     arg_types=GH_VALID_OPERATOR_NAMES,
                                     arg_accesses=write_accesses)
        if op_args:
            return op_args[0]

        # Is this an inter-grid kernel? If so, then the iteration space
        # is determined by the coarse mesh, irrespective of whether
        # we are prolonging (and thus writing to a field on the fine mesh)
        # or restricting.
        if self._parent_call.is_intergrid:
            fld_args = psyGen.args_filter(self._args,
                                          arg_types=["gh_field"],
                                          arg_meshes=["gh_coarse"])
            return fld_args[0]

        # This is not an inter-grid kernel and it does not write to an
        # operator. We now check for fields that are written to. We
        # check first for any modified field on a continuous function
        # space, failing that we try any_space function spaces
        # (because we must assume such a space is continuous) and
        # finally we try all discontinuous function spaces including
        # any_discontinuous_space. We do this because if a quantity on
        # a continuous FS is modified then our iteration space must be
        # larger (include L1-halo cells)
        write_accesses = AccessType.all_write_accesses()
        fld_args = psyGen.args_filter(self._args,
                                      arg_types=["gh_field"],
                                      arg_accesses=write_accesses)
        if fld_args:
            for spaces in [CONTINUOUS_FUNCTION_SPACES,
                           VALID_ANY_SPACE_NAMES,
                           VALID_DISCONTINUOUS_FUNCTION_SPACE_NAMES]:
                for arg in fld_args:
                    if arg.function_space.orig_name in spaces:
                        return arg

        # No modified fields or operators. Check for unmodified fields...
        fld_args = psyGen.args_filter(self._args, arg_types=["gh_field"])
        if fld_args:
            return fld_args[0]

        # it is an error if we get to here
        raise GenerationError(
            "iteration_space_arg(). The dynamo0.3 api must have a modified "
            "field, a modified operator, or an unmodified field (in the case "
            "of a modified scalar). None of these were found.")

    @property
    def dofs(self):
        ''' Currently required for Invoke base class although this
        makes no sense for Dynamo. Need to refactor the Invoke base class
        and remove the need for this property (#279). '''
        return self._dofs

    def raw_arg_list(self):
        '''
        Constructs the class-specific argument list for a kernel.

        :returns: a list of all of the actual arguments to the \
                  kernel call.
        :rtype: list of str.
        '''
        create_arg_list = KernCallArgList(self._parent_call)
        create_arg_list.generate()
        self._raw_arg_list = create_arg_list.arglist

        return self._raw_arg_list

    @property
    def acc_args(self):
        '''
        :returns: the list of quantities that must be available on an \
                  OpenACC device before the associated kernel can be launched.
        :rtype: list of str

        '''
        class KernCallAccArgList(KernCallArgList):
            '''
            Kernel call arguments that need to be declared by OpenACC
            directives. KernCallArgList only needs to be specialised
            where modified, or additional, arguments are required.
            Scalars are apparently not required but it is valid in
            OpenACC to include them and requires less specialisation
            to keep them in.

            '''
            def field_vector(self, argvect):
                '''
                Add the field vector associated with the argument 'argvect' to
                the argument list. OpenACC requires the field and the
                dereferenced data to be specified.

                :param argvect: the kernel argument (vector field).
                :type argvect:  :py:class:`psyclone.dynamo0p3.\
                                DynKernelArgument`

                '''
                for idx in range(1, argvect.vector_size+1):
                    text1 = argvect.proxy_name + "(" + str(idx) + ")"
                    self._arglist.append(text1)
                    text2 = text1 + "%data"
                    self._arglist.append(text2)

            def field(self, arg):
                '''
                Add the field associated with the argument 'arg' to
                the argument list. OpenACC requires the field and the
                dereferenced data to be specified.

                :param arg: the kernel argument (field).
                :type arg: :py:class:`psyclone.dynamo0p3.DynKernelArgument`

                '''
                text1 = arg.proxy_name
                self._arglist.append(text1)
                text2 = text1 + "%data"
                self._arglist.append(text2)

            def stencil(self, arg):
                '''
                Add the stencil dofmap associated with this kernel
                argument. OpenACC requires the full dofmap to be
                specified.

                :param arg: the meta-data description of the kernel \
                argument with which the stencil is associated.
                :type arg: :py:class:`psyclone.dynamo0p3.DynKernelArgument`

                '''
                self._arglist.append(DynStencils.dofmap_name(
                    self._kern.root.symbol_table, arg))

            def operator(self, arg):
                '''
                Add the operator arguments to the argument list if
                they have not already been added. OpenACC requires the
                derived type and the dereferenced data to be
                specified.

                :param arg: the meta-data description of the operator.
                :type arg: :py:class:`psyclone.dynamo0p3.DynKernelArgument`

                '''
                if arg.proxy_name_indexed not in self._arglist:
                    self._arglist.append(arg.proxy_name_indexed)
                    self._arglist.append(arg.proxy_name_indexed + "%ncell_3d")
                    self._arglist.append(arg.proxy_name_indexed +
                                         "%local_stencil")

            def fs_compulsory_field(self, function_space):
                '''
                Add compulsory arguments associated with this function space to
                the list. OpenACC requires the full function-space map
                to be specified.

                :param arg: the current functionspace.
                :type arg: :py:class:`psyclone.dynamo0p3.FunctionSpace`

                '''
                undf_name = get_fs_undf_name(function_space)
                self._arglist.append(undf_name)
                map_name = get_fs_map_name(function_space)
                self._arglist.append(map_name)

        create_acc_arg_list = KernCallAccArgList(self._parent_call)
        create_acc_arg_list.generate()
        return create_acc_arg_list.arglist

    @property
    def scalars(self):
        '''
        Provides the list of names of scalar arguments required by the
        kernel associated with this Arguments object. If there are none
        then the returned list is empty.

        :returns: A list of the names of scalar arguments in this object.
        :rtype: list of str
        '''
        # Return nothing for the moment as it is unclear whether
        # scalars need to be explicitly dealt with (for OpenACC) in
        # the dynamo api.
        return []


class DynKernelArgument(KernelArgument):
    ''' Provides information about individual Dynamo kernel call
    arguments as specified by the kernel argument metadata. '''

    def __init__(self, kernel_args, arg_meta_data, arg_info, call):
        '''
        :param kernel_args: Object encapsulating all arguments to the
                            kernel call
        :type kernel_args: :py:class:`psyclone.dynamo0p3.DynKernelArguments`
        :param arg_meta_data: Information obtained from the meta-data for
                              this kernel argument
        :type arg_meta_data: :py:class:`psyclone.dynamo0p3.DynArgDescriptor03`
        :param arg_info: Information on how this argument is specified in the
                         Algorithm layer
        :type arg_info: :py:class:`psyclone.parse.algorithm.Arg`
        :param call: The kernel object with which this argument is associated
        :type call: :py:class:`psyclone.dynamo0p3.DynKern`
        '''
        KernelArgument.__init__(self, arg_meta_data, arg_info, call)
        # Keep a reference to DynKernelArguments object that contains
        # this argument. This permits us to manage name-mangling for
        # any-space function spaces.
        self._kernel_args = kernel_args
        self._vector_size = arg_meta_data.vector_size
        self._type = arg_meta_data.type
        self._stencil = None
        if arg_meta_data.mesh:
            self._mesh = arg_meta_data.mesh.lower()
        else:
            self._mesh = None

        # The list of function-space objects for this argument. Each
        # object can be queried for its original name and for the
        # mangled name (used to make any-space arguments distinct
        # within an invoke). The argument will only have more than
        # one function-space associated with it if it is an operator.
        fs1 = None
        fs2 = None

        if self.is_operator:

            fs1 = FunctionSpace(arg_meta_data.function_space_to,
                                self._kernel_args)
            fs2 = FunctionSpace(arg_meta_data.function_space_from,
                                self._kernel_args)
        else:
            if arg_meta_data.function_space:
                fs1 = FunctionSpace(arg_meta_data.function_space,
                                    self._kernel_args)
        self._function_spaces = [fs1, fs2]

    @property
    def descriptor(self):
        ''' return a descriptor object which contains Kernel
        metadata about this argument '''
        return self._arg

    def ref_name(self, function_space=None):
        '''
        Returns the name used to dereference this type of argument (depends
        on whether it is a field or operator and, if the latter, whether it
        is the to- or from-space that is specified).

        :param function_space: the function space of this argument
        :type function_space: :py:class:`psyclone.dynamo0p3.FunctionSpace`
        :return: the name used to dereference this argument
        :rtype: str
        '''
        if not function_space:
            if self.is_operator:
                # For an operator we use the 'from' FS
                function_space = self._function_spaces[1]
            else:
                function_space = self._function_spaces[0]
        else:
            # Check that the supplied function space is valid for this
            # argument
            found = False
            for fspace in self.function_spaces:
                if fspace and fspace.orig_name == function_space.orig_name:
                    found = True
                    break
            if not found:
                raise GenerationError(
                    "DynKernelArgument:ref_name(fs). The supplied function "
                    "space (fs='{0}') is not one of the function spaces "
                    "associated with this argument (fss='{1}')".format(
                        function_space.orig_name,
                        self.function_space_names))
        if self._type == "gh_field":
            return "vspace"
        elif self.is_operator:
            if function_space.orig_name == self.descriptor.function_space_from:
                return "fs_from"
            elif function_space.orig_name == self.descriptor.function_space_to:
                return "fs_to"
            else:
                raise GenerationError(
                    "ref_name: Error, function space '{0}' is one of the "
                    "gh_operator function spaces '{1}' but is not being "
                    "returned by either function_space from '{2}' or "
                    "function_space_to '{3}'".format(
                        function_space.orig_name, self.function_spaces,
                        self.descriptor.function_space_from,
                        self.descriptor.function_space_to))
        else:
            raise GenerationError(
                "ref_name: Error, unsupported arg type '{0}' found".
                format(self._type))

    @property
    def type(self):
        ''' Returns the type of this argument. '''
        return self._type

    def is_scalar(self):
        ''':return: whether this variable is a scalar variable or not.
        :rtype: bool'''
        return self.type in GH_VALID_SCALAR_NAMES

    @property
    def mesh(self):
        '''
        Getter for the mesh associated with this argument
        :return: Mesh associated with argument (GH_FINE or GH_COARSE)
        :rtype: str
        '''
        return self._mesh

    @property
    def vector_size(self):
        ''' Returns the vector size of this argument as specified in
        the Kernel metadata. '''
        return self._vector_size

    @property
    def proxy_name(self):
        '''
        :returns: the proxy name for this argument.
        :rtype: str
        '''
        return self._name+"_proxy"

    @property
    def proxy_declaration_name(self):
        '''
        :returns: the proxy name for this argument with the array \
                  dimensions added if required.
        :rtype: str
        '''
        if self._vector_size > 1:
            return self.proxy_name+"("+str(self._vector_size)+")"
        return self.proxy_name

    @property
    def declaration_name(self):
        ''' Returns the name for this argument with the array
        dimensions added if required. '''
        if self._vector_size > 1:
            return self._name+"("+str(self._vector_size)+")"
        return self._name

    @property
    def proxy_name_indexed(self):
        '''
        :returns: the proxy name for this argument with an additional \
                  index which accesses the first element for a vector \
                  argument.
        :rtype: str
        '''
        if self._vector_size > 1:
            return self._name+"_proxy(1)"
        return self._name+"_proxy"

    @property
    def name_indexed(self):
        '''
        :returns: the name for this argument with an additional index \
                  which accesses the first element for a vector argument.
        :rtype: str
        '''
        if self._vector_size > 1:
            return self._name+"(1)"
        return self._name

    @property
    def function_space(self):
        '''
        :return: the expected finite element function space for this
                 argument as specified by the kernel argument metadata.
        :rtype: :py:class:`psyclone.dynamo0p3.FunctionSpace`
        '''
        if self._type == "gh_operator":
            # We return the 'from' space for an operator argument
            return self.function_space_from
        return self._function_spaces[0]

    @property
    def function_space_to(self):
        ''' Returns the 'to' function space of an operator '''
        return self._function_spaces[0]

    @property
    def function_space_from(self):
        ''' Returns the 'from' function space of an operator '''
        return self._function_spaces[1]

    @property
    def function_spaces(self):
        ''' Returns the expected finite element function spaces for this
        argument as a list as specified by the kernel argument
        metadata. We have more than one function space when dealing
        with operators. '''
        return self._function_spaces

    @property
    def function_space_names(self):
        ''' Returns a list of the names of the function spaces associated
        with this argument. We have more than one function space when
        dealing with operators. '''
        fs_names = []
        for fspace in self._function_spaces:
            if fspace:
                fs_names.append(fspace.orig_name)
        return fs_names

    @property
    def intent(self):
        '''
        Returns the Fortran intent of this argument.

        :return: the expected Fortran intent for this argument as specified
                 by the kernel argument metadata
        :rtype: str
        '''
        if self.access == AccessType.READ:
            return "in"
        elif self.access == AccessType.WRITE:
            return "out"
        elif self.access == AccessType.READWRITE:
            return "inout"
        elif self.access in [AccessType.INC] + \
                AccessType.get_valid_reduction_modes():
            return "inout"
        else:
            valid_reductions = AccessType.get_valid_reduction_names()
            raise GenerationError(
                "Expecting argument access to be one of 'gh_read, gh_write, "
                "gh_inc', 'gh_readwrite' or one of {0}, but found '{1}'".
                format(valid_reductions, self.access))

    @property
    def discontinuous(self):
        '''Returns True if this argument is known to be on a discontinuous
        function space including any_discontinuous_space, otherwise
        returns False.'''
        if self.function_space.orig_name in \
           VALID_DISCONTINUOUS_FUNCTION_SPACE_NAMES:
            return True
        if self.function_space.orig_name in VALID_ANY_SPACE_NAMES:
            # we will eventually look this up based on our dependence
            # analysis but for the moment we assume the worst
            return False
        return False

    @property
    def stencil(self):
        '''Return stencil information about this kernel argument if it
        exists. The information is returned as a DynStencil object.'''
        return self._stencil

    @stencil.setter
    def stencil(self, value):
        '''Set stencil information for this kernel argument. The information
        should be provided as a DynStencil object. '''
        self._stencil = value

    @property
    def is_operator(self):
        '''
        :return: True if this kernel argument represents an operator,
                 False otherwise.
        :rtype: bool
        '''
        return self._type in GH_VALID_OPERATOR_NAMES


class DynKernCallFactory(object):
    ''' Create the necessary framework for a Dynamo kernel call.
    This consists of a Loop over cells containing a call to the
    user-supplied kernel routine. '''
    @staticmethod
    def create(call, parent=None):
        ''' Create the objects needed for a call to the kernel
        described in the call object '''

        # Loop over cells
        cloop = DynLoop(parent=parent)

        # The kernel itself
        kern = DynKern()
        kern.load(call, cloop.children[3])

        # Add the kernel as a child of the loop
        cloop.loop_body.addchild(kern)

        # Set-up the loop now we have the kernel object
        cloop.load(kern)

        # Return the outermost loop
        return cloop


class DynACCEnterDataDirective(ACCEnterDataDirective):
    '''
    Sub-classes ACCEnterDataDirective to provide an API-specific implementation
    of data_on_device().

    '''
    def data_on_device(self, _):
        '''
        Provide a hook to be able to add information about data being on a
        device (or not). This is currently not used in dynamo0p3.

        '''
        return None


# ---------- Documentation utils -------------------------------------------- #
# The list of module members that we wish AutoAPI to generate
# documentation for. (See https://psyclone-ref.readthedocs.io)
__all__ = [
    'FunctionSpace',
    'DynFuncDescriptor03',
    'DynArgDescriptor03',
    'DynKernMetadata',
    'DynamoPSy',
    'DynamoInvokes',
    'DynCollection',
    'DynStencils',
    'DynDofmaps',
    'DynOrientations',
    'DynFunctionSpaces',
    'DynFields',
    'DynProxies',
    'DynCellIterators',
    'DynScalarArgs',
    'DynLMAOperators',
    'DynCMAOperators',
    'DynMeshes',
    'DynInterGrid',
    'DynBasisFunctions',
    'DynBoundaryConditions',
    'DynInvoke',
    'DynInvokeSchedule',
    'DynGlobalSum',
    'DynHaloExchange',
    'DynHaloExchangeStart',
    'DynHaloExchangeEnd',
    'HaloDepth',
    'HaloWriteAccess',
    'HaloReadAccess',
    'DynLoop',
    'DynKern',
    'ArgOrdering',
    'KernCallArgList',
    'KernStubArgList',
    'FSDescriptor',
    'FSDescriptors',
    'DynStencil',
    'DynKernelArguments',
    'DynKernelArgument',
    'DynKernCallFactory',
    'DynACCEnterDataDirective']<|MERGE_RESOLUTION|>--- conflicted
+++ resolved
@@ -59,11 +59,8 @@
 from psyclone.psyGen import PSy, Invokes, Invoke, InvokeSchedule, \
     Arguments, KernelArgument, HaloExchange, GlobalSum, \
     FORTRAN_INTENT_NAMES, DataAccess, CodedKern, ACCEnterDataDirective
-<<<<<<< HEAD
-from psyclone.psyir.symbols import DataType, INTEGER_SINGLE_TYPE
-=======
-from psyclone.psyir.symbols import DataType, DataSymbol, SymbolTable
->>>>>>> 9dc0acf4
+from psyclone.psyir.symbols import DataType, INTEGER_TYPE, \
+    DataSymbol, SymbolTable
 
 # --------------------------------------------------------------------------- #
 # ========== First section : Parser specialisations and classes ============= #
@@ -5942,17 +5939,17 @@
             except KeyError:
                 self._variable_name = symtab.new_symbol_name("df")
                 symtab.add(
-                    DataSymbol(self._variable_name, DataType.INTEGER),
+                    DataSymbol(self._variable_name, INTEGER_TYPE),
                     tag="dof_loop_idx")
         else:
             self._variable_name = "cell"
 
         # Pre-initialise the Loop children  # TODO: See issue #440
-        self.addchild(Literal("NOT_INITIALISED", INTEGER_SINGLE_TYPE,
+        self.addchild(Literal("NOT_INITIALISED", INTEGER_TYPE,
                               parent=self))  # start
-        self.addchild(Literal("NOT_INITIALISED", INTEGER_SINGLE_TYPE,
+        self.addchild(Literal("NOT_INITIALISED", INTEGER_TYPE,
                               parent=self))  # stop
-        self.addchild(Literal("1", INTEGER_SINGLE_TYPE, parent=self))  # step
+        self.addchild(Literal("1", INTEGER_TYPE, parent=self))  # step
         self.addchild(Schedule(parent=self))  # loop body
 
         # At this stage we don't know what our loop bounds are
@@ -6478,9 +6475,9 @@
         # TODO: Issue #696. Add kind (precision) when the support in Literal
         #                   class is implemented.
         self.start_expr = Literal(self._lower_bound_fortran(),
-                                  INTEGER_SINGLE_TYPE, parent=self)
+                                  INTEGER_TYPE, parent=self)
         self.stop_expr = Literal(self._upper_bound_fortran(),
-                                 INTEGER_SINGLE_TYPE, parent=self)
+                                 INTEGER_TYPE, parent=self)
 
         Loop.gen_code(self, parent)
 
