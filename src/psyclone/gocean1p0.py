# pylint: disable=too-many-lines
# -----------------------------------------------------------------------------
# BSD 3-Clause License
#
# Copyright (c) 2017-2021, Science and Technology Facilities Council.
# All rights reserved.
#
# Redistribution and use in source and binary forms, with or without
# modification, are permitted provided that the following conditions are met:
#
# * Redistributions of source code must retain the above copyright notice, this
#   list of conditions and the following disclaimer.
#
# * Redistributions in binary form must reproduce the above copyright notice,
#   this list of conditions and the following disclaimer in the documentation
#   and/or other materials provided with the distribution.
#
# * Neither the name of the copyright holder nor the names of its
#   contributors may be used to endorse or promote products derived from
#   this software without specific prior written permission.
#
# THIS SOFTWARE IS PROVIDED BY THE COPYRIGHT HOLDERS AND CONTRIBUTORS
# "AS IS" AND ANY EXPRESS OR IMPLIED WARRANTIES, INCLUDING, BUT NOT
# LIMITED TO, THE IMPLIED WARRANTIES OF MERCHANTABILITY AND FITNESS
# FOR A PARTICULAR PURPOSE ARE DISCLAIMED. IN NO EVENT SHALL THE
# COPYRIGHT HOLDER OR CONTRIBUTORS BE LIABLE FOR ANY DIRECT, INDIRECT,
# INCIDENTAL, SPECIAL, EXEMPLARY, OR CONSEQUENTIAL DAMAGES (INCLUDING,
# BUT NOT LIMITED TO, PROCUREMENT OF SUBSTITUTE GOODS OR SERVICES;
# LOSS OF USE, DATA, OR PROFITS; OR BUSINESS INTERRUPTION) HOWEVER
# CAUSED AND ON ANY THEORY OF LIABILITY, WHETHER IN CONTRACT, STRICT
# LIABILITY, OR TORT (INCLUDING NEGLIGENCE OR OTHERWISE) ARISING IN
# ANY WAY OUT OF THE USE OF THIS SOFTWARE, EVEN IF ADVISED OF THE
# POSSIBILITY OF SUCH DAMAGE.
# -----------------------------------------------------------------------------
# Authors R. W. Ford, A. R. Porter and S. Siso, STFC Daresbury Lab
# Modified work Copyright (c) 2018 by J. Henrichs, Bureau of Meteorology
# Modified I. Kavcic, Met Office


'''This module implements the PSyclone GOcean 1.0 API by specialising
    the required base classes for both code generation (PSy, Invokes,
    Invoke, InvokeSchedule, Loop, Kern, Arguments and KernelArgument)
    and parsing (Descriptor and KernelType). It adds a
    GOKernelGridArgument class to capture information on kernel arguments
    that supply properties of the grid (and are generated in the PSy
    layer).

'''

from __future__ import print_function
import re
import six
from fparser.two.Fortran2003 import NoMatchError, Nonlabel_Do_Stmt, \
    Execution_Part
from fparser.two.parser import ParserFactory
from fparser.common.readfortran import FortranStringReader
from psyclone.configuration import Config, ConfigurationError
from psyclone.parse.kernel import Descriptor, KernelType
from psyclone.parse.utils import ParseError
from psyclone.parse.algorithm import Arg
from psyclone.psyir.nodes import Loop, Literal, Schedule, Node, \
    KernelSchedule, StructureReference, BinaryOperation, Reference, \
    Return, IfBlock
from psyclone.psyGen import PSy, Invokes, Invoke, InvokeSchedule, \
    CodedKern, Arguments, Argument, KernelArgument, args_filter, \
    AccessType, ACCEnterDataDirective, HaloExchange, Routine
from psyclone.errors import GenerationError, InternalError
from psyclone.psyir.symbols import SymbolTable, ScalarType, ArrayType, \
<<<<<<< HEAD
    INTEGER_TYPE, DataSymbol, ArgumentInterface, RoutineSymbol, Symbol, \
    ContainerSymbol, DeferredType, TypeSymbol, GlobalInterface, \
    UnknownFortranType
=======
    INTEGER_TYPE, DataSymbol, ArgumentInterface, RoutineSymbol, \
    ContainerSymbol, DeferredType, TypeSymbol, UnresolvedInterface, REAL_TYPE
>>>>>>> 40c50e21
from psyclone.psyir.frontend.fparser2 import Fparser2Reader
import psyclone.expression as expr
from psyclone.psyir.backend.fortran import FortranWriter
from psyclone.f2pygen import CallGen, DeclGen, AssignGen, CommentGen, \
    IfThenGen, UseGen, ModuleGen, SubroutineGen, TypeDeclGen, PSyIRGen


# The different grid-point types that a field can live on
VALID_FIELD_GRID_TYPES = ["go_cu", "go_cv", "go_ct", "go_cf", "go_every"]

# The two scalar types we support
VALID_SCALAR_TYPES = ["go_i_scalar", "go_r_scalar"]

# Index-offset schemes (for the Arakawa C-grid)
VALID_OFFSET_NAMES = ["go_offset_se", "go_offset_sw",
                      "go_offset_ne", "go_offset_nw", "go_offset_any"]

# The offset schemes for which we can currently generate constant
# loop bounds in the PSy layer
SUPPORTED_OFFSETS = ["go_offset_ne", "go_offset_sw", "go_offset_any"]

# The sets of grid points that a kernel may operate on
VALID_ITERATES_OVER = ["go_all_pts", "go_internal_pts", "go_external_pts"]

# The list of valid stencil properties. We currently only support
# pointwise. This property could probably be removed from the
# GOcean API altogether.
VALID_STENCIL_NAMES = ["go_pointwise"]

# The valid types of loop. In this API we expect only doubly-nested
# loops.
VALID_LOOP_TYPES = ["inner", "outer"]


class GOPSy(PSy):
    '''
    The GOcean 1.0 specific PSy class. This creates a GOcean specific
    invokes object (which controls all the required invocation calls).
    Also overrides the PSy gen method so that we generate GOcean-
    specific PSy module code.

    :param invoke_info: An object containing the required invocation \
                        information for code optimisation and generation.
    :type invoke_info: :py:class:`psyclone.parse.FileInfo`

    '''
    def __init__(self, invoke_info):
        PSy.__init__(self, invoke_info)

        # Add GOcean infrastructure-specific libraries
        field_sym = ContainerSymbol("field_mod")
        field_sym.wildcard_import = True
        self.container.symbol_table.add(field_sym)
        kind_params_sym = ContainerSymbol("kind_params_mod")
        kind_params_sym.wildcard_import = True
        self.container.symbol_table.add(kind_params_sym)

        # Create invokes
        self._invokes = GOInvokes(invoke_info.calls, self)

    @property
    def gen(self):
        '''
        Generate PSy code for the GOcean api v.1.0.

        :rtype: ast

        '''
        # create an empty PSy layer module
        psy_module = ModuleGen(self.name)
        # include the kind_params module
        psy_module.add(UseGen(psy_module, name="kind_params_mod"))
        # include the field_mod module
        psy_module.add(UseGen(psy_module, name="field_mod"))
        self.invokes.gen_code(psy_module)
        return psy_module.root


class GOInvokes(Invokes):
    '''
    The GOcean specific invokes class. This passes the GOcean specific
    invoke class to the base class so it creates the one we require.

    :param alg_calls: The Invoke calls discovered in the Algorithm layer.
    :type alg_calls: OrderedDict of :py:class:`psyclone.parse.InvokeCall` \
        objects.
    :param psy: the PSy object containing this GOInvokes object.
    :type psy: :py:class:`psyclone.gocean1p0.GOPSy`

    '''
    def __init__(self, alg_calls, psy):
        self._0_to_n = GOInvoke(None, None, None)  # for pyreverse
        Invokes.__init__(self, alg_calls, GOInvoke, psy)

        index_offsets = []
        # Loop over all of the kernels in all of the invoke() calls
        # and check that they work on compatible grid-index offsets.
        # Strictly speaking this check should be done in the parsing
        # code since it is a check on the correctness of the meta-data.
        # However, that would require a fundamental change to the parsing
        # code since it requires information  on all of the invokes and
        # kernels in an application. Therefore it is much simpler to
        # do it here where we have easy access to that information.
        for invoke in self.invoke_list:
            for kern_call in invoke.schedule.coded_kernels():
                # We only care if the index offset is not offset_any (since
                # that is compatible with any other offset)
                if kern_call.index_offset != "go_offset_any":
                    # Loop over the offsets we've seen so far
                    for offset in index_offsets:
                        if offset != kern_call.index_offset:
                            raise GenerationError(
                                "Meta-data error in kernel {0}: "
                                "INDEX_OFFSET of '{1}' does not match that "
                                "({2}) of other kernels. This is not "
                                "supported.".format(kern_call.name,
                                                    kern_call.index_offset,
                                                    offset))
                    # Append the index-offset of this kernel to the list of
                    # those seen so far
                    index_offsets.append(kern_call.index_offset)

    def gen_rank_expression(self, scope):
        ''' Generate the expression to retrieve the process rank.

        :param scope: where the expression is going to be located.
        :type scope: :py:class:`psyclone.f2pygen.BaseGen`
        :return: generate the Fortran expression to retrieve the process rank.
        :rtype: str
        '''
        scope.add(UseGen(scope, name="parallel_mod", only=True,
                         funcnames=["get_rank"]))
        return "get_rank()"


class GOInvoke(Invoke):
    '''
    The GOcean specific invoke class. This passes the GOcean specific
    schedule class to the base class so it creates the one we require.
    A set of GOcean infrastructure reserved names are also passed to
    ensure that there are no name clashes. Also overrides the gen_code
    method so that we generate GOcean specific invocation code and
    provides three methods which separate arguments that are arrays from
    arguments that are {integer, real} scalars.

    :param alg_invocation: Node in the AST describing the invoke call.
    :type alg_invocation: :py:class:`psyclone.parse.InvokeCall`
    :param int idx: The position of the invoke in the list of invokes \
        contained in the Algorithm.
    :param invokes: the Invokes object containing this GOInvoke \
        object.
    :type invokes: :py:class:`psyclone.gocean1p0.GOInvokes`

    '''
    def __init__(self, alg_invocation, idx, invokes):
        self._schedule = GOInvokeSchedule('name', None)  # for pyreverse
        Invoke.__init__(self, alg_invocation, idx, GOInvokeSchedule, invokes)

        if Config.get().distributed_memory:
            # Insert halo exchange calls
            for loop in self.schedule.loops():
                loop.create_halo_exchanges()

    @property
    def unique_args_arrays(self):
        ''' find unique arguments that are arrays (defined as those that are
            field objects as opposed to scalars or properties of the grid). '''
        result = []
        for call in self._schedule.kernels():
            for arg in call.arguments.args:
                if arg.argument_type == 'field' and arg.name not in result:
                    result.append(arg.name)
        return result

    @property
    def unique_args_rscalars(self):
        '''
        :returns: the unique arguments that are scalars of type real \
                  (defined as those that are go_r_scalar 'space').
        :rtype: list of str.

        '''
        result = []
        for call in self._schedule.kernels():
            for arg in args_filter(call.arguments.args, arg_types=["scalar"],
                                   is_literal=False):
                if arg.space.lower() == "go_r_scalar" and \
                   arg.name not in result:
                    result.append(arg.name)
        return result

    @property
    def unique_args_iscalars(self):
        '''
        :returns: the unique arguments that are scalars of type integer \
                  (defined as those that are i_scalar 'space').
        :rtype: list of str.

        '''
        result = []
        for call in self._schedule.kernels():
            for arg in args_filter(call.arguments.args, arg_types=["scalar"],
                                   is_literal=False):
                if arg.space.lower() == "go_i_scalar" and \
                   arg.name not in result:
                    result.append(arg.name)
        return result

    def gen_code(self, parent):
        # pylint: disable=too-many-locals
        '''
        Generates GOcean specific invocation code (the subroutine called
        by the associated invoke call in the algorithm layer). This
        consists of the PSy invocation subroutine and the declaration of
        its arguments.

        :param parent: the node in the generated AST to which to add content.
        :type parent: :py:class:`psyclone.f2pygen.ModuleGen`
        '''
        # create the subroutine
        invoke_sub = SubroutineGen(parent, name=self.name,
                                   args=self.psy_unique_var_names)
        parent.add(invoke_sub)

        # add declarations for the variables holding the upper bounds
        # of loops in i and j
        if self.schedule.const_loop_bounds:
            invoke_sub.add(DeclGen(invoke_sub, datatype="INTEGER",
                                   entity_decls=[self.schedule.iloop_stop,
                                                 self.schedule.jloop_stop]))

        # Generate the code body of this subroutine
        self.schedule.gen_code(invoke_sub)

        # If we're generating an OpenCL routine then the arguments must
        # have the target attribute as we pass pointers to them in to
        # the OpenCL run-time.
        target = bool(self.schedule.opencl)

        # add the subroutine argument declarations for fields
        if self.unique_args_arrays:
            my_decl_arrays = TypeDeclGen(invoke_sub, datatype="r2d_field",
                                         intent="inout", target=target,
                                         entity_decls=self.unique_args_arrays)
            invoke_sub.add(my_decl_arrays)

        # get the list of global symbols used in the invoke
        global_names = [sym.name for sym in
                        self.schedule.symbol_table.global_symbols]

        # add the subroutine argument declarations for real scalars which
        # are not global symbols
        real_decls = list(filter(lambda x: x not in global_names,
                                 self.unique_args_rscalars))
        if real_decls:
            my_decl_rscalars = DeclGen(invoke_sub, datatype="REAL",
                                       intent="inout", kind="go_wp",
                                       entity_decls=real_decls)
            invoke_sub.add(my_decl_rscalars)

        # add the subroutine argument declarations for integer scalars
        # which are not global symbols
        int_decls = list(filter(lambda x: x not in global_names,
                                self.unique_args_iscalars))
        if int_decls:
            my_decl_iscalars = DeclGen(invoke_sub, datatype="INTEGER",
                                       intent="inout",
                                       entity_decls=int_decls)
            invoke_sub.add(my_decl_iscalars)

        if self._schedule.const_loop_bounds and self.unique_args_arrays:

            # Look-up the loop bounds using the first field object in the
            # list
            api_config = Config.get().api_conf("gocean1.0")
            xstop = api_config.grid_properties["go_grid_xstop"].fortran \
                .format(self.unique_args_arrays[0])
            ystop = api_config.grid_properties["go_grid_ystop"].fortran \
                .format(self.unique_args_arrays[0])
            position = invoke_sub.last_declaration()
            invoke_sub.add(CommentGen(invoke_sub, ""),
                           position=["after", position])
            invoke_sub.add(AssignGen(invoke_sub, lhs=self.schedule.jloop_stop,
                                     rhs=ystop),
                           position=["after", position])
            invoke_sub.add(AssignGen(invoke_sub, lhs=self.schedule.iloop_stop,
                                     rhs=xstop),
                           position=["after", position])
            invoke_sub.add(CommentGen(invoke_sub, " Look-up loop bounds"),
                           position=["after", position])
            invoke_sub.add(CommentGen(invoke_sub, ""),
                           position=["after", position])


class GOInvokeSchedule(InvokeSchedule):
    ''' The GOcean specific InvokeSchedule sub-class. We call the base class
    constructor and pass it factories to create GO-specific calls to both
    user-supplied kernels and built-ins.

    :param str name: name of the Invoke.
    :param alg_calls: list of KernelCalls parsed from the algorithm layer.
    :type alg_calls: list of :py:class:`psyclone.parse.algorithm.KernelCall`
    :param reserved_names: optional list of names that are not allowed in the \
                           new InvokeSchedule SymbolTable.
    :type reserved_names: list of str
    '''
    # Textual description of the node.
    _text_name = "GOInvokeSchedule"

    def __init__(self, name, alg_calls, reserved_names=None):
        InvokeSchedule.__init__(self, name, GOKernCallFactory,
                                GOBuiltInCallFactory,
                                alg_calls, reserved_names)

        # The GOcean Constants Loops Bounds Optimization is implemented using
        # a flag parameter. It defaults to False and can be turned on applying
        # the GOConstLoopBoundsTrans transformation to this InvokeSchedule.
        self._const_loop_bounds = False

    def node_str(self, colour=True):
        ''' Creates a text description of this node with (optional) control
        codes to generate coloured output in a terminal that supports it.

        :param bool colour: whether or not to include colour control codes.

        :returns: description of this node, possibly coloured.
        :rtype: str
        '''
        return "{0}[invoke='{1}', Constant loop bounds={2}]".format(
            self.coloured_name(colour), self.invoke.name,
            self._const_loop_bounds)

    def __str__(self):
        ''' Returns the string representation of this GOInvokeSchedule '''
        result = self.node_str(False) + ":\n"
        for entity in self._children:
            result += str(entity)+"\n"
        result += "End Schedule"
        return result

    @property
    def iloop_stop(self):
        '''Returns the variable name to use for the upper bound of inner
        loops if we're generating loops with constant bounds. Raises
        an error if constant bounds are not being used.

        '''
        if self._const_loop_bounds:
            return "istop"
        raise GenerationError(
            "Refusing to supply name of inner loop upper bound "
            "because constant loop bounds are not being used.")

    @property
    def jloop_stop(self):
        '''Returns the variable name to use for the upper bound of outer
        loops if we're generating loops with constant bounds. Raises
        an error if constant bounds are not being used.

        '''
        if self._const_loop_bounds:
            return "jstop"
        raise GenerationError(
            "Refusing to supply name of outer loop upper bound "
            "because constant loop bounds are not being used.")

    @property
    def const_loop_bounds(self):
        ''' Returns True if constant loop bounds are enabled for this
        schedule. Returns False otherwise. '''
        return self._const_loop_bounds

    @const_loop_bounds.setter
    def const_loop_bounds(self, obj):
        ''' Set whether the InvokeSchedule will use constant loop bounds or
        will look them up from the field object for every loop '''
        self._const_loop_bounds = obj


# pylint: disable=too-many-instance-attributes
class GOLoop(Loop):
    ''' The GOcean specific Loop class. This passes the GOcean specific
        single loop information to the base class so it creates the one we
        require. Adds a GOcean specific setBounds method which tells the loop
        what to iterate over. Need to harmonise with the topology_name method
        in the Dynamo api. '''

    _bounds_lookup = {}

    def __init__(self, parent=None,
                 topology_name="", loop_type=""):
        '''Constructs a GOLoop instance.
        :param parent: Optional parent node (default None).
        :type parent: :py:class:`psyclone.psyGen.node`
        :param str topology_name: Optional opology of the loop (unused atm).
        :param str loop_type: Loop type - must be 'inner' or 'outer'.'''
        # pylint: disable=unused-argument
        Loop.__init__(self, parent=parent,
                      valid_loop_types=VALID_LOOP_TYPES)
        self.loop_type = loop_type

        # We set the loop variable name in the constructor so that it is
        # available when we're determining which vars should be OpenMP
        # PRIVATE (which is done *before* code generation is performed)
        if self.loop_type == "inner":
            tag = "contiguous_kidx"
            suggested_name = "i"
        elif self.loop_type == "outer":
            tag = "noncontiguous_kidx"
            suggested_name = "j"
        else:
            raise GenerationError(
                "Invalid loop type of '{0}'. Expected one of {1}".
                format(self._loop_type, VALID_LOOP_TYPES))

        symtab = self.scope.symbol_table
        try:
            self.variable = symtab.lookup_with_tag(tag)
        except KeyError:
            self.variable = symtab.new_symbol(
                suggested_name, tag, symbol_type=DataSymbol,
                datatype=INTEGER_TYPE)

        # Pre-initialise the Loop children  # TODO: See issue #440
        self.addchild(Literal("NOT_INITIALISED", INTEGER_TYPE,
                              parent=self))  # start
        self.addchild(Literal("NOT_INITIALISED", INTEGER_TYPE,
                              parent=self))  # stop
        self.addchild(Literal("1", INTEGER_TYPE, parent=self))  # step
        self.addchild(Schedule(parent=self))  # loop body

        if not GOLoop._bounds_lookup:
            GOLoop.setup_bounds()

    # -------------------------------------------------------------------------
    def _halo_read_access(self, arg):
        '''Determines whether the supplied argument has (or might have) its
        halo data read within this loop. Returns True if it does, or if
        it might and False if it definitely does not.

        :param arg: an argument contained within this loop.
        :type arg: :py:class:`psyclone.gocean1p0.GOKernelArgument`

        :return: True if the argument reads, or might read from the \
                 halo and False otherwise.
        :rtype: bool

        '''
        return arg.argument_type == 'field' and arg.stencil.has_stencil and \
            arg.access in [AccessType.READ, AccessType.READWRITE,
                           AccessType.INC]

    def create_halo_exchanges(self):
        '''Add halo exchanges before this loop as required by fields within
        this loop. The PSyIR insertion logic is coded in the _add_halo_exchange
        helper method. '''

        for halo_field in self.unique_fields_with_halo_reads():
            # for each unique field in this loop that has its halo
            # read, find the previous update of this field.
            prev_arg_list = halo_field.backward_write_dependencies()
            if not prev_arg_list:
                # field has no previous dependence so create new halo
                # exchange(s) as we don't know the state of the fields
                # halo on entry to the invoke
                # TODO 856: If dl_es_inf supported an is_dirty flag, we could
                # be more selective on which HaloEx are needed. This
                # function then will be the same as in LFRic and therefore
                # the code can maybe be generalised.
                self._add_halo_exchange(halo_field)
            else:
                prev_node = prev_arg_list[0].call
                if not isinstance(prev_node, HaloExchange):
                    # Previous dependence is not a halo exchange so one needs
                    # to be added to satisfy the dependency in distributed
                    # memory.
                    self._add_halo_exchange(halo_field)

    def _add_halo_exchange(self, halo_field):
        '''An internal helper method to add the halo exchange call immediately
        before this loop using the halo_field argument for the associated
        field information.

        :param halo_field: the argument requiring a halo exchange
        :type halo_field: :py:class:`psyclone.gocean1p0.GOKernelArgument`

        '''
        exchange = GOHaloExchange(halo_field, parent=self.parent)
        self.parent.children.insert(self.position, exchange)

    # -------------------------------------------------------------------------
    @staticmethod
    def setup_bounds():
        '''Populates the GOLoop._bounds_lookup dictionary. This is
        used by PSyclone to look up the loop boundaries for each loop
        it creates.'''

        for grid_offset in SUPPORTED_OFFSETS:
            GOLoop._bounds_lookup[grid_offset] = {}
            for gridpt_type in VALID_FIELD_GRID_TYPES:
                GOLoop._bounds_lookup[grid_offset][gridpt_type] = {}
                for itspace in VALID_ITERATES_OVER:
                    GOLoop._bounds_lookup[grid_offset][gridpt_type][
                        itspace] = {}

        # Loop bounds for a mesh with NE offset
        GOLoop._bounds_lookup['go_offset_ne']['go_ct']['go_all_pts'] = \
            {'inner': {'start': "{start}-1", 'stop': "{stop}+1"},
             'outer': {'start': "{start}-1", 'stop': "{stop}+1"}}
        GOLoop._bounds_lookup['go_offset_ne']['go_ct']['go_internal_pts'] = \
            {'inner': {'start': "{start}", 'stop': "{stop}"},
             'outer': {'start': "{start}", 'stop': "{stop}"}}
        GOLoop._bounds_lookup['go_offset_ne']['go_cu']['go_all_pts'] = \
            {'inner': {'start': "{start}-1", 'stop': "{stop}"},
             'outer': {'start': "{start}-1", 'stop': "{stop}+1"}}
        GOLoop._bounds_lookup['go_offset_ne']['go_cu']['go_internal_pts'] = \
            {'inner': {'start': "{start}", 'stop': "{stop}-1"},
             'outer': {'start': "{start}", 'stop': "{stop}"}}
        GOLoop._bounds_lookup['go_offset_ne']['go_cv']['go_all_pts'] = \
            {'inner': {'start': "{start}-1", 'stop': "{stop}+1"},
             'outer': {'start': "{start}-1", 'stop': "{stop}"}}
        GOLoop._bounds_lookup['go_offset_ne']['go_cv']['go_internal_pts'] = \
            {'inner': {'start': "{start}", 'stop': "{stop}"},
             'outer': {'start': "{start}", 'stop': "{stop}-1"}}
        GOLoop._bounds_lookup['go_offset_ne']['go_cf']['go_all_pts'] = \
            {'inner': {'start': "{start}-1", 'stop': "{stop}"},
             'outer': {'start': "{start}-1", 'stop': "{stop}"}}
        GOLoop._bounds_lookup['go_offset_ne']['go_cf']['go_internal_pts'] = \
            {'inner': {'start': "{start}-1", 'stop': "{stop}-1"},
             'outer': {'start': "{start}-1", 'stop': "{stop}-1"}}
        # Loop bounds for a mesh with SE offset
        GOLoop._bounds_lookup['go_offset_sw']['go_ct']['go_all_pts'] = \
            {'inner': {'start': "{start}-1", 'stop': "{stop}+1"},
             'outer': {'start': "{start}-1", 'stop': "{stop}+1"}}
        GOLoop._bounds_lookup['go_offset_sw']['go_ct']['go_internal_pts'] = \
            {'inner': {'start': "{start}", 'stop': "{stop}"},
             'outer': {'start': "{start}", 'stop': "{stop}"}}
        GOLoop._bounds_lookup['go_offset_sw']['go_cu']['go_all_pts'] = \
            {'inner': {'start': "{start}-1", 'stop': "{stop}+1"},
             'outer': {'start': "{start}-1", 'stop': "{stop}+1"}}
        GOLoop._bounds_lookup['go_offset_sw']['go_cu']['go_internal_pts'] = \
            {'inner': {'start': "{start}", 'stop': "{stop}+1"},
             'outer': {'start': "{start}", 'stop': "{stop}"}}
        GOLoop._bounds_lookup['go_offset_sw']['go_cv']['go_all_pts'] = \
            {'inner': {'start': "{start}-1", 'stop': "{stop}+1"},
             'outer': {'start': "{start}-1", 'stop': "{stop}+1"}}
        GOLoop._bounds_lookup['go_offset_sw']['go_cv']['go_internal_pts'] = \
            {'inner': {'start': "{start}", 'stop': "{stop}"},
             'outer': {'start': "{start}", 'stop': "{stop}+1"}}
        GOLoop._bounds_lookup['go_offset_sw']['go_cf']['go_all_pts'] = \
            {'inner': {'start': "{start}-1", 'stop': "{stop}+1"},
             'outer': {'start': "{start}-1", 'stop': "{stop}+1"}}
        GOLoop._bounds_lookup['go_offset_sw']['go_cf']['go_internal_pts'] = \
            {'inner': {'start': "{start}", 'stop': "{stop}+1"},
             'outer': {'start': "{start}", 'stop': "{stop}+1"}}
        # For offset 'any'
        for gridpt_type in VALID_FIELD_GRID_TYPES:
            for itspace in VALID_ITERATES_OVER:
                GOLoop._bounds_lookup['go_offset_any'][gridpt_type][itspace] =\
                    {'inner': {'start': "{start}-1", 'stop': "{stop}"},
                     'outer': {'start': "{start}-1", 'stop': "{stop}"}}
        # For 'every' grid-point type
        for offset in SUPPORTED_OFFSETS:
            for itspace in VALID_ITERATES_OVER:
                GOLoop._bounds_lookup[offset]['go_every'][itspace] = \
                    {'inner': {'start': "{start}-1", 'stop': "{stop}+1"},
                     'outer': {'start': "{start}-1", 'stop': "{stop}+1"}}

    # -------------------------------------------------------------------------
    @staticmethod
    def add_bounds(bound_info):
        # pylint: disable=too-many-locals
        '''
        Adds a new iteration space to PSyclone. An iteration space in the
        gocean1.0 API is for a certain offset type and field type. It defines
        the loop boundaries for the outer and inner loop. The format is a
        ":" separated tuple:

        >>> bound_info = offset-type:field-type:iteration-space:outer-start:
                         outer-stop:inner-start:inner-stop

        Example:

        >>> bound_info = go_offset_ne:go_ct:go_all_pts:
                         {start}-1:{stop}+1:{start}:{stop}

        The expressions {start} and {stop} will be replaced with the loop
        indices that correspond to the inner points (i.e. non-halo or
        boundary points) of the field. So the index {start}-1 is actually
        on the halo / boundary.

        :param str bound_info: A string that contains a ":" separated \
                               tuple with the iteration space definition.

        :raises ValueError: if bound_info is not a string.
        :raises ConfigurationError: if bound_info is not formatted correctly.

        '''
        if not isinstance(bound_info, str):
            raise InternalError("The parameter 'bound_info' must be a string, "
                                "got '{0}' (type {1})"
                                .format(bound_info, type(bound_info)))

        data = bound_info.split(":")
        if len(data) != 7:
            raise ConfigurationError("An iteration space must be in the form "
                                     "\"offset-type:field-type:"
                                     "iteration-space:outer-start:"
                                     "outer-stop:inner-start:inner-stop\"\n"
                                     "But got \"{0}\"".format(bound_info))

        if not GOLoop._bounds_lookup:
            GOLoop.setup_bounds()

        # Check that all bound specifications (min and max index) are valid.
        # ------------------------------------------------------------------
        # Regular expression that finds stings surrounded by {}
        bracket_regex = re.compile("{[^}]+}")
        for bound in data[3:7]:
            all_expr = bracket_regex.findall(bound)
            for bracket_expr in all_expr:
                if bracket_expr not in ["{start}", "{stop}"]:
                    raise ConfigurationError("Only '{{start}}' and '{{stop}}' "
                                             "are allowed as bracketed "
                                             "expression in an iteration "
                                             "space. But got "
                                             "{0}".format(bracket_expr))

        # Test if a loop with the given boundaries can actually be parsed.
        # Necessary to setup the parser
        ParserFactory().create(std="f2003")

        # Test both the outer loop indices (index 3 and 4) and inner
        # indices (index 5 and 6):
        for bound in data[3:7]:
            do_string = "do i=1, {0}".format(bound)
            # Now replace any {start}/{stop} expression in the loop
            # with a valid integer value:
            do_string = do_string.format(start='15', stop='25')
            # Check if the do loop can be parsed as a nonlabel do loop
            try:
                _ = Nonlabel_Do_Stmt(do_string)
            except NoMatchError as err:
                raise ConfigurationError("Expression '{0}' is not a "
                                         "valid do loop boundary. Error "
                                         "message: '{1}'."
                                         .format(bound, str(err)))

        # All tests successful, so add the new bounds:
        # --------------------------------------------
        current_bounds = GOLoop._bounds_lookup   # Shortcut
        # Check offset-type exists
        if not data[0] in current_bounds:
            current_bounds[data[0]] = {}

        # Check field-type exists
        if not data[1] in current_bounds[data[0]]:
            current_bounds[data[0]][data[1]] = {}

        # Check iteration space exists:
        if not data[2] in current_bounds[data[0]][data[1]]:
            current_bounds[data[0]][data[1]][data[2]] = {}
            VALID_ITERATES_OVER.append(data[2])

        current_bounds[data[0]][data[1]][data[2]] = \
            {'outer': {'start': data[3], 'stop': data[4]},
             'inner': {'start': data[5], 'stop': data[6]}}

    # -------------------------------------------------------------------------
    def _grid_property_psyir_expression(self, grid_property):
        '''
        Create a PSyIR reference expression using the supplied grid-property
        information (which will have been read from the config file).

        :param str grid_property: the property of the grid for which to \
            create a reference. This is the format string read from the \
            config file or just a simple name.

        :returns: the PSyIR expression for the grid-property access.
        :rtype: :py:class:`psyclone.psyir.nodes.Reference` or sub-class

        '''
        members = grid_property.split("%")
        if len(members) == 1:
            # We don't have a derived-type reference so create a Reference to
            # a data symbol.
            try:
                sym = self.scope.symbol_table.lookup(members[0])
            except KeyError:
                sym = self.scope.symbol_table.new_symbol(
                    members[0], symbol_type=DataSymbol, datatype=INTEGER_TYPE)
            return Reference(sym, parent=self)

        if members[0] != "{0}":
            raise NotImplementedError(
                "Supplied grid property is a derived-type reference but does "
                "not begin with '{{0}}': '{0}'".format(grid_property))

        fld_sym = self.scope.symbol_table.lookup(self.field_name)
        return StructureReference.create(fld_sym, members[1:], parent=self)

    # -------------------------------------------------------------------------
    # pylint: disable=too-many-branches
    def _upper_bound(self):
        ''' Creates the PSyIR of the upper bound of this loop.
        This takes the field type and usage of const_loop_bounds
        into account. In the case of const_loop_bounds it will be
        using the data in GOLoop._bounds_lookup to find the appropriate
        indices depending on offset, field type, and iteration space.
        All occurences of {start} and {stop} in _bounds_lookup will
        be replaced with the constant loop boundary variable, e.g.
        "{stop}+1" will become "istop+1" (or "jstop+1 depending on
        loop type).

        :returns: the PSyIR for the upper bound of this loop.
        :rtype: :py:class:`psyclone.psyir.nodes.Node`

        '''
        schedule = self.ancestor(GOInvokeSchedule)
        if schedule.const_loop_bounds:
            # Look for a child kernel in order to get the index offset.
            # Since we have no guarantee of what state we expect our object
            # to be in we allow for the case where we don't have any child
            # kernels.
            index_offset = ""
            go_kernels = self.walk(GOKern)
            if go_kernels:
                index_offset = go_kernels[0].index_offset

            if not index_offset:
                return Literal("not_yet_set", INTEGER_TYPE, self)

            if self._loop_type == "inner":
                stop = schedule.iloop_stop
            else:
                stop = schedule.jloop_stop

            # This strange line splitting was the only way I could find
            # to avoid pep8 warnings: using [..._space]\ keeps on
            # complaining about a white space
            bounds = GOLoop._bounds_lookup[index_offset][self.field_space][
                self._iteration_space][self._loop_type]
            stop = bounds["stop"].format(start='2', stop=stop)
            # Remove all white spaces
            stop = "".join(stop.split())
            # This common case is a bit of compile-time computation
            # but it helps to fix all of the test cases.
            if stop == "2-1":
                stop = "1"
            return Literal(stop, INTEGER_TYPE, self)

        if self.field_space == "go_every":
            # Bounds are independent of the grid-offset convention in use

            # We look-up the upper bounds by enquiring about the SIZE of
            # the array itself
            stop = BinaryOperation(BinaryOperation.Operator.SIZE,
                                   self)
            api_config = Config.get().api_conf("gocean1.0")
            # Use the data property to access the member of the field that
            # contains the actual grid points.
            sref = self._grid_property_psyir_expression(
                api_config.grid_properties["go_grid_data"].fortran)
            stop.addchild(sref)
            if self._loop_type == "inner":
                stop.addchild(Literal("1", INTEGER_TYPE, parent=stop))
            elif self._loop_type == "outer":
                stop.addchild(Literal("2", INTEGER_TYPE, parent=stop))
            return stop

        # Loop bounds are pulled from the field object which
        # is more straightforward for us but provides the
        # Fortran compiler with less information.

        if self._iteration_space.lower() == "go_internal_pts":
            key = "internal"
        elif self._iteration_space.lower() == "go_all_pts":
            key = "whole"
        else:
            raise GenerationError("Unrecognised iteration space, '{0}'. "
                                  "Cannot generate loop bounds.".
                                  format(self._iteration_space))

        api_config = Config.get().api_conf("gocean1.0")
        props = api_config.grid_properties
        # key is 'internal' or 'whole', and _loop_type is either
        # 'inner' or 'outer'. The four possible combinations are
        # defined in the config file:
        return self._grid_property_psyir_expression(
            props["go_grid_{0}_{1}_stop".format(key, self._loop_type)].fortran)

    # -------------------------------------------------------------------------
    # pylint: disable=too-many-branches
    def _lower_bound(self):
        ''' Returns the lower bound of this loop as a string.
        This takes the field type and usage of const_loop_bounds
        into account. In case of const_loop_bounds it will be
        using the data in GOLoop._bounds_lookup to find the appropriate
        indices depending on offset, field type, and iteration space.
        All occurences of {start} and {stop} in _bounds_loopup will
        be replaced with the constant loop boundary variable, e.g.
        "{stop}+1" will become "istop+1" (or "jstop+1" depending on
        loop type).

        :returns: root of PSyIR sub-tree describing this lower bound.
        :rtype: :py:class:`psyclone.psyir.nodes.Node`

        '''
        schedule = self.ancestor(GOInvokeSchedule)
        if schedule.const_loop_bounds:
            index_offset = ""
            # Look for a child kernel in order to get the index offset.
            # Since this is the __str__ method we have no guarantee
            # what state we expect our object to be in so we allow
            # for the case where we don't have any child kernels.
            go_kernels = self.walk(GOKern)
            if go_kernels:
                index_offset = go_kernels[0].index_offset

            if not index_offset:
                return Literal("not_yet_set", INTEGER_TYPE, self)

            if self._loop_type == "inner":
                stop = schedule.iloop_stop
            else:
                stop = schedule.jloop_stop
            # This strange line splitting was the only way I could find
            # to avoid pep8 warnings: using [..._space]\ keeps on
            # complaining about a white space
            bounds = GOLoop._bounds_lookup[index_offset][self.field_space][
                self._iteration_space][self._loop_type]
            start = bounds["start"].format(start='2', stop=stop)
            # Remove all white spaces
            start = "".join(start.split())
            # This common case is a bit of compile-time computation
            # but it helps with fixing all of the test cases.
            if start == "2-1":
                start = "1"
            return Literal(start, INTEGER_TYPE, self)

        if self.field_space == "go_every":
            # Bounds are independent of the grid-offset convention in use
            return Literal("1", INTEGER_TYPE, self)

        # Loop bounds are pulled from the field object which is more
        # straightforward for us but provides the Fortran compiler
        # with less information.
        if self._iteration_space.lower() == "go_internal_pts":
            key = "internal"
        elif self._iteration_space.lower() == "go_all_pts":
            key = "whole"
        else:
            raise GenerationError("Unrecognised iteration space, '{0}'. "
                                  "Cannot generate loop bounds.".
                                  format(self._iteration_space))
        api_config = Config.get().api_conf("gocean1.0")
        props = api_config.grid_properties
        # key is 'internal' or 'whole', and _loop_type is either
        # 'inner' or 'outer'. The four possible combinations are
        # defined in the config file:
        return self._grid_property_psyir_expression(
            props["go_grid_{0}_{1}_start".format(key,
                                                 self._loop_type)].fortran)

    def node_str(self, colour=True):
        ''' Creates a text description of this node with (optional) control
        codes to generate coloured output in a terminal that supports it.

        :param bool colour: whether or not to include colour control codes.

        :returns: description of this node, possibly coloured.
        :rtype: str
        '''
        # Generate the upper and lower loop bounds
        self.start_expr = self._lower_bound()
        self.stop_expr = self._upper_bound()

        return super(GOLoop, self).node_str(colour)

    def __str__(self):
        ''' Returns a string describing this Loop object '''

        # Generate the upper and lower loop bounds
        self.start_expr = self._lower_bound()
        self.stop_expr = self._upper_bound()

        return super(GOLoop, self).__str__()

    def gen_code(self, parent):
        ''' Create the f2pygen AST for this loop (and update the PSyIR
        representing the loop bounds if necessary).

        :param parent: the node in the f2pygen AST to which to add content.
        :type parent: :py:class:`psyclone.f2pygen.SubroutineGen`

        :raises GenerationError: if we can't find an enclosing Schedule.
        :raises GenerationError: if this loop does not enclose a Kernel.
        :raises GenerationError: if constant loop bounds are enabled but are \
                                 not supported for the current grid offset.
        :raises GenerationError: if the kernels within this loop expect \
                                 different different grid offsets.

        '''
        # Our schedule holds the names to use for the loop bounds.
        # Climb up the tree looking for our enclosing GOInvokeSchedule
        schedule = self.ancestor(GOInvokeSchedule)
        if schedule is None or not isinstance(schedule, GOInvokeSchedule):
            raise GenerationError("Internal error: cannot find parent"
                                  " GOInvokeSchedule for this Do loop")

        # Walk down the tree looking for a kernel so that we can
        # look-up what index-offset convention we are to use
        go_kernels = self.walk(GOKern)
        if not go_kernels:
            raise GenerationError("Internal error: cannot find the "
                                  "GOcean Kernel enclosed by this loop")
        index_offset = go_kernels[0].index_offset
        if schedule.const_loop_bounds and \
           index_offset not in SUPPORTED_OFFSETS:
            raise GenerationError("Constant bounds generation"
                                  " not implemented for a grid offset "
                                  "of {0}. Supported offsets are {1}".
                                  format(index_offset,
                                         SUPPORTED_OFFSETS))
        # Check that all kernels enclosed by this loop expect the same
        # grid offset
        for kernel in go_kernels:
            if kernel.index_offset != index_offset:
                raise GenerationError("All Kernels must expect the same "
                                      "grid offset but kernel {0} has offset "
                                      "{1} which does not match {2}".
                                      format(kernel.name,
                                             kernel.index_offset,
                                             index_offset))

        # Generate the upper and lower loop bounds
        self.start_expr = self._lower_bound()
        self.stop_expr = self._upper_bound()

        Loop.gen_code(self, parent)


# pylint: disable=too-few-public-methods
class GOBuiltInCallFactory():
    ''' A GOcean-specific built-in call factory. No built-ins
        are supported in GOcean at the moment. '''

    @staticmethod
    def create():
        ''' Placeholder to create a GOocean-specific built-in call.
        This will require us to create a doubly-nested loop and then create
        the body of the particular built-in operation. '''
        raise GenerationError(
            "Built-ins are not supported for the GOcean 1.0 API")


# pylint: disable=too-few-public-methods
class GOKernCallFactory():
    ''' A GOcean-specific kernel-call factory. A standard kernel call in
    GOcean consists of a doubly-nested loop (over i and j) and a call to
    the user-supplied kernel routine. '''
    @staticmethod
    def create(call, parent=None):
        ''' Create a new instance of a call to a GO kernel. Includes the
        looping structure as well as the call to the kernel itself. '''
        outer_loop = GOLoop(parent=parent, loop_type="outer")
        inner_loop = GOLoop(parent=outer_loop.loop_body, loop_type="inner")
        outer_loop.loop_body.addchild(inner_loop)
        gocall = GOKern()
        gocall.load(call, parent=inner_loop.loop_body)
        inner_loop.loop_body.addchild(gocall)
        # determine inner and outer loops space information from the
        # child kernel call. This is only picked up automatically (by
        # the inner loop) if the kernel call is passed into the inner
        # loop.
        inner_loop.iteration_space = gocall.iterates_over
        outer_loop.iteration_space = inner_loop.iteration_space
        inner_loop.field_space = gocall.\
            arguments.iteration_space_arg().function_space
        outer_loop.field_space = inner_loop.field_space
        inner_loop.field_name = gocall.\
            arguments.iteration_space_arg().name
        outer_loop.field_name = inner_loop.field_name
        return outer_loop


class GOKern(CodedKern):
    '''
    Stores information about GOcean Kernels as specified by the Kernel
    metadata. Uses this information to generate appropriate PSy layer
    code for the Kernel instance. Specialises the gen_code method to
    create the appropriate GOcean specific kernel call.

    '''
    def __init__(self):
        ''' Create an empty GOKern object. The object is given state via
        the load method '''
        # pylint: disable=super-init-not-called, non-parent-init-called
        # Can't use super() as the parent class has mandatory arguments that
        # in GOKern are initialized with the load() method.
        Node.__init__(self)
        if False:  # pylint: disable=using-constant-test
            self._arguments = GOKernelArguments(None, None)  # for pyreverse
        # Create those member variables required for testing and to keep
        # pylint happy
        self._name = ""
        self._index_offset = ""

    def reference_accesses(self, var_accesses):
        '''Get all variable access information. All accesses are marked
        according to the kernel metadata.

        :param var_accesses: VariablesAccessInfo instance that stores the\
            information about variable accesses.
        :type var_accesses: \
            :py:class:`psyclone.core.access_info.VariablesAccessInfo`
        '''

        # Grid properties are accessed using one of the fields. This stores
        # the field used to avoid repeatedly determining the best field:
        field_for_grid_property = None
        for arg in self.arguments.args:
            if arg.argument_type == "grid_property":
                if not field_for_grid_property:
                    field_for_grid_property = \
                        self._arguments.find_grid_access()
                var_name = arg.dereference(field_for_grid_property.name)
            else:
                var_name = arg.name

            if arg.is_scalar:
                # The argument is only a variable if it is not a constant:
                if not arg.is_literal:
                    var_accesses.add_access(var_name, arg.access, self)
            else:
                # In case of an array for now add an arbitrary array
                # reference so it is properly recognised as an array access
                var_accesses.add_access(var_name, arg.access, self, [1])
        super(GOKern, self).reference_accesses(var_accesses)
        var_accesses.next_location()

    def load(self, call, parent=None):
        '''
        Populate the state of this GOKern object.

        :param call: information on the way in which this kernel is called \
                     from the Algorithm layer.
        :type call: :py:class:`psyclone.parse.algorithm.KernelCall`
        :param parent: the parent of this Kernel node in the PSyIR.
        :type parent: :py:class:`psyclone.gocean1p0.GOLoop`

        '''
        super(GOKern, self).__init__(GOKernelArguments, call, parent,
                                     check=False)

        # Pull out the grid index-offset that this kernel expects and
        # store it here. This is used to check that all of the kernels
        # invoked by an application are using compatible index offsets.
        self._index_offset = call.ktype.index_offset

    def local_vars(self):
        '''Return a list of the variable (names) that are local to this loop
        (and must therefore be e.g. threadprivate if doing OpenMP)

        '''
        return []

    def gen_code(self, parent):
        '''
        Generates GOcean v1.0 specific psy code for a call to the
        kernel instance. Also ensures that the kernel is written to file
        if it has been transformed.

        :param parent: parent node in the f2pygen AST being created.
        :type parent: :py:class:`psyclone.f2pygen.LoopGen`

        '''

        if self.root.opencl:
            # OpenCL is completely different so has its own gen method and
            # has to call the rename_and_write to generate to OpenCL files.
            self.rename_and_write()
            self.gen_ocl(parent)
        else:
            super(GOKern, self).gen_code(parent)

    def gen_ocl(self, parent):
        # pylint: disable=too-many-locals, too-many-statements
        '''
        Generates code for the OpenCL invocation of this kernel.

        :param parent: Parent node in the f2pygen AST to which to add content.
        :type parent: :py:class:`psyclone.f2pygen.SubroutineGen`

        '''
        # Include the check_status subroutine if we are in debug_mode
        api_config = Config.get().api_conf("gocean1.0")
        if api_config.debug_mode:
            parent.add(UseGen(parent, name="ocl_utils_mod", only=True,
                              funcnames=["check_status"]))

        # Generate code to ensure data is on device
        self.gen_data_on_ocl_device(parent)

        # Extract the limits of the iteration space which are given by the
        # loops surrounding the kernel, which won't be used in OpenCL.
        # For now it converts the PSyIR to Fortran to use the values in
        # f2pygen, but this should change in the future. Also note that OpenCL
        # expects 0-indexing, hence we subtract 1 from each boundary value.
        f_writer = FortranWriter()
        inner_loop = self.parent.parent
        inner_start = f_writer(inner_loop.start_expr) + " - 1"
        inner_stop = f_writer(inner_loop.stop_expr) + " - 1"
        outer_loop = inner_loop.parent.parent
        outer_start = f_writer(outer_loop.start_expr) + " - 1"
        outer_stop = f_writer(outer_loop.stop_expr) + " - 1"

        # Create array for the global work size argument of the kernel
        symtab = self.root.symbol_table
        garg = self._arguments.find_grid_access()
        glob_size = symtab.new_symbol(
            "globalsize", symbol_type=DataSymbol,
            datatype=ArrayType(INTEGER_TYPE, [2])).name
        parent.add(DeclGen(parent, datatype="integer", target=True,
                           kind="c_size_t", entity_decls=[glob_size + "(2)"]))
        num_x = api_config.grid_properties["go_grid_nx"].fortran\
            .format(garg.name)
        num_y = api_config.grid_properties["go_grid_ny"].fortran\
            .format(garg.name)
        parent.add(AssignGen(parent, lhs=glob_size,
                             rhs="(/{0}, {1}/)".format(num_x, num_y)))

        # Create array for the local work size argument of the kernel
        local_size = symtab.new_symbol(
            "localsize", symbol_type=DataSymbol,
            datatype=ArrayType(INTEGER_TYPE, [2])).name
        parent.add(DeclGen(parent, datatype="integer", target=True,
                           kind="c_size_t", entity_decls=[local_size + "(2)"]))

        local_size_value = self._opencl_options['local_size']
        parent.add(AssignGen(parent, lhs=local_size,
                             rhs="(/{0}, 1/)".format(local_size_value)))

        # Check that the global_size is multiple of the local_size
        if api_config.debug_mode:
            condition = "mod({0}, {1}) .ne. 0".format(num_x, local_size_value)
            ifthen = IfThenGen(parent, condition)
            parent.add(ifthen)
            message = ('"Global size is not a multiple of local size ('
                       'mandatory in OpenCL < 2.0)."')
            # Since there is no print and break functionality in f2pygen, we
            # use the check_status function here, this could be improved when
            # translating to PSyIR.
            ifthen.add(CallGen(ifthen, "check_status", [message, '-1']))

        # Retrieve kernel name
        kernel = symtab.lookup_with_tag("kernel_" + self.name).name

        # Then we set the kernel arguments
        # In OpenCL the iteration boundaries are passed as arguments to the
        # kernel because the global work size may exceed the dimensions and
        # therefore the updates outsides the boundaries should be masked.
        arguments = [kernel, inner_start, inner_stop, outer_start, outer_stop]
        for arg in self._arguments.args:
            if arg.argument_type == "scalar":
                arguments.append(arg.name)
            elif arg.argument_type == "field":
                arguments.append(arg.name + "%device_ptr")
            elif arg.argument_type == "grid_property":
                # TODO (dl_esm_inf/#18) the dl_esm_inf library stores
                # the pointers to device memory for grid properties in
                # "<grid-prop-name>_device" which is a bit hacky but
                # works for now.
                if arg.is_scalar:
                    arguments.append(arg.dereference(garg.name))
                else:
                    arguments.append(garg.name+"%grid%"+arg.name+"_device")
        sub_name = symtab.lookup_with_tag(self.name + "_set_args").name
        parent.add(CallGen(parent, sub_name, arguments))

        # Get the name of the list of command queues (set in
        # psyGen.InvokeSchedule)
        qlist = symtab.lookup_with_tag("opencl_cmd_queues").name
        flag = symtab.lookup_with_tag("opencl_error").name

        # Then we call clEnqueueNDRangeKernel
        parent.add(CommentGen(parent, " Launch the kernel"))
        cnull = "C_NULL_PTR"
        queue_number = self._opencl_options['queue_number']
        cmd_queue = qlist + "({0})".format(queue_number)

        if api_config.debug_mode:
            # Check that everything has succeeded before the kernel launch,
            # since kernel executions are asynchronous, we insert a clFinish
            # command as a barrier to make sure everything until here has been
            # executed.
            parent.add(AssignGen(parent, lhs=flag,
                                 rhs="clFinish(" + cmd_queue + ")"))
            parent.add(CallGen(
                parent, "check_status",
                ["'Errors before {0} launch'".format(self.name), flag]))

        args = ", ".join([
            # OpenCL Command Queue
            cmd_queue,
            # OpenCL Kernel object
            kernel,
            # Number of work dimensions
            "2",
            # Global offset (if NULL the global IDs start at offset (0,0,0))
            cnull,
            # Global work size
            "C_LOC({0})".format(glob_size),
            # Local work size
            "C_LOC({0})".format(local_size),
            # Number of events in wait list
            "0",
            # Event wait list that need to be completed before this kernel
            cnull,
            # Event that identifies this kernel completion
            cnull])
        parent.add(AssignGen(parent, lhs=flag,
                             rhs="clEnqueueNDRangeKernel({0})".format(args)))
        parent.add(CommentGen(parent, ""))

        # Add additional checks if we are in debug mode
        if api_config.debug_mode:
            parent.add(CallGen(
                parent, "check_status",
                ["'{0} clEnqueueNDRangeKernel'".format(self.name), flag]))

            # Add a barrier and check that the kernel executed successfully
            parent.add(AssignGen(parent, lhs=flag,
                                 rhs="clFinish(" + cmd_queue + ")"))
            parent.add(CallGen(
                parent, "check_status",
                ["'Errors during {0}'".format(self.name), flag]))

    @property
    def index_offset(self):
        ''' The grid index-offset convention that this kernel expects '''
        return self._index_offset

    def gen_arg_setter_code(self, parent):
        '''
        Creates a Fortran routine to set the arguments of the OpenCL
        version of this kernel.

        :param parent: Parent node of the set-kernel-arguments routine
        :type parent: :py:class:`psyclone.f2pygen.moduleGen`
        '''
        # The arg_setter code is in a subroutine, so we create a new scope
        argsetter_st = SymbolTable()

        # Add an argument symbol for the kernel object
        kobj = argsetter_st.new_symbol("kernel_obj").name

        # Add argument symbols to provide the iteration boundary values
        xstart_name = argsetter_st.new_symbol(
            "xstart", symbol_type=DataSymbol, datatype=INTEGER_TYPE).name
        xstop_name = argsetter_st.new_symbol(
            "xstop", symbol_type=DataSymbol, datatype=INTEGER_TYPE).name
        ystart_name = argsetter_st.new_symbol(
            "ystart", symbol_type=DataSymbol, datatype=INTEGER_TYPE).name
        ystop_name = argsetter_st.new_symbol(
            "ystop", symbol_type=DataSymbol, datatype=INTEGER_TYPE).name
        boundary_names = [xstart_name, xstop_name, ystart_name, ystop_name]

        # Join argument list
        args = [kobj] + boundary_names + \
               [arg.name for arg in self._arguments.args]

        # Declare the subroutine in the Invoke SymbolTable and the argsetter
        # subroutine SymbolTable. Subroutine names should be an exact match.
        sub_name = self.name + "_set_args"
        try:
            self.root.symbol_table.lookup(sub_name)
        except KeyError:
            self.root.symbol_table.add(RoutineSymbol(sub_name), tag=sub_name)
        argsetter_st.add(RoutineSymbol(sub_name), tag=sub_name)

        sub = SubroutineGen(parent, name=sub_name, args=args)
        parent.add(sub)
        sub.add(UseGen(sub, name="ocl_utils_mod", only=True,
                       funcnames=["check_status"]))
        sub.add(UseGen(sub, name="iso_c_binding", only=True,
                       funcnames=["c_sizeof", "c_loc", "c_intptr_t"]))
        sub.add(UseGen(sub, name="clfortran", only=True,
                       funcnames=["clSetKernelArg"]))
        # Declare arguments
        sub.add(DeclGen(sub, datatype="integer", kind="c_intptr_t",
                        target=True, entity_decls=[kobj]))

        sub.add(DeclGen(sub, datatype="integer", target=True, intent='in',
                        entity_decls=boundary_names))

        # Get all Grid property arguments
        grid_prop_args = args_filter(self._arguments.args,
                                     arg_types=["field", "grid_property"])

        # Array grid properties are c_intptr_t
        args = [x for x in grid_prop_args if not x.is_scalar]
        if args:
            sub.add(DeclGen(sub, datatype="integer", kind="c_intptr_t",
                            intent="in", target=True,
                            entity_decls=[arg.name for arg in args]))

        # Scalar integer grid properties
        args = [x for x in grid_prop_args
                if x.is_scalar and x.intrinsic_type == "integer"]
        if args:
            sub.add(DeclGen(sub, datatype="integer", intent="in",
                            target=True,
                            entity_decls=[arg.name for arg in args]))

        # Scalar real grid properties
        args = [x for x in grid_prop_args
                if x.is_scalar and x.intrinsic_type == "real"]
        if args:
            sub.add(DeclGen(sub, datatype="real", intent="in", kind="go_wp",
                            target=True,
                            entity_decls=[arg.name for arg in args]))

        # Scalar arguments
        args = args_filter(self._arguments.args, arg_types=["scalar"],
                           is_literal=False)
        for arg in args:
            if arg.space.lower() == "go_r_scalar":
                sub.add(DeclGen(
                    sub, datatype="REAL", intent="in", kind="go_wp",
                    target=True, entity_decls=[arg.name]))
            else:
                sub.add(DeclGen(sub, datatype="INTEGER", intent="in",
                                target=True, entity_decls=[arg.name]))

        # Declare local variables
        err_name = argsetter_st.new_symbol(
            "ierr", symbol_type=DataSymbol, datatype=INTEGER_TYPE).name
        sub.add(DeclGen(sub, datatype="integer", entity_decls=[err_name]))

        # Set kernel arguments
        sub.add(CommentGen(
            sub,
            " Set the arguments for the {0} OpenCL Kernel".format(self.name)))
        index = 0
        # First the boundary values
        for boundary in boundary_names:
            sub.add(AssignGen(
                sub, lhs=err_name,
                rhs="clSetKernelArg({0}, {1}, C_SIZEOF({2}), C_LOC({2}))".
                format(kobj, index, boundary)))
            sub.add(CallGen(
                sub, "check_status",
                ["'clSetKernelArg: arg {0} of {1}'".format(index, self.name),
                 err_name]))
            index = index + 1
        # Then the PSy-layer kernel arguments
        for arg in self.arguments.args:
            sub.add(AssignGen(
                sub, lhs=err_name,
                rhs="clSetKernelArg({0}, {1}, C_SIZEOF({2}), C_LOC({2}))".
                format(kobj, index, arg.name)))
            sub.add(CallGen(
                sub, "check_status",
                ["'clSetKernelArg: arg {0} of {1}'".format(index, self.name),
                 err_name]))
            index = index + 1

    def _prepare_opencl_kernel_schedule(self):
        ''' GOcean OpenCL kernels take the iteration boundaries as arguments
        and add a conditional masking statement to avoid updating elements
        outside the boundaries.
        '''
        kschedule = self.get_kernel_schedule()
        kernel_st = kschedule.symbol_table
        iteration_indices = kernel_st.iteration_indices
        data_arguments = kernel_st.data_arguments

        # Create new symbols and insert them as kernel arguments after
        # the initial iteration indices
        xstart_symbol = kernel_st.new_symbol(
            "xstart", symbol_type=DataSymbol, datatype=INTEGER_TYPE,
            interface=ArgumentInterface(ArgumentInterface.Access.READ))
        xstop_symbol = kernel_st.new_symbol(
            "xstop", symbol_type=DataSymbol, datatype=INTEGER_TYPE,
            interface=ArgumentInterface(ArgumentInterface.Access.READ))
        ystart_symbol = kernel_st.new_symbol(
            "ystart", symbol_type=DataSymbol, datatype=INTEGER_TYPE,
            interface=ArgumentInterface(ArgumentInterface.Access.READ))
        ystop_symbol = kernel_st.new_symbol(
            "ystop", symbol_type=DataSymbol, datatype=INTEGER_TYPE,
            interface=ArgumentInterface(ArgumentInterface.Access.READ))
        kernel_st.specify_argument_list(
            iteration_indices +
            [xstart_symbol, xstop_symbol, ystart_symbol, ystop_symbol] +
            data_arguments)

        # Create boundaries masking condition
        condition1 = BinaryOperation.create(
            BinaryOperation.Operator.LT,
            Reference(iteration_indices[0]),
            Reference(xstart_symbol))
        condition2 = BinaryOperation.create(
            BinaryOperation.Operator.GT,
            Reference(iteration_indices[0]),
            Reference(xstop_symbol))
        condition3 = BinaryOperation.create(
            BinaryOperation.Operator.LT,
            Reference(iteration_indices[1]),
            Reference(ystart_symbol))
        condition4 = BinaryOperation.create(
            BinaryOperation.Operator.GT,
            Reference(iteration_indices[1]),
            Reference(ystop_symbol))

        condition = BinaryOperation.create(
            BinaryOperation.Operator.OR,
            BinaryOperation.create(
                BinaryOperation.Operator.OR,
                condition1,
                condition2),
            BinaryOperation.create(
                BinaryOperation.Operator.OR,
                condition3,
                condition4)
            )

        # Insert if condition masking as the kernel first statement
        if_statement = IfBlock.create(condition, [Return()])
        kschedule.children.insert(0, if_statement)
        if_statement.parent = kschedule

    def gen_data_on_ocl_device(self, parent):
        # pylint: disable=too-many-locals
        '''
        Generate code to create data buffers on OpenCL device.

        :param parent: Parent subroutine in f2pygen AST of generated code.
        :type parent: :py:class:`psyclone.f2pygen.SubroutineGen`
        '''
        grid_arg = self._arguments.find_grid_access()
        symtab = self.root.symbol_table
        # Ensure the fields required by this kernel are on device. We must
        # create the buffers for them if they're not.
        parent.add(UseGen(parent, name="fortcl", only=True,
                          funcnames=["create_rw_buffer"]))
        parent.add(CommentGen(parent, " Ensure field data is on device"))
        for arg in self._arguments.args:
            if arg.argument_type == "field" or \
               (arg.argument_type == "grid_property" and not arg.is_scalar):
                api_config = Config.get().api_conf("gocean1.0")
                if arg.argument_type == "field":
                    # fields have a 'data_on_device' property for keeping
                    # track of whether they are on the device
                    condition = ".NOT. {0}%data_on_device".format(arg.name)
                    device_buff = "{0}%device_ptr".format(arg.name)
                    host_buff = api_config.grid_properties["go_grid_data"]\
                        .fortran.format(arg.name)
                else:
                    # grid properties do not have such an attribute (because
                    # they are just pointers) so we check whether the device
                    # pointer is NULL.
                    device_buff = "{0}%grid%{1}_device".format(grid_arg.name,
                                                               arg.name)
                    condition = device_buff + " == 0"
                    host_buff = "{0}%grid%{1}".format(grid_arg.name, arg.name)
                # Name of variable to hold no. of bytes of storage required
                nbytes = symtab.lookup_with_tag("opencl_bytes").name
                # Variable to hold write event returned by OpenCL runtime
                wevent = symtab.lookup_with_tag("opencl_wevent").name
                ifthen = IfThenGen(parent, condition)
                parent.add(ifthen)
                parent.add(DeclGen(parent, datatype="integer", kind="c_size_t",
                                   entity_decls=[nbytes]))
                parent.add(DeclGen(parent, datatype="integer",
                                   kind="c_intptr_t", target=True,
                                   entity_decls=[wevent]))
                api_config = Config.get().api_conf("gocean1.0")
                props = api_config.grid_properties
                num_x = props["go_grid_nx"].fortran.format(grid_arg.name)
                num_y = props["go_grid_ny"].fortran.format(grid_arg.name)
                # Use c_sizeof() on first element of array to be copied over in
                # order to cope with the fact that some grid properties are
                # integer.
                size_expr = "int({0}*{1}, 8)*c_sizeof({2}(1,1))" \
                            .format(num_x, num_y, host_buff)
                ifthen.add(AssignGen(ifthen, lhs=nbytes, rhs=size_expr))
                ifthen.add(CommentGen(ifthen, " Create buffer on device"))
                # Get the name of the list of command queues (set in
                # psyGen.InvokeSchedule)
                qlist = symtab.lookup_with_tag("opencl_cmd_queues").name
                flag = symtab.lookup_with_tag("opencl_error").name

                ifthen.add(AssignGen(ifthen, lhs=device_buff,
                                     rhs="create_rw_buffer(" + nbytes + ")"))
                ifthen.add(
                    AssignGen(ifthen, lhs=flag,
                              rhs="clEnqueueWriteBuffer({0}(1), {1}, CL_TRUE, "
                              "0_8, {2}, C_LOC({3}), 0, C_NULL_PTR, "
                              "C_LOC({4}))".format(qlist, device_buff,
                                                   nbytes, host_buff, wevent)))
                if arg.argument_type == "field":
                    # Fields have to set their 'data_on_device' flag to True
                    ifthen.add(AssignGen(
                        ifthen, lhs="{0}%data_on_device".format(arg.name),
                        rhs=".true."))

                    # Fields need to provide a function pointer to how the
                    # device data is going to be read and written.
                    try:
                        read_fp = symtab.lookup_with_tag("ocl_read_func").name
                    except KeyError:
                        # If the subroutines does not exist, it needs to be
                        # generated first.
                        read_fp = self.gen_ocl_read_from_device_function(
                            parent.parent)
                    try:
                        write_fp = \
                            symtab.lookup_with_tag("ocl_write_func").name
                    except KeyError:
                        write_fp = self.gen_ocl_write_to_device_function(
                            parent.parent)
                    ifthen.add(AssignGen(
                        ifthen, lhs="{0}%read_from_device_c".format(arg.name),
                        rhs=read_fp, pointer=True))
                    ifthen.add(AssignGen(
                        ifthen, lhs="{0}%write_to_device_c".format(arg.name),
                        rhs=write_fp, pointer=True))

                # Ensure data copies have finished
                ifthen.add(CommentGen(
                    ifthen, " Block until data copies have finished"))
                ifthen.add(AssignGen(ifthen, lhs=flag,
                                     rhs="clFinish(" + qlist + "(1))"))

    def gen_ocl_read_from_device_function(self, f2pygen_module):
        '''
        Insert a f2pygen subroutine to retrieve the data back from an
        OpenCL device using FortCL in the given f2pygen module and return
        its name.

        :param f2pygen_module: the module where the new function will be \
                               inserted.
        :param type: :py:class:`psyclone.f2pygen.ModuleGen`

        :returns: the name of the generated subroutine.
        :rtype: str

        '''

        # Create the symbol for the routine and add it to the symbol table.
        subroutine_name = self.root.symbol_table.new_symbol(
            "read_from_device", symbol_type=RoutineSymbol,
            tag="ocl_read_func").name


        subroutine = Routine(subroutine_name)
        sub_st = subroutine.symbol_table

        # Import the 'iso_c_binding', 'clfrontran' and 'fortcl' modules
        kind_params_sym = ContainerSymbol("iso_c_binding")
        kind_params_sym.wildcard_import = True
        sub_st.add(kind_params_sym)
        kind_params_sym = ContainerSymbol("clfortran")
        kind_params_sym.wildcard_import = True
        sub_st.add(kind_params_sym)
        kind_params_sym = ContainerSymbol("fortcl")
        kind_params_sym.wildcard_import = True
        sub_st.add(kind_params_sym)

        # Declare the routine variables, the 'value' and 'pointer' attributes
        # are not supported by the PSyIR, so all the arguments will need to be
        # UnknownFortranType, in this case this is fine because this function
        # will only be generated in Fortran.
        interface = ArgumentInterface(ArgumentInterface.Access.READ)
        s_from = DataSymbol(
            "from", interface=interface, datatype=UnknownFortranType(
                "INTEGER(KIND=c_intptr_t), intent(in), value :: from\n"))
        s_to = DataSymbol(
            "to", interface=interface, datatype=UnknownFortranType(
                "TYPE(c_ptr), intent(in), value :: to\n"))
        s_offset = DataSymbol(
            "offset", interface=interface, datatype=UnknownFortranType(
                "INTEGER(KIND=c_int), intent(in), value :: offset\n"))
        s_nx = DataSymbol(
            "nx", interface=interface, datatype=UnknownFortranType(
                "INTEGER(KIND=c_int), intent(in), value :: nx\n"))
        s_ny = DataSymbol(
            "ny", interface=interface, datatype=UnknownFortranType(
                "INTEGER(KIND=c_int), intent(in), value :: ny\n"))
        s_stride = DataSymbol(
            "stride", interface=interface, datatype=UnknownFortranType(
                "INTEGER(KIND=c_int), intent(in), value :: stride\n"))

        sub_st.add(s_from)
        sub_st.add(s_to)
        sub_st.add(s_offset)
        sub_st.add(s_nx)
        sub_st.add(s_ny)
        sub_st.add(s_stride)
        sub_st.specify_argument_list([s_from, s_to, s_offset, s_nx, s_ny,
                                      s_stride])

        cmd_queues = DataSymbol(
            "cmd_queues", datatype=UnknownFortranType(
                "INTEGER(KIND=c_intptr_t), pointer, dimension(:) ::"
                "cmd_queues\n"))
        cmd_queue = DataSymbol(
            "cmd_queue", datatype=UnknownFortranType(
                "INTEGER(KIND=c_intptr_t), pointer :: cmd_queue"
                "= cmd_queues(1)\n"))
        ierr = DataSymbol(
            "ierr", datatype=UnknownFortranType(
                "integer(kind=c_int32_t) :: ierr\n"))
        offset_in_bytes = DataSymbol(
            "offset_in_bytes", datatype=UnknownFortranType(
                "integer(kind=8) :: offset_in_bytes\n"))
        size_in_bytes = DataSymbol(
            "size_in_bytes", datatype=UnknownFortranType(
                "integer(kind=8) :: size_in_bytes\n"))

        sub_st.add(cmd_queues)
        sub_st.add(ierr)
        sub_st.add(offset_in_bytes)
        sub_st.add(size_in_bytes)

        code = '''
            cmd_queues => get_cmd_queues()
            offset_in_bytes = int(offset, kind=8) * 8_8
            size_in_bytes = int(ny*(nx+stride), kind=8) * 8_8
            !write(*,*) "Read", from, to, offset, nx, ny, stride
            !write(*,*) "in OCL", offset_in_bytes, size_in_bytes
            ierr = clFinish(cmd_queues(1))
            ierr = clEnqueueReadBuffer( &
                cmd_queues(1), &
                from, &
                CL_BLOCKING, & ! Is blocking
                offset_in_bytes, & ! Offset
                size_in_bytes, &
                to, &
                0, C_NULL_PTR, & ! Wait list
                C_NULL_PTR) ! event
        '''

        processor = Fparser2Reader()
        reader = FortranStringReader(code)
        exe_part = Execution_Part.match(reader)
        processor.process_nodes(subroutine, exe_part[0])

        # Insert the code in the invoke module
        f2pygen_module.add(PSyIRGen(f2pygen_module, subroutine))

        return subroutine_name

    def gen_ocl_write_to_device_function(self, f2pygen_module):
        # Create the symbol for the routine and add it to the symbol table.
        subroutine_name = self.root.symbol_table.new_symbol(
            "write_to_device", symbol_type=RoutineSymbol,
            tag="ocl_write_func").name

        subroutine = Routine(subroutine_name)
        sub_st = subroutine.symbol_table

        # Import the 'iso_c_binding', 'clfrontran' and 'fortcl' modules
        kind_params_sym = ContainerSymbol("iso_c_binding")
        kind_params_sym.wildcard_import = True
        sub_st.add(kind_params_sym)
        kind_params_sym = ContainerSymbol("clfortran")
        kind_params_sym.wildcard_import = True
        sub_st.add(kind_params_sym)
        kind_params_sym = ContainerSymbol("fortcl")
        kind_params_sym.wildcard_import = True
        sub_st.add(kind_params_sym)

        # Declare the routine variables, the 'value' and 'pointer' attributes
        # are not supported by the PSyIR, so all the arguments will need to be
        # UnknownFortranType, in this case this is fine because this function
        # will only be generated in Fortran.
        interface = ArgumentInterface(ArgumentInterface.Access.READ)
        s_from = DataSymbol(
            "from", interface=interface, datatype=UnknownFortranType(
                "TYPE(c_ptr), intent(in), value :: from\n"))
        s_to = DataSymbol(
            "to", interface=interface, datatype=UnknownFortranType(
                "INTEGER(KIND=c_intptr_t), intent(in), value :: to\n"))
        s_offset = DataSymbol(
            "offset", interface=interface, datatype=UnknownFortranType(
                "INTEGER(KIND=c_int), intent(in), value :: offset\n"))
        s_nx = DataSymbol(
            "nx", interface=interface, datatype=UnknownFortranType(
                "INTEGER(KIND=c_int), intent(in), value :: nx\n"))
        s_ny = DataSymbol(
            "ny", interface=interface, datatype=UnknownFortranType(
                "INTEGER(KIND=c_int), intent(in), value :: ny\n"))
        s_stride = DataSymbol(
            "stride", interface=interface, datatype=UnknownFortranType(
                "INTEGER(KIND=c_int), intent(in), value :: stride\n"))

        sub_st.add(s_from)
        sub_st.add(s_to)
        sub_st.add(s_offset)
        sub_st.add(s_nx)
        sub_st.add(s_ny)
        sub_st.add(s_stride)
        sub_st.specify_argument_list([s_from, s_to, s_offset, s_nx, s_ny,
                                      s_stride])

        cmd_queues = DataSymbol(
            "cmd_queues", datatype=UnknownFortranType(
                "INTEGER(KIND=c_intptr_t), pointer, dimension(:) :: "
                "cmd_queues\n"))
        ierr = DataSymbol(
            "ierr", datatype=UnknownFortranType(
                "integer(kind=c_int32_t) :: ierr\n"))
        offset_in_bytes = DataSymbol(
            "offset_in_bytes", datatype=UnknownFortranType(
                "integer(kind=8) :: offset_in_bytes\n"))
        size_in_bytes = DataSymbol(
            "size_in_bytes", datatype=UnknownFortranType(
                "integer(kind=8) :: size_in_bytes\n"))

        sub_st.add(cmd_queues)
        sub_st.add(ierr)
        sub_st.add(offset_in_bytes)
        sub_st.add(size_in_bytes)

        # Code goes here ...

        code = '''
            cmd_queues => get_cmd_queues()
            offset_in_bytes = int(offset, kind=8) * 8_8
            size_in_bytes = int(ny*(nx+stride), kind=8) * 8_8
            !write(*,*) "Write", from, to, offset, nx, ny, stride
            !write(*,*) "in OCL", offset_in_bytes, size_in_bytes
            ierr = clEnqueueWriteBuffer( &
                cmd_queues(1), &
                to, &
                CL_BLOCKING, & ! Is blocking
                offset_in_bytes, & ! Offset
                size_in_bytes, &
                from, &
                0, C_NULL_PTR, & ! Wait list
                C_NULL_PTR) ! event
        '''

        processor = Fparser2Reader()
        reader = FortranStringReader(code)
        exe_part = Execution_Part.match(reader)
        processor.process_nodes(subroutine, exe_part[0])

        # Insert the code in the invoke module
        f2pygen_module.add(PSyIRGen(f2pygen_module, subroutine))

        return subroutine_name

    def get_kernel_schedule(self):
        '''
        Returns a PSyIR Schedule representing the GOcean kernel code.

        :return: Schedule representing the kernel code.
        :rtype: :py:class:`psyclone.gocean1p0.GOKernelSchedule`
        '''
        if self._kern_schedule is None:
            astp = GOFparser2Reader()
            self._kern_schedule = astp.generate_schedule(self.name, self.ast)
            # TODO: Validate kernel with metadata (issue #288).
        return self._kern_schedule


class GOFparser2Reader(Fparser2Reader):
    '''
    Sub-classes the Fparser2Reader with GOcean 1.0 specific
    functionality.
    '''
    @staticmethod
    def _create_schedule(name):
        '''
        Create an empty KernelSchedule.

        :param str name: Name of the subroutine represented by the kernel.
        :returns: New GOKernelSchedule empty object.
        :rtype: py:class:`psyclone.gocean1p0.GOKernelSchedule`
        '''
        return GOKernelSchedule(name)


class GOKernelArguments(Arguments):
    '''Provides information about GOcean kernel-call arguments
        collectively, as specified by the kernel argument
        metadata. This class ensures that initialisation is performed
        correctly. It also overrides the iteration_space_arg method to
        supply a GOcean-specific dictionary for the mapping of
        argument-access types.

    '''
    def __init__(self, call, parent_call):
        if False:  # pylint: disable=using-constant-test
            self._0_to_n = GOKernelArgument(None, None, None)  # for pyreverse
        Arguments.__init__(self, parent_call)

        self._args = []
        # Loop over the kernel arguments obtained from the meta data
        for (idx, arg) in enumerate(call.ktype.arg_descriptors):
            # arg is a GO1p0Descriptor object
            if arg.argument_type == "grid_property":
                # This is an argument supplied by the psy layer
                self._args.append(GOKernelGridArgument(arg, parent_call))
            elif arg.argument_type == "scalar" or arg.argument_type == "field":
                # This is a kernel argument supplied by the Algorithm layer
                self._args.append(GOKernelArgument(arg, call.args[idx],
                                                   parent_call))
            else:
                raise ParseError("Invalid kernel argument type. Found '{0}' "
                                 "but must be one of {1}".
                                 format(arg.argument_type,
                                        ["grid_property", "scalar", "field"]))
        self._dofs = []

    def raw_arg_list(self):
        '''
        :returns: a list of all of the actual arguments to the \
                  kernel call.
        :rtype: list of str

        :raises GenerationError: if the kernel requires a grid property \
                                 but has no field arguments.
        :raises InternalError: if we encounter a kernel argument with an \
                               unrecognised type.
        '''
        if self._raw_arg_list:
            return self._raw_arg_list

        # Before we do anything else, go through the arguments and
        # determine the best one from which to obtain the grid properties.
        grid_arg = self.find_grid_access()

        # A GOcean 1.0 kernel always requires the [i,j] indices of the
        # grid-point that is to be updated
        arguments = ["i", "j"]
        for arg in self._args:

            if arg.argument_type == "scalar":
                # Scalar arguments require no de-referencing
                arguments.append(arg.name)
            elif arg.argument_type == "field":
                # Field objects are Fortran derived-types
                api_config = Config.get().api_conf("gocean1.0")
                # TODO: #676 go_grid_data is actually a field property
                data = api_config.grid_properties["go_grid_data"].fortran\
                    .format(arg.name)
                arguments.append(data)
            elif arg.argument_type == "grid_property":
                # Argument is a property of the grid which we can access via
                # the grid member of any field object.
                # We use the most suitable field as chosen above.
                if grid_arg is None:
                    raise GenerationError(
                        "Error: kernel {0} requires grid property {1} but "
                        "does not have any arguments that are fields".
                        format(self._parent_call.name, arg.name))
                arguments.append(arg.dereference(grid_arg.name))
            else:
                raise InternalError("Kernel {0}, argument {1} has "
                                    "unrecognised type: '{2}'".
                                    format(self._parent_call.name, arg.name,
                                           arg.argument_type))
        self._raw_arg_list = arguments
        return self._raw_arg_list

    def psyir_expressions(self):
        '''
        :returns: the PSyIR expressions representing this Argument list.
        :rtype: list of :py:class:`psyclone.psyir.nodes.Node`

        '''
        symtab = self._parent_call.scope.symbol_table
        symbol1 = symtab.lookup_with_tag("contiguous_kidx")
        symbol2 = symtab.lookup_with_tag("noncontiguous_kidx")
        return ([Reference(symbol1), Reference(symbol2)] +
                [arg.psyir_expression() for arg in self.args])

    def find_grid_access(self):
        '''
        Determine the best kernel argument from which to get properties of
        the grid. For this, an argument must be a field (i.e. not
        a scalar) and must be supplied by the algorithm layer
        (i.e. not a grid property). If possible it should also be
        a field that is read-only as otherwise compilers can get
        confused about data dependencies and refuse to SIMD
        vectorise.
        :returns: the argument object from which to get grid properties.
        :rtype: :py:class:`psyclone.gocean1p0.GOKernelArgument` or None
        '''
        for access in [AccessType.READ, AccessType.READWRITE,
                       AccessType.WRITE]:
            for arg in self._args:
                if arg.argument_type == "field" and arg.access == access:
                    return arg
        # We failed to find any kernel argument which could be used
        # to access the grid properties. This will only be a problem
        # if the kernel requires a grid-property argument.
        return None

    @property
    def dofs(self):
        ''' Currently required for invoke base class although this makes no
            sense for GOcean. Need to refactor the Invoke base class and
            remove the need for this property (#279). '''
        return self._dofs

    @property
    def acc_args(self):
        '''
        Provide the list of references (both objects and arrays) that must
        be present on an OpenACC device before the kernel associated with
        this Arguments object may be launched.

        :returns: list of (Fortran) quantities
        :rtype: list of str
        '''
        arg_list = []

        # First off, specify the field object which we will de-reference in
        # order to get any grid properties (if this kernel requires them).
        # We do this as some compilers do less optimisation if we get (read-
        # -only) grid properties from a field object that has read-write
        # access.
        grid_fld = self.find_grid_access()
        grid_ptr = grid_fld.name + "%grid"
        api_config = Config.get().api_conf("gocean1.0")
        # TODO: #676 go_grid_data is actually a field property
        data_fmt = api_config.grid_properties["go_grid_data"].fortran
        arg_list.extend([grid_fld.name, data_fmt.format(grid_fld.name)])
        for arg in self._args:
            if arg.argument_type == "scalar":
                arg_list.append(arg.name)
            elif arg.argument_type == "field" and arg != grid_fld:
                # The remote device will need the reference to the field
                # object *and* the reference to the array within that object.
                arg_list.extend([arg.name, data_fmt.format(arg.name)])
            elif arg.argument_type == "grid_property":
                if grid_ptr not in arg_list:
                    # This kernel needs a grid property and therefore the
                    # pointer to the grid object must be copied to the device.
                    arg_list.append(grid_ptr)
                arg_list.append(grid_ptr+"%"+arg.name)
        return arg_list

    @property
    def fields(self):
        '''
        Provides the list of names of field objects that are required by
        the kernel associated with this Arguments object.

        :returns: List of names of (Fortran) field objects.
        :rtype: list of str
        '''
        args = args_filter(self._args, arg_types=["field"])
        return [arg.name for arg in args]

    @property
    def scalars(self):
        '''
        Provides the list of names of scalar arguments required by the
        kernel associated with this Arguments object. If there are none
        then the returned list is empty.

        :returns: A list of the names of scalar arguments in this object.
        :rtype: list of str
        '''
        args = args_filter(self._args, arg_types=["scalar"])
        return [arg.name for arg in args]

    def append(self, name, argument_type):
        ''' Create and append a GOKernelArgument to the Argument list.

        :param str name: name of the appended argument.
        :param str argument_type: type of the appended argument.

        :raises TypeError: if the given name is not a string.
        '''
        if not isinstance(name, str):
            raise TypeError(
                "The name parameter given to GOKernelArguments.append method "
                "should be a string, but found '{0}' instead.".
                format(type(name).__name__))

        # Create a descriptor with the given type
        descriptor = Descriptor(None, argument_type)

        # Create the argument and append it to the argument list
        arg = Arg("variable", name, name)
        argument = GOKernelArgument(descriptor, arg, self._parent_call)
        self.args.append(argument)


class GOKernelArgument(KernelArgument):
    ''' Provides information about individual GOcean kernel call arguments
        as specified by the kernel argument metadata. '''
    def __init__(self, arg, arg_info, call):

        self._arg = arg
        KernelArgument.__init__(self, arg, arg_info, call)

    def psyir_expression(self):
        '''
        :returns: the PSyIR expression represented by this Argument.
        :rtype: :py:class:`psyclone.psyir.nodes.Node`

        :raises InternalError: if this Argument type is not "field" or \
                               "scalar".

        '''
        tag = "AlgArgs_" + self._text
        symbol = self._call.root.symbol_table.symbol_from_tag(tag)

        # Gocean field arguments are StructureReferences to the %data attribute
        if self.argument_type == "field":
            return StructureReference.create(symbol, ["data"])

        # Gocean scalar arguments are References to the variable
        if self.argument_type == "scalar":
            return Reference(symbol)

        raise InternalError("GOcean expects the Argument.argument_type() to be"
                            " 'field' or 'scalar' but found '{0}'."
                            "".format(self.argument_type))

    def infer_datatype(self):
        ''' Infer the datatype of this argument using the API rules.

        :returns: the datatype of this argument.
        :rtype: :py:class::`psyclone.psyir.symbols.datatype`

        :raises InternalError: if this Argument type is not "field" or \
                               "scalar".
        :raises InternalError: if this argument is scalar but its space \
                               property is not 'go_r_scalar' or 'go_i_scalar'.

        '''
        # All GOcean fields are r2d_type.
        if self.argument_type == "field":
            # r2d_type can have DeferredType and UnresolvedInterface because
            # it is an unnamed import from a module.
            type_symbol = self._call.root.symbol_table.symbol_from_tag(
                "r2d_type", symbol_type=TypeSymbol, datatype=DeferredType(),
                interface=UnresolvedInterface())
            return type_symbol

        # Gocean scalars can be REAL or INTEGER
        if self.argument_type == "scalar":
            if self.space.lower() == "go_r_scalar":
                return REAL_TYPE
            if self.space.lower() == "go_i_scalar":
                return INTEGER_TYPE
            raise InternalError("GOcean expects scalar arguments to be of"
                                " 'go_r_scalar' or 'go_i_scalar' type but "
                                "found '{0}'.".format(self.space.lower()))

        raise InternalError("GOcean expects the Argument.argument_type() to be"
                            " 'field' or 'scalar' but found '{0}'."
                            "".format(self.argument_type))

    @property
    def argument_type(self):
        '''
        Return the type of this kernel argument - whether it is a field,
        a scalar or a grid_property (to be supplied by the PSy layer).
        If it has no type it defaults to scalar.

        :returns: the type of the argument.
        :rtype: str

        '''
        if self._arg.argument_type:
            return self._arg.argument_type
        return "scalar"

    @property
    def function_space(self):
        ''' Returns the expected finite difference space for this
            argument as specified by the kernel argument metadata.'''
        return self._arg.function_space

    @property
    def is_scalar(self):
        ''':return: whether this variable is a scalar variable or not.
        :rtype: bool'''
        return self.argument_type == "scalar"


class GOKernelGridArgument(Argument):
    '''
    Describes arguments that supply grid properties to a kernel.
    These arguments are provided by the PSy layer rather than in
    the Algorithm layer.

    :param arg: the meta-data entry describing the required grid property.
    :type arg: :py:class:`psyclone.gocean1p0.GO1p0Descriptor`
    :param kernel_call: the kernel call node that this Argument belongs to.
    :type kernel_call: :py:class:`psyclone.gocean1p0.GOKern`

    :raises GenerationError: if the grid property is not recognised.

    '''
    def __init__(self, arg, kernel_call):
        super(GOKernelGridArgument, self).__init__(None, None, arg.access)

        api_config = Config.get().api_conf("gocean1.0")
        try:
            deref_name = api_config.grid_properties[arg.grid_prop].fortran
        except KeyError:
            all_keys = str(api_config.grid_properties.keys())
            raise GenerationError("Unrecognised grid property specified. "
                                  "Expected one of {0} but found '{1}'".
                                  format(all_keys, arg.grid_prop))

        # Each entry is a pair (name, type). Name can be subdomain%internal...
        # so only take the last part after the last % as name.
        self._name = deref_name.split("%")[-1]
        # Store the original property name for easy lookup in is_scalar
        self._property_name = arg.grid_prop

        # This object always represents an argument that is a grid_property
        self._argument_type = "grid_property"

        # Reference to the Call this argument belongs to
        self._call = kernel_call

    @property
    def name(self):
        ''' Returns the Fortran name of the grid property, which is used
        in error messages etc.'''
        return self._name

    def psyir_expression(self):
        '''
        :returns: the PSyIR expression represented by this Argument.
        :rtype: :py:class:`psyclone.psyir.nodes.Node`

        '''
        # Find field from which to access grid properties
        base_field = self._call.arguments.find_grid_access().name
        tag = "AlgArgs_" + base_field
        symbol = self._call.root.symbol_table.symbol_from_tag(tag)

        # Get aggregate grid type accessors without the base name
        access = self.dereference(base_field).split('%')[1:]

        # Construct the PSyIR reference
        return StructureReference.create(symbol, access)

    def dereference(self, fld_name):
        '''Returns a Fortran string to dereference a grid property of the
        specified field. It queries the current config file settings for
        getting the proper dereference string, which is a format string
        where {0} represents the field name.

        :param str fld_name: The name of the field which is used to \
            dereference a grid property.

        :returns: the dereference string required to access a grid property
            in a dl_esm field (e.g. "subdomain%internal%xstart"). The name
            must contains a "{0}" which is replaced by the field name.
        :rtype: str'''
        api_config = Config.get().api_conf("gocean1.0")
        deref_name = api_config.grid_properties[self._property_name].fortran
        return deref_name.format(fld_name)

    @property
    def argument_type(self):
        ''' The type of this argument. We have this for compatibility with
            GOKernelArgument objects since, for this class, it will always be
            "grid_property". '''
        return self._argument_type

    @property
    def intrinsic_type(self):
        '''
        :returns: the intrinsic_type of this argument.
        :rtype: str

        '''
        api_config = Config.get().api_conf("gocean1.0")
        return api_config.grid_properties[self._property_name].intrinsic_type

    @property
    def is_scalar(self):
        '''
        :returns: if this variable is a scalar variable or not.
        :rtype: bool
        '''
        # The constructor guarantees that _property_name is a valid key!
        api_config = Config.get().api_conf("gocean1.0")
        return api_config.grid_properties[self._property_name].type \
            == "scalar"

    @property
    def text(self):
        ''' The raw text used to pass data from the algorithm layer
            for this argument. Grid properties are not passed from the
            algorithm layer so None is returned.'''
        return None

    def forward_dependence(self):
        '''
        A grid-property argument is read-only and supplied by the
        PSy layer so has no dependencies

        :returns: None to indicate no dependencies
        :rtype: NoneType
        '''
        return None

    def backward_dependence(self):
        '''
        A grid-property argument is read-only and supplied by the
        PSy layer so has no dependencies

        :returns: None to indicate no dependencies
        :rtype: NoneType
        '''
        return None


class GOStencil():
    '''GOcean 1.0 stencil information for a kernel argument as obtained by
    parsing the kernel meta-data. The expected structure of the
    metadata and its meaning is provided in the description of the
    load method

    '''
    def __init__(self):
        ''' Set up any internal variables. '''
        self._has_stencil = None
        self._stencil = [[0 for _ in range(3)] for _ in range(3)]
        self._name = None
        self._initialised = False

    # pylint: disable=too-many-branches
    def load(self, stencil_info, kernel_name):
        '''Take parsed stencil metadata information, check it is valid and
        store it in a convenient form. The kernel_name argument is
        only used to provide the location if there is an error.

        The stencil information should either be a name which
        indicates a particular type of stencil or in the form
        stencil(xxx,yyy,zzz) which explicitly specifies a stencil
        shape where xxx, yyy and zzz are triplets of integers
        indicating whether there is a stencil access in a particular
        direction and the depth of that access. For example:

        go_stencil(010,  !   N
                   212,  !  W E
                   010)  !   S

        indicates that there is a stencil access of depth 1 in the
        "North" and "South" directions and stencil access of depth 2
        in the "East" and "West" directions. The value at the centre
        of the stencil will not be used by PSyclone but can be 0 or 1
        and indicates whether the local field value is accessed.

        The convention is for the associated arrays to be
        2-dimensional. If we denote the first dimension as "i" and the
        second dimension as "j" then the following directions are
        assumed:


        > j
        > ^
        > |
        > |
        > ---->i

        For example a stencil access like:

        a(i,j) + a(i+1,j) + a(i,j-1)

        would be stored as:

        go_stencil(000,
                   011,
                   010)

        :param stencil_info: contains the appropriate part of the parser AST
        :type stencil_info: :py:class:`psyclone.expression.FunctionVar`
        :param string kernel_name: the name of the kernel from where this \
                                   stencil information came from.

        :raises ParseError: if the supplied stencil information is invalid.

        '''
        self._initialised = True

        if not isinstance(stencil_info, expr.FunctionVar):
            # the stencil information is not in the expected format
            raise ParseError(
                "Meta-data error in kernel '{0}': 3rd descriptor (stencil) of "
                "field argument is '{1}' but expected either a name or the "
                "format 'go_stencil(...)'".format(kernel_name,
                                                  str(stencil_info)))

        # Get the name
        name = stencil_info.name.lower()

        if stencil_info.args:
            # The stencil info is of the form 'name(a,b,...), so the
            # name should be 'stencil' and there should be 3
            # arguments'
            self._has_stencil = True
            args = stencil_info.args
            if name != "go_stencil":
                raise ParseError(
                    "Meta-data error in kernel '{0}': 3rd descriptor "
                    "(stencil) of field argument is '{1}' but must be "
                    "'go_stencil(...)".format(kernel_name, name))
            if len(args) != 3:
                raise ParseError(
                    "Meta-data error in kernel '{0}': 3rd descriptor "
                    "(stencil) of field argument with format "
                    "'go_stencil(...)', has {1} arguments but should have "
                    "3".format(kernel_name, len(args)))
            # Each of the 3 args should be of length 3 and each
            # character should be a digit from 0-9. Whilst we are
            # expecting numbers, the parser represents these numbers
            # as strings so we have to perform string manipulation to
            # check and that extract them
            for arg_idx in range(3):
                arg = args[arg_idx]
                if not isinstance(arg, six.string_types):
                    raise ParseError(
                        "Meta-data error in kernel '{0}': 3rd descriptor "
                        "(stencil) of field argument with format "
                        "'go_stencil(...)'. Argument index {1} should be a "
                        "number but found "
                        "'{2}'.".format(kernel_name, arg_idx, str(arg)))
                if len(arg) != 3:
                    raise ParseError(
                        "Meta-data error in kernel '{0}': 3rd descriptor "
                        "(stencil) of field argument with format "
                        "'go_stencil(...)'. Argument index {1} should "
                        "consist of 3 digits but found "
                        "{2}.".format(kernel_name, arg_idx, len(arg)))
            # The central value is constrained to be 0 or 1
            if args[1][1] not in ["0", "1"]:
                raise ParseError(
                    "Meta-data error in kernel '{0}': 3rd descriptor "
                    "(stencil) of field argument with format "
                    "'go_stencil(...)'. Argument index 1 position 1 "
                    "should be a number from 0-1 "
                    "but found {1}.".format(kernel_name, args[1][1]))
            # It is not valid to specify a zero stencil. This is
            # indicated by the 'pointwise' name
            if args[0] == "000" and \
               (args[1] == "000" or args[1] == "010") and \
               args[2] == "000":
                raise ParseError(
                    "Meta-data error in kernel '{0}': 3rd descriptor "
                    "(stencil) of field argument with format "
                    "'go_stencil(...)'. A zero sized stencil has been "
                    "specified. This should be specified with the "
                    "'go_pointwise' keyword.".format(kernel_name))
            # store the values in an internal array as integers in i,j
            # order
            for idx0 in range(3):
                for idx1 in range(3):
                    self._stencil[idx0][idx1] = int(args[idx1][idx0])
        else:
            # stencil info is of the form 'name' so should be one of
            # our valid names
            if name not in VALID_STENCIL_NAMES:
                raise ParseError(
                    "Meta-data error in kernel '{0}': 3rd descriptor "
                    "(stencil) of field argument is '{1}' but must be one "
                    "of {2} or go_stencil(...)".format(kernel_name, name,
                                                       VALID_STENCIL_NAMES))
            self._name = name
            # We currently only support one valid name ('pointwise')
            # which indicates that there is no stencil
            self._has_stencil = False

    def _check_init(self):
        '''Internal method which checks that the stencil information has been
        loaded.

        :raises GenerationError: if the GOStencil object has not been
        initialised i.e. the load() method has not been called

        '''
        if not self._initialised:
            raise GenerationError(
                "Error in class GOStencil: the object has not yet been "
                "initialised. Please ensure the load() method is called.")

    @property
    def has_stencil(self):
        '''Specifies whether this argument has stencil information or not. The
        only case when this is False is when the stencil information
        specifies 'pointwise' as this indicates that there is no
        stencil access.

        :returns: True if this argument has stencil information and False \
                  if not.
        :rtype: bool

        '''
        self._check_init()
        return self._has_stencil

    @property
    def name(self):
        '''Provides the stencil name if one is provided

        :returns: the name of the type of stencil if this is provided \
                  and 'None' if not.
        :rtype: str

        '''
        self._check_init()
        return self._name

    def depth(self, index0, index1):
        '''Provides the depth of the stencil in the 8 possible stencil
        directions in a 2d regular grid (see the description in the
        load class for more information). Values must be between -1
        and 1 as they are considered to be relative to the centre of
        the stencil For example:

        stencil(234,
                915,
                876)

        returns

        depth(-1,0) = 9
        depth(1,1) = 4

        :param int index0: the relative stencil offset for the first \
                           index of the associated array. This value \
                           must be between -1 and 1.
        :param int index1: the relative stencil offset for the second \
                           index of the associated array. This value \
                           must be between -1 and 1

        :returns: the depth of the stencil in the specified direction.
        :rtype: int

        :raises GenerationError: if the indices are out-of-bounds.

        '''
        self._check_init()
        if index0 < -1 or index0 > 1 or index1 < -1 or index1 > 1:
            raise GenerationError(
                "The indices arguments to the depth method in the GOStencil "
                "object must be between -1 and 1 but found "
                "({0},{1})".format(index0, index1))
        return self._stencil[index0+1][index1+1]


class GO1p0Descriptor(Descriptor):
    ''' Description of a GOcean 1.0 kernel argument, as obtained by
    parsing the kernel meta-data.

    :param str kernel_name: the name of the kernel metadata type \
                            that contains this metadata.
    :param kernel_arg: the relevant part of the parser's AST.
    :type kernel_arg: :py:class:`psyclone.expression.FunctionVar`

    :raises ParseError: if a kernel argument has an invalid grid-point type.
    :raises ParseError: for an unrecognised grid property.
    :raises ParseError: for an invalid number of arguments.
    :raises ParseError: for an invalid access argument.

    '''
    def __init__(self, kernel_name, kernel_arg):
        nargs = len(kernel_arg.args)
        stencil_info = None

        if nargs == 3:
            # This kernel argument is supplied by the Algorithm layer
            # and is either a field or a scalar

            access = kernel_arg.args[0].name
            funcspace = kernel_arg.args[1].name
            stencil_info = GOStencil()
            stencil_info.load(kernel_arg.args[2],
                              kernel_name)

            # Valid values for the grid-point type that a kernel argument
            # may have. (We use the funcspace argument for this as it is
            # similar to the space in Finite-Element world.)
            valid_func_spaces = VALID_FIELD_GRID_TYPES + VALID_SCALAR_TYPES

            self._grid_prop = ""
            if funcspace.lower() in VALID_FIELD_GRID_TYPES:
                self._argument_type = "field"
            elif funcspace.lower() in VALID_SCALAR_TYPES:
                self._argument_type = "scalar"
            else:
                raise ParseError("Meta-data error in kernel {0}: argument "
                                 "grid-point type is '{1}' but must be one "
                                 "of {2} ".format(kernel_name, funcspace,
                                                  valid_func_spaces))

        elif nargs == 2:
            # This kernel argument is a property of the grid. The grid
            # properties are special because they must be supplied by
            # the PSy layer.
            access = kernel_arg.args[0].name
            grid_var = kernel_arg.args[1].name
            funcspace = ""

            self._grid_prop = grid_var
            self._argument_type = "grid_property"
            api_config = Config.get().api_conf("gocean1.0")

            if grid_var.lower() not in api_config.grid_properties:
                valid_keys = str(api_config.grid_properties.keys())
                raise ParseError(
                    "Meta-data error in kernel {0}: un-recognised grid "
                    "property '{1}' requested. Must be one of {2}".
                    format(kernel_name, grid_var, valid_keys))
        else:
            raise ParseError(
                "Meta-data error in kernel {0}: 'arg' type expects 2 or 3 "
                "arguments but found '{1}' in '{2}'".
                format(kernel_name,
                       str(len(kernel_arg.args)),
                       kernel_arg.args))

        api_config = Config.get().api_conf("gocean1.0")
        access_mapping = api_config.get_access_mapping()
        try:
            access_type = access_mapping[access]
        except KeyError:
            valid_names = api_config.get_valid_accesses_api()
            raise ParseError("Meta-data error in kernel {0}: argument "
                             "access  is given as '{1}' but must be "
                             "one of {2}".
                             format(kernel_name, access, valid_names))

        # Finally we can call the __init__ method of our base class
        super(GO1p0Descriptor,
              self).__init__(access_type, funcspace, stencil=stencil_info,
                             argument_type=self._argument_type)

    def __str__(self):
        return repr(self)

    @property
    def grid_prop(self):
        '''
        :returns: the name of the grid-property that this argument is to \
                  supply to the kernel.
        :rtype: str

        '''
        return self._grid_prop


class GOKernelType1p0(KernelType):
    ''' Description of a kernel including the grid index-offset it
        expects and the region of the grid that it expects to
        operate upon '''

    def __str__(self):
        return ('GOcean 1.0 kernel ' + self._name + ', index-offset = ' +
                self._index_offset + ', iterates-over = ' +
                self._iterates_over)

    def __init__(self, ast, name=None):
        # Initialise the base class
        KernelType.__init__(self, ast, name=name)

        # What grid offset scheme this kernel expects
        self._index_offset = self._ktype.get_variable('index_offset').init

        if self._index_offset is None:
            raise ParseError("Meta-data error in kernel {0}: an INDEX_OFFSET "
                             "must be specified and must be one of {1}".
                             format(name, VALID_OFFSET_NAMES))

        if self._index_offset.lower() not in VALID_OFFSET_NAMES:
            raise ParseError("Meta-data error in kernel {0}: INDEX_OFFSET "
                             "has value '{1}' but must be one of {2}".
                             format(name,
                                    self._index_offset,
                                    VALID_OFFSET_NAMES))

        # Check that the meta-data for this kernel is valid
        if self._iterates_over is None:
            raise ParseError("Meta-data error in kernel {0}: ITERATES_OVER "
                             "is missing. (Valid values are: {1})".
                             format(name, VALID_ITERATES_OVER))

        if self._iterates_over.lower() not in VALID_ITERATES_OVER:
            raise ParseError("Meta-data error in kernel {0}: ITERATES_OVER "
                             "has value '{1}' but must be one of {2}".
                             format(name,
                                    self._iterates_over.lower(),
                                    VALID_ITERATES_OVER))

        # The list of kernel arguments
        self._arg_descriptors = []
        have_grid_prop = False
        for init in self._inits:
            if init.name != 'go_arg':
                raise ParseError("Each meta_arg value must be of type " +
                                 "'go_arg' for the gocean1.0 api, but " +
                                 "found '{0}'".format(init.name))
            # Pass in the name of this kernel for the purposes
            # of error reporting
            new_arg = GO1p0Descriptor(name, init)
            # Keep track of whether this kernel requires any
            # grid properties
            have_grid_prop = (have_grid_prop or
                              (new_arg.argument_type == "grid_property"))
            self._arg_descriptors.append(new_arg)

        # If this kernel expects a grid property then check that it
        # has at least one field object as an argument (which we
        # can use to access the grid)
        if have_grid_prop:
            have_fld = False
            for arg in self.arg_descriptors:
                if arg.argument_type == "field":
                    have_fld = True
                    break
            if not have_fld:
                raise ParseError(
                    "Kernel {0} requires a property of the grid but does "
                    "not have any field objects as arguments.".format(name))

    # Override nargs from the base class so that it returns the no.
    # of args specified in the algorithm layer (and thus excludes those
    # that must be added in the PSy layer). This is done to simplify the
    # check on the no. of arguments supplied in any invoke of the kernel.
    @property
    def nargs(self):
        ''' Count and return the number of arguments that this kernel
            expects the Algorithm layer to provide '''
        count = 0
        for arg in self.arg_descriptors:
            if arg.argument_type != "grid_property":
                count += 1
        return count

    @property
    def index_offset(self):
        ''' Return the grid index-offset that this kernel expects '''
        return self._index_offset


class GOACCEnterDataDirective(ACCEnterDataDirective):
    '''
    Sub-classes ACCEnterDataDirective to provide an API-specific implementation
    of data_on_device().

    '''
    def data_on_device(self, parent):
        '''
        Adds nodes into the f2pygen AST to flag that each of the
        objects required by the kernels in the data region is now on the
        device. We do this by setting the data_on_device attribute to .true.

        :param parent: The node in the f2pygen AST to which to add the \
                       assignment nodes.
        :type parent: :py:class:`psyclone.f2pygen.BaseGen`
        '''
        obj_list = []
        for pdir in self._acc_dirs:
            for var in pdir.fields:
                if var not in obj_list:
                    parent.add(AssignGen(parent,
                                         lhs=var+"%data_on_device",
                                         rhs=".true."))
                    obj_list.append(var)


class GOSymbolTable(SymbolTable):
    '''
    Sub-classes SymbolTable to provide a GOcean-specific implementation.
    '''

    def _check_gocean_conformity(self):
        '''
        Checks that the Symbol Table has at least 2 arguments which represent
        the iteration indices (are scalar integers).

        :raises GenerationError: if the Symbol Table does not conform to the \
                rules for a GOcean 1.0 kernel.
        '''
        # Get the kernel name if available for better error messages
        kname_str = ""
        if self._node and isinstance(self._node, KernelSchedule):
            kname_str = " for kernel '{0}'".format(self._node.name)

        # Check that there are at least 2 arguments
        if len(self.argument_list) < 2:
            raise GenerationError(
                "GOcean 1.0 API kernels should always have at least two "
                "arguments representing the iteration indices but the "
                "Symbol Table{0} has only {1} argument(s)."
                "".format(kname_str,
                          str(len(self.argument_list)))
                )

        # Check that first 2 arguments are scalar integers
        for pos, posstr in [(0, "first"), (1, "second")]:
            dtype = self.argument_list[pos].datatype
            if not (isinstance(dtype, ScalarType) and
                    dtype.intrinsic == ScalarType.Intrinsic.INTEGER):
                raise GenerationError(
                    "GOcean 1.0 API kernels {0} argument should be a scalar "
                    "integer but got '{1}'{2}."
                    "".format(posstr, dtype, kname_str))

    @property
    def iteration_indices(self):
        '''In the GOcean API the two first kernel arguments are the iteration
        indices.

        :return: List of symbols representing the iteration indices.
        :rtype: list of :py:class:`psyclone.psyir.symbols.DataSymbol`
        '''
        self._check_gocean_conformity()
        return self.argument_list[:2]

    @property
    def data_arguments(self):
        '''In the GOcean API the data arguments start from the third item in
        the argument list.

        :return: List of symbols representing the data arguments.
        :rtype: list of :py:class:`psyclone.psyir.symbols.DataSymbol`
        '''
        self._check_gocean_conformity()
        return self.argument_list[2:]


class GOKernelSchedule(KernelSchedule):
    '''
    Sub-classes KernelSchedule to provide a GOcean-specific implementation.

    :param str name: Kernel subroutine name
    '''
    # Polymorphic parameter to initialize the Symbol Table of the Schedule
    _symbol_table_class = GOSymbolTable


class GOHaloExchange(HaloExchange):
    '''GOcean specific halo exchange class which can be added to and
    manipulated in a schedule.

    :param field: the field that this halo exchange will act on.
    :type field: :py:class:`psyclone.gocean1p0.GOKernelArgument`
    :param bool check_dirty: optional argument default False (contrary to \
        its generic class - revisit in #856) indicating whether this halo \
        exchange should be subject to a run-time check for clean/dirty halos.
    :param parent: optional PSyIR parent node (default None) of this object.
    :type parent: :py:class:`psyclone.psyir.nodes.Node`
    '''
    def __init__(self, field, check_dirty=False, parent=None):
        super(GOHaloExchange, self).__init__(field, check_dirty=check_dirty,
                                             parent=parent)

        # Name of the HaloExchange method in the GOcean infrastructure.
        self._halo_exchange_name = "halo_exchange"

    def gen_code(self, parent):
        '''GOcean specific code generation for this class.

        :param parent: an f2pygen object that will be the parent of \
            f2pygen objects created in this method.
        :type parent: :py:class:`psyclone.f2pygen.BaseGen`

        '''
        # TODO 856: Wrap Halo call with an is_dirty flag when necessary.

        # TODO 886: Currently only stencils of depth 1 are accepted by this
        # API, so the HaloExchange is hardcoded to depth 1.
        parent.add(
            CallGen(
                parent, name=self._field.name +
                "%" + self._halo_exchange_name +
                "(depth=1)"))
        parent.add(CommentGen(parent, ""))


# For Sphinx AutoAPI documentation generation
__all__ = ['GOPSy', 'GOInvokes', 'GOInvoke', 'GOInvokeSchedule', 'GOLoop',
           'GOBuiltInCallFactory', 'GOKernCallFactory', 'GOKern',
           'GOFparser2Reader', 'GOKernelArguments', 'GOKernelArgument',
           'GOKernelGridArgument', 'GOStencil', 'GO1p0Descriptor',
           'GOKernelType1p0', 'GOACCEnterDataDirective', 'GOSymbolTable',
           'GOKernelSchedule', 'GOHaloExchange']<|MERGE_RESOLUTION|>--- conflicted
+++ resolved
@@ -66,14 +66,9 @@
     AccessType, ACCEnterDataDirective, HaloExchange, Routine
 from psyclone.errors import GenerationError, InternalError
 from psyclone.psyir.symbols import SymbolTable, ScalarType, ArrayType, \
-<<<<<<< HEAD
     INTEGER_TYPE, DataSymbol, ArgumentInterface, RoutineSymbol, Symbol, \
     ContainerSymbol, DeferredType, TypeSymbol, GlobalInterface, \
-    UnknownFortranType
-=======
-    INTEGER_TYPE, DataSymbol, ArgumentInterface, RoutineSymbol, \
-    ContainerSymbol, DeferredType, TypeSymbol, UnresolvedInterface, REAL_TYPE
->>>>>>> 40c50e21
+    UnknownFortranType, UnresolvedInterface, REAL_TYPE
 from psyclone.psyir.frontend.fparser2 import Fparser2Reader
 import psyclone.expression as expr
 from psyclone.psyir.backend.fortran import FortranWriter
