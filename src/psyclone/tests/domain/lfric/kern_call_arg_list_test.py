--- conflicted
+++ resolved
@@ -259,15 +259,9 @@
     create_arg_list = KernCallArgList(schedule.kernels()[0])
     create_arg_list.generate()
     assert create_arg_list._arglist == [
-<<<<<<< HEAD
         'nlayers', 'f0_data', 'f1_data', 'ndf_w0', 'undf_w0',
         'map_w0(:,cmap(colour,cell))', 'basis_w0_on_w0', 'ndf_w1', 'undf_w1',
         'map_w1(:,cmap(colour,cell))', 'diff_basis_w1_on_w0']
-=======
-        'nlayers', 'f0_proxy%data', 'cmap_proxy%data', 'ndf_w0', 'undf_w0',
-        'map_w0(:,cmap_1(colour,cell))', 'basis_w0_on_w0', 'ndf_w1', 'undf_w1',
-        'map_w1(:,cmap_1(colour,cell))', 'diff_basis_w1_on_w0']
->>>>>>> 1f918a72
 
     check_psyir_results(create_arg_list, fortran_writer)
 
