--- conflicted
+++ resolved
@@ -53,11 +53,6 @@
     # pylint: disable=abstract-class-instantiated
     with pytest.raises(TypeError) as info:
         _ = CommonMetaArgMetadata(None, None)
-<<<<<<< HEAD
-    assert ("Can't instantiate abstract class CommonMetaArgMetadata"
-            in str(info.value))
-    # pylint: enable=abstract-class-instantiated
-=======
     # Python >= 3.12 tweaks the error message to mention
     # the lack of an implementation and to quote the method names.
     # We split the check to accomodate for this.
@@ -68,7 +63,6 @@
     assert ("check_access" in str(info.value))
     assert ("check_datatype" in str(info.value))
 # pylint: enable=abstract-class-instantiated
->>>>>>> 8fa5800a
 
 
 class CheckArg(CommonMetaArgMetadata):
