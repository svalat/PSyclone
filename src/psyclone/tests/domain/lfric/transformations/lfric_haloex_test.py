# -----------------------------------------------------------------------------
# BSD 3-Clause License
#
# Copyright (c) 2018-2024, Science and Technology Facilities Council.
# All rights reserved.
#
# Redistribution and use in source and binary forms, with or without
# modification, are permitted provided that the following conditions are met:
#
# * Redistributions of source code must retain the above copyright notice, this
#   list of conditions and the following disclaimer.
#
# * Redistributions in binary form must reproduce the above copyright notice,
#   this list of conditions and the following disclaimer in the documentation
#   and/or other materials provided with the distribution.

# * Neither the name of the copyright holder nor the names of its
#   contributors may be used to endorse or promote products derived from
#   this software without specific prior written permission.
#
# THIS SOFTWARE IS PROVIDED BY THE COPYRIGHT HOLDERS AND CONTRIBUTORS
# "AS IS" AND ANY EXPRESS OR IMPLIED WARRANTIES, INCLUDING, BUT NOT
# LIMITED TO, THE IMPLIED WARRANTIES OF MERCHANTABILITY AND FITNESS
# FOR A PARTICULAR PURPOSE ARE DISCLAIMED. IN NO EVENT SHALL THE
# COPYRIGHT HOLDER OR CONTRIBUTORS BE LIABLE FOR ANY DIRECT, INDIRECT,
# INCIDENTAL, SPECIAL, EXEMPLARY, OR CONSEQUENTIAL DAMAGES (INCLUDING,
# BUT NOT LIMITED TO, PROCUREMENT OF SUBSTITUTE GOODS OR SERVICES;
# LOSS OF USE, DATA, OR PROFITS; OR BUSINESS INTERRUPTION) HOWEVER
# CAUSED AND ON ANY THEORY OF LIABILITY, WHETHER IN CONTRACT, STRICT
# LIABILITY, OR TORT (INCLUDING NEGLIGENCE OR OTHERWISE) ARISING IN
# ANY WAY OUT OF THE USE OF THIS SOFTWARE, EVEN IF ADVISED OF THE
# POSSIBILITY OF SUCH DAMAGE.
# -----------------------------------------------------------------------------
# Authors: R. W. Ford, A. R. Porter and S. Siso, STFC Daresbury Lab
# Modified: O. Brunt and L. Turner, Met Office

'''This module tests the LFRic API-specific halo exchange
   implementation. '''

import os
import pytest

from psyclone.configuration import Config
from psyclone.core import AccessType
from psyclone.domain.lfric import LFRicLoop
from psyclone.dynamo0p3 import (LFRicHaloExchange, HaloDepth,
                                _create_depth_list)
from psyclone.errors import InternalError
from psyclone.parse.algorithm import parse
from psyclone.psyGen import PSyFactory, GenerationError
from psyclone.tests.lfric_build import LFRicBuild
from psyclone.transformations import (Dynamo0p3RedundantComputationTrans,
                                      Dynamo0p3AsyncHaloExchangeTrans)


# constants
API = "lfric"
BASE_PATH = os.path.join(os.path.dirname(os.path.abspath(__file__)),
                         os.pardir, os.pardir, os.pardir,
                         "test_files", "dynamo0p3")


@pytest.fixture(scope="module", autouse=True)
def setup():
    '''Make sure that all tests here use lfric as API.'''
    Config.get().api = "lfric"
    yield
    Config._instance = None


def test_gh_inc_nohex_1(tmpdir, monkeypatch):
    '''If COMPUTE_ANNEXED_DOFS is True, then a gh_inc access to a field in
    a kernel (iterating to the l1 halo) does not require a halo
    exchange when the previous writer is known and iterates over dofs
    to nannexed, halo(1), or halo max depth

    '''
    # ensure that COMPUTE_ANNEXED_DOFS is True
    config = Config.get()
    dyn_config = config.api_conf(API)
    monkeypatch.setattr(dyn_config, "_compute_annexed_dofs", True)

    # parse and get psy schedule
    _, info = parse(os.path.join(BASE_PATH,
                                 "14.12_halo_wdofs_to_inc.f90"),
                    api=API)
    psy = PSyFactory(API, distributed_memory=True).create(info)
    schedule = psy.invokes.invoke_list[0].schedule

    def check_schedule(schedule):
        '''Check this schedule has expected structure (loop, haloexchange,
        loop). In paricular there should be no halo exchange for the
        write-to-gh_inc dependence.

<<<<<<< HEAD
        :param schedule: a lfric API schedule object
        :type schedule: :py:class:`psyclone.dynamo0p3.DynInvokeSchedule`.
=======
        :param schedule: a dynamo0.3 API schedule object
        :type schedule: :py:class:`psyclone.domain.lfric.LFRicInvokeSchedule`.
>>>>>>> f3146e1f

        '''
        assert len(schedule.children) == 3
        loop1 = schedule.children[0]
        haloex = schedule.children[1]
        loop2 = schedule.children[2]
        assert isinstance(loop1, LFRicLoop)
        assert isinstance(haloex, LFRicHaloExchange)
        assert haloex.field.name == "f2"
        assert haloex.required() == (True, False)
        assert isinstance(loop2, LFRicLoop)

    # 1st loop should iterate over dofs to nannexed. Check output
    assert schedule.children[0].upper_bound_name == "nannexed"
    check_schedule(schedule)

    # just check compilation here (not later in this test) as
    # compilation of redundant computation is checked separately
    assert LFRicBuild(tmpdir).code_compiles(psy)

    # make 1st loop iterate over dofs to the level 1 halo and check output
    rc_trans = Dynamo0p3RedundantComputationTrans()
    rc_trans.apply(schedule.children[0], {"depth": 1})
    assert schedule.children[0].upper_bound_name == "dof_halo"
    assert schedule.children[0].upper_bound_halo_depth == 1
    check_schedule(schedule)

    # make 1st loop iterate over dofs to the maximum halo depth and
    # check output
    rc_trans.apply(schedule.children[0])
    assert schedule.children[0].upper_bound_name == "dof_halo"
    assert not schedule.children[0].upper_bound_halo_depth
    check_schedule(schedule)


def test_gh_inc_nohex_2(tmpdir, monkeypatch):
    '''If COMPUTE_ANNEXED_DOFS is False, then a gh_inc access to a field in
    a kernel (iterating to the l1 halo) does require a halo
    exchange when the previous writer is known and iterates over dofs
    to ndofs but does not if it iterates to halo(1), or halo max depth

    '''
    # ensure that COMPUTE_ANNEXED_DOFS is False
    config = Config.get()
    dyn_config = config.api_conf(API)
    monkeypatch.setattr(dyn_config, "_compute_annexed_dofs", False)

    # parse and get psy schedule
    _, info = parse(os.path.join(BASE_PATH,
                                 "14.12_halo_wdofs_to_inc.f90"),
                    api=API)
    psy = PSyFactory(API, distributed_memory=True).create(info)
    schedule = psy.invokes.invoke_list[0].schedule

    # 1st loop should iterate over dofs to ndofs. Check output
    loop1 = schedule.children[0]
    haloex1 = schedule.children[1]
    haloex2 = schedule.children[2]
    loop2 = schedule.children[3]
    assert len(schedule.children) == 4
    assert isinstance(loop1, LFRicLoop)
    assert loop1.upper_bound_name == "ndofs"
    assert isinstance(haloex1, LFRicHaloExchange)
    assert haloex1.field.name == "f1"
    assert haloex1.required() == (True, True)
    assert isinstance(haloex2, LFRicHaloExchange)
    assert haloex2.field.name == "f2"
    assert haloex2.required() == (True, False)
    assert isinstance(loop2, LFRicLoop)

    # just check compilation here (not later in this test) as
    # compilation of redundant computation is checked separately
    assert LFRicBuild(tmpdir).code_compiles(psy)

    # make 1st loop iterate over dofs to the level 1 halo and check
    # output. There should be no halo exchange for field "f1"
    rc_trans = Dynamo0p3RedundantComputationTrans()
    rc_trans.apply(schedule.children[0], {"depth": 1})
    loop1 = schedule.children[0]
    haloex = schedule.children[1]
    loop2 = schedule.children[2]
    assert len(schedule.children) == 3
    assert isinstance(loop1, LFRicLoop)
    assert loop1.upper_bound_name == "dof_halo"
    assert loop1.upper_bound_halo_depth == 1
    assert isinstance(haloex, LFRicHaloExchange)
    assert haloex.field.name == "f2"
    assert haloex.required() == (True, False)
    assert isinstance(loop2, LFRicLoop)

    # make 1st loop iterate over dofs to the maximum halo depth and
    # check output
    rc_trans.apply(schedule.children[0])
    loop1 = schedule.children[0]
    haloex = schedule.children[1]
    loop2 = schedule.children[2]
    assert len(schedule.children) == 3
    assert isinstance(loop1, LFRicLoop)
    assert loop1.upper_bound_name == "dof_halo"
    assert not loop1.upper_bound_halo_depth
    assert isinstance(haloex, LFRicHaloExchange)
    assert haloex.field.name == "f2"
    assert haloex.required() == (True, False)
    assert isinstance(loop2, LFRicLoop)


def test_gh_inc_nohex_3(tmpdir, monkeypatch):
    '''If COMPUTE_ANNEXED_DOFS is True, then a gh_inc access to a field in
    a kernel (iterating to the l1 halo) does not require a halo
    exchange when the previous writer is known and iterates over cells
    to halo(1), halo(2) and halo max depth. Also, if the previous
    writer is a gh_inc access and its previous writer is unknown then
    it does not require a halo exchange if it writes to halo(1), but
    requires a speculative halo exchange to halo(n-1) if iterating to
    halo(n) and a speculative halo exchange to halo(max_depth-1) if
    iterating to the maximum halo depth

    '''
    # ensure that COMPUTE_ANNEXED_DOFS is True
    config = Config.get()
    dyn_config = config.api_conf(API)
    monkeypatch.setattr(dyn_config, "_compute_annexed_dofs", True)

    # parse and get psy schedule
    _, info = parse(os.path.join(BASE_PATH,
                                 "14.13_halo_inc_to_inc.f90"),
                    api=API)
    psy = PSyFactory(API, distributed_memory=True).create(info)
    schedule = psy.invokes.invoke_list[0].schedule

    # check we have no halo exchanges for field "f1"
    assert len(schedule.children) == 3
    haloex = schedule.children[0]
    loop1 = schedule.children[1]
    loop2 = schedule.children[2]
    assert isinstance(haloex, LFRicHaloExchange)
    assert haloex.field.name == "f2"
    assert haloex.required() == (True, False)
    assert haloex._compute_halo_depth() == "1"
    assert isinstance(loop1, LFRicLoop)
    assert isinstance(loop2, LFRicLoop)

    # just check compilation here (not later in this test) as
    # compilation of redundant computation is checked separately
    assert LFRicBuild(tmpdir).code_compiles(psy)

    # make 1st loop iterate over cells to the level 2 halo and check output
    rc_trans = Dynamo0p3RedundantComputationTrans()
    rc_trans.apply(schedule.children[1], {"depth": 2})

    def check(schedule, f1depth, f2depth):
        '''check that the schedule is modified in the expected way. In
        particular, check that the depth of the halo exchange for
        field 'f1' is what we are expecting

<<<<<<< HEAD
        :param schedule: a lfric API schedule object
        :type schedule: :py:class:`psyclone.dynamo0p3.DynInvokeSchedule`.
=======
        :param schedule: a dynamo0.3 API schedule object
        :type schedule: :py:class:`psyclone.domain.lfric.LFRicInvokeSchedule`.
>>>>>>> f3146e1f
        :param int f1depth: The expected depth of the halo exchange \
        associated with field f1
        :param int f2depth: The expected depth of the halo exchange \
        associated with field f2

        '''
        assert len(schedule.children) == 4
        haloex1 = schedule.children[0]
        haloex2 = schedule.children[1]
        loop1 = schedule.children[2]
        loop2 = schedule.children[3]
        assert isinstance(haloex1, LFRicHaloExchange)
        assert haloex1.field.name == "f2"
        assert haloex1._compute_halo_depth() == f2depth
        assert haloex1.required() == (True, False)
        assert isinstance(haloex2, LFRicHaloExchange)
        assert haloex2.field.name == "f1"
        assert haloex2._compute_halo_depth() == f1depth
        assert haloex2.required() == (True, False)
        assert isinstance(loop1, LFRicLoop)
        assert isinstance(loop2, LFRicLoop)

    # we should now have a speculative halo exchange at the start of
    # the schedule for "f1" to depth 1 and "f2" to depth 2
    check(schedule, f1depth="1", f2depth="2")

    # make 1st loop iterate over cells to the maximum halo depth and
    # check output
    rc_trans.apply(schedule.children[2])
    # we should now have a speculative halo exchange at the start of
    # the schedule for "f1" to depth max halo - 1 and "f2" to max halo
    check(schedule, f1depth="max_halo_depth_mesh-1",
          f2depth="max_halo_depth_mesh")


def test_gh_inc_nohex_4(tmpdir, monkeypatch):
    '''If COMPUTE_ANNEXED_DOFS is False, then a gh_inc access to a field
    in a kernel (iterating to the l1 halo) does not require a halo
    exchange when the previous writer is known and iterates over cells
    to halo(1), halo(2) and halo max depth. Also, if the previous
    writer is a gh_inc access and its previous writer is unknown then
    it does require a halo exchange if it writes to halo(1) and
    requires a speculative halo exchange to halo(n-1) if iterating to
    halo(n) and a speculative halo exchange to halo(max_depth-1) if
    iterating to the maximum halo depth

    '''
    # ensure that COMPUTE_ANNEXED_DOFS is False
    config = Config.get()
    dyn_config = config.api_conf(API)
    monkeypatch.setattr(dyn_config, "_compute_annexed_dofs", False)

    # parse and get psy schedule
    _, info = parse(os.path.join(BASE_PATH,
                                 "14.13_halo_inc_to_inc.f90"),
                    api=API)
    psy = PSyFactory(API, distributed_memory=True).create(info)
    schedule = psy.invokes.invoke_list[0].schedule

    def check(schedule, f1depth, f2depth):
        '''check that the schedule is modified in the expected way. In
        particular, check that the depth of the halo exchange for
        field 'f1' is what we are expecting

<<<<<<< HEAD
        :param schedule: a lfric API schedule object
        :type schedule: :py:class:`psyclone.dynamo0p3.DynInvokeSchedule`.
=======
        :param schedule: a dynamo0.3 API schedule object
        :type schedule: :py:class:`psyclone.domain.lfric.LFRicInvokeSchedule`.
>>>>>>> f3146e1f
        :param int f1depth: The expected depth of the halo exchange \
        associated with field f1
        :param int f2depth: The expected depth of the halo exchange \
        associated with field f2

        '''
        assert len(schedule.children) == 4
        haloex1 = schedule.children[0]
        haloex2 = schedule.children[1]
        loop1 = schedule.children[2]
        loop2 = schedule.children[3]
        assert isinstance(haloex1, LFRicHaloExchange)
        assert haloex1.field.name == "f1"
        assert haloex1._compute_halo_depth() == f1depth
        assert haloex1.required() == (True, False)
        assert isinstance(haloex2, LFRicHaloExchange)
        assert haloex2.field.name == "f2"
        assert haloex2._compute_halo_depth() == f2depth
        assert haloex2.required() == (True, False)
        assert isinstance(loop1, LFRicLoop)
        assert isinstance(loop2, LFRicLoop)

    # we should now have a speculative halo exchange at the start of
    # the schedule for "f1" to depth 1 and "f2" to depth 1
    check(schedule, f1depth="1", f2depth="1")

    # just check compilation here (not later in this test) as
    # compilation of redundant computation is checked separately
    assert LFRicBuild(tmpdir).code_compiles(psy)

    # make 1st loop iterate over cells to the level 2 halo and check output
    rc_trans = Dynamo0p3RedundantComputationTrans()
    rc_trans.apply(schedule.children[2], {"depth": 2})
    # we should now have a speculative halo exchange at the start of
    # the schedule for "f1" to depth 1 and "f2" to depth 2
    check(schedule, f1depth="1", f2depth="2")

    # make 1st loop iterate over cells to the maximum halo depth and
    # check output
    rc_trans.apply(schedule.children[2])
    # we should now have a speculative halo exchange at the start of
    # the schedule for "f1" to depth max halo - 1 and "f2" to max halo
    check(schedule, f1depth="max_halo_depth_mesh-1",
          f2depth="max_halo_depth_mesh")


def test_gh_inc_max(tmpdir, monkeypatch, annexed):
    '''Check we generate correct halo exchange bounds when we have
    multiple read dependencies. In this case we have a gh_inc with a
    read-only reader and a gh_inc reader. We also test when annexed
    is False and True as it affects how many halo exchanges are
    generated.

    '''
    config = Config.get()
    dyn_config = config.api_conf(API)
    monkeypatch.setattr(dyn_config, "_compute_annexed_dofs", annexed)

    # parse and get psy schedule
    _, info = parse(os.path.join(BASE_PATH,
                                 "14.14_halo_inc_times3.f90"),
                    api=API)
    psy = PSyFactory(API, distributed_memory=True).create(info)
    schedule = psy.invokes.invoke_list[0].schedule
    rc_trans = Dynamo0p3RedundantComputationTrans()

    def check(haloex, depth):
        '''check the halo exchange has the expected properties

        :param haloex: a lfric API halo-exchange object
        :type haloex: :py:class:`psyclone.dynamo0p3.LFRicHaloExchange`.
        :param int depth: The expected depth of the halo exchange \
        passed in as the first argument

        '''

        assert isinstance(haloex, LFRicHaloExchange)
        assert haloex.field.name == "f1"
        assert haloex.required() == (True, True)
        assert haloex._compute_halo_depth() == depth
    if annexed:
        haloidx = 2
        loop1idx = 3
        loop2idx = 5
    else:
        haloidx = 4
        loop1idx = 5
        loop2idx = 7

    # f1 halo exchange should be depth 1 : max(1,0)
    haloex = schedule.children[haloidx]
    check(haloex, "1")
    rc_trans.apply(schedule.children[loop2idx], {"depth": 2})
    # f1 halo exchange should still be depth 1 : max(1,1)
    haloex = schedule.children[haloidx]
    check(haloex, "1")
    rc_trans.apply(schedule.children[loop2idx], {"depth": 3})
    # f1 halo exchange should be depth 2 (max(1,2)
    haloex = schedule.children[haloidx]
    check(haloex, "2")
    rc_trans.apply(schedule.children[loop2idx])
    # f1 halo exchange should be depth max(1,max-1)
    haloex = schedule.children[haloidx]
    check(haloex, "max(max_halo_depth_mesh-1,1)")
    # just check compilation here as it is the most
    # complicated. (Note, compilation of redundant computation is
    # checked separately)
    assert LFRicBuild(tmpdir).code_compiles(psy)
    rc_trans.apply(schedule.children[loop1idx])
    # f1 halo exchange should be depth max
    haloex = schedule.children[haloidx]
    check(haloex, "max_halo_depth_mesh")


def test_write_cont_dirty(tmpdir, monkeypatch, annexed):
    ''' Check that no halo-exchange call is added before a
    kernel that has a field on any space with a 'GH_WRITE' access. '''
    config = Config.get()
    dyn_config = config.api_conf(API)
    monkeypatch.setattr(dyn_config, "_compute_annexed_dofs", annexed)
    _, invoke_info = parse(os.path.join(
        BASE_PATH, "14.1.1_halo_cont_write.f90"), api=API)
    psy = PSyFactory(API, distributed_memory=True).create(invoke_info)
    schedule = psy.invokes.invoke_list[0].schedule
    # We should have no halo exchange since this kernel is a special case
    # and does not read from annexed dofs.
    hexchs = schedule.walk(LFRicHaloExchange)
    assert len(hexchs) == 0
    # The field that is written to should be marked as dirty.
    code = str(psy.gen)
    assert "CALL f1_proxy%set_dirty()\n" in code

    assert LFRicBuild(tmpdir).code_compiles(psy)


def test_setval_x_then_user(tmpdir, monkeypatch):
    ''' Check that the correct halo exchanges are added if redundant
    computation is enabled for a built-in kernel called before a
    user-supplied kernel. '''
    api_config = Config.get().api_conf(API)
    monkeypatch.setattr(api_config, "_compute_annexed_dofs", True)
    _, invoke_info = parse(os.path.join(
        BASE_PATH, "15.7.3_setval_X_before_user_kern.f90"), api=API)
    psy = PSyFactory(API, distributed_memory=True).create(invoke_info)

    first_invoke = psy.invokes.invoke_list[0]
    # Since (redundant) computation over annexed dofs is enabled, there
    # should be no halo exchange before the first (builtin) kernel call
    assert isinstance(first_invoke.schedule[0], LFRicLoop)
    # There should be a halo exchange for field f1 before the second
    # kernel call
    assert isinstance(first_invoke.schedule[1], LFRicHaloExchange)
    assert first_invoke.schedule[1].field.name == "f1"
    # Now transform the first loop to perform redundant computation out to
    # the level-1 halo
    rtrans = Dynamo0p3RedundantComputationTrans()
    rtrans.apply(first_invoke.schedule[0], options={"depth": 1})
    # There should now be a halo exchange for f1 before the first
    # (builtin) kernel call
    assert isinstance(first_invoke.schedule[0], LFRicHaloExchange)
    assert first_invoke.schedule[0].field.name == "f1"
    assert isinstance(first_invoke.schedule[1], LFRicLoop)
    # There should only be one halo exchange for field f1
    assert len([node for node in first_invoke.schedule.walk(LFRicHaloExchange)
                if node.field.name == "f1"]) == 1
    assert LFRicBuild(tmpdir).code_compiles(psy)


# Tests for LFRicHaloExchange
# Tests for _compute_halo_read_info() within LFRicHaloExchange
def test_compute_halo_read_info_read_dep(monkeypatch):
    '''Check that _compute_halo_read_info() in LFRicHaloExchange raises the
    expected exception when there is more than one read dependence
    associated with a halo exchange in the read dependence list. This
    should never happen as the field access for a halo exchange is
    readwrite, therefore the first access will stop any further
    accesses (due to the write). Also check that the expected
    exception is raised when there is a read dependence associated
    with a halo exchange which is not the last entry in the
    list. Again this should never happen as the field access for a
    halo exchange is readwrite.

    '''
    api_config = Config.get().api_conf(API)
    monkeypatch.setattr(api_config, "_compute_annexed_dofs", True)
    _, invoke_info = parse(os.path.join(
        BASE_PATH, "15.7.3_setval_X_before_user_kern.f90"), api=API)
    psy = PSyFactory(API, distributed_memory=True).create(invoke_info)

    schedule = psy.invokes.invoke_list[0].schedule

    hex_f1 = schedule[1]
    # Modify the adjacent halo exchange to reference field f1 and
    # make the access read-only. This stops the dependence from being
    # the last on the list.
    schedule[2].field._name = "f1"
    schedule[2].field.access = AccessType.READ
    with pytest.raises(InternalError) as info:
        hex_f1._compute_halo_read_info(ignore_hex_dep=True)
    assert ("If there is a read dependency associated with a halo exchange "
            "in the list of read dependencies then it should be the last "
            "one in the list." in str(info.value))

    # Now modify a 3rd halo exchange to reference field f1 making more
    # than one dependency associated with a halo exchange.
    schedule[3].field._name = "f1"
    with pytest.raises(InternalError) as info:
        hex_f1._compute_halo_read_info(ignore_hex_dep=True)
    assert ("There should only ever be at most one read dependency associated "
            "with a halo exchange in the read dependency list, but found 2 "
            "for field f1." in str(info.value))


def test_compute_halo_read_info_async(monkeypatch):
    '''Check that _compute_halo_read_info() in LFRicHaloExchange raises the
    expected exception when there is a read dependence associated with
    an asynchronous halo exchange in the read dependence list.

    '''
    api_config = Config.get().api_conf(API)
    monkeypatch.setattr(api_config, "_compute_annexed_dofs", True)
    _, invoke_info = parse(os.path.join(
        BASE_PATH, "15.7.3_setval_X_before_user_kern.f90"), api=API)
    psy = PSyFactory(API, distributed_memory=True).create(invoke_info)

    schedule = psy.invokes.invoke_list[0].schedule

    hex_f1 = schedule[1]

    schedule[2].field._name = "f1"
    async_hex = Dynamo0p3AsyncHaloExchangeTrans()
    async_hex.apply(schedule[2])
    with pytest.raises(GenerationError) as info:
        hex_f1._compute_halo_read_info(ignore_hex_dep=True)
    assert ("Please perform redundant computation transformations "
            "before asynchronous halo exchange transformations."
            in str(info.value))


# Tests for LFRicLoop
# Tests for _add_field_component_halo_exchange() within LFRicLoop
def test_add_halo_exchange_code_nreader(monkeypatch):
    '''Check that _add_field_component_halo_exchange() in LFRicLoop raises
    the expected exception when there is more than one read dependence
    associated with a halo exchange in the read dependence list.

    '''
    api_config = Config.get().api_conf(API)
    monkeypatch.setattr(api_config, "_compute_annexed_dofs", True)
    _, invoke_info = parse(os.path.join(
        BASE_PATH, "15.7.3_setval_X_before_user_kern.f90"), api=API)
    psy = PSyFactory(API, distributed_memory=True).create(invoke_info)

    schedule = psy.invokes.invoke_list[0].schedule
    loop = schedule[0]
    rtrans = Dynamo0p3RedundantComputationTrans()
    rtrans.apply(loop, options={"depth": 1})
    f1_field = schedule[0].field
    del schedule.children[0]
    schedule[1].field._name = "f1"
    schedule[2].field._name = "f1"
    with pytest.raises(InternalError) as info:
        loop._add_field_component_halo_exchange(f1_field)
    assert ("When replacing a halo exchange with another one for field f1, "
            "a subsequent dependent halo exchange was found. This should "
            "never happen." in str(info.value))


def test_gh_readinc(tmpdir):
    '''Test that the GH_READINC access requires a halo exchange before the
    loop is executed if its level 1 halo is dirty (and it is in a
    standard loop that iterates to the level1 halo). This is in
    contrast to GH_INC which does not require a halo exchange in this
    case.

    '''
    # Parse and get psy schedule.
    _, info = parse(os.path.join(BASE_PATH,
                                 "14.15_halo_readinc.f90"),
                    api=API)
    psy = PSyFactory(API, distributed_memory=True).create(info)
    schedule = psy.invokes.invoke_list[0].schedule

    # Check that a halo exchange is added before a GH_READINC access
    # and after a GH_INC access to a field (f1).
    # Also check that 'check_dirty == False' and 'depth == 1' in the
    # halo exchange.
    f1_hex = schedule[3]
    assert isinstance(f1_hex, LFRicHaloExchange)
    assert f1_hex.field.name == "f1"
    _, known = f1_hex.required()
    check_dirty = not known
    assert not check_dirty
    assert f1_hex._compute_halo_depth() == '1'

    assert LFRicBuild(tmpdir).code_compiles(psy)


def test_stencil_then_w3_read(tmpdir):
    '''Test that a stencil access to a discontinuous field followed by a
    'read' (or 'readwrite)' in a subsequent kernel to the same field
    results in the expected halo exchange extents. There used to be an
    error resulting in incorrect code being produced here. Now we
    expect the value of depth to be 'extent', as the subsequent 'read'
    is to owned dofs so does not access the halo (a halo depth of 0).

    '''
    # Check that an instance of the HaloDepth class returns the
    # expected results for this case.
    halo_depth = HaloDepth(None)
    assert str(halo_depth) == "0"
    halo_depth2 = HaloDepth(None)
    halo_depth2._var_depth = "extent"
    assert str(halo_depth2) == "extent"
    # Quick check when we have both depth and literal depth > 0.
    halo_depth2.literal_depth = 1
    assert str(halo_depth2) == "extent+1"
    # Go back to original 0 depth case.
    halo_depth2.literal_depth = 0

    # Check that '_create_depth_list' removes depths that are 0 from
    # its return list. It takes two entries as input and returns one.
    result = _create_depth_list([halo_depth, halo_depth2], None)
    assert isinstance(result, list)
    assert len(result) == 1
    assert isinstance(result[0], HaloDepth)
    assert str(result[0]) == "extent"

    # Check that it all works in practice (functional test).
    _, info = parse(os.path.join(BASE_PATH,
                                 "14.16_disc_stencil_then_read.f90"),
                    api=API)
    psy = PSyFactory(API, distributed_memory=True).create(info)
    schedule = psy.invokes.invoke_list[0].schedule
    f4_hex = schedule.children[1]
    assert isinstance(f4_hex, LFRicHaloExchange)
    assert f4_hex.field.name == "f4"

    result = str(psy.gen)
    assert ("      IF (f4_proxy%is_dirty(depth=extent)) THEN\n"
            "        CALL f4_proxy%halo_exchange(depth=extent)\n"
            "      END IF" in result)

    assert LFRicBuild(tmpdir).code_compiles(psy)<|MERGE_RESOLUTION|>--- conflicted
+++ resolved
@@ -92,13 +92,8 @@
         loop). In paricular there should be no halo exchange for the
         write-to-gh_inc dependence.
 
-<<<<<<< HEAD
         :param schedule: a lfric API schedule object
-        :type schedule: :py:class:`psyclone.dynamo0p3.DynInvokeSchedule`.
-=======
-        :param schedule: a dynamo0.3 API schedule object
         :type schedule: :py:class:`psyclone.domain.lfric.LFRicInvokeSchedule`.
->>>>>>> f3146e1f
 
         '''
         assert len(schedule.children) == 3
@@ -254,13 +249,8 @@
         particular, check that the depth of the halo exchange for
         field 'f1' is what we are expecting
 
-<<<<<<< HEAD
         :param schedule: a lfric API schedule object
-        :type schedule: :py:class:`psyclone.dynamo0p3.DynInvokeSchedule`.
-=======
-        :param schedule: a dynamo0.3 API schedule object
         :type schedule: :py:class:`psyclone.domain.lfric.LFRicInvokeSchedule`.
->>>>>>> f3146e1f
         :param int f1depth: The expected depth of the halo exchange \
         associated with field f1
         :param int f2depth: The expected depth of the halo exchange \
@@ -325,13 +315,8 @@
         particular, check that the depth of the halo exchange for
         field 'f1' is what we are expecting
 
-<<<<<<< HEAD
         :param schedule: a lfric API schedule object
-        :type schedule: :py:class:`psyclone.dynamo0p3.DynInvokeSchedule`.
-=======
-        :param schedule: a dynamo0.3 API schedule object
         :type schedule: :py:class:`psyclone.domain.lfric.LFRicInvokeSchedule`.
->>>>>>> f3146e1f
         :param int f1depth: The expected depth of the halo exchange \
         associated with field f1
         :param int f2depth: The expected depth of the halo exchange \
