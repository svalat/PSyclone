# -----------------------------------------------------------------------------
# BSD 3-Clause License
#
# Copyright (c) 2021-2023, Science and Technology Facilities Council.
# All rights reserved.
#
# Redistribution and use in source and binary forms, with or without
# modification, are permitted provided that the following conditions are met:
#
# * Redistributions of source code must retain the above copyright notice, this
#   list of conditions and the following disclaimer.
#
# * Redistributions in binary form must reproduce the above copyright notice,
#   this list of conditions and the following disclaimer in the documentation
#   and/or other materials provided with the distribution.
#
# * Neither the name of the copyright holder nor the names of its
#   contributors may be used to endorse or promote products derived from
#   this software without specific prior written permission.
#
# THIS SOFTWARE IS PROVIDED BY THE COPYRIGHT HOLDERS AND CONTRIBUTORS
# "AS IS" AND ANY EXPRESS OR IMPLIED WARRANTIES, INCLUDING, BUT NOT
# LIMITED TO, THE IMPLIED WARRANTIES OF MERCHANTABILITY AND FITNESS
# FOR A PARTICULAR PURPOSE ARE DISCLAIMED. IN NO EVENT SHALL THE
# COPYRIGHT HOLDER OR CONTRIBUTORS BE LIABLE FOR ANY DIRECT, INDIRECT,
# INCIDENTAL, SPECIAL, EXEMPLARY, OR CONSEQUENTIAL DAMAGES (INCLUDING,
# BUT NOT LIMITED TO, PROCUREMENT OF SUBSTITUTE GOODS OR SERVICES;
# LOSS OF USE, DATA, OR PROFITS; OR BUSINESS INTERRUPTION) HOWEVER
# CAUSED AND ON ANY THEORY OF LIABILITY, WHETHER IN CONTRACT, STRICT
# LIABILITY, OR TORT (INCLUDING NEGLIGENCE OR OTHERWISE) ARISING IN
# ANY WAY OUT OF THE USE OF THIS SOFTWARE, EVEN IF ADVISED OF THE
# POSSIBILITY OF SUCH DAMAGE.
# -----------------------------------------------------------------------------
# Author: I. Kavcic, Met Office
# Modified: J. Henrichs, Bureau of Meteorology
# Modified: R. W. Ford, STFC Daresbury Lab
<<<<<<< HEAD
# Modified: O. Brunt, Met Office
=======
# Modified: L. Turner, Met Office
>>>>>>> 74bcfbfa

'''
Module containing pytest tests for kernel stub code generation and the related
functionality for the LFRic fields.
'''

# Imports
from __future__ import absolute_import, print_function
import os
import pytest
import fparser
from fparser import api as fpapi
<<<<<<< HEAD
from psyclone.domain.lfric import LFRicConstants, LFRicFields
from psyclone.dynamo0p3 import DynKernMetadata, DynKern
=======
from psyclone.domain.lfric import LFRicConstants, LFRicKern
from psyclone.dynamo0p3 import DynKernMetadata, LFRicFields
>>>>>>> 74bcfbfa
from psyclone.f2pygen import ModuleGen, SubroutineGen
from psyclone.errors import InternalError


# Constants
BASE_PATH = os.path.join(
    os.path.dirname(os.path.dirname(os.path.dirname(
        os.path.abspath(__file__)))),
    "test_files", "dynamo0p3")
TEST_API = "dynamo0.3"

# General field checks (argument type, data type, etc)

FIELD_CODE = '''
module testkern_field_mod
  type, extends(kernel_type) :: testkern_field_type
     type(arg_type), meta_args(6) =                             &
          (/ arg_type(gh_scalar, gh_real,    gh_read),          &
             arg_type(gh_field,  gh_real,    gh_inc,   w1),     &
             arg_type(gh_field,  gh_real,    gh_read,  w2),     &
             arg_type(gh_field,  gh_integer, gh_write, wtheta), &
             arg_type(gh_field,  gh_integer, gh_read,  w3),     &
             arg_type(gh_scalar, gh_integer, gh_read)           &
           /)
     type(func_type), dimension(2) :: meta_funcs =  &
          (/ func_type(w1, gh_basis),               &
             func_type(w3, gh_basis, gh_diff_basis) &
           /)
     integer :: operates_on = cell_column
     integer :: gh_shape = gh_quadrature_XYoZ
   contains
     procedure, nopass :: code => testkern_field_code
  end type testkern_field_type
contains
  subroutine testkern_field_code()
  end subroutine testkern_field_code
end module testkern_field_mod
'''


def test_lfricfields_stub_err():
    ''' Check that the LFRicFields constructor raises the expected internal
    error if it encounters an unrecognised intrinsic type of a field
    argument when generating a kernel stub.

    '''
    fparser.logging.disable(fparser.logging.CRITICAL)
    ast = fpapi.parse(FIELD_CODE, ignore_comments=False)
    metadata = DynKernMetadata(ast)
    kernel = LFRicKern()
    kernel.load_meta(metadata)
    # Create an empty Kernel stub module and subroutine objects
    psy_module = ModuleGen("testkern_2qr_int_field_mod")
    sub_stub = SubroutineGen(psy_module, name="testkern_2qr_int_field_code",
                             implicitnone=True)
    # Sabotage the field argument to make it have an invalid intrinsic type
    fld_arg = kernel.arguments.args[1]
    fld_arg.descriptor._data_type = "gh_invalid_type"
    print(fld_arg.descriptor._data_type)
    with pytest.raises(InternalError) as err:
        LFRicFields(kernel)._stub_declarations(sub_stub)
    const = LFRicConstants()
    assert (f"Found an unsupported data type 'gh_invalid_type' in "
            f"kernel stub declarations for the field argument 'field_2'. "
            f"Supported types are {const.VALID_FIELD_DATA_TYPES}."
            in str(err.value))


# Tests for kernel stubs containing integer-valued fields


INTEGER_FIELD_CODE = '''
module testkern_int_field_mod
  type, extends(kernel_type) :: testkern_int_field_type
     type(arg_type), meta_args(3) =                             &
         (/ arg_type(gh_field,   gh_integer, gh_write, wtheta), &
            arg_type(gh_field*3, gh_integer, gh_read,  w3),     &
            arg_type(gh_field,   gh_integer, gh_read,  w2trace, &
                                                stencil(cross)) &
          /)
     type(func_type), dimension(2) :: meta_funcs =     &
         (/ func_type(wtheta, gh_basis),               &
            func_type(w3,     gh_basis, gh_diff_basis) &
          /)
     integer :: operates_on = cell_column
     integer :: gh_shape = gh_quadrature_XYoZ
   contains
     procedure, nopass :: code => testkern_int_field_code
  end type testkern_int_field_type
contains
  subroutine testkern_int_field_code()
  end subroutine testkern_int_field_code
end module testkern_int_field_mod
'''


def test_int_field_gen_stub():
    ''' Test that we generate correct code for kernel stubs that
    contain integer-valued fields with stencils and basis/differential
    basis functions.

    '''
    ast = fpapi.parse(INTEGER_FIELD_CODE, ignore_comments=False)
    metadata = DynKernMetadata(ast)
    kernel = LFRicKern()
    kernel.load_meta(metadata)
    generated_code = str(kernel.gen_stub)
    output = (
        "  MODULE testkern_int_field_mod\n"
        "    IMPLICIT NONE\n"
        "    CONTAINS\n"
        "    SUBROUTINE testkern_int_field_code(nlayers, field_1_wtheta, "
        "field_2_w3_v1, field_2_w3_v2, field_2_w3_v3, field_3_w2trace, "
        "field_3_stencil_size, field_3_stencil_dofmap, ndf_wtheta, "
        "undf_wtheta, map_wtheta, basis_wtheta_qr_xyoz, ndf_w3, undf_w3, "
        "map_w3, basis_w3_qr_xyoz, diff_basis_w3_qr_xyoz, ndf_w2trace, "
        "undf_w2trace, map_w2trace, np_xy_qr_xyoz, np_z_qr_xyoz, "
        "weights_xy_qr_xyoz, weights_z_qr_xyoz)\n"
        "      USE constants_mod\n"
        "      IMPLICIT NONE\n"
        "      INTEGER(KIND=i_def), intent(in) :: nlayers\n"
        "      INTEGER(KIND=i_def), intent(in) :: ndf_w2trace\n"
        "      INTEGER(KIND=i_def), intent(in), dimension(ndf_w2trace) :: "
        "map_w2trace\n"
        "      INTEGER(KIND=i_def), intent(in) :: ndf_w3\n"
        "      INTEGER(KIND=i_def), intent(in), dimension(ndf_w3) :: map_w3\n"
        "      INTEGER(KIND=i_def), intent(in) :: ndf_wtheta\n"
        "      INTEGER(KIND=i_def), intent(in), dimension(ndf_wtheta) :: "
        "map_wtheta\n"
        "      INTEGER(KIND=i_def), intent(in) :: undf_wtheta, undf_w3, "
        "undf_w2trace\n"
        "      INTEGER(KIND=i_def), intent(inout), dimension(undf_wtheta) :: "
        "field_1_wtheta\n"
        "      INTEGER(KIND=i_def), intent(in), dimension(undf_w3) :: "
        "field_2_w3_v1\n"
        "      INTEGER(KIND=i_def), intent(in), dimension(undf_w3) :: "
        "field_2_w3_v2\n"
        "      INTEGER(KIND=i_def), intent(in), dimension(undf_w3) :: "
        "field_2_w3_v3\n"
        "      INTEGER(KIND=i_def), intent(in), dimension(undf_w2trace) :: "
        "field_3_w2trace\n"
        "      INTEGER(KIND=i_def), intent(in) :: field_3_stencil_size\n"
        "      INTEGER(KIND=i_def), intent(in), dimension(ndf_w2trace,"
        "field_3_stencil_size) :: field_3_stencil_dofmap\n"
        "      INTEGER(KIND=i_def), intent(in) :: "
        "np_xy_qr_xyoz, np_z_qr_xyoz\n"
        "      REAL(KIND=r_def), intent(in), dimension(1,ndf_wtheta,"
        "np_xy_qr_xyoz,np_z_qr_xyoz) :: basis_wtheta_qr_xyoz\n"
        "      REAL(KIND=r_def), intent(in), dimension(1,ndf_w3,"
        "np_xy_qr_xyoz,np_z_qr_xyoz) :: basis_w3_qr_xyoz\n"
        "      REAL(KIND=r_def), intent(in), dimension(3,ndf_w3,"
        "np_xy_qr_xyoz,np_z_qr_xyoz) :: diff_basis_w3_qr_xyoz\n"
        "      REAL(KIND=r_def), intent(in), dimension(np_xy_qr_xyoz) :: "
        "weights_xy_qr_xyoz\n"
        "      REAL(KIND=r_def), intent(in), dimension(np_z_qr_xyoz) :: "
        "weights_z_qr_xyoz\n"
        "    END SUBROUTINE testkern_int_field_code\n"
        "  END MODULE testkern_int_field_mod")
    assert output in generated_code


def test_int_field_all_stencils_gen_stub():
    ''' Test that we generate correct code for kernel stubs that
    contain integer-valued fields with all supported stencil accesses. '''
    ast = fpapi.parse(
        os.path.join(BASE_PATH, "testkern_stencil_multi_int_field_mod.f90"),
        ignore_comments=False)
    metadata = DynKernMetadata(ast)
    kernel = LFRicKern()
    kernel.load_meta(metadata)
    generated_code = str(kernel.gen_stub)
    output = (
        "  MODULE testkern_stencil_multi_int_field_mod\n"
        "    IMPLICIT NONE\n"
        "    CONTAINS\n"
        "    SUBROUTINE testkern_stencil_multi_int_field_code(nlayers, "
        "field_1_w2broken, field_2_w1, field_2_stencil_size, "
        "field_2_stencil_dofmap, field_3_w0, field_3_stencil_size, "
        "field_3_direction, field_3_stencil_dofmap, field_4_w2v, "
        "field_4_stencil_size, field_4_stencil_dofmap, ndf_w2broken, "
        "undf_w2broken, map_w2broken, ndf_w1, undf_w1, map_w1, "
        "ndf_w0, undf_w0, map_w0, ndf_w2v, undf_w2v, map_w2v)\n"
        "      USE constants_mod\n"
        "      IMPLICIT NONE\n"
        "      INTEGER(KIND=i_def), intent(in) :: nlayers\n"
        "      INTEGER(KIND=i_def), intent(in) :: ndf_w0\n"
        "      INTEGER(KIND=i_def), intent(in), dimension(ndf_w0) :: map_w0\n"
        "      INTEGER(KIND=i_def), intent(in) :: ndf_w1\n"
        "      INTEGER(KIND=i_def), intent(in), dimension(ndf_w1) :: map_w1\n"
        "      INTEGER(KIND=i_def), intent(in) :: ndf_w2broken\n"
        "      INTEGER(KIND=i_def), intent(in), dimension(ndf_w2broken) :: "
        "map_w2broken\n"
        "      INTEGER(KIND=i_def), intent(in) :: ndf_w2v\n"
        "      INTEGER(KIND=i_def), intent(in), dimension(ndf_w2v) :: "
        "map_w2v\n"
        "      INTEGER(KIND=i_def), intent(in) :: undf_w2broken, undf_w1, "
        "undf_w0, undf_w2v\n"
        "      INTEGER(KIND=i_def), intent(inout), "
        "dimension(undf_w2broken) :: field_1_w2broken\n"
        "      INTEGER(KIND=i_def), intent(in), dimension(undf_w1) :: "
        "field_2_w1\n"
        "      INTEGER(KIND=i_def), intent(in), dimension(undf_w0) :: "
        "field_3_w0\n"
        "      INTEGER(KIND=i_def), intent(in), dimension(undf_w2v) :: "
        "field_4_w2v\n"
        "      INTEGER(KIND=i_def), intent(in) :: field_2_stencil_size, "
        "field_3_stencil_size, field_4_stencil_size\n"
        "      INTEGER(KIND=i_def), intent(in) :: field_3_direction\n"
        "      INTEGER(KIND=i_def), intent(in), dimension(ndf_w1,"
        "field_2_stencil_size) :: field_2_stencil_dofmap\n"
        "      INTEGER(KIND=i_def), intent(in), dimension(ndf_w0,"
        "field_3_stencil_size) :: field_3_stencil_dofmap\n"
        "      INTEGER(KIND=i_def), intent(in), dimension(ndf_w2v,"
        "field_4_stencil_size) :: field_4_stencil_dofmap\n"
        "    END SUBROUTINE testkern_stencil_multi_int_field_code\n"
        "  END MODULE testkern_stencil_multi_int_field_mod")
    assert output in generated_code


# Tests for kernel stubs containing real- and integer-valued fields


def test_real_int_field_gen_stub():
    ''' Test that we generate correct code for kernel stubs that
    contain real- and integer-valued fields with basis and differential
    basis functions on one real- and one integer-valued field.

    '''
    code = FIELD_CODE.replace(
        "func_type(w1, gh_basis),",
        "func_type(w1, gh_basis, gh_diff_basis),", 1)
    ast = fpapi.parse(code, ignore_comments=False)
    metadata = DynKernMetadata(ast)
    kernel = LFRicKern()
    kernel.load_meta(metadata)
    generated_code = str(kernel.gen_stub)
    output = (
        "  MODULE testkern_field_mod\n"
        "    IMPLICIT NONE\n"
        "    CONTAINS\n"
        "    SUBROUTINE testkern_field_code(nlayers, rscalar_1, field_2_w1, "
        "field_3_w2, field_4_wtheta, field_5_w3, iscalar_6, ndf_w1, undf_w1, "
        "map_w1, basis_w1_qr_xyoz, diff_basis_w1_qr_xyoz, ndf_w2, undf_w2, "
        "map_w2, ndf_wtheta, undf_wtheta, map_wtheta, ndf_w3, undf_w3, "
        "map_w3, basis_w3_qr_xyoz, diff_basis_w3_qr_xyoz, np_xy_qr_xyoz, "
        "np_z_qr_xyoz, weights_xy_qr_xyoz, weights_z_qr_xyoz)\n"
        "      USE constants_mod\n"
        "      IMPLICIT NONE\n"
        "      INTEGER(KIND=i_def), intent(in) :: nlayers\n"
        "      INTEGER(KIND=i_def), intent(in) :: ndf_w1\n"
        "      INTEGER(KIND=i_def), intent(in), dimension(ndf_w1) :: map_w1\n"
        "      INTEGER(KIND=i_def), intent(in) :: ndf_w2\n"
        "      INTEGER(KIND=i_def), intent(in), dimension(ndf_w2) :: map_w2\n"
        "      INTEGER(KIND=i_def), intent(in) :: ndf_w3\n"
        "      INTEGER(KIND=i_def), intent(in), dimension(ndf_w3) :: map_w3\n"
        "      INTEGER(KIND=i_def), intent(in) :: ndf_wtheta\n"
        "      INTEGER(KIND=i_def), intent(in), dimension(ndf_wtheta) :: "
        "map_wtheta\n"
        "      INTEGER(KIND=i_def), intent(in) :: undf_w1, undf_w2, "
        "undf_wtheta, undf_w3\n"
        "      REAL(KIND=r_def), intent(in) :: rscalar_1\n"
        "      INTEGER(KIND=i_def), intent(in) :: iscalar_6\n"
        "      REAL(KIND=r_def), intent(inout), dimension(undf_w1) :: "
        "field_2_w1\n"
        "      REAL(KIND=r_def), intent(in), dimension(undf_w2) :: "
        "field_3_w2\n"
        "      INTEGER(KIND=i_def), intent(inout), dimension(undf_wtheta) :: "
        "field_4_wtheta\n"
        "      INTEGER(KIND=i_def), intent(in), dimension(undf_w3) :: "
        "field_5_w3\n"
        "      INTEGER(KIND=i_def), intent(in) :: np_xy_qr_xyoz, "
        "np_z_qr_xyoz\n"
        "      REAL(KIND=r_def), intent(in), dimension(3,ndf_w1,"
        "np_xy_qr_xyoz,np_z_qr_xyoz) :: basis_w1_qr_xyoz\n"
        "      REAL(KIND=r_def), intent(in), dimension(3,ndf_w1,"
        "np_xy_qr_xyoz,np_z_qr_xyoz) :: diff_basis_w1_qr_xyoz\n"
        "      REAL(KIND=r_def), intent(in), dimension(1,ndf_w3,"
        "np_xy_qr_xyoz,np_z_qr_xyoz) :: basis_w3_qr_xyoz\n"
        "      REAL(KIND=r_def), intent(in), dimension(3,ndf_w3,"
        "np_xy_qr_xyoz,np_z_qr_xyoz) :: diff_basis_w3_qr_xyoz\n"
        "      REAL(KIND=r_def), intent(in), dimension(np_xy_qr_xyoz) :: "
        "weights_xy_qr_xyoz\n"
        "      REAL(KIND=r_def), intent(in), dimension(np_z_qr_xyoz) :: "
        "weights_z_qr_xyoz\n"
        "    END SUBROUTINE testkern_field_code\n"
        "  END MODULE testkern_field_mod")
    assert output in generated_code<|MERGE_RESOLUTION|>--- conflicted
+++ resolved
@@ -34,11 +34,7 @@
 # Author: I. Kavcic, Met Office
 # Modified: J. Henrichs, Bureau of Meteorology
 # Modified: R. W. Ford, STFC Daresbury Lab
-<<<<<<< HEAD
-# Modified: O. Brunt, Met Office
-=======
-# Modified: L. Turner, Met Office
->>>>>>> 74bcfbfa
+# Modified: O. Brunt and L. Turner, Met Office
 
 '''
 Module containing pytest tests for kernel stub code generation and the related
@@ -51,13 +47,8 @@
 import pytest
 import fparser
 from fparser import api as fpapi
-<<<<<<< HEAD
-from psyclone.domain.lfric import LFRicConstants, LFRicFields
-from psyclone.dynamo0p3 import DynKernMetadata, DynKern
-=======
 from psyclone.domain.lfric import LFRicConstants, LFRicKern
 from psyclone.dynamo0p3 import DynKernMetadata, LFRicFields
->>>>>>> 74bcfbfa
 from psyclone.f2pygen import ModuleGen, SubroutineGen
 from psyclone.errors import InternalError
 
