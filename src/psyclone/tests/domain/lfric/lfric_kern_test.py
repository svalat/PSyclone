# -----------------------------------------------------------------------------
# BSD 3-Clause License
#
# Copyright (c) 2020-2023, Science and Technology Facilities Council.
# All rights reserved.
#
# Redistribution and use in source and binary forms, with or without
# modification, are permitted provided that the following conditions are met:
#
# * Redistributions of source code must retain the above copyright notice, this
#   list of conditions and the following disclaimer.
#
# * Redistributions in binary form must reproduce the above copyright notice,
#   this list of conditions and the following disclaimer in the documentation
#   and/or other materials provided with the distribution.
#
# * Neither the name of the copyright holder nor the names of its
#   contributors may be used to endorse or promote products derived from
#   this software without specific prior written permission.
#
# THIS SOFTWARE IS PROVIDED BY THE COPYRIGHT HOLDERS AND CONTRIBUTORS
# "AS IS" AND ANY EXPRESS OR IMPLIED WARRANTIES, INCLUDING, BUT NOT
# LIMITED TO, THE IMPLIED WARRANTIES OF MERCHANTABILITY AND FITNESS
# FOR A PARTICULAR PURPOSE ARE DISCLAIMED. IN NO EVENT SHALL THE
# COPYRIGHT HOLDER OR CONTRIBUTORS BE LIABLE FOR ANY DIRECT, INDIRECT,
# INCIDENTAL, SPECIAL, EXEMPLARY, OR CONSEQUENTIAL DAMAGES (INCLUDING,
# BUT NOT LIMITED TO, PROCUREMENT OF SUBSTITUTE GOODS OR SERVICES;
# LOSS OF USE, DATA, OR PROFITS; OR BUSINESS INTERRUPTION) HOWEVER
# CAUSED AND ON ANY THEORY OF LIABILITY, WHETHER IN CONTRACT, STRICT
# LIABILITY, OR TORT (INCLUDING NEGLIGENCE OR OTHERWISE) ARISING IN
# ANY WAY OUT OF THE USE OF THIS SOFTWARE, EVEN IF ADVISED OF THE
# POSSIBILITY OF SUCH DAMAGE.
# -----------------------------------------------------------------------------
# Author: R. W. Ford STFC Daresbury Lab
# Modified: I. Kavcic, L. Turner and O. Brunt, Met Office
#           J. Henrichs, Bureau of Meteorology
#           A. R. Porter, STFC Daresbury Laboratory

'''This module tests the LFRicKern class within dynamo0p3 using
pytest. At the moment the tests here do not fully cover LFRicKern as
tests for other classes end up covering the rest.'''

import os
import pytest

from fparser import api as fpapi

import psyclone
from psyclone.configuration import Config
from psyclone.core import AccessType
from psyclone.domain.lfric import (LFRicConstants, LFRicTypes, LFRicKern,
<<<<<<< HEAD
                                   LFRicKernMetadata)
from psyclone.dynamo0p3 import DynLoop
=======
                                   LFRicLoop)
from psyclone.dynamo0p3 import DynKernMetadata
>>>>>>> dfed1f36
from psyclone.errors import InternalError, GenerationError
from psyclone.parse.algorithm import parse
from psyclone.psyGen import PSyFactory
from psyclone.psyir.nodes import Reference, KernelSchedule
from psyclone.psyir.symbols import ArgumentInterface, DataSymbol, REAL_TYPE, \
    INTEGER_TYPE, ArrayType
from psyclone.tests.utilities import get_invoke
from psyclone.transformations import Dynamo0p3ColourTrans

BASE_PATH = os.path.join(os.path.dirname(os.path.dirname(os.path.dirname(
                os.path.abspath(__file__)))), "test_files", "dynamo0p3")
TEST_API = "dynamo0.3"

CODE = '''
module testkern_qr
  type, extends(kernel_type) :: testkern_qr_type
     type(arg_type), meta_args(6) =                              &
          (/ arg_type(gh_scalar,   gh_real,    gh_read),         &
             arg_type(gh_field,    gh_real,    gh_inc, w1),      &
             arg_type(gh_field,    gh_real,    gh_read, w2),     &
             arg_type(gh_operator, gh_real,    gh_read, w2, w2), &
             arg_type(gh_field,    gh_real,    gh_read, w3),     &
             arg_type(gh_scalar,   gh_integer, gh_read)          &
           /)
     type(func_type), dimension(3) :: meta_funcs =  &
          (/ func_type(w1, gh_basis),               &
             func_type(w2, gh_diff_basis),          &
             func_type(w3, gh_basis, gh_diff_basis) &
           /)
     integer :: operates_on = cell_column
     integer :: gh_shape = gh_quadrature_XYoZ
   contains
     procedure, nopass :: code => testkern_qr_code
  end type testkern_qr_type
contains
  subroutine testkern_qr_code(a, b, c, d)
  end subroutine testkern_qr_code
end module testkern_qr
'''


def test_scalar_kernel_load_meta_err():
    ''' Check that the LFRicKern.load_meta() method raises the expected
    internal error if it encounters an unrecognised data type for
    a scalar descriptor.

    '''
    ast = fpapi.parse(CODE, ignore_comments=False)
    name = "testkern_qr_type"
    metadata = LFRicKernMetadata(ast, name=name)
    kernel = LFRicKern()
    # Get a scalar argument descriptor and set an invalid data type
    scalar_arg = metadata.arg_descriptors[5]
    scalar_arg._data_type = "gh_triple"
    with pytest.raises(InternalError) as err:
        kernel.load_meta(metadata)
    const = LFRicConstants()
    assert (f"Expected one of {const.VALID_SCALAR_DATA_TYPES} data types for "
            f"a scalar argument but found 'gh_triple'." in str(err.value))


def test_kern_colourmap(monkeypatch):
    ''' Tests for error conditions in the colourmap getter of LFRicKern. '''
    _, invoke_info = parse(os.path.join(BASE_PATH, "1_single_invoke.f90"),
                           api=TEST_API)
    psy = PSyFactory(TEST_API, distributed_memory=True).create(invoke_info)
    kern = psy.invokes.invoke_list[0].schedule.children[4].loop_body[0]
    with pytest.raises(InternalError) as err:
        _ = kern.colourmap
    assert ("Kernel 'testkern_code' is not inside a coloured loop"
            in str(err.value))
    monkeypatch.setattr(kern, "is_coloured", lambda: True)
    monkeypatch.setattr(kern, "_is_intergrid", True)
    with pytest.raises(InternalError) as err:
        _ = kern.colourmap
    assert ("Colourmap information for kernel 'testkern_code' has not yet "
            "been initialised" in str(err.value))


def test_kern_ncolours(monkeypatch):
    ''' Tests for error conditions in the ncolours getter of LFRicKern. '''
    _, invoke_info = parse(os.path.join(BASE_PATH, "1_single_invoke.f90"),
                           api=TEST_API)
    psy = PSyFactory(TEST_API, distributed_memory=True).create(invoke_info)
    kern = psy.invokes.invoke_list[0].schedule.children[4].loop_body[0]
    with pytest.raises(InternalError) as err:
        _ = kern.ncolours_var
    assert ("Kernel 'testkern_code' is not inside a coloured loop"
            in str(err.value))
    monkeypatch.setattr(kern, "is_coloured", lambda: True)
    monkeypatch.setattr(kern, "_is_intergrid", True)
    with pytest.raises(InternalError) as err:
        _ = kern.ncolours_var
    assert ("Colourmap information for kernel 'testkern_code' has not yet "
            "been initialised" in str(err.value))


def test_get_kernel_schedule():
    '''Test that a PSyIR kernel schedule is created by get_kernel_schedule
    if one does not exist and that the same kernel schedule is
    returned if one has already been created.

    '''
    _, invoke_info = parse(os.path.join(BASE_PATH, "12_kernel_specific.f90"),
                           api=TEST_API)
    psy = PSyFactory(TEST_API, distributed_memory=True).create(invoke_info)
    schedule = psy.invokes.invoke_list[0].schedule
    # matrix vector kernel
    kernel = schedule[2].loop_body[0]

    assert kernel._kern_schedule is None

    kernel_schedule = kernel.get_kernel_schedule()
    assert isinstance(kernel_schedule, KernelSchedule)
    assert kernel._kern_schedule is kernel_schedule

    kernel_schedule_2 = kernel.get_kernel_schedule()
    assert kernel_schedule is kernel_schedule_2


def test_get_kernel_schedule_mixed_precision():
    '''
    Test that we can get the correct schedule for a mixed-precision kernel.

    '''
    api_config = Config.get().api_conf(TEST_API)
    _, invoke = get_invoke("26.8_mixed_precision_args.f90", TEST_API,
                           name="invoke_0", dist_mem=False)
    sched = invoke.schedule
    kernels = sched.walk(LFRicKern, stop_type=LFRicKern)
    # 26.8 contains an invoke of five kernels, one each at the following
    # precisions.
    kernel_precisions = ["r_def", "r_solver", "r_tran", "r_bl", "r_phys"]
    # Get the precision (in bytes) for each of these.
    precisions = [api_config.precision_map[name] for
                  name in kernel_precisions]
    # Check that the correct kernel implementation is obtained for each
    # one in the invoke.
    for precision, kern in zip(precisions, kernels):
        sched = kern.get_kernel_schedule()
        assert isinstance(sched, KernelSchedule)
        assert sched.name == f"mixed_code_{8*precision}"


def test_get_kernel_sched_mixed_precision_no_match(monkeypatch):
    '''
    Test that we get the expected error if there's no matching implementation
    for a mixed-precision kernel.

    '''
    _, invoke = get_invoke("26.8_mixed_precision_args.f90", TEST_API,
                           name="invoke_0", dist_mem=False)
    sched = invoke.schedule
    kernels = sched.walk(LFRicKern, stop_type=LFRicKern)

    # To simplify things we just monkeypatch the 'validate_kernel_code_args'
    # method so that it never succeeds.
    def fake_validate(_1, _2):
        raise GenerationError("Just a test")

    monkeypatch.setattr(LFRicKern, "validate_kernel_code_args",
                        fake_validate)
    with pytest.raises(GenerationError) as err:
        _ = kernels[0].get_kernel_schedule()
    assert ("Failed to find a kernel implementation with an interface that "
            "matches the invoke of 'mixed_code'. (Tried routines "
            "['mixed_code_32', 'mixed_code_64'].)" in str(err.value))


def test_validate_kernel_code_args(monkeypatch):
    '''Test that a coded kernel that conforms to the expected kernel
    metadadata is validated successfully. Also check that the
    appropriate exception is raised if the number of arguments in the
    coded kernel does not match the number of arguments expected by
    the kernel metadata.

    '''
    _, invoke_info = parse(os.path.join(BASE_PATH, "12_kernel_specific.f90"),
                           api=TEST_API)
    psy = PSyFactory(TEST_API, distributed_memory=True).create(invoke_info)
    schedule = psy.invokes.invoke_list[0].schedule
    # matrix vector kernel
    kernel = schedule[2].loop_body[0]
    sched = kernel.get_kernel_schedule()
    kernel.validate_kernel_code_args(sched.symbol_table)

    # Force LFRicKern to think that this kernel is an 'apply' kernel and
    # therefore does not need the mesh height argument.
    monkeypatch.setattr(kernel, "_cma_operation", "apply")
    with pytest.raises(GenerationError) as info:
        kernel.validate_kernel_code_args(
            kernel.get_kernel_schedule().symbol_table)
    assert (
        "In kernel 'matrix_vector_code' the number of arguments indicated by "
        "the kernel metadata is 8 but the actual number of kernel arguments "
        "found is 9." in str(info.value))


def test_validate_kernel_code_arg(monkeypatch):
    '''Test that this method returns successfully if its two arguments
    have identical content, otherwise test that the expected
    exceptions are raised.

    '''
    kernel = LFRicKern()
    # Kernel name needs to be set when testing exceptions.
    kernel._name = "dummy"
    read_access = ArgumentInterface(ArgumentInterface.Access.READ)

    real_scalar_symbol = DataSymbol(
        "generic_real_scalar", REAL_TYPE, interface=read_access)
    int_scalar_symbol = DataSymbol(
        "generic_int_scalar", INTEGER_TYPE, interface=read_access)
    real_scalar_rw_symbol = DataSymbol(
        "generic_scalar_rw", REAL_TYPE,
        interface=ArgumentInterface(ArgumentInterface.Access.READWRITE))
    lfric_real_scalar_symbol = LFRicTypes("LFRicRealScalarDataSymbol")(
        "scalar", interface=read_access)
    lfric_int_scalar_symbol = LFRicTypes("LFRicIntegerScalarDataSymbol")(
        "scalar", interface=read_access)
    lfric_real_field_symbol = LFRicTypes("RealFieldDataSymbol")(
        "field", dims=[1], fs="w0", interface=read_access)

    kernel._validate_kernel_code_arg(
        lfric_real_scalar_symbol, lfric_real_scalar_symbol)

    with pytest.raises(GenerationError) as info:
        kernel._validate_kernel_code_arg(
            lfric_real_scalar_symbol, lfric_int_scalar_symbol)
    assert (
        "Kernel argument 'scalar' has datatype 'Intrinsic.REAL' in kernel "
        "'dummy' but the LFRic API expects 'Intrinsic.INTEGER'"
        in str(info.value))

    with pytest.raises(GenerationError) as info:
        kernel._validate_kernel_code_arg(
            real_scalar_symbol, lfric_real_scalar_symbol)
    assert ("but argument 'generic_real_scalar' to kernel 'dummy' has "
            "precision Precision.UNDEFINED" in str(info.value))

    with pytest.raises(GenerationError) as info:
        kernel._validate_kernel_code_arg(lfric_real_scalar_symbol,
                                         real_scalar_rw_symbol)
    assert ("Kernel argument 'scalar' has intent 'READ' in "
            "kernel 'dummy' but the LFRic API expects intent "
            "'READWRITE'." in str(info.value))

    with pytest.raises(GenerationError) as info:
        kernel._validate_kernel_code_arg(lfric_real_field_symbol,
                                         lfric_real_scalar_symbol)
    assert ("Argument 'field' to kernel 'dummy' should be a scalar "
            "according to the LFRic API, but it is not." in str(info.value))

    with pytest.raises(GenerationError) as info:
        kernel._validate_kernel_code_arg(lfric_real_scalar_symbol,
                                         lfric_real_field_symbol)
    assert ("Argument 'scalar' to kernel 'dummy' should be an array "
            "according to the LFRic API, but it is not." in str(info.value))

    undf = LFRicTypes("NumberOfUniqueDofsDataSymbol")("undf", fs="w0",
                                                      interface=read_access)
    lfric_real_field_symbol2 = LFRicTypes("RealFieldDataSymbol")(
        "field", dims=[Reference(undf)], fs="w0", interface=read_access)
    # If one of the dimensions is not a datasymbol then the arguments
    # are not checked.
    kernel._validate_kernel_code_arg(lfric_real_field_symbol,
                                     lfric_real_field_symbol2)
    kernel._validate_kernel_code_arg(lfric_real_field_symbol2,
                                     lfric_real_field_symbol)

    # Check for the correct number of array dimensions.
    lfric_real_field_symbol3 = LFRicTypes("RealFieldDataSymbol")(
        "field", dims=[Reference(undf)], fs="w0", interface=read_access)
    monkeypatch.setattr(lfric_real_field_symbol3.datatype, "_shape",
                        [Reference(undf), Reference(undf)])
    with pytest.raises(GenerationError) as info:
        kernel._validate_kernel_code_arg(lfric_real_field_symbol2,
                                         lfric_real_field_symbol3)
    assert ("Argument 'field' to kernel 'dummy' should be an array with 2 "
            "dimension(s) according to the LFRic API, but found 1."
            in str(info.value))
    # Monkeypatch the shape of lfric_real_field_symbol3 from ArrayBounds
    # to a Reference to check the 'continue' statement is triggered.
    monkeypatch.setattr(lfric_real_field_symbol3.datatype, "_shape",
                        [Reference(undf)])
    kernel._validate_kernel_code_arg(lfric_real_field_symbol3,
                                     lfric_real_field_symbol2)
    # Lower array bound of 2 rather than 1
    monkeypatch.setattr(lfric_real_field_symbol3.datatype, "_shape",
                        [ArrayType.ArrayBounds(2, Reference(undf))])
    with pytest.raises(GenerationError) as info:
        kernel._validate_kernel_code_arg(lfric_real_field_symbol3,
                                         lfric_real_field_symbol3)
    assert ("All array arguments to LFRic kernels must have lower bounds of 1 "
            "for all dimensions. However, array 'field' has a lower bound of "
            "'2' for dimension 0" in str(info.value))

    lfric_real_field_symbol4 = LFRicTypes("RealFieldDataSymbol")(
        "field", dims=[Reference(int_scalar_symbol)], fs="w0",
        interface=read_access)
    with pytest.raises(GenerationError) as info:
        kernel._validate_kernel_code_arg(
            lfric_real_field_symbol4, lfric_real_field_symbol2)
    assert (
        "For dimension 1 in array argument 'field' to kernel 'dummy' the "
        "following error was found: An argument to an LFRic kernel must have a"
        " precision defined by either a recognised LFRic type parameter (one "
        "of ['i_def', 'l_def', 'r_bl', 'r_def', 'r_double', 'r_ncdf', "
        "'r_phys', 'r_quad', 'r_second', 'r_single', 'r_solver', 'r_tran', "
        "'r_um']) or an integer number of bytes but argument "
        "'generic_int_scalar' to kernel 'dummy' has precision "
        "Precision.UNDEFINED" in str(info.value))

    # Monkeypatch lfric_real_scalar_symbol to return that it is not a
    # scalar in order to force the required exception. We do this by
    # changing the ScalarType as it is used when determining whether
    # the symbol is a scalar.
    monkeypatch.setattr(psyclone.psyir.symbols.datatypes, "ScalarType", str)
    with pytest.raises(InternalError) as info:
        kernel._validate_kernel_code_arg(
            lfric_real_scalar_symbol, lfric_real_scalar_symbol)
    assert (
        "Unexpected argument type found for 'scalar' in kernel 'dummy'. "
        "Expecting a scalar or an array." in str(info.value))


def test_kern_last_cell_all_colours_errors(monkeypatch):
    ''' Tests for the checks in the last_cell_all_colours property
    of LFRicKern. '''
    _, invoke_info = parse(os.path.join(BASE_PATH, "1_single_invoke.f90"),
                           api=TEST_API)
    psy = PSyFactory(TEST_API, distributed_memory=True).create(invoke_info)
    sched = psy.invokes.invoke_list[0].schedule
    kern = sched.walk(LFRicKern)[0]
    # Kernel is not coloured.
    with pytest.raises(InternalError) as err:
        _ = kern.last_cell_all_colours_symbol
    assert "'testkern_code' is not inside a coloured loop" in str(err.value)
    # Monkeypatch the Kernel so that it appears to be coloured.
    monkeypatch.setattr(kern, "is_coloured", lambda: True)
    kern._is_intergrid = True
    with pytest.raises(InternalError) as err:
        _ = kern.last_cell_all_colours_symbol
    assert ("Colourmap information for kernel 'testkern_code' has not yet "
            "been initialised" in str(err.value))


def test_kern_last_cell_all_colours():
    ''' Tests for the last_cell_all_colours property of LFRicKern. '''
    _, invoke_info = parse(os.path.join(BASE_PATH, "1_single_invoke.f90"),
                           api=TEST_API)
    psy = PSyFactory(TEST_API, distributed_memory=True).create(invoke_info)
    sched = psy.invokes.invoke_list[0].schedule
    loop = sched.walk(LFRicLoop)[0]
    # Apply a colouring transformation to the loop.
    trans = Dynamo0p3ColourTrans()
    trans.apply(loop)
    # We have to perform code generation as that sets-up the symbol table.
    # pylint:disable=pointless-statement
    psy.gen
    assert (loop.kernel.last_cell_all_colours_symbol.name
            == "last_halo_cell_all_colours")


def test_kern_last_cell_all_colours_intergrid():
    ''' Test the last_cell_all_colours property for an inter-grid
    LFRicKern.

    '''
    _, invoke_info = parse(os.path.join(BASE_PATH,
                                        "22.1_intergrid_restrict.f90"),
                           api=TEST_API)
    psy = PSyFactory(TEST_API, distributed_memory=False).create(invoke_info)
    sched = psy.invokes.invoke_list[0].schedule
    loop = sched.walk(LFRicLoop)[0]
    # Apply a colouring transformation to the loop.
    trans = Dynamo0p3ColourTrans()
    trans.apply(loop)
    # We have to perform code generation as that sets-up the symbol table.
    # pylint:disable=pointless-statement
    psy.gen
    assert (loop.kernel.last_cell_all_colours_symbol.name ==
            "last_edge_cell_all_colours_field1")


def test_kern_all_updates_are_writes():
    ''' Tests for the 'all_updates_are_writes' property of LFRicKern. '''
    _, invoke_info = parse(os.path.join(BASE_PATH, "1_single_invoke.f90"),
                           api=TEST_API)
    psy = PSyFactory(TEST_API, distributed_memory=True).create(invoke_info)
    sched = psy.invokes.invoke_list[0].schedule
    loop = sched.walk(LFRicLoop)[0]
    # The only argument updated by this kernel has GH_INC access.
    assert not loop.kernel.all_updates_are_writes
    # Patch the kernel so that a different argument has GH_WRITE access.
    loop.kernel.args[2]._access = AccessType.WRITE
    # There is still a GH_INC argument.
    assert not loop.kernel.all_updates_are_writes
    # Change the GH_INC to be GH_WRITE.
    loop.kernel.args[1]._access = AccessType.WRITE
    assert loop.kernel.all_updates_are_writes


def test_kern_not_coloured_inc(monkeypatch):
    ''' Tests that there is no kernel argument with INC access when OpenMP
    is applied without colouring.
    '''
    _, invoke_info = parse(os.path.join(BASE_PATH, "1_single_invoke.f90"),
                           api=TEST_API)
    psy = PSyFactory(TEST_API, distributed_memory=True).create(invoke_info)
    sched = psy.invokes.invoke_list[0].schedule
    kern = sched.walk(LFRicKern)[0]
    # Kernel is not coloured.
    assert kern.is_coloured() is False
    # Monkeypatch the Kernel so that it appears to be OpenMP parallel.
    monkeypatch.setattr(kern, "is_openmp_parallel", lambda: True)
    assert kern.is_openmp_parallel() is True
    with pytest.raises(GenerationError) as err:
        _ = psy.gen
    assert ("Kernel 'testkern_code' has an argument with INC access and "
            "therefore must be coloured in order to be parallelised with "
            "OpenMP.")<|MERGE_RESOLUTION|>--- conflicted
+++ resolved
@@ -49,13 +49,7 @@
 from psyclone.configuration import Config
 from psyclone.core import AccessType
 from psyclone.domain.lfric import (LFRicConstants, LFRicTypes, LFRicKern,
-<<<<<<< HEAD
-                                   LFRicKernMetadata)
-from psyclone.dynamo0p3 import DynLoop
-=======
-                                   LFRicLoop)
-from psyclone.dynamo0p3 import DynKernMetadata
->>>>>>> dfed1f36
+                                   LFRicKernMetadata, LFRicLoop)
 from psyclone.errors import InternalError, GenerationError
 from psyclone.parse.algorithm import parse
 from psyclone.psyGen import PSyFactory
