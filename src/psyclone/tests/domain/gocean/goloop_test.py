--- conflicted
+++ resolved
@@ -56,11 +56,7 @@
 def test_goloop_no_parent():
     ''' Attempt to generate code for a loop that has no GOInvokeSchedule
     as a parent '''
-<<<<<<< HEAD
-    # First attempt to create with a  generic Schedule
-=======
     # Attempt to create a GOLoop within a generic Schedule
->>>>>>> 5f7aac0b
     schedule = Schedule()
     with pytest.raises(GenerationError) as err:
         goloop = GOLoop(loop_type="inner", parent=schedule)
@@ -175,7 +171,6 @@
 
     # Lower to language level and check the resulting Loop is as expected
     goloop.lower_to_language_level()
-<<<<<<< HEAD
     new_loop = schedule.children[0]
     # pylint: disable=unidiomatic-typecheck
     assert type(new_loop) == Loop
@@ -222,9 +217,6 @@
     assert ("All Kernels must expect the same grid offset but kernel 'kernel2'"
             " has offset 'offset_sw' which does not match 'offset_se'."
             in str(err.value))
-=======
-    assert goloop.start_expr.value == '1'
-    assert goloop.stop_expr.value == '1'
 
 
 @pytest.fixture()
@@ -255,5 +247,4 @@
     Reproduce this bug by re-initialising fparser with an empty
     class list.
     '''
-    GOLoop.add_bounds("go_offset_sw:go_ct:internal_we_halo:1:2:3:4")
->>>>>>> 5f7aac0b
+    GOLoop.add_bounds("go_offset_sw:go_ct:internal_we_halo:1:2:3:4")