--- conflicted
+++ resolved
@@ -51,18 +51,12 @@
 from psyclone.psyir.nodes import Loop
 from psyclone.psyir.transformations import LoopFuseTrans, LoopTrans, \
     TransformationError
-from psyclone.transformations import ACCKernelsTrans, \
-    GOLoopSwapTrans, OMPParallelTrans, MoveTrans, \
-    GOceanOMPParallelLoopTrans, GOceanOMPLoopTrans, KernelModuleInlineTrans, \
-    ACCParallelTrans, ACCEnterDataTrans, ACCDataTrans, ACCLoopTrans, \
-<<<<<<< HEAD
-    OCLTrans, OMPLoopTrans
+from psyclone.transformations import ACCKernelsTrans, GOLoopSwapTrans, \
+    OMPParallelTrans, MoveTrans, GOceanOMPParallelLoopTrans, \
+    GOceanOMPLoopTrans, KernelModuleInlineTrans, OMPLoopTrans, \
+    ACCParallelTrans, ACCEnterDataTrans, ACCDataTrans, ACCLoopTrans
 from psyclone.domain.gocean.transformations import GOConstLoopBoundsTrans
-from psyclone.tests.gocean1p0_build import GOcean1p0Build, GOcean1p0OpenCLBuild
-=======
-    OMPLoopTrans
 from psyclone.tests.gocean1p0_build import GOcean1p0Build
->>>>>>> 3ba6a977
 from psyclone.tests.utilities import count_lines, get_invoke, Compile
 
 # The version of the PSyclone API that the tests in this file
