--- conflicted
+++ resolved
@@ -273,10 +273,6 @@
 def test_constructor(fortran_reader):
     '''Test the optional constructor parameter (single node and list
     of nodes).'''
-<<<<<<< HEAD
-=======
-
->>>>>>> e3a2a66b
     code = '''module test
         contains
         subroutine tmp()
