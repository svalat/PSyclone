# -----------------------------------------------------------------------------
# BSD 3-Clause License
#
# Copyright (c) 2019, Science and Technology Facilities Council
# All rights reserved.
#
# Redistribution and use in source and binary forms, with or without
# modification, are permitted provided that the following conditions are met:
#
# * Redistributions of source code must retain the above copyright notice, this
#   list of conditions and the following disclaimer.
#
# * Redistributions in binary form must reproduce the above copyright notice,
#   this list of conditions and the following disclaimer in the documentation
#   and/or other materials provided with the distribution.
#
# * Neither the name of the copyright holder nor the names of its
#   contributors may be used to endorse or promote products derived from
#   this software without specific prior written permission.
#
# THIS SOFTWARE IS PROVIDED BY THE COPYRIGHT HOLDERS AND CONTRIBUTORS
# "AS IS" AND ANY EXPRESS OR IMPLIED WARRANTIES, INCLUDING, BUT NOT
# LIMITED TO, THE IMPLIED WARRANTIES OF MERCHANTABILITY AND FITNESS
# FOR A PARTICULAR PURPOSE ARE DISCLAIMED. IN NO EVENT SHALL THE
# COPYRIGHT HOLDER OR CONTRIBUTORS BE LIABLE FOR ANY DIRECT, INDIRECT,
# INCIDENTAL, SPECIAL, EXEMPLARY, OR CONSEQUENTIAL DAMAGES (INCLUDING,
# BUT NOT LIMITED TO, PROCUREMENT OF SUBSTITUTE GOODS OR SERVICES;
# LOSS OF USE, DATA, OR PROFITS; OR BUSINESS INTERRUPTION) HOWEVER
# CAUSED AND ON ANY THEORY OF LIABILITY, WHETHER IN CONTRACT, STRICT
# LIABILITY, OR TORT (INCLUDING NEGLIGENCE OR OTHERWISE) ARISING IN
# ANY WAY OUT OF THE USE OF THIS SOFTWARE, EVEN IF ADVISED OF THE
# POSSIBILITY OF SUCH DAMAGE.
# -----------------------------------------------------------------------------
# Author: J. Henrichs, Bureau of Meteorology


''' Module containing configuration required to build code generated
for the GOcean1.0 API '''

from __future__ import absolute_import, print_function
import os
<<<<<<< HEAD
from .psyclone_test_utils import Compile, CompileError
=======
from psyclone.tests.utilities import Compile, CompileError
>>>>>>> 609ece47


class GOcean1p0Build(Compile):
    '''Build class for compiling test files for the GOcean1.0 api. It
    uses dl_esm_inf as included in the PSyclone distribution (as a
    git submodule).
    '''

    # A class variable to make sure we compile the infrastructure
    # file only once per process.
    _infrastructure_built = False

    # The temporary path in which the compiled infrastructure files
    # (.o and .mod) are stored for this process.
    _compilation_path = ""

    def __init__(self, tmpdir):
        super(GOcean1p0Build, self).__init__(tmpdir)

        base_path = os.path.join(os.path.dirname(os.path.abspath(__file__)),
                                 "test_files", "gocean1p0")
        self.base_path = base_path

        # On first instantiation (triggered by conftest.infra_compile)
        # compile the infrastructure library files.
        if (Compile.TEST_COMPILE or Compile.TEST_COMPILE_OPENCL) and \
                not GOcean1p0Build._infrastructure_built:
            self._build_infrastructure()

    def get_infrastructure_flags(self):
        '''Returns the required flag to use the infrastructure library
        dl_esm_inf for gocean1p0. Each parameter must be a separate entry
        in the list, e.g.: ["-I", "/some/path"] and not ["-I /some/path"].

        :returns: a list of strings with the compiler flags required.
        :rtype: list

        '''
        return ["-I", self._compilation_path]

    def _build_infrastructure(self):
        '''Compiles dl_esm_inf.
        :raises CompileError: If the compilation of dl_esm_inf fails.
        '''

        old_pwd = self._tmpdir.chdir()
        # Store the temporary path so that the compiled infrastructure
        # files can be used by all test compilations later.
        GOcean1p0Build._compilation_path = str(self._tmpdir)

        import subprocess
        dl_esm_inf_path = \
            os.path.join(os.path.dirname(os.path.abspath(__file__)),
                         "../../../external/dl_esm_inf/finite_difference/src")

        arg_list = ["make", "F90={0}".format(self._f90),
                    "F90FLAGS={0}".format(self._f90flags),
                    "-f", "{0}/Makefile".format(dl_esm_inf_path)]
        try:
            build = subprocess.Popen(arg_list,
                                     stdout=subprocess.PIPE,
                                     stderr=subprocess.STDOUT)
            (output, error) = build.communicate()
            GOcean1p0Build._infrastructure_built = True

        except OSError as err:
            import sys
            print("Failed to run: {0}: ".format(" ".join(arg_list)),
                  file=sys.stderr)
            print("Error was: {0}".format(str(err)), file=sys.stderr)
            GOcean1p0Build._infrastructure_built = False
            raise CompileError(str(err))
        finally:
            old_pwd.chdir()

        # Check the return code
        stat = build.returncode
        if stat != 0:
            import sys
            print(output, file=sys.stderr)
            if error:
                print("=========", file=sys.stderr)
                print(error, file=sys.stderr)
            raise CompileError(output)


# =============================================================================
class GOcean1p0OpenCLBuild(GOcean1p0Build):
    '''A simple class based on the GOcean1p0 compilation object, that will
    only compile OpenCL code.
    '''

    def code_compiles(self, psy_ast):
        '''Attempts to build the OpenCL Fortran code supplied as an AST of
        f2pygen objects. Returns True for success, False otherwise.
        If no Fortran compiler is available then returns True. All files
        produced are deleted.

        :param psy_ast: the AST of the generated PSy layer
        :type psy_ast: instance of :py:class:`psyclone.psyGen.PSy`

        :return: True if generated code compiles, False otherwise
        :rtype: bool
        '''

        if not Compile.TEST_COMPILE_OPENCL:
            return True

        # Don't call the base class code_compile() function, since it
        # will only work if --compile was specified. Call the internal
        # function instead that does the actual compilation.
        return super(GOcean1p0OpenCLBuild, self)._code_compiles(psy_ast)<|MERGE_RESOLUTION|>--- conflicted
+++ resolved
@@ -39,11 +39,7 @@
 
 from __future__ import absolute_import, print_function
 import os
-<<<<<<< HEAD
-from .psyclone_test_utils import Compile, CompileError
-=======
 from psyclone.tests.utilities import Compile, CompileError
->>>>>>> 609ece47
 
 
 class GOcean1p0Build(Compile):
