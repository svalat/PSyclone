# -----------------------------------------------------------------------------
# BSD 3-Clause License
#
# Copyright (c) 2018-2022, Science and Technology Facilities Council
# All rights reserved.
#
# Redistribution and use in source and binary forms, with or without
# modification, are permitted provided that the following conditions are met:
#
# * Redistributions of source code must retain the above copyright notice, this
#   list of conditions and the following disclaimer.
#
# * Redistributions in binary form must reproduce the above copyright notice,
#   this list of conditions and the following disclaimer in the documentation
#   and/or other materials provided with the distribution.
#
# * Neither the name of the copyright holder nor the names of its
#   contributors may be used to endorse or promote products derived from
#   this software without specific prior written permission.
#
# THIS SOFTWARE IS PROVIDED BY THE COPYRIGHT HOLDERS AND CONTRIBUTORS
# "AS IS" AND ANY EXPRESS OR IMPLIED WARRANTIES, INCLUDING, BUT NOT
# LIMITED TO, THE IMPLIED WARRANTIES OF MERCHANTABILITY AND FITNESS
# FOR A PARTICULAR PURPOSE ARE DISCLAIMED. IN NO EVENT SHALL THE
# COPYRIGHT HOLDER OR CONTRIBUTORS BE LIABLE FOR ANY DIRECT, INDIRECT,
# INCIDENTAL, SPECIAL, EXEMPLARY, OR CONSEQUENTIAL DAMAGES (INCLUDING,
# BUT NOT LIMITED TO, PROCUREMENT OF SUBSTITUTE GOODS OR SERVICES;
# LOSS OF USE, DATA, OR PROFITS; OR BUSINESS INTERRUPTION) HOWEVER
# CAUSED AND ON ANY THEORY OF LIABILITY, WHETHER IN CONTRACT, STRICT
# LIABILITY, OR TORT (INCLUDING NEGLIGENCE OR OTHERWISE) ARISING IN
# ANY WAY OUT OF THE USE OF THIS SOFTWARE, EVEN IF ADVISED OF THE
# POSSIBILITY OF SUCH DAMAGE.
# -----------------------------------------------------------------------------
# Author: A. R. Porter, STFC Daresbury Lab
# Modified: I. Kavcic, Met Office

''' Tests for the psyclone-kern driver. '''

from __future__ import absolute_import
import os
import pytest

from psyclone import gen_kernel_stub, kernel_tools
from psyclone.domain.lfric import algorithm
from psyclone.version import __VERSION__


def test_run_default_mode(capsys):
    ''' Test that the default behaviour is to create a kernel stub. '''
    kern_file = os.path.join(os.path.dirname(os.path.abspath(__file__)),
                             "test_files", "dynamo0p3", "testkern_w0_mod.f90")
    kernel_tools.run([str(kern_file)])
    out, err = capsys.readouterr()
    assert "Kernel-stub code:\n   MODULE testkern_w0_mod\n" in out
    assert not err


def test_run(capsys, tmpdir):
    ''' Basic test for the run() routine. '''
    # Use a dynamo 0.3 kernel so that we check that the default API
    # (dynamo 0.3) is picked up correctly
    kern_file = os.path.join(os.path.dirname(os.path.abspath(__file__)),
                             "test_files", "dynamo0p3", "testkern_w0_mod.f90")
    kernel_tools.run([str(kern_file), "--limit", "output", "-gen", "stub"])
    result, _ = capsys.readouterr()
    assert "Kernel-stub code:" in result
    assert "MODULE testkern_w0_mod" in result

    # Test without --limit, but with -o:
    psy_file = tmpdir.join("psy.f90")
    kernel_tools.run([str(kern_file), "-api", "dynamo0.3", "-o",
                      str(psy_file)])
    result, _ = capsys.readouterr()

    # Now read output file into a string and check:
    with psy_file.open("r") as psy:
        output = psy.read()
    assert "MODULE testkern_w0_mod" in str(output)


def test_run_version(capsys):
    ''' Test that the flag requesting version information works correctly. '''
    with pytest.raises(SystemExit):
        kernel_tools.run(["-v", "not-a-file.f90"])
    result, _ = capsys.readouterr()
    assert f"psyclone-kern version: {__VERSION__}" in result


def test_run_invalid_api(capsys):
    ''' Test that the expected error is reported if an invalid API is
    specified. '''
    with pytest.raises(SystemExit):
        kernel_tools.run(["-api", "invalid", "not-a-file.f90"])
    _, err = capsys.readouterr()
    assert "Unsupported API 'invalid' specified. Supported APIs are" in err


def test_run_include_flag(capsys):
    ''' Check that the -I flag can be used to pass an include path into
    the configuration object. We actually specify an invalid location and
    check that the expected error is raised. '''
    with pytest.raises(SystemExit):
        kernel_tools.run(["-I", "./some/path", "not-a-file.f90"])
    _, err = capsys.readouterr()
    assert ("PSyclone configuration error: Include path './some/path' does "
            "not exist" in err)


def test_run_missing_file(capsys):
    ''' Test that an IOError is handled correctly. '''
    with pytest.raises(SystemExit):
        kernel_tools.run([str("/does_not_exist")])
    _, result = capsys.readouterr()
    assert ("Error: Kernel stub generator: File '/does_not_exist' "
            "not found" in str(result))


def test_run_alg_gen(capsys):
    ''' Check that the kernel_tools run method attempts to generate an
    algorithm layer if requested. '''
    kern_file = os.path.join(os.path.dirname(os.path.abspath(__file__)),
                             "test_files", "dynamo0p3", "testkern_w0_mod.f90")
    kernel_tools.run(["-gen", "alg", str(kern_file)])
    out, err = capsys.readouterr()
    assert not err
<<<<<<< HEAD
    assert "Algorithm code:\n program lfric_alg\n" in out
=======
    assert "Algorithm code:\n module test_alg_mod\n" in out
>>>>>>> bc6c5089


def test_run_alg_gen_unsupported_api(capsys):
    ''' Test that the expected message is output if an API is specified for
    which algorithm-generation is not supported. '''
    with pytest.raises(SystemExit):
        kernel_tools.run(["-api", "gocean1.0", "-gen", "alg",
                          str("/does_not_exist")])
    _, err = capsys.readouterr()
    assert ("Algorithm generation from kernel metadata is not yet implemented "
            "for API 'gocean1.0'" in err)


def test_invalid_gen_arg(capsys, monkeypatch):
    ''' Test that the expected error is raised if the generation option
    specified on the command line is not supported. '''
    # The ArgumentParser class already checks that the supplied value is
    # correct so we have to monkeypatch the list of names that it uses
    # when performing this check.
    monkeypatch.setattr(kernel_tools, "GEN_MODES", {"wrong": "nothing"})
    with pytest.raises(SystemExit):
        kernel_tools.run(["-gen", "wrong", str("/does_not_exist")])
    _, err = capsys.readouterr()
    assert "Expected -gen option to be one of" in err


@pytest.mark.parametrize("limit", [True, False])
@pytest.mark.parametrize("mode", ["alg", "stub"])
def test_run_line_length(monkeypatch, capsys, limit, mode):
    ''' Check that line-length limiting is applied to generated algorithm
    and kernel-stub code when requested. '''

    def long_gen(kernel_filename, api=None):
        ''' generate() function that returns a string longer than
        132 chars. '''
        # pylint: disable=unused-argument
        return f"long_str = '{140*' '}'"

    # Monkeypatch both the algorithm and stub 'generate' functions.
    monkeypatch.setattr(algorithm.alg_gen, "generate", long_gen)
    monkeypatch.setattr(gen_kernel_stub, "generate", long_gen)
    args = ["-gen", mode, str("/does_not_exist")]
    if limit:
        args.extend(["--limit", "output"])
    kernel_tools.run(args)
    out, _ = capsys.readouterr()
    if limit:
        assert "long_str = '" in out
        assert "   &\n&                     '" in out
    else:
        assert f"long_str = '{140*' '}'" in out


@pytest.mark.parametrize("mode", ["alg", "stub"])
def test_file_output(monkeypatch, mode, tmpdir):
    ''' Check that the output of the generate() function is written to file
    if requested. We test for both the kernel-stub & algorithm generation. '''

    def fake_gen(kernel_filename, api=None):
        ''' generate() function that simply returns a string. '''
        # pylint: disable=unused-argument
        return "the_answer = 42"

    # Monkeypatch both the algorithm and stub 'generate' functions.
    monkeypatch.setattr(algorithm.alg_gen, "generate", fake_gen)
    monkeypatch.setattr(gen_kernel_stub, "generate", fake_gen)
    tmpdir.chdir()
    kernel_tools.run(["-gen", mode, "-o", f"output_file_{mode}",
                      str("/does_not_exist")])
    with open(f"output_file_{mode}", "r", encoding="utf-8") as infile:
        content = infile.read()
        assert "the_answer = 42" in content


def test_no_args_usage_msg(capsys):
    ''' Check that kernel_tools.run() prints a usage message
    if no arguments are supplied. '''

    usage_msg = (
        "usage: psyclone-kern [-h] [-gen {alg,stub}] [-o OUT_FILE] [-api API]")
    with pytest.raises(SystemExit):
        kernel_tools.run([])
    out, err = capsys.readouterr()
    assert out == ""
    assert usage_msg in err<|MERGE_RESOLUTION|>--- conflicted
+++ resolved
@@ -123,11 +123,7 @@
     kernel_tools.run(["-gen", "alg", str(kern_file)])
     out, err = capsys.readouterr()
     assert not err
-<<<<<<< HEAD
-    assert "Algorithm code:\n program lfric_alg\n" in out
-=======
     assert "Algorithm code:\n module test_alg_mod\n" in out
->>>>>>> bc6c5089
 
 
 def test_run_alg_gen_unsupported_api(capsys):
