--- conflicted
+++ resolved
@@ -1,7 +1,7 @@
 # -----------------------------------------------------------------------------
 # BSD 3-Clause License
 #
-# Copyright (c) 2018, Science and Technology Facilities Council
+# Copyright (c) 2018-2019, Science and Technology Facilities Council
 # All rights reserved.
 #
 # Redistribution and use in source and binary forms, with or without
@@ -38,12 +38,8 @@
 
 from __future__ import absolute_import
 import os
-<<<<<<< HEAD
+from dynamo0p3_build import Dynamo0p3Build
 from psyclone.parse.algorithm import parse
-=======
-from dynamo0p3_build import Dynamo0p3Build
-from psyclone.parse import parse
->>>>>>> ccffeca4
 from psyclone.psyGen import PSyFactory
 from psyclone.dynamo0p3 import DynLoop, DynHaloExchange
 from psyclone.transformations import Dynamo0p3RedundantComputationTrans
