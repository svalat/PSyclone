--- conflicted
+++ resolved
@@ -39,13 +39,6 @@
 
 import pytest
 from psyclone.errors import InternalError
-<<<<<<< HEAD
-from psyclone.psyir.nodes import (BinaryOperation, Range, Literal, Routine,
-                                  Assignment, Reference)
-from psyclone.psyir.nodes.array_mixin import ArrayMixin
-from psyclone.psyir.symbols import DataSymbol, DeferredType, ArrayType, \
-    INTEGER_TYPE
-=======
 from psyclone.psyir.nodes import (
     ArrayOfStructuresReference, ArrayReference, BinaryOperation, Range,
     Literal, Routine, StructureReference, Assignment, Reference)
@@ -56,37 +49,6 @@
 
 _ONE = Literal("1", INTEGER_TYPE)
 _TWO = Literal("2", INTEGER_TYPE)
->>>>>>> 84126bd4
-
-
-_ONE = Literal("1", INTEGER_TYPE)
-_TWO = Literal("2", INTEGER_TYPE)
-
-
-class ConcreteArray(ArrayMixin, Reference):
-    '''
-    A concrete class that inherits the ArrayMixin trait to allow it to be
-    tested.
-
-    '''
-    @classmethod
-    def create(cls, sym, child_nodes):
-        '''
-        Create an instance of this class.
-
-        :param sym: a Symbol.
-        :type sym: :py:class:`psyclone.psyir.symbols.Symbol`
-        :param child_nodes: nodes that the new instance will have as children.
-        :type child_nodes: List[:py:class:`psyclone.psyir.nodes.Node`]
-
-        :returns: an instance of this class.
-        :rtype: :py:class:`ConcreteArray`
-
-        '''
-        obj = cls(sym)
-        for child in child_nodes:
-            obj.addchild(child)
-        return obj
 
 
 def test_get_outer_range_index():
@@ -95,15 +57,11 @@
 
     '''
     symbol = DataSymbol("my_symbol", ArrayType(INTEGER_TYPE, [10, 10, 10]))
-    array = ConcreteArray.create(symbol, [Range(), Range(), Range()])
+    array = ArrayReference.create(symbol, [Range(), Range(), Range()])
     assert array.get_outer_range_index() == 2
 
     symbol = DataSymbol("my_symbol", DeferredType())
-<<<<<<< HEAD
-    aos = ConcreteArray.create(
-=======
     aos = ArrayReference.create(
->>>>>>> 84126bd4
         symbol, [_ONE.copy(), Range(), Range(), Range()])
     assert aos.get_outer_range_index() == 3  # +1 for the Literal child
 
@@ -114,11 +72,7 @@
 
     '''
     symbol = DataSymbol("my_symbol", ArrayType(INTEGER_TYPE, [10]))
-<<<<<<< HEAD
-    array = ConcreteArray.create(symbol, [_TWO.copy()])
-=======
     array = ArrayReference.create(symbol, [_TWO.copy()])
->>>>>>> 84126bd4
     with pytest.raises(IndexError):
         _ = array.get_outer_range_index()
 
@@ -176,25 +130,6 @@
     assert not array_ref.is_upper_bound(0)
 
 
-<<<<<<< HEAD
-def test_lbound():
-    ''' Tests for the lbound method. '''
-    # Symbol is of ArrayType.
-    symbol = DataSymbol("my_symbol", ArrayType(INTEGER_TYPE,
-                                               [10, (2, 10), 10]))
-    aref = ConcreteArray.create(symbol,
-                                [_ONE.copy(), _ONE.copy(), _ONE.copy()])
-    assert aref.lbound(0) == _ONE
-    assert aref.lbound(1) == _TWO
-    with pytest.raises(IndexError):
-        aref.lbound(3)
-    # Symbol is of DeferredType so the result should be an instance of the
-    # LBOUND intrinsic.
-    dtsym = DataSymbol("oops", DeferredType())
-    dtref = ConcreteArray.create(dtsym,
-                                 [_ONE.copy(), _ONE.copy(), _ONE.copy()])
-    lbnd = dtref.lbound(1)
-=======
 def test_get_lbound_expression():
     '''
     Tests for the get_lbound_expression method on an ArrayReference defined
@@ -224,15 +159,12 @@
     dtref = ArrayReference.create(dtsym,
                                   [_ONE.copy(), _ONE.copy(), _ONE.copy()])
     lbnd = dtref.get_lbound_expression(1)
->>>>>>> 84126bd4
     assert isinstance(lbnd, BinaryOperation)
     assert lbnd.operator == BinaryOperation.Operator.LBOUND
     assert lbnd.children[0].symbol is dtsym
     assert lbnd.children[1] == Literal("2", INTEGER_TYPE)
 
 
-<<<<<<< HEAD
-=======
 @pytest.mark.parametrize("extent", [ArrayType.Extent.DEFERRED,
                                     ArrayType.Extent.ATTRIBUTE])
 def test_get_lbound_expression_unknown_size(extent):
@@ -320,7 +252,6 @@
     assert sref2.member.member.get_lbound_expression(1) == two
 
 
->>>>>>> 84126bd4
 def test_get_effective_shape(fortran_reader, fortran_writer):
     '''Tests for the _get_effective_shape() method.'''
     code = (
