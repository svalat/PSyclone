--- conflicted
+++ resolved
@@ -49,305 +49,7 @@
 from psyclone.errors import GenerationError
 from psyclone.psyir.backend.fortran import FortranWriter
 from psyclone.tests.utilities import check_links
-<<<<<<< HEAD
-from psyclone.psyir.nodes import Assignment, colored
-
-
-# Test Operation class. These are mostly covered by the subclass tests.
-
-def test_operation_named_arg_str():
-    '''Check the output of str from the Operation class when there is a
-    mixture of positional and named arguments. We use a
-    BinaryOperation example to exercise this method.
-
-    '''
-    lhs = Reference(DataSymbol("tmp1", REAL_SINGLE_TYPE))
-    rhs = Reference(DataSymbol("tmp2", REAL_SINGLE_TYPE))
-    oper = BinaryOperation.Operator.DOT_PRODUCT
-    binaryoperation = BinaryOperation.create(oper, lhs, ("named_arg", rhs))
-    assert "named_arg=Reference[name:'tmp2']" in str(binaryoperation)
-
-
-def test_operation_appendnamedarg():
-    '''Test the append_named_arg method in the Operation class. Check
-    it raises the expected exceptions if arguments are invalid and
-    that it works as expected when the input is valid. We use the
-    NaryOperation node to perform the tests.
-
-    '''
-    nary_operation = NaryOperation(NaryOperation.Operator.MAX)
-    op1 = Literal("1", INTEGER_SINGLE_TYPE)
-    op2 = Literal("2", INTEGER_SINGLE_TYPE)
-    op3 = Literal("3", INTEGER_SINGLE_TYPE)
-    # name arg wrong type
-    with pytest.raises(TypeError) as info:
-        nary_operation.append_named_arg(1, op1)
-    assert ("A name should be a string, but found 'int'."
-            in str(info.value))
-    # name arg invalid
-    with pytest.raises(ValueError) as info:
-        nary_operation.append_named_arg("_", op2)
-    assert "Invalid Fortran name '_' found." in str(info.value)
-    # name arg already used
-    nary_operation.append_named_arg("name1", op1)
-    with pytest.raises(ValueError) as info:
-        nary_operation.append_named_arg("name1", op2)
-    assert ("The value of the name argument (name1) in 'append_named_arg' in "
-            "the 'Operator' node is already used for a named argument."
-            in str(info.value))
-    # ok
-    nary_operation.append_named_arg("name2", op2)
-    nary_operation.append_named_arg(None, op3)
-    assert nary_operation.children == [op1, op2, op3]
-    assert nary_operation.argument_names == ["name1", "name2", None]
-    # too many args
-    binary_operation = BinaryOperation.create(
-        BinaryOperation.Operator.DOT_PRODUCT, op1.copy(), op2.copy())
-    with pytest.raises(GenerationError) as info:
-        binary_operation.append_named_arg(None, op3.copy())
-    assert ("Item 'Literal' can't be child 2 of 'BinaryOperation'. The valid "
-            "format is: 'DataNode, DataNode'." in str(info.value))
-
-
-def test_operation_insertnamedarg():
-    '''Test the insert_named_arg method in the Operation class. Check
-    it raises the expected exceptions if arguments are invalid and
-    that it works as expected when the input is valid. We use the
-    NaryOperation node to perform the tests.
-
-    '''
-    nary_operation = NaryOperation(NaryOperation.Operator.MAX)
-    op1 = Literal("1", INTEGER_SINGLE_TYPE)
-    op2 = Literal("2", INTEGER_SINGLE_TYPE)
-    op3 = Literal("3", INTEGER_SINGLE_TYPE)
-    # name arg wrong type
-    with pytest.raises(TypeError) as info:
-        nary_operation.insert_named_arg(1, op1, 0)
-    assert ("A name should be a string, but found 'int'."
-            in str(info.value))
-    # name arg invalid
-    with pytest.raises(ValueError) as info:
-        nary_operation.append_named_arg(" a", op2)
-    assert "Invalid Fortran name ' a' found." in str(info.value)
-    # name arg already used
-    nary_operation.insert_named_arg("name1", op1, 0)
-    with pytest.raises(ValueError) as info:
-        nary_operation.insert_named_arg("name1", op2, 0)
-    assert ("The value of the name argument (name1) in 'insert_named_arg' in "
-            "the 'Operator' node is already used for a named argument."
-            in str(info.value))
-    # invalid index type
-    with pytest.raises(TypeError) as info:
-        nary_operation.insert_named_arg("name2", op2, "hello")
-    assert ("The 'index' argument in 'insert_named_arg' in the 'Operator' "
-            "node should be an int but found str." in str(info.value))
-    # ok
-    assert nary_operation.children == [op1]
-    assert nary_operation.argument_names == ["name1"]
-    nary_operation.insert_named_arg("name2", op2, 0)
-    assert nary_operation.children == [op2, op1]
-    assert nary_operation.argument_names == ["name2", "name1"]
-    nary_operation.insert_named_arg(None, op3, 0)
-    assert nary_operation.children == [op3, op2, op1]
-    assert nary_operation.argument_names == [None, "name2", "name1"]
-    # invalid index value
-    binary_operation = BinaryOperation.create(
-        BinaryOperation.Operator.DOT_PRODUCT, op1.copy(), op2.copy())
-    with pytest.raises(GenerationError) as info:
-        binary_operation.insert_named_arg("name2", op2.copy(), 2)
-    assert ("Item 'Literal' can't be child 2 of 'BinaryOperation'. The valid "
-            "format is: 'DataNode, DataNode'." in str(info.value))
-
-
-def test_operation_replacenamedarg():
-    '''Test the replace_named_arg method in the Operation class. Check
-    it raises the expected exceptions if arguments are invalid and
-    that it works as expected when the input is valid. We use the
-    BinaryOperation node to perform the tests.
-
-    '''
-    binary_operation = BinaryOperation(BinaryOperation.Operator.DOT_PRODUCT)
-    op1 = Literal("1", INTEGER_SINGLE_TYPE)
-    op2 = Literal("2", INTEGER_SINGLE_TYPE)
-    op3 = Literal("3", INTEGER_SINGLE_TYPE)
-    binary_operation.append_named_arg("name1", op1)
-    binary_operation.append_named_arg("name2", op2)
-
-    # name arg wrong type
-    with pytest.raises(TypeError) as info:
-        binary_operation.replace_named_arg(1, op3)
-    assert ("The 'name' argument in 'replace_named_arg' in the 'Operation' "
-            "node should be a string, but found int."
-            in str(info.value))
-    # name arg is not found
-    with pytest.raises(ValueError) as info:
-        binary_operation.replace_named_arg("new_name", op3)
-    assert ("The value of the existing_name argument (new_name) in "
-            "'replace_named_arg' in the 'Operation' node was not found in the "
-            "existing arguments." in str(info.value))
-    # ok
-    assert binary_operation.children == [op1, op2]
-    assert binary_operation.argument_names == ["name1", "name2"]
-    assert binary_operation._argument_names[0][0] == id(op1)
-    assert binary_operation._argument_names[1][0] == id(op2)
-    binary_operation.replace_named_arg("name1", op3)
-    assert binary_operation.children == [op3, op2]
-    assert binary_operation.argument_names == ["name1", "name2"]
-    assert binary_operation._argument_names[0][0] == id(op3)
-    assert binary_operation._argument_names[1][0] == id(op2)
-
-
-def test_operation_argumentnames_after_removearg():
-    '''Test the argument_names property makes things consistent if a child
-    argument is removed. This is used transparently by the class to
-    keep things consistent. We use the BinaryOperation node to perform
-    the tests.
-
-    '''
-    binary_operation = BinaryOperation(BinaryOperation.Operator.DOT_PRODUCT)
-    op1 = Literal("1", INTEGER_SINGLE_TYPE)
-    op2 = Literal("1", INTEGER_SINGLE_TYPE)
-    binary_operation.append_named_arg("name1", op1)
-    binary_operation.append_named_arg("name2", op2)
-    assert len(binary_operation.children) == 2
-    assert len(binary_operation._argument_names) == 2
-    assert binary_operation.argument_names == ["name1", "name2"]
-    binary_operation.children.pop(0)
-    assert len(binary_operation.children) == 1
-    assert len(binary_operation._argument_names) == 2
-    # argument_names property makes _argument_names list consistent.
-    assert binary_operation.argument_names == ["name2"]
-    assert len(binary_operation._argument_names) == 1
-
-
-def test_operation_argumentnames_after_addarg():
-    '''Test the argument_names property makes things consistent if a child
-    argument is added. This is used transparently by the class to
-    keep things consistent. We use the NaryOperation node to perform
-    the tests (as it allows an arbitrary number of arguments.
-
-    '''
-    nary_operation = NaryOperation(NaryOperation.Operator.MAX)
-    op1 = Literal("1", INTEGER_SINGLE_TYPE)
-    op2 = Literal("1", INTEGER_SINGLE_TYPE)
-    op3 = Literal("1", INTEGER_SINGLE_TYPE)
-    nary_operation.append_named_arg("name1", op1)
-    nary_operation.append_named_arg("name2", op2)
-    assert len(nary_operation.children) == 2
-    assert len(nary_operation._argument_names) == 2
-    assert nary_operation.argument_names == ["name1", "name2"]
-    nary_operation.children.append(op3)
-    assert len(nary_operation.children) == 3
-    assert len(nary_operation._argument_names) == 2
-    # argument_names property makes _argument_names list consistent.
-    assert nary_operation.argument_names == ["name1", "name2", None]
-    assert len(nary_operation._argument_names) == 3
-
-
-def test_operation_argumentnames_after_replacearg():
-    '''Test the argument_names property makes things consistent if a child
-    argument is replaced with another. This is used transparently by
-    the class to keep things consistent. We use the BinaryOperation
-    node to perform the tests.
-
-    '''
-    binary_operation = BinaryOperation(BinaryOperation.Operator.DOT_PRODUCT)
-    op1 = Literal("1", INTEGER_SINGLE_TYPE)
-    op2 = Literal("1", INTEGER_SINGLE_TYPE)
-    op3 = Literal("1", INTEGER_SINGLE_TYPE)
-    binary_operation.append_named_arg("name1", op1)
-    binary_operation.append_named_arg("name2", op2)
-    assert len(binary_operation.children) == 2
-    assert len(binary_operation._argument_names) == 2
-    assert binary_operation.argument_names == ["name1", "name2"]
-    binary_operation.children[0] = op3
-    assert len(binary_operation.children) == 2
-    assert len(binary_operation._argument_names) == 2
-    # argument_names property makes _argument_names list consistent.
-    assert binary_operation.argument_names == [None, "name2"]
-    assert len(binary_operation._argument_names) == 2
-
-
-def test_operation_argumentnames_after_reorderearg():
-    '''Test the argument_names property makes things consistent if child
-    arguments are re-order. This is used transparently by the class to
-    keep things consistent. We use the BinaryOperation node to perform
-    the tests.
-
-    '''
-    binary_operation = BinaryOperation(BinaryOperation.Operator.DOT_PRODUCT)
-    op1 = Literal("1", INTEGER_SINGLE_TYPE)
-    op2 = Literal("1", INTEGER_SINGLE_TYPE)
-    binary_operation.append_named_arg("name1", op1)
-    binary_operation.append_named_arg("name2", op2)
-    assert len(binary_operation.children) == 2
-    assert len(binary_operation._argument_names) == 2
-    assert binary_operation.argument_names == ["name1", "name2"]
-    tmp0 = binary_operation.children[0]
-    tmp1 = binary_operation.children[1]
-    tmp0.detach()
-    tmp1.detach()
-    binary_operation.children.extend([tmp1, tmp0])
-    assert len(binary_operation.children) == 2
-    assert len(binary_operation._argument_names) == 2
-    # argument_names property makes _argument_names list consistent.
-    assert binary_operation.argument_names == ["name2", "name1"]
-    assert len(binary_operation._argument_names) == 2
-
-
-def test_operation_reconcile_add():
-    '''Test that the reconcile method behaves as expected. Use an
-    NaryOperation example where we add a new arg.
-
-    '''
-    op1 = Literal("1", INTEGER_SINGLE_TYPE)
-    op2 = Literal("1", INTEGER_SINGLE_TYPE)
-    op3 = Literal("1", INTEGER_SINGLE_TYPE)
-    oper = NaryOperation.create(
-        NaryOperation.Operator.MAX, [("name1", op1), ("name2", op2)])
-    # consistent
-    assert len(oper._argument_names) == 2
-    assert oper._argument_names[0] == (id(oper.children[0]), "name1")
-    assert oper._argument_names[1] == (id(oper.children[1]), "name2")
-    oper.children.append(op3)
-    # inconsistent
-    assert len(oper._argument_names) == 2
-    assert oper._argument_names[0] == (id(oper.children[0]), "name1")
-    assert oper._argument_names[1] == (id(oper.children[1]), "name2")
-    oper._reconcile()
-    # consistent
-    assert len(oper._argument_names) == 3
-    assert oper._argument_names[0] == (id(oper.children[0]), "name1")
-    assert oper._argument_names[1] == (id(oper.children[1]), "name2")
-    assert oper._argument_names[2] == (id(oper.children[2]), None)
-
-
-def test_operation_reconcile_reorder():
-    '''Test that the reconcile method behaves as expected. Use a
-    BinaryOperation example where we reorder the arguments.
-
-    '''
-    op1 = Literal("1", INTEGER_SINGLE_TYPE)
-    op2 = Literal("2", INTEGER_SINGLE_TYPE)
-    oper = BinaryOperation.create(
-        BinaryOperation.Operator.DOT_PRODUCT, ("name1", op1), ("name2", op2))
-    # consistent
-    assert len(oper._argument_names) == 2
-    assert oper._argument_names[0] == (id(oper.children[0]), "name1")
-    assert oper._argument_names[1] == (id(oper.children[1]), "name2")
-    oper.children = [op2.detach(), op1.detach()]
-    # inconsistent
-    assert len(oper._argument_names) == 2
-    assert oper._argument_names[0] != (id(oper.children[0]), "name1")
-    assert oper._argument_names[1] != (id(oper.children[1]), "name2")
-    oper._reconcile()
-    # consistent
-    assert len(oper._argument_names) == 2
-    assert oper._argument_names[0] == (id(oper.children[0]), "name2")
-    assert oper._argument_names[1] == (id(oper.children[1]), "name1")
-=======
 from psyclone.psyir.nodes import colored
->>>>>>> 65db1a80
 
 
 # Test BinaryOperation class
@@ -441,31 +143,6 @@
     assert ("Item 'str' can't be child 1 of 'BinaryOperation'. The valid "
             "format is: 'DataNode, DataNode'.") in str(excinfo.value)
 
-<<<<<<< HEAD
-    # rhs is an invalid tuple (too many elements)
-    oper = BinaryOperation.Operator.DOT_PRODUCT
-    with pytest.raises(GenerationError) as excinfo:
-        _ = BinaryOperation.create(oper, ref1, (1, 2, 3))
-    assert ("If the rhs argument in create method of BinaryOperation class "
-            "is a tuple, it's length should be 2, but it is 3."
-            in str(excinfo.value))
-
-    # rhs is an invalid tuple (1st element not str)
-    oper = BinaryOperation.Operator.DOT_PRODUCT
-    with pytest.raises(GenerationError) as excinfo:
-        _ = BinaryOperation.create(oper, ref1, (1, 2))
-    assert ("If the rhs argument in create method of BinaryOperation class "
-            "is a tuple, its first argument should be a str, but found "
-            "int." in str(excinfo.value))
-
-    # rhs has an invalid name (1st element invalid value)
-    oper = BinaryOperation.Operator.DOT_PRODUCT
-    with pytest.raises(ValueError) as info:
-        _ = BinaryOperation.create(oper, ref1.copy(), ("_", 2))
-    assert "Invalid Fortran name '_' found." in str(info.value)
-
-=======
->>>>>>> 65db1a80
 
 def test_binaryoperation_children_validation():
     '''Test that children added to BinaryOperation are validated.
@@ -548,68 +225,7 @@
     unaryoperation = UnaryOperation.create(oper, child)
     check_links(unaryoperation, [child])
     result = FortranWriter().unaryoperation_node(unaryoperation)
-<<<<<<< HEAD
-    assert result == "SIN(tmp)"
-
-
-def test_unaryoperation_named_create():
-    '''Test that the create method in the UnaryOperation class correctly
-    creates a UnaryOperation instance when there is a named argument.
-
-    '''
-    child = Reference(DataSymbol("tmp", REAL_SINGLE_TYPE))
-    oper = UnaryOperation.Operator.SIN
-    unaryoperation = UnaryOperation.create(oper, ("name", child))
-    assert unaryoperation.argument_names == ["name"]
-    check_links(unaryoperation, [child])
-    result = FortranWriter().unaryoperation_node(unaryoperation)
-    assert result == "SIN(name=tmp)"
-
-
-def test_unaryoperation_create_invalid1():
-    '''Test that the create method in a UnaryOperation class raises the
-    expected exception if the provided argument is a tuple that does
-    not have 2 elements.
-
-    '''
-    # oper not a UnaryOperator.Operator.
-    oper = UnaryOperation.Operator.SIN
-    with pytest.raises(GenerationError) as excinfo:
-        _ = UnaryOperation.create(
-            oper, (1, 2, 3))
-    assert ("If the argument in the create method of UnaryOperation class is "
-            "a tuple, it's length should be 2, but it is 3."
-            in str(excinfo.value))
-
-
-def test_unaryoperation_create_invalid2():
-    '''Test that the create method in a UnaryOperation class raises the
-    expected exception if the provided argument is a tuple and the
-    first element of the tuple is not a string.
-
-    '''
-    # oper not a UnaryOperator.Operator.
-    oper = UnaryOperation.Operator.SIN
-    with pytest.raises(GenerationError) as excinfo:
-        _ = UnaryOperation.create(
-            oper, (1, 2))
-    assert ("If the argument in the create method of UnaryOperation class "
-            "is a tuple, its first argument should be a str, but found int."
-            in str(excinfo.value))
-
-
-def test_unaryoperation_create_invalid3():
-    '''Test that the create method in a UnaryOperation class raises the
-    expected exception a named argument is provided with an invalid name.
-
-    '''
-    oper = UnaryOperation.Operator.SIN
-    with pytest.raises(ValueError) as info:
-        _ = UnaryOperation.create(oper, ("1", 2))
-    assert "Invalid Fortran name '1' found." in str(info.value)
-=======
     assert result == "-tmp"
->>>>>>> 65db1a80
 
 
 def test_unaryoperation_create_invalid4():
