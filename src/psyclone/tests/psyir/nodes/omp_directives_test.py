--- conflicted
+++ resolved
@@ -49,14 +49,9 @@
 from psyclone.psyir.nodes import OMPDoDirective, OMPParallelDirective, \
     OMPParallelDoDirective, OMPMasterDirective, OMPTaskloopDirective, \
     OMPTaskwaitDirective, OMPTargetDirective, OMPLoopDirective, Schedule, \
-<<<<<<< HEAD
     Return, OMPSingleDirective, Loop, Literal, Routine, Assignment, \
-    Reference, OMPDeclareTargetDirective
-=======
-    Return, OMPSingleDirective, Loop, Literal, Routine, Assignment,\
-    Reference, OMPNowaitClause, OMPGrainsizeClause, OMPNumTasksClause,\
-    OMPNogroupClause
->>>>>>> 5f4177ad
+    Reference, OMPDeclareTargetDirective, OMPNowaitClause, \
+    OMPGrainsizeClause, OMPNumTasksClause, OMPNogroupClause
 from psyclone.psyir.symbols import DataSymbol, INTEGER_TYPE
 from psyclone.errors import InternalError, GenerationError
 from psyclone.transformations import Dynamo0p3OMPLoopTrans, OMPParallelTrans, \
