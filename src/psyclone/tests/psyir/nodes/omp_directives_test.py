--- conflicted
+++ resolved
@@ -47,15 +47,9 @@
 from psyclone.psyir import nodes
 from psyclone import psyGen
 from psyclone.psyir.nodes import OMPDoDirective, OMPParallelDirective, \
-<<<<<<< HEAD
-    OMPMasterDirective, OMPTaskloopDirective, OMPTaskwaitDirective, Schedule, \
-    OMPTargetDirective, OMPLoopDirective, OMPParallelDoDirective, Loop, \
-    Literal, Assignment, Reference, Return, OMPSingleDirective
-=======
     OMPParallelDoDirective, OMPMasterDirective, OMPTaskloopDirective, \
     OMPTaskwaitDirective, OMPTargetDirective, OMPLoopDirective, Schedule, \
     Return, OMPSingleDirective, Loop, Literal, Routine, Assignment, Reference
->>>>>>> 042482a1
 from psyclone.psyir.symbols import DataSymbol, INTEGER_TYPE
 from psyclone.errors import InternalError, GenerationError
 from psyclone.transformations import Dynamo0p3OMPLoopTrans, OMPParallelTrans, \
