--- conflicted
+++ resolved
@@ -47,16 +47,10 @@
     InternalError, GenerationError
 from psyclone.psyir.frontend.fparser2 import Fparser2Reader
 
+
 # Fixtures
-
-<<<<<<< HEAD
 @pytest.fixture(scope="module", name="f2008_parser")
 def fixture_f2008_parser():
-=======
-
-@pytest.fixture(scope="module")
-def f2008_parser():
->>>>>>> 1b42f880
     '''Initialise fparser2 with Fortran2008 standard'''
     from fparser.two.parser import ParserFactory
     return ParserFactory().create(std="f2008")
