--- conflicted
+++ resolved
@@ -44,12 +44,8 @@
 from psyclone.psyGen import PSyFactory, Node, Directive, Schedule, \
     CodeBlock, Assignment, Return, UnaryOperation, BinaryOperation, \
     NaryOperation, Literal, IfBlock, Reference, Array, KernelSchedule, \
-<<<<<<< HEAD
     Container, InternalError, GenerationError
 from psyclone.psyir.symbols import DataSymbol, ContainerSymbol, SymbolTable
-=======
-    Symbol, SymbolTable, Container, InternalError, GenerationError
->>>>>>> 48b23036
 from psyclone.psyir.frontend.fparser2 import Fparser2Reader
 
 
@@ -332,15 +328,9 @@
     assert fake_parent.symbol_table.lookup("l1").name == 'l1'
     assert fake_parent.symbol_table.lookup("l1").datatype == 'integer'
     assert fake_parent.symbol_table.lookup("l1").shape == []
-<<<<<<< HEAD
     assert isinstance(fake_parent.symbol_table.lookup("l1").interface,
                       DataSymbol.Local)
-=======
-    assert fake_parent.symbol_table.lookup("l1").scope == 'local'
-    assert not fake_parent.symbol_table.lookup("l1").access
-    assert not fake_parent.symbol_table.lookup("l1").interface
     assert not fake_parent.symbol_table.lookup("l1").precision
->>>>>>> 48b23036
 
     reader = FortranStringReader("Real      ::      l2")
     fparser2spec = Specification_Part(reader).content[0]
@@ -512,7 +502,7 @@
     '''
     fake_parent, fp2spec = process_declarations("real(kind=wp) :: var1")
     assert isinstance(fake_parent.symbol_table.lookup("var1").precision,
-                      Symbol)
+                      DataSymbol)
     # Check that this has resulted in the creation of a new 'wp' symbol
     wp_var = fake_parent.symbol_table.lookup("wp")
     assert wp_var.datatype == "integer"
@@ -528,7 +518,7 @@
             "'(KIND = blah)'" in str(err.value))
 
 
-@pytest.mark.xfail(reason="Parameter declarations not supported - #543")
+@pytest.mark.xfail(reason="Resolve in this PR")
 def test_process_declarations_kind_param(f2008_parser):
     ''' Test that process_declarations handles the kind attribute when
     it specifies a previously-declared symbol.
@@ -541,7 +531,7 @@
     fparser2spec = Specification_Part(reader)
     processor.process_declarations(fake_parent, fparser2spec.content, [])
     assert isinstance(fake_parent.symbol_table.lookup("var2").precision,
-                      Symbol)
+                      DataSymbol)
 
 
 def test_process_declarations_kind_use(f2008_parser):
@@ -552,7 +542,7 @@
     fake_parent, _ = process_declarations("use kind_mod, only: r_def\n"
                                           "real(kind=r_def) :: var2")
     assert isinstance(fake_parent.symbol_table.lookup("var2").precision,
-                      Symbol)
+                      DataSymbol)
     assert fake_parent.symbol_table.lookup("r_def") is \
         fake_parent.symbol_table.lookup("var2").precision
 
@@ -569,13 +559,13 @@
 
 
 @pytest.mark.parametrize("vartype, kind, precision",
-                         [("real", "1.0d0", Symbol.Precision.DOUBLE),
-                          ("real", "1.0D7", Symbol.Precision.DOUBLE),
+                         [("real", "1.0d0", DataSymbol.Precision.DOUBLE),
+                          ("real", "1.0D7", DataSymbol.Precision.DOUBLE),
                           ("real", "1_t_def", None),
-                          ("real", "1.0", Symbol.Precision.SINGLE),
-                          ("real", "1.0E3", Symbol.Precision.SINGLE),
+                          ("real", "1.0", DataSymbol.Precision.SINGLE),
+                          ("real", "1.0E3", DataSymbol.Precision.SINGLE),
                           # 32-bit integer
-                          ("integer", "1", Symbol.Precision.SINGLE),
+                          ("integer", "1", DataSymbol.Precision.SINGLE),
                           # 64-bit integer
                           ("integer", str(1 << 31 + 4)+"_t_def", None)])
 def test_process_declarations_kind_literals(f2008_parser,
