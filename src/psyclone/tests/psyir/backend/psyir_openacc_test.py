--- conflicted
+++ resolved
@@ -300,13 +300,8 @@
     # So only convert starting from the OMPParallelDirective. Also, disable
     # node validation so as to avoid the need for a data region.
     fvisitor = FortranWriter(check_global_constraints=False)
-<<<<<<< HEAD
-    result = fvisitor(sched[0])
-    correct = '''!$acc parallel default(present)
-=======
     result = fvisitor(invoke.schedule[0])
     correct = '''!$acc begin parallel default(present)
->>>>>>> a49e133a
 a = b
 !$acc end parallel'''
     assert correct in result
