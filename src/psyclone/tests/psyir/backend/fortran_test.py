--- conflicted
+++ resolved
@@ -632,10 +632,6 @@
     result = fortran_writer.gen_vardecl(symbol)
     assert result == "integer, parameter :: dummy3 = 10\n"
 
-<<<<<<< HEAD
-    # An unresolved symbol with a specific type
-    symbol = DataSymbol("dummy1", INTEGER_TYPE,
-=======
     # Use statement
     symbol = DataSymbol("dummy1", DeferredType(),
                         interface=ImportInterface(
@@ -648,7 +644,6 @@
 
     # An unresolved symbol
     symbol = DataSymbol("dummy1", DeferredType(),
->>>>>>> 778f3aad
                         interface=UnresolvedInterface())
     with pytest.raises(VisitorError) as excinfo:
         _ = fortran_writer.gen_vardecl(symbol)
