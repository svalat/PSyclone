# -----------------------------------------------------------------------------
# BSD 3-Clause License
#
# Copyright (c) 2020-2023, Science and Technology Facilities Council.
# All rights reserved.
#
# Redistribution and use in source and binary forms, with or without
# modification, are permitted provided that the following conditions are met:
#
# * Redistributions of source code must retain the above copyright notice, this
#   list of conditions and the following disclaimer.
#
# * Redistributions in binary form must reproduce the above copyright notice,
#   this list of conditions and the following disclaimer in the documentation
#   and/or other materials provided with the distribution.
#
# * Neither the name of the copyright holder nor the names of its
#   contributors may be used to endorse or promote products derived from
#   this software without specific prior written permission.
#
# THIS SOFTWARE IS PROVIDED BY THE COPYRIGHT HOLDERS AND CONTRIBUTORS
# "AS IS" AND ANY EXPRESS OR IMPLIED WARRANTIES, INCLUDING, BUT NOT
# LIMITED TO, THE IMPLIED WARRANTIES OF MERCHANTABILITY AND FITNESS
# FOR A PARTICULAR PURPOSE ARE DISCLAIMED. IN NO EVENT SHALL THE
# COPYRIGHT HOLDER OR CONTRIBUTORS BE LIABLE FOR ANY DIRECT, INDIRECT,
# INCIDENTAL, SPECIAL, EXEMPLARY, OR CONSEQUENTIAL DAMAGES (INCLUDING,
# BUT NOT LIMITED TO, PROCUREMENT OF SUBSTITUTE GOODS OR SERVICES;
# LOSS OF USE, DATA, OR PROFITS; OR BUSINESS INTERRUPTION) HOWEVER
# CAUSED AND ON ANY THEORY OF LIABILITY, WHETHER IN CONTRACT, STRICT
# LIABILITY, OR TORT (INCLUDING NEGLIGENCE OR OTHERWISE) ARISING IN
# ANY WAY OUT OF THE USE OF THIS SOFTWARE, EVEN IF ADVISED OF THE
# POSSIBILITY OF SUCH DAMAGE.
# -----------------------------------------------------------------------------
# Author: R. W. Ford, STFC Daresbury Laboratory
# Modified: A. R. Porter and S. Siso, STFC Daresbury Laboratory

'''Module containing tests for the Intrinsic2CodeTrans abstract class which
provides common functionality for the intrinsic transformations (such as MIN,
ABS and SIGN).'''

import pytest
from psyclone.psyir.transformations import TransformationError
from psyclone.psyir.transformations.intrinsics.intrinsic2code_trans import (
    Intrinsic2CodeTrans)
from psyclone.psyir.symbols import DataSymbol, REAL_TYPE
from psyclone.psyir.nodes import (
    Reference, Assignment, Literal, IntrinsicCall)


def test_create():
    # pylint: disable=abstract-class-instantiated
    '''Check that Intrinsic2CodeTrans is abstract.'''
    with pytest.raises(TypeError) as excinfo:
        _ = Intrinsic2CodeTrans()
<<<<<<< HEAD
    assert ("Can't instantiate abstract class Intrinsic2CodeTrans"
            in str(excinfo.value))
=======
    msg = str(excinfo.value)
    # Python >= 3.9 spots that 'method' should be singular. Prior to this it
    # was plural. Python >= 3.12 tweaks the error message yet again to mention
    # the lack of an implementation and to quote the method name.
    # We split the check to accomodate for this.
    assert ("Can't instantiate abstract class Intrinsic2CodeTrans with" in msg)
    assert ("abstract method" in msg)
    assert ("apply" in msg)
>>>>>>> 8fa5800a


class DummyTrans(Intrinsic2CodeTrans):
    '''Dummy transformation class used to test Intrinsic2CodeTrans
    methods.'''
    # pylint: disable=arguments-differ, no-method-argument
    def apply():
        '''Dummy apply method.'''


def test_init():
    '''Check that internal variables are initialised as expected.'''

    dummy = DummyTrans()
    assert dummy._intrinsic is None


def test_str_name():
    '''Check that str and name methods behave as expected.'''

    dummy = DummyTrans()
    dummy._intrinsic = IntrinsicCall.Intrinsic.SUM
    assert (str(dummy) == "Convert the PSyIR 'SUM' intrinsic to equivalent "
            "PSyIR code.")
    assert dummy.name == "DummyTrans"


def test_validate():
    '''Check that the validate method raises exceptions as expected.'''

    dummy = DummyTrans()
    dummy._intrinsic = IntrinsicCall.Intrinsic.ABS

    var = Literal("0.0", REAL_TYPE)
    intrinsic = IntrinsicCall.create(IntrinsicCall.Intrinsic.ABS, [var])

    with pytest.raises(TransformationError) as excinfo:
        dummy.validate(intrinsic)
    assert ("This transformation requires the operator to be part of an "
            "assignment statement, but no such assignment was found."
            in str(excinfo.value))

    reference = Reference(DataSymbol("fred", REAL_TYPE))
    _ = Assignment.create(lhs=reference, rhs=intrinsic)

    with pytest.raises(TransformationError) as excinfo:
        dummy.validate(None)
    assert ("The supplied node must be an 'IntrinsicCall', but found "
            "'NoneType'." in str(excinfo.value))

    with pytest.raises(TransformationError) as excinfo:
        dummy.validate(IntrinsicCall.create(
                           IntrinsicCall.Intrinsic.COS, [var.detach()]))
    assert ("Error in DummyTrans transformation. The supplied IntrinsicCall "
            "must be a 'ABS' but found: 'COS'." in str(excinfo.value))

    dummy.validate(intrinsic)<|MERGE_RESOLUTION|>--- conflicted
+++ resolved
@@ -52,10 +52,6 @@
     '''Check that Intrinsic2CodeTrans is abstract.'''
     with pytest.raises(TypeError) as excinfo:
         _ = Intrinsic2CodeTrans()
-<<<<<<< HEAD
-    assert ("Can't instantiate abstract class Intrinsic2CodeTrans"
-            in str(excinfo.value))
-=======
     msg = str(excinfo.value)
     # Python >= 3.9 spots that 'method' should be singular. Prior to this it
     # was plural. Python >= 3.12 tweaks the error message yet again to mention
@@ -64,7 +60,6 @@
     assert ("Can't instantiate abstract class Intrinsic2CodeTrans with" in msg)
     assert ("abstract method" in msg)
     assert ("apply" in msg)
->>>>>>> 8fa5800a
 
 
 class DummyTrans(Intrinsic2CodeTrans):
