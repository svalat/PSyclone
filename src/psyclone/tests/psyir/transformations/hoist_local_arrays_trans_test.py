# -----------------------------------------------------------------------------
# BSD 3-Clause License
#
# Copyright (c) 2022, Science and Technology Facilities Council.
# All rights reserved.
#
# Redistribution and use in source and binary forms, with or without
# modification, are permitted provided that the following conditions are met:
#
# * Redistributions of source code must retain the above copyright notice, this
#   list of conditions and the following disclaimer.
#
# * Redistributions in binary form must reproduce the above copyright notice,
#   this list of conditions and the following disclaimer in the documentation
#   and/or other materials provided with the distribution.
#
# * Neither the name of the copyright holder nor the names of its
#   contributors may be used to endorse or promote products derived from
#   this software without specific prior written permission.
#
# THIS SOFTWARE IS PROVIDED BY THE COPYRIGHT HOLDERS AND CONTRIBUTORS
# "AS IS" AND ANY EXPRESS OR IMPLIED WARRANTIES, INCLUDING, BUT NOT
# LIMITED TO, THE IMPLIED WARRANTIES OF MERCHANTABILITY AND FITNESS
# FOR A PARTICULAR PURPOSE ARE DISCLAIMED. IN NO EVENT SHALL THE
# COPYRIGHT HOLDER OR CONTRIBUTORS BE LIABLE FOR ANY DIRECT, INDIRECT,
# INCIDENTAL, SPECIAL, EXEMPLARY, OR CONSEQUENTIAL DAMAGES (INCLUDING,
# BUT NOT LIMITED TO, PROCUREMENT OF SUBSTITUTE GOODS OR SERVICES;
# LOSS OF USE, DATA, OR PROFITS; OR BUSINESS INTERRUPTION) HOWEVER
# CAUSED AND ON ANY THEORY OF LIABILITY, WHETHER IN CONTRACT, STRICT
# LIABILITY, OR TORT (INCLUDING NEGLIGENCE OR OTHERWISE) ARISING IN
# ANY WAY OUT OF THE USE OF THIS SOFTWARE, EVEN IF ADVISED OF THE
# POSSIBILITY OF SUCH DAMAGE.
# ----------------------------------------------------------------------------
# Author: A. R. Porter, STFC Daresbury Lab

'''This module tests the hoist local arrays transformation.
'''

import pytest

from psyclone.psyir.nodes import Routine, Container, FileContainer
from psyclone.psyir.symbols import ArrayType, Symbol
from psyclone.psyir.transformations import (HoistLocalArraysTrans,
                                            TransformationError)
from psyclone.tests.utilities import Compile
from psyclone.transformations import ACCRoutineTrans

# init


def test_init():
    '''Test a hoist transformation can be successfully created.'''
    hoist_trans = HoistLocalArraysTrans()
    assert isinstance(hoist_trans, HoistLocalArraysTrans)


# apply


def test_apply_program(fortran_reader, fortran_writer, tmpdir):
    ''' Check that the apply() method does nothing if the supplied routine
    is a program. '''
    code = (
        "program test\n"
        "  integer :: i\n"
        "  real :: a(10)\n"
        "  do i=1,10\n"
        "    a(i) = 1.0\n"
        "  end do\n"
        "end program test\n")
    psyir = fortran_reader.psyir_from_source(code)
    routine = psyir.walk(Routine)[0]
    hoist_trans = HoistLocalArraysTrans()
    hoist_trans.apply(routine)
    output = fortran_writer(psyir)
    assert ("  real, dimension(10) :: a\n\n"
            "  do i = 1, 10, 1\n" in output)
    assert Compile(tmpdir).string_compiles(output)


def test_apply_1d_known(fortran_reader, fortran_writer, tmpdir):
    ''' Test the apply method correctly handles an automatic array of rank 1
    with known extent. '''
    code = (
        "module my_mod\n"
        "contains\n"
        "subroutine test\n"
        "  integer :: i\n"
        "  real :: a(10)\n"
        "  do i=1,10\n"
        "    a(i) = 1.0\n"
        "  end do\n"
        "end subroutine test\n"
        "end module my_mod\n")
    psyir = fortran_reader.psyir_from_source(code)
    routine = psyir.walk(Routine)[0]
    orig_sym = routine.symbol_table.lookup("a")
    hoist_trans = HoistLocalArraysTrans()
    hoist_trans.apply(routine)
    # The array is no longer in the symbol table of the routine
    assert "a" not in routine.symbol_table._symbols
    # The array is now in the symbol table of the container.
    sym = routine.ancestor(Container).symbol_table.lookup("a")
    # It must be the same symbol so that any existing references aren't
    # left dangling.
    assert sym is orig_sym
    assert isinstance(sym.datatype, ArrayType)
    assert len(sym.shape) == 1
    assert sym.shape[0] == ArrayType.Extent.DEFERRED
    code = fortran_writer(psyir).lower()
    assert "real, allocatable, dimension(:), private :: a\n" in code
    assert ("    if (.not.allocated(a)) then\n"
            "      allocate(a(1:10))\n"
            "    end if\n"
            "    do i = 1, 10, 1\n" in code)
    assert Compile(tmpdir).string_compiles(code)


def test_apply_multi_dim_imported_limits(fortran_reader, fortran_writer):
    ''' Test that the transformation correctly handles an array with rank > 1
    and extents specified by imported variables. '''
    code = (
        "module my_mod\n"
        "  use some_mod\n"
        "contains\n"
        "subroutine test\n"
        "  real :: a(jpi,jpj)\n"
        "  a(:,:) = 1.0\n"
        "end subroutine test\n"
        "end module my_mod\n")
    psyir = fortran_reader.psyir_from_source(code)
    routine = psyir.walk(Routine)[0]
    hoist_trans = HoistLocalArraysTrans()
    hoist_trans.apply(routine)
    code = fortran_writer(psyir).lower()
    # We cannot test the compilation of the generated code because of
    # the 'use some_mod'.
    assert "real, allocatable, dimension(:,:), private :: a\n" in code
<<<<<<< HEAD
    assert ("    if (.not.allocated(a)) then\n"
            "      allocate(a(1:jpi,1:jpj))\n"
=======
    assert ("    if (.not.allocated(a) .or. ubound(a, 1) /= jpi .or. "
            "ubound(a, 2) /= jpj) then\n"
            "      if (allocated(a)) then\n"
            "        deallocate(a)\n"
            "      end if\n"
            "      allocate(a(1 : jpi, 1 : jpj))\n"
>>>>>>> ebb7f1aa
            "    end if\n"
            "    a(:,:) = 1.0\n" in code)


def test_apply_arg_limits(fortran_reader, fortran_writer, tmpdir):
    ''' Test that the transformation correctly handles an array with extents
    specified via subroutine arguments. Also checks when the lower bound
    is not unity. '''
    code = (
        "module my_mod\n"
        "contains\n"
        "subroutine test(nx,ny)\n"
        "  integer, intent(in) :: nx, ny\n"
        "  real :: a(2:nx,3:ny)\n"
        "  a(:,:) = 1.0\n"
        "end subroutine test\n"
        "end module my_mod\n")
    psyir = fortran_reader.psyir_from_source(code)
    routine = psyir.walk(Routine)[0]
    hoist_trans = HoistLocalArraysTrans()
    hoist_trans.apply(routine)
    code = fortran_writer(psyir).lower()
    assert "real, allocatable, dimension(:,:), private :: a\n" in code
<<<<<<< HEAD
    assert ("    if (.not.allocated(a)) then\n"
            "      allocate(a(2:nx,3:ny))\n"
=======
    assert ("    if (.not.allocated(a) .or. ubound(a, 1) /= nx .or. "
            "ubound(a, 2) /= ny) then\n"
            "      if (allocated(a)) then\n"
            "        deallocate(a)\n"
            "      end if\n"
            "      allocate(a(2 : nx, 3 : ny))\n"
>>>>>>> ebb7f1aa
            "    end if\n" in code)
    assert Compile(tmpdir).string_compiles(code)


def test_apply_runtime_checks(fortran_reader, fortran_writer, tmpdir):
    ''' Test that the transformation correctly adds runtime checks for each
    boundary that is not a literal. '''
    code = (
        "module my_mod\n"
        "contains\n"
        "subroutine test(nx,ny)\n"
        "  integer, intent(in) :: nx, ny\n"
        "  real :: a(nx,ny)\n"
        "  real :: b(nx:ny,nx:ny)\n"
        "  real :: c(3:4,5:6)\n"
        "  a(:,:) = 1.0\n"
        "  b(:,:) = 1.0\n"
        "  c(:,:) = 1.0\n"
        "end subroutine test\n"
        "end module my_mod\n")
    psyir = fortran_reader.psyir_from_source(code)
    routine = psyir.walk(Routine)[0]
    hoist_trans = HoistLocalArraysTrans()
    hoist_trans.apply(routine)
    code = fortran_writer(psyir).lower()
    assert "real, allocatable, dimension(:,:), private :: a\n" in code
    assert ("    if (.not.allocated(a) .or. ubound(a, 1) /= nx .or. "
            "ubound(a, 2) /= ny) then\n"
            "      if (allocated(a)) then\n"
            "        deallocate(a)\n"
            "      end if\n"
            "      allocate(a(1 : nx, 1 : ny))\n"
            "    end if\n" in code)
    assert ("    if (.not.allocated(b) .or. lbound(b, 1) /= nx .or. "
            "ubound(b, 1) /= ny .or. lbound(b, 2) /= nx .or. "
            "ubound(b, 2) /= ny) then\n"
            "      if (allocated(b)) then\n"
            "        deallocate(b)\n"
            "      end if\n"
            "      allocate(b(nx : ny, nx : ny))\n"
            "    end if\n" in code)
    # Unneeded inner condition is not inserted
    assert ("    if (.not.allocated(c)) then\n"
            "      allocate(c(3 : 4, 5 : 6))\n"
            "    end if\n" in code)
    assert Compile(tmpdir).string_compiles(code)


def test_apply_multi_arrays(fortran_reader, fortran_writer):
    ''' Test that the transformation handles the case where we have multiple
    automatic arrays. '''
    code = (
        "module my_mod\n"
        "use some_mod, only: jpi, jpj\n"
        "contains\n"
        "subroutine test(nx,ny)\n"
        "  integer, intent(in) :: nx, ny\n"
        "  real :: a(nx,ny)\n"
        "  integer :: mask(jpi,jpj)\n"
        "  a(:,:) = 1.0\n"
        "  mask(:,:) = 1\n"
        "end subroutine test\n"
        "end module my_mod\n")
    psyir = fortran_reader.psyir_from_source(code)
    routine = psyir.walk(Routine)[0]
    hoist_trans = HoistLocalArraysTrans()
    hoist_trans.apply(routine)
    code = fortran_writer(psyir).lower()
    assert "real, allocatable, dimension(:,:), private :: a" in code
    assert "integer, allocatable, dimension(:,:), private :: mask" in code
    assert (
<<<<<<< HEAD
        "    if (.not.allocated(a)) then\n"
        "      allocate(a(1:nx,1:ny), mask(1:jpi,1:jpj))\n"
=======
        "    if (.not.allocated(mask) .or. ubound(mask, 1) /= jpi .or. "
        "ubound(mask, 2) /= jpj) then\n"
        "      if (allocated(mask)) then\n"
        "        deallocate(mask)\n"
        "      end if\n"
        "      allocate(mask(1 : jpi, 1 : jpj))\n"
        "    end if\n"
        "    if (.not.allocated(a) .or. ubound(a, 1) /= nx .or. "
        "ubound(a, 2) /= ny) then\n"
        "      if (allocated(a)) then\n"
        "        deallocate(a)\n"
        "      end if\n"
        "      allocate(a(1 : nx, 1 : ny))\n"
>>>>>>> ebb7f1aa
        "    end if\n"
        "    a(:,:) = 1.0\n" in code)


def test_apply_name_clash(fortran_reader, fortran_writer, tmpdir):
    ''' Check that the transformation handles the case where the name of the
    symbol to be promoted already exists in the container symbol table and the
    first choice of new name clashes with a symbol in the subroutine. '''
    code = (
        "module my_mod\n"
        "  real, allocatable, dimension(:,:), private :: a\n"
        "contains\n"
        "subroutine test(nx,ny)\n"
        "  integer, intent(in) :: nx, ny\n"
        "  real :: a(nx,ny)\n"
        "  real :: a_1 = 1.0\n"
        "  a(:,:) = a_1\n"
        "end subroutine test\n"
        "end module my_mod\n")
    psyir = fortran_reader.psyir_from_source(code)
    routine = psyir.walk(Routine)[0]
    hoist_trans = HoistLocalArraysTrans()
    hoist_trans.apply(routine)
    code = fortran_writer(psyir).lower()
    assert ("  real, allocatable, dimension(:,:), private :: a\n"
            "  real, allocatable, dimension(:,:), private :: a_2\n" in code)
<<<<<<< HEAD
    assert ("    if (.not.allocated(a_2)) then\n"
            "      allocate(a_2(1:nx,1:ny))\n"
=======
    assert ("    if (.not.allocated(a_2) .or. ubound(a_2, 1) /= nx .or. "
            "ubound(a_2, 2) /= ny) then\n"
            "      if (allocated(a_2)) then\n"
            "        deallocate(a_2)\n"
            "      end if\n"
            "      allocate(a_2(1 : nx, 1 : ny))\n"
>>>>>>> ebb7f1aa
            "    end if\n"
            "    a_2(:,:) = a_1\n" in code)
    assert Compile(tmpdir).string_compiles(code)


def test_apply_validate():
    '''Test the apply method calls the validate method.'''
    hoist_trans = HoistLocalArraysTrans()
    with pytest.raises(TransformationError) as info:
        hoist_trans.apply(None)
    assert ("The target of the HoistLocalArraysTrans transformation should be "
            "a Routine but found 'NoneType'." in str(info.value))


def test_apply_no_arrays(fortran_reader, fortran_writer, tmpdir):
    ''' Check that applying the transformation to a routine that does not
    contain any local arrays does nothing. '''
    code = (
        "module my_mod\n"
        "real :: a(10,10)\n"
        "contains\n"
        "subroutine test(nx,ny,b)\n"
        "  integer, intent(in) :: nx, ny\n"
        "  real, dimension(nx,ny), intent(in) :: b\n"
        "  a(:,:) = b(:,:)\n"
        "end subroutine test\n"
        "end module my_mod\n")
    psyir = fortran_reader.psyir_from_source(code)
    routine = psyir.walk(Routine)[0]
    hoist_trans = HoistLocalArraysTrans()
    hoist_trans.apply(routine)
    output = fortran_writer(psyir).lower()
    assert ("    real, dimension(nx,ny), intent(in) :: b\n\n"
            "    a(:,:) = b(:,:)\n\n"
            "  end subroutine test\n" in output)
    assert Compile(tmpdir).string_compiles(output)


def test_apply_tagged_symbol(fortran_reader):
    ''' Check that any tag associated with the Symbol representing a local
    array is preserved during its promotion. '''
    code = (
        "module my_mod\n"
        "contains\n"
        "subroutine test\n"
        "  integer :: i\n"
        "  real :: a(10)\n"
        "  do i=1,10\n"
        "    a(i) = 1.0\n"
        "  end do\n"
        "end subroutine test\n"
        "end module my_mod\n")
    psyir = fortran_reader.psyir_from_source(code)
    routine = psyir.walk(Routine)[0]
    orig_sym = routine.symbol_table.lookup("a")
    # Add a tag for this symbol.
    routine.symbol_table._tags["important_tag"] = orig_sym
    hoist_trans = HoistLocalArraysTrans()
    hoist_trans.apply(routine)
    cont = psyir.children[0]
    assert isinstance(cont, Container)
    sym = cont.symbol_table.lookup_with_tag("important_tag")
    assert sym is orig_sym
    # Check that the tag has also been removed from the routine symbol table.
    assert "important_tag" not in routine.symbol_table.tags_dict


def test_apply_array_valued_function(fortran_reader, fortran_writer, tmpdir):
    ''' Check that the transformation does not attempt to hoist an array
    if it is the return value of a routine. '''
    code = (
        "module my_mod\n"
        "contains\n"
        "function test() result(a)\n"
        "  integer :: i\n"
        "  real :: a(10)\n"
        "  do i=1,10\n"
        "    a(i) = 1.0\n"
        "  end do\n"
        "end function test\n"
        "end module my_mod\n")
    psyir = fortran_reader.psyir_from_source(code)
    routine = psyir.walk(Routine)[0]
    hoist_trans = HoistLocalArraysTrans()
    hoist_trans.apply(routine)
    output = fortran_writer(psyir)
    assert ("    real, dimension(10) :: a\n\n"
            "    do i = 1, 10, 1\n" in output)
    assert Compile(tmpdir).string_compiles(output)


# _get_local_arrays

def test_get_local_arrays(fortran_reader):
    ''' Check that the _get_local_arrays() helper method works correctly for
    a routine containing arrays that are passed by argument, imported from a
    container or used as a return value. '''
    code = (
        "module my_mod\n"
        "contains\n"
        "function test(c) result(a)\n"
        "  use some_mod, only: b\n"
        "  real, dimension(10,10), intent(in) :: c\n"
        "  real, dimension(10) :: wrk\n"
        "  real, dimension(:), allocatable :: wrk2\n"
        "  integer :: i\n"
        "  real :: a(10)\n"
        "  do i=1,10\n"
        "    a(i) = b(i) + c(i,5)\n"
        "  end do\n"
        "end function test\n"
        "end module my_mod\n")
    psyir = fortran_reader.psyir_from_source(code)
    routine = psyir.walk(Routine)[0]
    hoist_trans = HoistLocalArraysTrans()
    symbols = hoist_trans._get_local_arrays(routine)
    assert len(symbols) == 1
    assert symbols[0] is routine.symbol_table.lookup("wrk")


def test_get_local_arrays_codeblock(fortran_reader):
    ''' Check that the _get_local_arrays() method excludes any of the
    local arrays if they are accessed within a CodeBlock (since they
    may get renamed as part of the hoisting process). We check for the
    situation where we have more than one CodeBlock and the same symbol
    is referenced in both. '''
    code = (
        "module my_mod\n"
        "contains\n"
        "subroutine test\n"
        "  integer :: i\n"
        "  real :: a(10), b(10)\n"
        "  a(:) = 1.0\n"
        "  write(*,*) a(10)\n"
        "  b(:) = 1.0\n"
        "  write(*,*) b(1),a(1)\n"
        "end subroutine test\n"
        "end module my_mod\n")
    psyir = fortran_reader.psyir_from_source(code)
    routine = psyir.walk(Routine)[0]
    hoist_trans = HoistLocalArraysTrans()
    assert hoist_trans._get_local_arrays(routine) == []
    # TODO #11. Once logging is implemented check that the exclusion of 'a'
    # and 'b' has been logged.


def test_get_local_arrays_not_parameters(fortran_reader):
    '''Check that the _get_local_arrays() helper method ignores any local
    arrays that are parameters.

    '''
    code = (
        "module my_mod\n"
        "contains\n"
        "subroutine test\n"
        "  integer :: i\n"
        "  real, dimension(2), parameter :: a = (/1.0, 2.0/)\n"
        "  real :: b(2)\n"
        "  do i=1,2\n"
        "    b(i) = 2.0*a(i)\n"
        "  end do\n"
        "end subroutine test\n"
        "end module my_mod\n")
    psyir = fortran_reader.psyir_from_source(code)
    routine = psyir.walk(Routine)[0]
    hoist_trans = HoistLocalArraysTrans()
    symbols = hoist_trans._get_local_arrays(routine)
    assert len(symbols) == 1
    assert symbols[0].name == "b"


# validate

def test_validate_node():
    ''' Test the expected exception is raised if an invalid node is
    supplied to the transformation. '''
    hoist_trans = HoistLocalArraysTrans()
    with pytest.raises(TransformationError) as info:
        hoist_trans.validate(None)
    assert ("The target of the HoistLocalArraysTrans transformation should be "
            "a Routine but found 'NoneType'." in str(info.value))


def test_validate_program():
    ''' Test that the validate method accepts a Routine that is a Program
    (since there's nothing to do). '''
    routine = Routine("my_prog", is_program=True)
    hoist_trans = HoistLocalArraysTrans()
    hoist_trans.validate(routine)


def test_validate_ancestor_container():
    ''' Test the expected exception is raised if the supplied assignment is
    not within a container. '''
    hoist_trans = HoistLocalArraysTrans()
    routine = Routine("my_prog")
    with pytest.raises(TransformationError) as info:
        hoist_trans.validate(routine)
    assert ("The supplied routine 'my_prog' should be within a Container but "
            "none was found." in str(info.value))
    container = FileContainer("my_file")
    container.addchild(routine)
    with pytest.raises(TransformationError) as info:
        hoist_trans.validate(routine)
    assert ("The supplied routine 'my_prog' should be within a Container but "
            "the enclosing container is a FileContainer (named 'my_file')."
            in str(info.value))


def test_validate_acc_routine_directive(fortran_reader):
    '''
    Test that, by default, the transformation rejects a routine if it contains
    an ACCRoutineDirective and that this can be switched off.

    '''
    code = (
        "module my_mod\n"
        "contains\n"
        "subroutine test\n"
        "  integer :: i\n"
        "  real :: a(10)\n"
        "  do i=1,10\n"
        "    a(i) = 1.0\n"
        "  end do\n"
        "end subroutine test\n"
        "end module my_mod\n")
    psyir = fortran_reader.psyir_from_source(code)
    routine = psyir.walk(Routine)[0]
    acc_trans = ACCRoutineTrans()
    acc_trans.apply(routine)
    hoist_trans = HoistLocalArraysTrans()
    with pytest.raises(TransformationError) as err:
        hoist_trans.validate(routine)
    assert ("supplied routine 'test' contains an ACC Routine directive "
            "which implies" in str(err.value))
    # This check can be disabled.
    hoist_trans.validate(routine, options={"allow_accroutine": True})


def test_validate_tagged_symbol_clash(fortran_reader):
    ''' Check that we get the expected error message if the tag associated
    with the Symbol representing a local array clashes with a tag already
    present in the outer scope. '''
    code = (
        "module my_mod\n"
        "contains\n"
        "subroutine test\n"
        "  integer :: i\n"
        "  real :: a(10)\n"
        "  do i=1,10\n"
        "    a(i) = 1.0\n"
        "  end do\n"
        "end subroutine test\n"
        "end module my_mod\n")
    psyir = fortran_reader.psyir_from_source(code)
    cont = psyir.children[0]
    routine = psyir.walk(Routine)[0]
    orig_sym = routine.symbol_table.lookup("a")
    # Add a Symbol to the outer table with a clashing tag.
    cont.symbol_table.add(Symbol("b"), tag="important_tag")
    orig_sym = routine.symbol_table.lookup("a")
    # Add a tag for this symbol.
    routine.symbol_table._tags["important_tag"] = orig_sym
    hoist_trans = HoistLocalArraysTrans()
    with pytest.raises(TransformationError) as err:
        hoist_trans.validate(routine)
    assert ("The supplied routine 'test' contains a local array 'a' with tag "
            "'important_tag' but this tag is also present in the symbol table "
            "of the parent Container (associated with variable 'b')" in
            str(err.value))


# str


def test_str_method():
    ''' Test for the __str__ method of HoistLocalArraysTrans. '''
    hoist_trans = HoistLocalArraysTrans()
    assert (str(hoist_trans) == "Hoist all local, automatic arrays to "
            "container scope.")<|MERGE_RESOLUTION|>--- conflicted
+++ resolved
@@ -136,17 +136,12 @@
     # We cannot test the compilation of the generated code because of
     # the 'use some_mod'.
     assert "real, allocatable, dimension(:,:), private :: a\n" in code
-<<<<<<< HEAD
-    assert ("    if (.not.allocated(a)) then\n"
-            "      allocate(a(1:jpi,1:jpj))\n"
-=======
     assert ("    if (.not.allocated(a) .or. ubound(a, 1) /= jpi .or. "
             "ubound(a, 2) /= jpj) then\n"
             "      if (allocated(a)) then\n"
             "        deallocate(a)\n"
             "      end if\n"
-            "      allocate(a(1 : jpi, 1 : jpj))\n"
->>>>>>> ebb7f1aa
+            "      allocate(a(1:jpi,1:jpj))\n"
             "    end if\n"
             "    a(:,:) = 1.0\n" in code)
 
@@ -170,17 +165,12 @@
     hoist_trans.apply(routine)
     code = fortran_writer(psyir).lower()
     assert "real, allocatable, dimension(:,:), private :: a\n" in code
-<<<<<<< HEAD
-    assert ("    if (.not.allocated(a)) then\n"
-            "      allocate(a(2:nx,3:ny))\n"
-=======
     assert ("    if (.not.allocated(a) .or. ubound(a, 1) /= nx .or. "
             "ubound(a, 2) /= ny) then\n"
             "      if (allocated(a)) then\n"
             "        deallocate(a)\n"
             "      end if\n"
-            "      allocate(a(2 : nx, 3 : ny))\n"
->>>>>>> ebb7f1aa
+            "      allocate(a(2:nx,3:ny))\n"
             "    end if\n" in code)
     assert Compile(tmpdir).string_compiles(code)
 
@@ -252,10 +242,6 @@
     assert "real, allocatable, dimension(:,:), private :: a" in code
     assert "integer, allocatable, dimension(:,:), private :: mask" in code
     assert (
-<<<<<<< HEAD
-        "    if (.not.allocated(a)) then\n"
-        "      allocate(a(1:nx,1:ny), mask(1:jpi,1:jpj))\n"
-=======
         "    if (.not.allocated(mask) .or. ubound(mask, 1) /= jpi .or. "
         "ubound(mask, 2) /= jpj) then\n"
         "      if (allocated(mask)) then\n"
@@ -268,8 +254,7 @@
         "      if (allocated(a)) then\n"
         "        deallocate(a)\n"
         "      end if\n"
-        "      allocate(a(1 : nx, 1 : ny))\n"
->>>>>>> ebb7f1aa
+        "      allocate(a(1:nx,1:ny))\n"
         "    end if\n"
         "    a(:,:) = 1.0\n" in code)
 
@@ -296,17 +281,12 @@
     code = fortran_writer(psyir).lower()
     assert ("  real, allocatable, dimension(:,:), private :: a\n"
             "  real, allocatable, dimension(:,:), private :: a_2\n" in code)
-<<<<<<< HEAD
-    assert ("    if (.not.allocated(a_2)) then\n"
-            "      allocate(a_2(1:nx,1:ny))\n"
-=======
     assert ("    if (.not.allocated(a_2) .or. ubound(a_2, 1) /= nx .or. "
             "ubound(a_2, 2) /= ny) then\n"
             "      if (allocated(a_2)) then\n"
             "        deallocate(a_2)\n"
             "      end if\n"
-            "      allocate(a_2(1 : nx, 1 : ny))\n"
->>>>>>> ebb7f1aa
+            "      allocate(a_2(1:nx,1:ny))\n"
             "    end if\n"
             "    a_2(:,:) = a_1\n" in code)
     assert Compile(tmpdir).string_compiles(code)
