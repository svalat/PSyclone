--- conflicted
+++ resolved
@@ -101,20 +101,12 @@
 
     # Not a nested loop
     parallel = dep_tools.can_loop_be_parallelised(loops[0], jk_symbol)
-<<<<<<< HEAD
-    assert not parallel
-=======
-    assert parallel is False
->>>>>>> 10e57bbe
+    assert parallel is False
     assert "Not a nested loop" in dep_tools.get_all_messages()[0]
 
     # Now disable the test for nested loops:
     parallel = dep_tools.can_loop_be_parallelised(loops[0], jk_symbol, False)
-<<<<<<< HEAD
-    assert parallel
-=======
     assert parallel is True
->>>>>>> 10e57bbe
     # Make sure can_loop_be_parallelised clears old messages automatically
     assert dep_tools.get_all_messages() == []
 
@@ -186,24 +178,6 @@
     jj_symbol = loops.scope.symbol_table.lookup("jj")
     # Write to array that does not depend on parallel loop variable
     parallel = dep_tools.can_loop_be_parallelised(loops[1], jj_symbol)
-<<<<<<< HEAD
-    assert parallel
-    assert not dep_tools.get_all_messages()
-
-    # Use parallel loop variable in more than one dimension
-    parallel = dep_tools.can_loop_be_parallelised(loops[2], jj_symbol)
-    assert not parallel
-    assert "Variable 'mask' is written to and the loop variable 'jj' is " \
-           "used differently: mask(jj,jj) and mask(jj,jj)" \
-           in dep_tools.get_all_messages()[0]
-
-    # Use a stencil access (with write), which prevents parallelisation
-    parallel = dep_tools.can_loop_be_parallelised(loops[3], jj_symbol)
-    assert not parallel
-    assert "Variable mask is written and is accessed using indices jj + 1 "\
-           "and jj and can therefore not be parallelised" \
-           in dep_tools.get_all_messages()[0]
-=======
     assert parallel is True
     assert dep_tools.get_all_messages() == []
 
@@ -308,95 +282,6 @@
     assert ("Variable 'a' is written to and the loop variable 'jj' is used "
             "in different index locations: a(ji,jj) and a(jj,ji)."
             in dep_tools.get_all_messages()[0])
->>>>>>> 10e57bbe
-
-
-# -----------------------------------------------------------------------------
-def test_array_access_consistent(parser):
-    '''Tests the array checks of can_loop_be_parallelised.
-    '''
-    # pylint: disable=too-many-locals
-    reader = FortranStringReader('''program test
-                                 integer ji, jj, jk
-                                 integer, parameter :: jpi=5, jpj=10
-                                 real, dimension(jpi,jpi) :: a, b, c
-                                 do jj = 1, jpj   ! loop 0
-                                    do ji = 1, jpi
-                                       a(ji, jj) = -1.0d0
-                                     end do
-                                 end do
-                                 do jj = 1, jpj   ! loop 1
-                                    do ji = 1, jpi
-                                       a(ji, jj) = b(ji, jj)
-                                       c(ji, jj) = a(ji, jj)
-                                     end do
-                                 end do
-                                 do jj = 1, jpj   ! loop 2
-                                    do ji = 1, jpi
-                                       a(jj, ji) = b(ji, jj)
-                                     end do
-                                 end do
-                                 end program test''')
-    prog = parser(reader)
-    psy = PSyFactory("nemo", distributed_memory=False).create(prog)
-    loops = psy.invokes.get("test").schedule
-    dep_tools = DependencyTools(["levels", "lat"])
-
-    var_info0 = VariablesAccessInfo(loops[0])
-    var_info1 = VariablesAccessInfo(loops[1])
-    jj_symbol = loops.scope.symbol_table.lookup("jj")
-
-    # Test 1: provide access pattern of different variables:
-    sig_a = Signature("a")
-    sig_b = Signature("b")
-    sig_c = Signature("c")
-    with pytest.raises(InternalError) as err:
-        _ = dep_tools.array_accesses_consistent(jj_symbol,
-                                                [var_info0[sig_a],
-                                                 var_info1[sig_b],
-                                                 var_info1[sig_c]])
-    assert "Inconsistent signature provided in 'array_accesses_consistent'. " \
-           "Expected all access to be for 'a', but also got 'b,c'."\
-           in str(err.value)
-
-    # Test 2: provide a consistent list of accesses.
-    # Check number of messages and returned access array for correctness.
-    a_access_1st_loop = var_info0[sig_a]
-    a_access_2nd_loop = var_info1[sig_a]
-    all_ind = []
-    consistent = dep_tools.array_accesses_consistent(jj_symbol,
-                                                     [a_access_1st_loop,
-                                                      a_access_2nd_loop],
-                                                     all_ind)
-    assert consistent
-    assert len(dep_tools.get_all_messages()) == 0
-    assert len(all_ind) == 3
-    assert all_ind[0] == a_access_1st_loop[0].component_indices[(0, 1)]
-    assert all_ind[1] == a_access_2nd_loop[0].component_indices[(0, 1)]
-    assert all_ind[2] == a_access_2nd_loop[1].component_indices[(0, 1)]
-
-    # Test 3: provide a single instance (not a list).
-    all_ind = []
-    consistent = dep_tools.array_accesses_consistent(jj_symbol,
-                                                     a_access_1st_loop,
-                                                     all_ind)
-    assert consistent
-    assert len(dep_tools.get_all_messages()) == 0
-    assert all_ind == [a_access_1st_loop[0].component_indices[(0, 1)]]
-
-    # Test 4: trigger an error.
-    var_info2 = VariablesAccessInfo(loops[2])
-    a_access_3rd_loop = var_info2[sig_a]
-    all_ind = []
-    consistent = dep_tools.array_accesses_consistent(jj_symbol,
-                                                     [a_access_1st_loop,
-                                                      a_access_3rd_loop],
-                                                     all_ind)
-    assert not consistent
-    assert len(dep_tools.get_all_messages()) == 1
-    assert "Variable 'a' is written to and the loop variable 'jj' is used " \
-           "differently: a(ji,jj) and a(jj,ji)." \
-           in dep_tools.get_all_messages()[0]
 
 
 # -----------------------------------------------------------------------------
@@ -457,33 +342,10 @@
     dep_tools = DependencyTools(["levels", "lat"],
                                 language_writer=FortranWriter())
 
-<<<<<<< HEAD
-    # Test if supplying the loop name as symbol also works:
-=======
->>>>>>> 10e57bbe
     jj_symbol = loops.scope.symbol_table.lookup("jj")
 
     # Read only scalar variable: a(ji, jj) = b
     parallel = dep_tools.can_loop_be_parallelised(loops[0], jj_symbol)
-<<<<<<< HEAD
-    assert parallel
-
-    # Write only scalar variable: a(ji, jj) = b
-    parallel = dep_tools.can_loop_be_parallelised(loops[1], jj_symbol)
-    assert not parallel
-    assert "Scalar variable '{0}' is only written once".format(variable) \
-        in dep_tools.get_all_messages()[0]
-
-    # Write to scalar variable happens first
-    parallel = dep_tools.can_loop_be_parallelised(loops[2], jj_symbol)
-    assert parallel
-
-    # Reduction operation on scalar variable
-    parallel = dep_tools.can_loop_be_parallelised(loops[3], jj_symbol)
-    assert not parallel
-    assert "Variable '{0}' is read first, which indicates a reduction."\
-        .format(variable) in dep_tools.get_all_messages()[0]
-=======
     assert parallel is True
 
     # Write only scalar variable: a(ji, jj) = b
@@ -501,7 +363,6 @@
     assert parallel is False
     assert ("Variable '{0}' is read first, which indicates a reduction."
             .format(variable) in dep_tools.get_all_messages()[0])
->>>>>>> 10e57bbe
 
 
 # -----------------------------------------------------------------------------
@@ -529,19 +390,11 @@
     dep_tools = DependencyTools(["levels", "lat"])
 
     parallel = dep_tools.can_loop_be_parallelised(loops[0])
-<<<<<<< HEAD
-    assert not parallel
+    assert parallel is False
 
     # Test that testing is stopped with the first unparallelisable statement
     parallel = dep_tools.can_loop_be_parallelised(loops[1])
-    assert not parallel
-=======
-    assert parallel is False
-
-    # Test that testing is stopped with the first unparallelisable statement
-    parallel = dep_tools.can_loop_be_parallelised(loops[1])
-    assert parallel is False
->>>>>>> 10e57bbe
+    assert parallel is False
     # Test that only one message is stored, i.e. no message for the
     # next assignment to a derived type.
     assert len(dep_tools.get_all_messages()) == 1
