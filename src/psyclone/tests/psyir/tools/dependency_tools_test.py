--- conflicted
+++ resolved
@@ -784,7 +784,6 @@
 
 
 # -----------------------------------------------------------------------------
-<<<<<<< HEAD
 @pytest.mark.usefixtures("clear_module_manager_instance")
 def test_dep_tools_non_local_inout_parameters(capsys):
     '''Tests the collection of non-local input and output parameters.
@@ -886,7 +885,8 @@
                                   Signature("module_var_b"))]
     assert rw_info.write_list == [('module_with_var_mod',
                                    Signature("module_var_b"))]
-=======
+
+
 def test_reserved_words(fortran_reader):
     '''Tests that using a reserved Python word ('lambda' here') as a loop
     variable, which will be renamed when converting to SymPy, works as
@@ -952,5 +952,4 @@
             "'mask(ji,lambda + 1)' are dependent and cannot be parallelised."
             in str(msg))
     assert msg.code == DTCode.ERROR_DEPENDENCY
-    assert msg.var_names == ["mask(ji,lambda)", "mask(ji,lambda + 1)"]
->>>>>>> a7e3855a
+    assert msg.var_names == ["mask(ji,lambda)", "mask(ji,lambda + 1)"]