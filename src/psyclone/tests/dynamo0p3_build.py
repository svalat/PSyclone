# -----------------------------------------------------------------------------
# BSD 3-Clause License
#
# Copyright (c) 2017-2018, Science and Technology Facilities Council
# All rights reserved.
#
# Redistribution and use in source and binary forms, with or without
# modification, are permitted provided that the following conditions are met:
#
# * Redistributions of source code must retain the above copyright notice, this
#   list of conditions and the following disclaimer.
#
# * Redistributions in binary form must reproduce the above copyright notice,
#   this list of conditions and the following disclaimer in the documentation
#   and/or other materials provided with the distribution.
#
# * Neither the name of the copyright holder nor the names of its
#   contributors may be used to endorse or promote products derived from
#   this software without specific prior written permission.
#
# THIS SOFTWARE IS PROVIDED BY THE COPYRIGHT HOLDERS AND CONTRIBUTORS
# "AS IS" AND ANY EXPRESS OR IMPLIED WARRANTIES, INCLUDING, BUT NOT
# LIMITED TO, THE IMPLIED WARRANTIES OF MERCHANTABILITY AND FITNESS
# FOR A PARTICULAR PURPOSE ARE DISCLAIMED. IN NO EVENT SHALL THE
# COPYRIGHT HOLDER OR CONTRIBUTORS BE LIABLE FOR ANY DIRECT, INDIRECT,
# INCIDENTAL, SPECIAL, EXEMPLARY, OR CONSEQUENTIAL DAMAGES (INCLUDING,
# BUT NOT LIMITED TO, PROCUREMENT OF SUBSTITUTE GOODS OR SERVICES;
# LOSS OF USE, DATA, OR PROFITS; OR BUSINESS INTERRUPTION) HOWEVER
# CAUSED AND ON ANY THEORY OF LIABILITY, WHETHER IN CONTRACT, STRICT
# LIABILITY, OR TORT (INCLUDING NEGLIGENCE OR OTHERWISE) ARISING IN
# ANY WAY OUT OF THE USE OF THIS SOFTWARE, EVEN IF ADVISED OF THE
# POSSIBILITY OF SUCH DAMAGE.
# -----------------------------------------------------------------------------
# Authors: A. Porter and R. Ford, STFC Daresbury Lab
#          J. Henrichs, Bureau of Meteorology

''' Module containing configuration required to build code generated
for the Dynamo0p3 API '''

from __future__ import absolute_import
<<<<<<< HEAD
from .psyclone_test_utils import CompileError, Compile
=======
from psyclone.tests.utilities import CompileError, Compile
>>>>>>> 609ece47


class Dynamo0p3Build(Compile):
    '''Build class for compilation of test files for the Dynamo0.3 api.
    It uses the wrapper library from test_files/dynamo0p3/infrastructure
    and will automatically compile those files once per process.
    '''

    # A class variable to make sure we compile the infrastructure
    # file only once per process.
    _infrastructure_built = False

    # The temporary path in which the compiled infrastructure files
    # (.o and .mod) are stored for this process.
    _compilation_path = ""

    # The list of infrastructure files that must be compiled. The
    # order can be important, they will be compiled in the order
    # specified here.
    INFRASTRUCTURE_MODULES = ["constants_mod",
                              "linked_list_data_mod",
                              "argument_mod",
                              "kernel_mod",
                              "partition_mod",
                              "mesh_map_mod",
                              "mesh_mod",
                              "stencil_dofmap_mod",
                              "function_space_mod",
                              "field_mod",
                              "abstract_quadrature_mod",
                              "quadrature_rule_mod",
                              "quadrature_xyz_mod",
                              "quadrature_xyoz_mod",
                              "quadrature_xoyoz_mod",
                              "quadrature_mod",
                              "operator_mod",
                              "flux_direction_mod"]

    def __init__(self, tmpdir):
        '''Constructor for the Dynamo0p3-specific compilation class.
        The very first time the constructor is called it will compile
        the infrastructure library in a temporary, process-specific
        location. These files will be used by all test compilations.
        :param tmpdir: Temporary directory to be used for output files.
        :type tmpdir: :py:class:`LocalPath`
        '''
        super(Dynamo0p3Build, self).__init__(tmpdir)

        import os
        base_path = os.path.join(os.path.dirname(os.path.abspath(__file__)),
                                 "test_files", "dynamo0p3")
        self.base_path = base_path
        self._infrastructure_path = os.path.join(base_path, "infrastructure")
        # On first instantiation (triggered by conftest.infra_compile)
        # compile the infrastructure library files.
        if not Dynamo0p3Build._infrastructure_built:
            self._build_infrastructure()

    def get_infrastructure_flags(self):
        '''Returns the required flag to use the infrastructure wrapper
        files for dynamo0p3. Each parameter must be a separate entry
        in the list, e.g.: ["-I", "/some/path"] and not ["-I /some/path"].
        :returns: A list of strings with the compiler flags required.
        :rtpe: list
        '''
        return ["-I", Dynamo0p3Build._compilation_path]

    def _build_infrastructure(self):
        '''Compiles the Dynamo0.3 wrapper infrastructure files so that
        compilation tests can be done.
        '''
        old_pwd = self._tmpdir.chdir()
        # Store the temporary path so that the compiled infrastructure
        # files can be used by all test compilations later.
        Dynamo0p3Build._compilation_path = str(self._tmpdir)

        try:
            # Compile each infrastructure file
            for fort_file in Dynamo0p3Build.INFRASTRUCTURE_MODULES:
                name = self.find_fortran_file([self._infrastructure_path],
                                              fort_file)
                self.compile_file(name)
            Dynamo0p3Build._infrastructure_built = True

        except (CompileError, IOError) as err:
            # Failed to compile one of the files
            Dynamo0p3Build._infrastructure_built = False
            raise CompileError("Could not compile Dynamo0p3 wrapper. "
                               "Error: {0}".format(str(err)))

        finally:
            old_pwd.chdir()

        return<|MERGE_RESOLUTION|>--- conflicted
+++ resolved
@@ -38,11 +38,7 @@
 for the Dynamo0p3 API '''
 
 from __future__ import absolute_import
-<<<<<<< HEAD
-from .psyclone_test_utils import CompileError, Compile
-=======
 from psyclone.tests.utilities import CompileError, Compile
->>>>>>> 609ece47
 
 
 class Dynamo0p3Build(Compile):
