!-----------------------------------------------------------------------------
! Copyright (c) 2017-2020,  Met Office, on behalf of HMSO and Queen's Printer
! For further details please refer to the file LICENCE.original which you
! should have received as part of this distribution.
!-----------------------------------------------------------------------------
! LICENCE.original is available from the Met Office Science Repository Service:
! https://code.metoffice.gov.uk/trac/lfric/browser/LFRic/trunk/LICENCE.original
!-----------------------------------------------------------------------------

!-----------------------------------------------------------------------------
! BSD 3-Clause License
!
<<<<<<< HEAD
! Modifications copyright (c) 2020-2021, Science and Technology Facilities Council.
=======
! Modifications copyright (c) 2020-2021, Science and Technology
! Facilities Council.
>>>>>>> 9d691908
! All rights reserved.
!
! Redistribution and use in source and binary forms, with or without
! modification, are permitted provided that the following conditions are met:
!
! * Redistributions of source code must retain the above copyright notice, this
!   list of conditions and the following disclaimer.
!
! * Redistributions in binary form must reproduce the above copyright notice,
!   this list of conditions and the following disclaimer in the documentation
!   and/or other materials provided with the distribution.
!
! * Neither the name of the copyright holder nor the names of its
!   contributors may be used to endorse or promote products derived from
!   this software without specific prior written permission.
!
! THIS SOFTWARE IS PROVIDED BY THE COPYRIGHT HOLDERS AND CONTRIBUTORS "AS IS"
! AND ANY EXPRESS OR IMPLIED WARRANTIES, INCLUDING, BUT NOT LIMITED TO, THE
! IMPLIED WARRANTIES OF MERCHANTABILITY AND FITNESS FOR A PARTICULAR PURPOSE ARE
! DISCLAIMED. IN NO EVENT SHALL THE COPYRIGHT HOLDER OR CONTRIBUTORS BE LIABLE
! FOR ANY DIRECT, INDIRECT, INCIDENTAL, SPECIAL, EXEMPLARY, OR CONSEQUENTIAL
! DAMAGES (INCLUDING, BUT NOT LIMITED TO, PROCUREMENT OF SUBSTITUTE GOODS OR
! SERVICES; LOSS OF USE, DATA, OR PROFITS; OR BUSINESS INTERRUPTION) HOWEVER
! CAUSED AND ON ANY THEORY OF LIABILITY, WHETHER IN CONTRACT, STRICT LIABILITY,
! OR TORT (INCLUDING NEGLIGENCE OR OTHERWISE) ARISING IN ANY WAY OUT OF THE USE
! OF THIS SOFTWARE, EVEN IF ADVISED OF THE POSSIBILITY OF SUCH DAMAGE.
! -----------------------------------------------------------------------------
!
! Modified I. Kavcic and A. Coughtrie, Met Office
!          A. R. Porter, STFC Daresbury Laboratory


!> @brief The argument type to hold kernel metadata required by the PSy layer.

!> @details Metadata for the kernels. In order to create correct PSy code a
!> code we need to know how many fields and operators are passed to the kernel
!> and in what order they are passed. We also needs to know how these
!> fields/operators are accessed (read, write etc) within the kernel and what
!> function space they are on (w0, w1 etc). In the case of operators there are
!> two function spaces (to and from). This information is stored in the
!> arg_type type.

!> A kernel may also require additional data associated with a particular
!> function space (basis function and differential basis function
!> information). This information is specified in the xxx type.
!> the PSy layer needs to know how this is to be accessed.
!> read, write etc and which function space it belongs. These are the three
!> integers of
!> the arg_type and the values are then one of the parameters
!> defined in this module.
!> field metadata also has three logicals controlling whether the PSy layer
!> needs to pass the basis function, the differential basis function,
!> and the guassian quadrature type.
!> Another metadatum which describes the kernel, not the fields
!> is what the kernel will iterate over. Usually cells, sometimes
!> all the dofs.

module argument_mod

  implicit none

  private

! Argument types
  integer, public, parameter :: GH_FIELD               = 507
  integer, public, parameter :: GH_OPERATOR            = 735
  integer, public, parameter :: GH_COLUMNWISE_OPERATOR = 841
  integer, public, parameter :: GH_SCALAR              = 4

! Primitive Fortran types of argument data
  integer, public, parameter :: GH_REAL                = 58
  integer, public, parameter :: GH_INTEGER             = 5

! Access descriptors
  integer, public, parameter :: GH_READ      = 958
  integer, public, parameter :: GH_WRITE     = 65
  integer, public, parameter :: GH_READWRITE = 811
  integer, public, parameter :: GH_INC       = 542
  integer, public, parameter :: GH_SUM       = 563
  integer, public, parameter :: GH_MIN       = 718
  integer, public, parameter :: GH_MAX       = 391

! General function space IDs. Distinct IDs required as we may have groups
! of fields that must be on the same space within a kernel.
! IDs for any space regardless of continuity
  integer, public, parameter :: ANY_SPACE_1    = 368
  integer, public, parameter :: ANY_SPACE_2    = 389
  integer, public, parameter :: ANY_SPACE_3    = 194
  integer, public, parameter :: ANY_SPACE_4    = 816
  integer, public, parameter :: ANY_SPACE_5    = 461
  integer, public, parameter :: ANY_SPACE_6    = 734
  integer, public, parameter :: ANY_SPACE_7    = 890
  integer, public, parameter :: ANY_SPACE_8    = 74
  integer, public, parameter :: ANY_SPACE_9    = 922
  integer, public, parameter :: ANY_SPACE_10   = 790
! IDs for any vector W2-type space regardless of continuity
! (w2, w2h, w2v, w2broken but not w2*trace spaces of scalar
! functions). Issue #540 will resolve what W2* spaces should
! be included in ANY_W2 list and how they should be treated.
  integer, public, parameter :: ANY_W2         = 353
! IDs for any discontinuous space
  integer, public, parameter :: ANY_DISCONTINUOUS_SPACE_1  = 43
  integer, public, parameter :: ANY_DISCONTINUOUS_SPACE_2  = 711
  integer, public, parameter :: ANY_DISCONTINUOUS_SPACE_3  = 267
  integer, public, parameter :: ANY_DISCONTINUOUS_SPACE_4  = 901
  integer, public, parameter :: ANY_DISCONTINUOUS_SPACE_5  = 174
  integer, public, parameter :: ANY_DISCONTINUOUS_SPACE_6  = 683
  integer, public, parameter :: ANY_DISCONTINUOUS_SPACE_7  = 425
  integer, public, parameter :: ANY_DISCONTINUOUS_SPACE_8  = 361
  integer, public, parameter :: ANY_DISCONTINUOUS_SPACE_9  = 536
  integer, public, parameter :: ANY_DISCONTINUOUS_SPACE_10 = 882

! Function space attributes
  integer, public, parameter :: GH_BASIS       = 751
  integer, public, parameter :: GH_DIFF_BASIS  = 767
  integer, public, parameter :: GH_COLUMN_BANDED_DOFMAP = 541
  integer, public, parameter :: GH_COLUMN_INDIRECTION_DOFMAP = 204


! Kernel iterator
! TODO #870 remove CELLS
  integer, public, parameter :: CELLS       = 396
  integer, public, parameter :: CELL_COLUMN = 402
  integer, public, parameter :: ALL_DOFS    = 945

! Quadrature metadata
  integer, public, parameter :: QUADRATURE_XYZ      = 501
  integer, public, parameter :: QUADRATURE_XYoZ     = 502
  integer, public, parameter :: QUADRATURE_XoYoZ    = 503
  integer, public, parameter :: GH_QUADRATURE_XYZ   = 912
  integer, public, parameter :: GH_QUADRATURE_XYoZ  = 849
  integer, public, parameter :: GH_QUADRATURE_XoYoZ = 701
  integer, public, parameter :: GH_QUADRATURE_FACE  = 539
  integer, public, parameter :: GH_QUADRATURE_EDGE  = 419

! Evaluator metadata
  integer, public, parameter :: EVALUATOR           = 959
  integer, public, parameter :: GH_EVALUATOR        = 510

! Coarse and fine function spaces
  integer, public, parameter :: GH_FINE   = 27745
  integer, public, parameter :: GH_COARSE = 83491

  !> @defgroup stencil_items Enumeration of stencil types.
  !> @{
  integer, public, parameter :: XORY1D     = 1
  integer, public, parameter :: X1D        = 2
  integer, public, parameter :: Y1D        = 3
  integer, public, parameter :: CROSS      = 4
  integer, public, parameter :: REGION     = 5
  integer, public, parameter :: CROSS2D    = 6

  !> @}

  !> Allows metadata types to be syntactically correct.
  !>
  !> This is a dummy array which the enumerators can index. It is not a real
  !> thing it is just there to ensure the compiler is happy.
  !>
  !> @todo In an ideal world this would be implemented as a function which
  !>       would remove the need for 1-based monotonically increasing
  !>       enumerator values but GFortran doesn't like that.
  !>
  integer, public, parameter :: STENCIL(6) = -1

  !> @defgroup mesh_data_items Enumeration of mesh data items.
  !> @{
  integer, public, parameter :: adjacent_face = 533
  !> @}

  !> @defgroup reference_element_data_items Enumeration of reference element data items.
  !> @{
  integer, public, parameter :: normals_to_faces                    = 171
  integer, public, parameter :: normals_to_horizontal_faces         = 904
  integer, public, parameter :: normals_to_vertical_faces           = 333
  integer, public, parameter :: outward_normals_to_faces            = 007
  integer, public, parameter :: outward_normals_to_horizontal_faces = 618
  integer, public, parameter :: outward_normals_to_vertical_faces   = 802
  !> @}

! Metadata argument type
  type, public :: arg_type
     integer :: arg_type         ! {GH_FIELD, GH_OPERATOR, GH_COLUMNWISE_OPERATOR, &
                                 !  GH_SCALAR}
     integer :: arg_intent       ! {GH_READ, GH_WRITE, GH_READWRITE, GH_INC, &
                                 !  GH_SUM, GH_MIN, GH_MAX}
     integer :: wspace      = -1 ! {W0, W1, W2, W3, ANY_SPACE_[0-9]+, ANY_W2}
     integer :: from_wspace = -1 ! { " } only required for gh_operator
     integer :: stencil_map = -1 !{XORY1D,X1D,Y1D,CROSS} optional, type of stencil map to use
     integer :: mesh_arg    = -1 !{GH_FINE,GH_COARSE} optional, for inter mesh mapping kernels
  end type arg_type

! Metadata argument function space type
  type, public :: func_type
     integer :: wspace            ! {W0, W1, W2, W3, ANY_SPACE_[0-9]+, ANY_W2}
     integer :: wproperties1      ! {GH_BASIS, GH_DIFF_BASIS, GH_OPERATOR, &
                                  !  GH_COLUMN_BANDED_DOFMAP, &
                                  !  GH_COLUMN_INDIRECTION_DOFMAP}
     integer :: wproperties2 = -1 ! { " } optional and must be a distinct property
     integer :: wproperties3 = -1 ! { " } optional and must be a distinct property
  end type func_type

  !> Metadata argument for mesh data requirements used in kernel metadata
  !>
  type, public :: mesh_data_type
    integer :: mesh_data_item ! {adjacent_face}
  end type mesh_data_type

  !> Metadata argument for reference element data requirements used in kernel metadata
  !>
  type, public :: reference_element_data_type
    ! {normals_to_faces, normals_to_horizontal_faces, normals_to_vertical_faces, &
    !  outward_normals_to_faces, outward_normals_to_horizontal_faces,            &
    !  outward_normals_to_vertical_faces}
    integer :: reference_element_data_item
  end type reference_element_data_type

end module argument_mod<|MERGE_RESOLUTION|>--- conflicted
+++ resolved
@@ -10,12 +10,8 @@
 !-----------------------------------------------------------------------------
 ! BSD 3-Clause License
 !
-<<<<<<< HEAD
-! Modifications copyright (c) 2020-2021, Science and Technology Facilities Council.
-=======
 ! Modifications copyright (c) 2020-2021, Science and Technology
 ! Facilities Council.
->>>>>>> 9d691908
 ! All rights reserved.
 !
 ! Redistribution and use in source and binary forms, with or without
