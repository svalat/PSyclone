--- conflicted
+++ resolved
@@ -5,12 +5,8 @@
 !-----------------------------------------------------------------------------
 ! LICENCE.original is available from the Met Office Science Repository Service:
 ! https://code.metoffice.gov.uk/trac/lfric/browser/LFRic/trunk/LICENCE.original
-<<<<<<< HEAD
-! -----------------------------------------------------------------------------
-=======
 !-------------------------------------------------------------------------------
 
->>>>>>> 36f52f50
 ! BSD 3-Clause License
 !
 ! Modifications copyright (c) 2017-2020, Science and Technology Facilities
@@ -42,24 +38,13 @@
 ! OR TORT (INCLUDING NEGLIGENCE OR OTHERWISE) ARISING IN ANY WAY OUT OF THE USE
 ! OF THIS SOFTWARE, EVEN IF ADVISED OF THE POSSIBILITY OF SUCH DAMAGE.
 ! -----------------------------------------------------------------------------
-<<<<<<< HEAD
-!
-=======
 ! Modified by: J. Henrichs, Bureau of Meteorology,
 !              I. Kavcic, Met Office
 
->>>>>>> 36f52f50
 !> @brief A module providing field related classes.
 !>
 !> @details Both a representation of a field which provides no access to the
 !> underlying data (to be used in the algorithm layer) and an accessor class
-<<<<<<< HEAD
-!> (to be used in the PSy layer) are provided.
-
-module field_mod
-
-  use constants_mod,      only: r_def, i_def, l_def
-=======
 !> (to be used in the Psy layer) are provided.
 
 
@@ -67,17 +52,13 @@
 
   use constants_mod,      only: r_def, r_double, i_def, i_halo_index, l_def, &
                                 str_def, real_type
->>>>>>> 36f52f50
   use function_space_mod, only: function_space_type
   use mesh_mod,           only: mesh_type
 
   use field_parent_mod,   only: field_parent_type, &
                                 field_parent_proxy_type
-<<<<<<< HEAD
-=======
   use pure_abstract_field_mod, &
                           only: pure_abstract_field_type
->>>>>>> 36f52f50
 
   implicit none
 
@@ -90,21 +71,14 @@
   !> Algorithm layer representation of a field.
   !>
   !> Objects of this type hold all the data of the field privately.
-<<<<<<< HEAD
-  !> Unpacking the data is done via the proxy type accessed by the PSy
-  !> layer alone.
-=======
   !> Unpacking the data is done via the proxy type accessed by the Psy layer
   !> alone.
->>>>>>> 36f52f50
   !>
   type, extends(field_parent_type), public :: field_type
     private
 
     !> The floating point values of the field
     real(kind=r_def), allocatable :: data( : )
-<<<<<<< HEAD
-=======
 
     ! IO interface procedure pointers
 
@@ -112,7 +86,6 @@
     procedure(read_interface), nopass, pointer             :: read_method => null()
     procedure(checkpoint_write_interface), nopass, pointer :: checkpoint_write_method => null()
     procedure(checkpoint_read_interface), nopass, pointer  :: checkpoint_read_method => null()
->>>>>>> 36f52f50
 
   contains
     !> Initialiser for a field. May only be called once.
@@ -121,17 +94,6 @@
     ! Routine to return a deep copy of a field including all its data
     procedure, public :: copy_field
 
-<<<<<<< HEAD
-    !> Function to get a proxy with public pointers to the data in a
-    !! field_type.
-    procedure, public :: get_proxy
-
-  end type field_type
-
-!______field_proxy_type_______________________________________________________
-
-  !> PSy layer representation of a field.
-=======
     ! Routine to return a deep, but empty copy of a field
     procedure, public :: copy_field_properties
 
@@ -218,7 +180,6 @@
 !______field_proxy_type_______________________________________________________
 
   !> Psy layer representation of a field.
->>>>>>> 36f52f50
   !>
   !> This is an accessor class that allows access to the actual field
   !> information with each element accessed via a public pointer.
@@ -229,12 +190,9 @@
 
     !> Allocatable array of type real which holds the values of the field
     real(kind=r_def), public, pointer :: data( : ) => null()
-<<<<<<< HEAD
-=======
     !> Unique identifier used to identify a halo exchange, so the start of an
     !> asynchronous halo exchange can be matched with the end
     integer(kind=i_def) :: halo_request
->>>>>>> 36f52f50
 
   contains
 
@@ -250,17 +208,12 @@
     !> guarantees are made for in-bound data elements at this stage.
     !! @param[in] depth The depth to which the halos should be exchanged
     procedure, public :: halo_exchange_start
-<<<<<<< HEAD
-=======
-
->>>>>>> 36f52f50
+
     !> Wait (i.e. block) until the transfer of data in a halo exchange
     !> (started by a call to halo_exchange_start) has completed.
     !! @param[in] depth The depth to which the halos have been exchanged
     procedure, public :: halo_exchange_finish
 
-<<<<<<< HEAD
-=======
     !> Perform a global sum operation on the field
     !> @return The global sum of the field values over all ranks
     procedure, public :: get_sum
@@ -280,16 +233,10 @@
     !> subroutine currently returns without waiting.
     procedure, public :: reduction_finish
 
->>>>>>> 36f52f50
   end type field_proxy_type
 
 !______end of type declarations_______________________________________________
 
-<<<<<<< HEAD
-contains
-
-!______field_type procedures__________________________________________________
-=======
   ! Define the IO interfaces
 
   abstract interface
@@ -330,7 +277,6 @@
 contains
 
 !______field_type_procedures____________________________________________________
->>>>>>> 36f52f50
 
   !> Function to create a proxy with access to the data in the field_type.
   !>
@@ -342,15 +288,6 @@
 
     ! Call the routine that initialises the proxy for data held in the parent
     call self%field_parent_proxy_initialiser(get_proxy)
-<<<<<<< HEAD
-
-    get_proxy%data   => self%data
-
-  end function get_proxy
-
-!______field_proxy_type procedures____________________________________________
-
-=======
 
     get_proxy%data   => self%data
 
@@ -950,7 +887,6 @@
   end subroutine write_checkpoint
 
 
->>>>>>> 36f52f50
   !! Perform a blocking halo exchange operation on the field
   !!
   subroutine halo_exchange( self, depth )
@@ -1037,8 +973,6 @@
 
   end subroutine halo_exchange_finish
 
-<<<<<<< HEAD
-=======
   !! Start performing a global sum operation on the field
   !!
   function get_sum(self) result (answer)
@@ -1131,5 +1065,4 @@
 
   end subroutine reduction_finish
 
->>>>>>> 36f52f50
 end module field_mod