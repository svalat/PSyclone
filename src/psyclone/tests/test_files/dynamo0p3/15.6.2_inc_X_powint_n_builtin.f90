! -----------------------------------------------------------------------------
! BSD 3-Clause License
!
! Copyright (c) 2017-2021, Science and Technology Facilities Council.
! All rights reserved.
!
! Redistribution and use in source and binary forms, with or without
! modification, are permitted provided that the following conditions are met:
!
! * Redistributions of source code must retain the above copyright notice, this
!   list of conditions and the following disclaimer.
!
! * Redistributions in binary form must reproduce the above copyright notice,
!   this list of conditions and the following disclaimer in the documentation
!   and/or other materials provided with the distribution.
!
! * Neither the name of the copyright holder nor the names of its
!   contributors may be used to endorse or promote products derived from
!   this software without specific prior written permission.
!
! THIS SOFTWARE IS PROVIDED BY THE COPYRIGHT HOLDERS AND CONTRIBUTORS
! "AS IS" AND ANY EXPRESS OR IMPLIED WARRANTIES, INCLUDING, BUT NOT
! LIMITED TO, THE IMPLIED WARRANTIES OF MERCHANTABILITY AND FITNESS
! FOR A PARTICULAR PURPOSE ARE DISCLAIMED. IN NO EVENT SHALL THE
! COPYRIGHT HOLDER OR CONTRIBUTORS BE LIABLE FOR ANY DIRECT, INDIRECT,
! INCIDENTAL, SPECIAL, EXEMPLARY, OR CONSEQUENTIAL DAMAGES (INCLUDING,
! BUT NOT LIMITED TO, PROCUREMENT OF SUBSTITUTE GOODS OR SERVICES;
! LOSS OF USE, DATA, OR PROFITS; OR BUSINESS INTERRUPTION) HOWEVER
! CAUSED AND ON ANY THEORY OF LIABILITY, WHETHER IN CONTRACT, STRICT
! LIABILITY, OR TORT (INCLUDING NEGLIGENCE OR OTHERWISE) ARISING IN
! ANY WAY OUT OF THE USE OF THIS SOFTWARE, EVEN IF ADVISED OF THE
! POSSIBILITY OF SUCH DAMAGE.
! -----------------------------------------------------------------------------
<<<<<<< HEAD
! Author I. Kavcic Met Office
! Modified by R. W. Ford, STFC Daresbury Lab.
=======
! Author: I. Kavcic, Met Office
! Modified: A. R. Porter, STFC Daresbury Laboratory
>>>>>>> 492473d1

program single_invoke

  ! Description: point-wise operation (raise field to an integer power)
  ! specified in an invoke call. The power is supplied as a scalar variable,
  ! a literal and as an access to a member of a derived type.
  use constants_mod, only: i_def
  use field_mod,     only: field_type

  implicit none

  type(field_type) :: f1
  integer(i_def)   :: i_scalar

  type :: my_type
     integer(i_def) :: a_scalar
  end type my_type
  type(my_type) :: my_var

  call invoke( inc_X_powint_n(f1, i_scalar), &
               inc_X_powint_n(f1, -2_i_def),       &
               inc_X_powint_n(f1, my_var%a_scalar) )

end program single_invoke<|MERGE_RESOLUTION|>--- conflicted
+++ resolved
@@ -31,13 +31,9 @@
 ! ANY WAY OUT OF THE USE OF THIS SOFTWARE, EVEN IF ADVISED OF THE
 ! POSSIBILITY OF SUCH DAMAGE.
 ! -----------------------------------------------------------------------------
-<<<<<<< HEAD
-! Author I. Kavcic Met Office
-! Modified by R. W. Ford, STFC Daresbury Lab.
-=======
 ! Author: I. Kavcic, Met Office
 ! Modified: A. R. Porter, STFC Daresbury Laboratory
->>>>>>> 492473d1
+! Modified: R. W. Ford, STFC Daresbury Laboratory
 
 program single_invoke
 
