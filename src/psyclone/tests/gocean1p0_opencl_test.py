--- conflicted
+++ resolved
@@ -175,11 +175,7 @@
     assert GOcean1p0OpenCLBuild(kernel_outputdir).code_compiles(psy)
 
 
-<<<<<<< HEAD
-def test_set_kern_float_arg(kernel_outputdir):
-=======
 def test_set_kern_float_arg():
->>>>>>> cdb9c1ad
     ''' Check that we generate correct code to set a real, scalar kernel
     argument. '''
     psy, _ = get_invoke("single_invoke_scalar_float_arg.f90", API, idx=0)
@@ -213,14 +209,10 @@
       CALL check_status('clSetKernelArg: arg 4 of bc_ssh_code', ierr)
     END SUBROUTINE bc_ssh_code_set_args'''
     assert expected in generated_code
-<<<<<<< HEAD
-    assert GOcean1p0OpenCLBuild(kernel_outputdir).code_compiles(psy)
-=======
     # TODO #459: the usage of scalar variables in the code causes compilation
     # errors. Once #459 is fixed this test can be re-enabled. Also note that
     # then outputdir needs to be added as parameter.
     # assert GOcean1p0OpenCLBuild(outputdir).code_compiles(psy)
->>>>>>> cdb9c1ad
 
 
 def test_set_arg_const_scalar():
