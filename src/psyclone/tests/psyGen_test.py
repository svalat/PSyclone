# -----------------------------------------------------------------------------
# BSD 3-Clause License
#
# Copyright (c) 2017-2019, Science and Technology Facilities Council.
# All rights reserved.
#
# Redistribution and use in source and binary forms, with or without
# modification, are permitted provided that the following conditions are met:
#
# * Redistributions of source code must retain the above copyright notice, this
#   list of conditions and the following disclaimer.
#
# * Redistributions in binary form must reproduce the above copyright notice,
#   this list of conditions and the following disclaimer in the documentation
#   and/or other materials provided with the distribution.
#
# * Neither the name of the copyright holder nor the names of its
#   contributors may be used to endorse or promote products derived from
#   this software without specific prior written permission.
#
# THIS SOFTWARE IS PROVIDED BY THE COPYRIGHT HOLDERS AND CONTRIBUTORS
# "AS IS" AND ANY EXPRESS OR IMPLIED WARRANTIES, INCLUDING, BUT NOT
# LIMITED TO, THE IMPLIED WARRANTIES OF MERCHANTABILITY AND FITNESS
# FOR A PARTICULAR PURPOSE ARE DISCLAIMED. IN NO EVENT SHALL THE
# COPYRIGHT HOLDER OR CONTRIBUTORS BE LIABLE FOR ANY DIRECT, INDIRECT,
# INCIDENTAL, SPECIAL, EXEMPLARY, OR CONSEQUENTIAL DAMAGES (INCLUDING,
# BUT NOT LIMITED TO, PROCUREMENT OF SUBSTITUTE GOODS OR SERVICES;
# LOSS OF USE, DATA, OR PROFITS; OR BUSINESS INTERRUPTION) HOWEVER
# CAUSED AND ON ANY THEORY OF LIABILITY, WHETHER IN CONTRACT, STRICT
# LIABILITY, OR TORT (INCLUDING NEGLIGENCE OR OTHERWISE) ARISING IN
# ANY WAY OUT OF THE USE OF THIS SOFTWARE, EVEN IF ADVISED OF THE
# POSSIBILITY OF SUCH DAMAGE.
# -----------------------------------------------------------------------------
# Authors R. W. Ford, A. R. Porter and S. Siso, STFC Daresbury Lab
# Modified I. Kavcic, Met Office
# -----------------------------------------------------------------------------

''' Performs py.test tests on the psygen module '''


# internal classes requiring tests
# PSy,Invokes,Dependencies,NameSpaceFactory,NameSpace,Invoke,Node,Schedule,
# LoopDirective,OMPLoopDirective,Loop,Call,Inf,SetInfCall,Kern,Arguments,
# InfArguments,Argument,KernelArgument,InfArgument

# user classes requiring tests
# PSyFactory, TransInfo, Transformation
from __future__ import absolute_import, print_function
import os
import re
import pytest
from fparser import api as fpapi
from psyclone_test_utils import get_invoke
from psyclone.core.access_type import AccessType
from psyclone.psyGen import TransInfo, Transformation, PSyFactory, NameSpace, \
    NameSpaceFactory, OMPParallelDoDirective, \
    OMPParallelDirective, OMPDoDirective, OMPDirective, Directive, CodeBlock, \
    Assignment, Reference, BinaryOperation, Array, Literal, Node, IfBlock, \
    KernelSchedule, Schedule, UnaryOperation, NaryOperation, Return
from psyclone.psyGen import Fparser2ASTProcessor
from psyclone.psyGen import GenerationError, FieldNotFoundError, \
     InternalError, HaloExchange, Invoke, DataAccess
from psyclone.psyGen import Symbol, SymbolTable
from psyclone.dynamo0p3 import DynKern, DynKernMetadata, DynInvokeSchedule
from psyclone.parse.algorithm import parse, InvokeCall
from psyclone.transformations import OMPParallelLoopTrans, \
    DynamoLoopFuseTrans, Dynamo0p3RedundantComputationTrans
from psyclone.generator import generate
from psyclone.configuration import Config

BASE_PATH = os.path.join(os.path.dirname(os.path.abspath(__file__)),
                         "test_files", "dynamo0p3")
GOCEAN_BASE_PATH = os.path.join(os.path.dirname(os.path.abspath(__file__)),
                                "test_files", "gocean1p0")


# Module fixtures

@pytest.fixture(scope="module")
def f2008_parser():
    '''Initialise fparser2 with Fortran2008 standard'''
    from fparser.two.parser import ParserFactory
    return ParserFactory().create(std="f2008")


@pytest.fixture(scope="module", autouse=True)
def setup():
    '''Make sure that all tests here use dynamo0.3 as API.'''
    Config.get().api = "dynamo0.3"

# Tests for utilities


def test_object_index():
    ''' Tests for the object_index() utility. '''
    from psyclone.psyGen import object_index
    two = "two"
    my_list = ["one", two, "three"]
    assert object_index(my_list, two) == 1
    with pytest.raises(InternalError) as err:
        _ = object_index(my_list, None)
    assert "Cannot search for None item in list" in str(err)

# PSyFactory class unit tests


def test_invalid_api():
    '''test that psyfactory raises appropriate error when an invalid api
    is supplied'''
    with pytest.raises(GenerationError):
        _ = PSyFactory(api="invalid")


def test_psyfactory_valid_return_object():
    '''test that psyfactory returns a psyfactory object for all supported
    inputs'''
    psy_factory = PSyFactory()
    assert isinstance(psy_factory, PSyFactory)
    _config = Config.get()
    apis = _config.supported_apis[:]
    apis.insert(0, "")
    for api in apis:
        psy_factory = PSyFactory(api=api)
        assert isinstance(psy_factory, PSyFactory)


def test_psyfactory_valid_dm_flag():
    '''test that a PSyFactory instance raises an exception if the
    optional distributed_memory flag is set to an invalid value
    and does not if the value is valid '''
    with pytest.raises(GenerationError) as excinfo:
        _ = PSyFactory(distributed_memory="ellie")
    assert "distributed_memory flag" in str(excinfo.value)
    _ = PSyFactory(distributed_memory=True)
    _ = PSyFactory(distributed_memory=False)


# Transformation class unit tests

def test_base_class_not_callable():
    '''make sure we can not instantiate abstract Transformation class
    directly'''
    with pytest.raises(TypeError):
        _ = Transformation()  # pylint: disable=abstract-class-instantiated


# TransInfo class unit tests

def test_new_module():
    '''check that we can change the module where we look for
    transformations.  There should be no transformations
    available as the new module uses a different
    transformation base class'''
    from test_files import dummy_transformations
    trans = TransInfo(module=dummy_transformations)
    assert trans.num_trans == 0


def test_new_baseclass():
    '''check that we can change the transformations baseclass. There
    should be no transformations available as the default
    transformations module does not use the specified base
    class'''
    from test_files.dummy_transformations import \
        LocalTransformation
    trans = TransInfo(base_class=LocalTransformation)
    assert trans.num_trans == 0


def test_new_module_and_baseclass():
    '''check that we can change the module where we look for
    transformations and the baseclass. There should be one
    transformation available as the module specifies one test
    transformation using the specified base class '''
    from test_files import dummy_transformations
    trans = TransInfo(module=dummy_transformations,
                      base_class=dummy_transformations.LocalTransformation)
    assert trans.num_trans == 1


def test_list_valid_return_object():
    ''' check the list method returns the valid type '''
    trans = TransInfo()
    assert isinstance(trans.list, str)


def test_list_return_data():
    ''' check the list method returns sensible information '''
    trans = TransInfo()
    assert trans.list.find("available") != -1


def test_invalid_low_number():
    '''check an out-of-range low number for get_trans_num method raises
    correct exception'''
    trans = TransInfo()
    with pytest.raises(GenerationError):
        _ = trans.get_trans_num(0)


def test_invalid_high_number():
    '''check an out-of-range high number for get_trans_num method raises
    correct exception'''
    trans = TransInfo()
    with pytest.raises(GenerationError):
        _ = trans.get_trans_num(999)


def test_valid_return_object_from_number():
    ''' check get_trans_num method returns expected type of instance '''
    trans = TransInfo()
    transform = trans.get_trans_num(1)
    assert isinstance(transform, Transformation)


def test_invalid_name():
    '''check get_trans_name method fails correctly when an invalid name
    is provided'''
    trans = TransInfo()
    with pytest.raises(GenerationError):
        _ = trans.get_trans_name("invalid")


def test_valid_return_object_from_name():
    ''' check get_trans_name method return the correct object type '''
    trans = TransInfo()
    transform = trans.get_trans_name("LoopFuse")
    assert isinstance(transform, Transformation)


# NameSpace class unit tests

def test_fail_context_label():
    '''check an error is raised if one of context and label is not None'''
    namespace = NameSpace()
    with pytest.raises(RuntimeError):
        namespace.create_name(context="dummy_context")
    with pytest.raises(RuntimeError):
        namespace.create_name(label="dummy_context")


def test_case_sensitive_names():
    ''' tests that in the case sensitive option, names that only differ by
    case are treated as being distinct'''
    namespace_cs = NameSpace(case_sensitive=True)
    name = "Rupert"
    name1 = namespace_cs.create_name(root_name=name)
    name2 = namespace_cs.create_name(root_name=name.lower())
    assert name1 == name
    assert name2 == name.lower()


def test_case_insensitive_names():
    ''' tests that in the case insensitive option (the default), names that
    only differ by case are treated as being the same '''
    namespace = NameSpace()
    name = "Rupert"
    name1 = namespace.create_name(root_name=name)
    name2 = namespace.create_name(root_name=name.lower())
    assert name1 == name.lower()
    assert name2 == name1 + "_1"


def test_new_labels():
    '''tests that different labels and contexts are treated as being
    distinct'''
    namespace = NameSpace()
    name = "Rupert"
    name1 = namespace.create_name(root_name=name, context="home",
                                  label="me")
    name2 = namespace.create_name(root_name=name, context="work",
                                  label="me")
    name3 = namespace.create_name(root_name=name, context="home",
                                  label="a bear")
    name4 = namespace.create_name(root_name=name, context="work",
                                  label="a bear")
    assert name1 == name.lower()
    assert name2 == name1+"_1"
    assert name3 == name1+"_2"
    assert name4 == name1+"_3"


def test_new_labels_case_sensitive():
    '''tests that different labels and contexts are treated as being
    distinct for case sensitive names'''
    namespace = NameSpace(case_sensitive=True)
    name = "Rupert"
    name1 = namespace.create_name(root_name=name, context="home",
                                  label="me")
    name2 = namespace.create_name(root_name=name, context="work",
                                  label="me")
    name3 = namespace.create_name(root_name=name, context="home",
                                  label="Me")
    name4 = namespace.create_name(root_name=name, context="Work",
                                  label="me")
    assert name1 == name
    assert name2 == name1+"_1"
    assert name3 == name1+"_2"
    assert name4 == name1+"_3"


def test_existing_labels():
    '''tests that existing labels and contexts return the previous name'''
    namespace = NameSpace()
    name = "Rupert"
    name1 = namespace.create_name(root_name=name, context="home",
                                  label="me")
    name2 = namespace.create_name(root_name=name, context="work",
                                  label="me")
    name3 = namespace.create_name(root_name=name, context="home",
                                  label="Me")
    name4 = namespace.create_name(root_name=name, context="Work",
                                  label="me")
    assert name1 == name.lower()
    assert name2 == name1+"_1"
    assert name3 == name1
    assert name4 == name2


def test_existing_labels_case_sensitive():
    '''tests that existing labels and contexts return the previous name'''
    namespace = NameSpace(case_sensitive=True)
    name = "Rupert"
    name1 = namespace.create_name(root_name=name, context="home",
                                  label="me")
    name2 = namespace.create_name(root_name=name, context="Work",
                                  label="Me")
    name3 = namespace.create_name(root_name=name, context="home",
                                  label="me")
    name4 = namespace.create_name(root_name=name, context="Work",
                                  label="Me")
    assert name1 == name
    assert name2 == name1+"_1"
    assert name3 == name1
    assert name4 == name2


def test_reserved_names():
    '''tests that reserved names are not returned by the name space
    manager'''
    namea = "PSyclone"
    nameb = "Dynamo"
    namespace = NameSpace()
    namespace.add_reserved_name(namea)
    name1 = namespace.create_name(root_name=namea.lower())
    assert name1 == namea.lower()+"_1"
    namespace.add_reserved_names([nameb.lower()])
    name1 = namespace.create_name(root_name=nameb)
    assert name1 == nameb.lower()+"_1"


def test_reserved_names_case_sensitive():
    '''tests that reserved names are not returned by the case sensitive
    name space manager'''
    namea = "PSyclone"
    nameb = "Dynamo"
    namespace = NameSpace(case_sensitive=True)
    namespace.add_reserved_name(namea)
    name1 = namespace.create_name(root_name=namea)
    assert name1 == namea+"_1"
    name1 = namespace.create_name(root_name=namea.lower())
    assert name1 == namea.lower()
    namespace.add_reserved_names([nameb])
    name1 = namespace.create_name(root_name=nameb)
    assert name1 == nameb+"_1"
    name1 = namespace.create_name(root_name=nameb.lower())
    assert name1 == nameb.lower()


def test_reserved_name_exists():
    '''tests that an error is generated if a reserved name has already
    been used as a name'''
    name = "PSyclone"
    namespace = NameSpace()
    _ = namespace.create_name(root_name=name)
    with pytest.raises(RuntimeError):
        namespace.add_reserved_name(name)
    with pytest.raises(RuntimeError):
        namespace.add_reserved_name(name.lower())


def test_reserved_name_exists_case_sensitive():
    '''tests that an error is generated if a reserved name has already
    been used as a name'''
    name = "PSyclone"
    namespace = NameSpace(case_sensitive=True)
    _ = namespace.create_name(root_name=name)
    namespace.add_reserved_name(name.lower())
    with pytest.raises(RuntimeError):
        namespace.add_reserved_name(name)
    with pytest.raises(RuntimeError):
        namespace.add_reserved_names([name])


def test_anonymous_name():
    ''' tests that anonymous names are successfully created '''
    namespace = NameSpace()
    name1 = namespace.create_name()
    assert name1 == "anon"
    name2 = namespace.create_name()
    assert name2 == "anon_1"


def test_internal_name_clashes():
    ''' tests that names that are generated internally by the namespace
    manager can be used as root names'''
    anon_name = "Anon"
    namespace = NameSpace()
    name1 = namespace.create_name()
    name2 = namespace.create_name(root_name=anon_name)
    assert name1 == anon_name.lower()
    assert name2 == name1+"_1"
    name3 = namespace.create_name(root_name=anon_name+"_1")
    assert name3 == name2+"_1"


def test_intern_name_clash_case_sensitive():
    '''tests that names that are generated internally by the case
    sensitive namespace manager can be used as root names'''
    anon_name = "Anon"
    namespace = NameSpace(case_sensitive=True)
    _ = namespace.create_name()
    name2 = namespace.create_name(root_name=anon_name)
    assert name2 == anon_name
    name3 = namespace.create_name(root_name=anon_name.lower())
    assert name3 == anon_name.lower()+"_1"


# tests that the NameSpaceFactory class is working correctly

def test_create():
    '''tests that a NameSpace object is returned from the create method'''
    nsf = NameSpaceFactory()
    nspace = nsf.create()
    assert isinstance(nspace, NameSpace)


def test_singleton():
    '''test that the same NameSpace object is returned from different
    NameSpaceFactory's by default'''
    nsf = NameSpaceFactory()
    ns1 = nsf.create()
    nsf = NameSpaceFactory()
    ns2 = nsf.create()
    assert ns1 == ns2


def test_reset():
    ''' test that different NameSpace objects are returned from different
    NameSpaceFactory's when the reset option is set'''
    nsf = NameSpaceFactory()
    ns1 = nsf.create()
    nsf = NameSpaceFactory(reset=True)
    ns2 = nsf.create()
    assert ns1 != ns2

# tests for class Call


def test_invokes_can_always_be_printed():
    '''Test that an Invoke instance can always be printed (i.e. is
    initialised fully)'''
    inv = Invoke(None, None, None)
    assert inv.__str__() == "invoke()"

    invoke_call = InvokeCall([], "TestName")
    inv = Invoke(invoke_call, 12, DynInvokeSchedule)
    # Name is converted to lower case if set in constructor of InvokeCall:
    assert inv.__str__() == "invoke_testname()"

    # pylint: disable=protected-access
    invoke_call._name = None
    inv = Invoke(invoke_call, 12, DynInvokeSchedule)
    assert inv.__str__() == "invoke_12()"

    # Last test case: one kernel call - to avoid constructing
    # the InvokeCall, parse an existing Fortran file"

    _, invoke = parse(
        os.path.join(BASE_PATH, "1.12_single_invoke_deref_name_clash.f90"),
        api="dynamo0.3")

    alg_invocation = invoke.calls[0]
    inv = Invoke(alg_invocation, 0, DynInvokeSchedule)
    assert inv.__str__() == \
        "invoke_0_testkern_type(a, f1_my_field, f1 % my_field, m1, m2)"


def test_same_name_invalid():
    '''test that we raise an error if the same name is passed into the
    same kernel or built-in instance. We need to choose a particular
    API to check this although the code is in psyGen.py '''
    with pytest.raises(GenerationError) as excinfo:
        _, _ = generate(
            os.path.join(BASE_PATH, "1.10_single_invoke_same_name.f90"),
            api="dynamo0.3")
    assert ("Argument 'f1' is passed into kernel 'testkern_code' code "
            "more than once") in str(excinfo.value)


def test_same_name_invalid_array():
    '''test that we raise an error if the same name is passed into the
    same kernel or built-in instance. In this case arguments have
    array references and mixed case. We need to choose a particular
    API to check this although the code is in psyGen.py. '''
    with pytest.raises(GenerationError) as excinfo:
        _, _ = generate(
            os.path.join(BASE_PATH, "1.11_single_invoke_same_name_array.f90"),
            api="dynamo0.3")
    assert ("Argument 'f1(1, n)' is passed into kernel 'testkern_code' code "
            "more than once") in str(excinfo.value)


def test_derived_type_deref_naming():
    ''' Test that we do not get a name clash for dummy arguments in the PSy
    layer when the name generation for the component of a derived type
    may lead to a name already taken by another argument. '''
    _, invoke = parse(
        os.path.join(BASE_PATH, "1.12_single_invoke_deref_name_clash.f90"),
        api="dynamo0.3")
    psy = PSyFactory("dynamo0.3", distributed_memory=True).create(invoke)
    generated_code = str(psy.gen)
    print(generated_code)
    output = (
        "    SUBROUTINE invoke_0_testkern_type"
        "(a, f1_my_field, f1_my_field_1, m1, m2)\n"
        "      USE testkern, ONLY: testkern_code\n"
        "      USE mesh_mod, ONLY: mesh_type\n"
        "      REAL(KIND=r_def), intent(in) :: a\n"
        "      TYPE(field_type), intent(inout) :: f1_my_field\n"
        "      TYPE(field_type), intent(in) :: f1_my_field_1, m1, m2\n")
    assert output in generated_code


FAKE_KERNEL_METADATA = '''
module dummy_mod
  type, extends(kernel_type) :: dummy_type
     type(arg_type), meta_args(3) =                    &
          (/ arg_type(gh_field, gh_write,     w3),     &
             arg_type(gh_field, gh_readwrite, wtheta), &
             arg_type(gh_field, gh_inc,       w1)      &
           /)
     integer :: iterates_over = cells
   contains
     procedure, nopass :: code => dummy_code
  end type dummy_type
contains
  subroutine dummy_code()
  end subroutine dummy_code
end module dummy_mod
'''


# Schedule class tests

def test_sched_view(capsys):
    ''' Check the view method of the Schedule class'''
    from psyclone.psyGen import colored, SCHEDULE_COLOUR_MAP
    _, invoke_info = parse(os.path.join(BASE_PATH,
                                        "15.9.1_X_innerproduct_Y_builtin.f90"),
                           api="dynamo0.3")
    psy = PSyFactory("dynamo0.3", distributed_memory=True).create(invoke_info)

    # For this test use the generic class
    psy.invokes.invoke_list[0].schedule.__class__ = Schedule
    psy.invokes.invoke_list[0].schedule.view()

    output, _ = capsys.readouterr()
    assert colored("Schedule", SCHEDULE_COLOUR_MAP["Schedule"]) in output


def test_sched_getitem():
    '''Test that Schedule has the [int] operator overloaded to return the
    given index child'''
    _, invoke_info = parse(os.path.join(BASE_PATH,
                                        "15.9.1_X_innerproduct_Y_builtin.f90"),
                           api="dynamo0.3")
    psy = PSyFactory("dynamo0.3", distributed_memory=True).create(invoke_info)

    sched = psy.invokes.invoke_list[0].schedule
    for indx in range(len(sched._children)):
        assert sched[indx] is sched._children[indx]

    # Test range indexing
    children = sched[:]
    assert len(children) == 2
    assert children[0] is sched._children[0]
    assert children[1] is sched._children[1]

    # Test index out-of-bounds Error
    with pytest.raises(IndexError) as err:
        _ = sched[len(sched._children)]
    assert "list index out of range" in str(err)


def test_sched_can_be_printed():
    ''' Check the schedule class can always be printed'''
    _, invoke_info = parse(os.path.join(BASE_PATH,
                                        "15.9.1_X_innerproduct_Y_builtin.f90"),
                           api="dynamo0.3")
    psy = PSyFactory("dynamo0.3", distributed_memory=True).create(invoke_info)

    # For this test use the generic class
    psy.invokes.invoke_list[0].schedule.__class__ = Schedule
    output = str(psy.invokes.invoke_list[0].schedule)

    assert "Schedule:\n" in output


# InvokeSchedule class tests

def test_invokeschedule_view(capsys):
    ''' Check the view method of the InvokeSchedule class. We need an
    InvokeSchedule object for this so go via the dynamo0.3 sub-class '''
    from psyclone import dynamo0p3
    from psyclone.psyGen import colored, SCHEDULE_COLOUR_MAP
    _, invoke_info = parse(os.path.join(BASE_PATH,
                                        "15.9.1_X_innerproduct_Y_builtin.f90"),
                           api="dynamo0.3")
    psy = PSyFactory("dynamo0.3", distributed_memory=True).create(invoke_info)
    super(dynamo0p3.DynInvokeSchedule,
          psy.invokes.invoke_list[0].schedule).view()
    output, _ = capsys.readouterr()
    assert colored("InvokeSchedule", SCHEDULE_COLOUR_MAP["Schedule"]) in output


def test_sched_ocl_setter():
    ''' Check that the opencl setter raises the expected error if not passed
    a bool. '''
    _, invoke_info = parse(os.path.join(BASE_PATH,
                                        "15.9.1_X_innerproduct_Y_builtin.f90"),
                           api="dynamo0.3")
    psy = PSyFactory("dynamo0.3", distributed_memory=True).create(invoke_info)
    with pytest.raises(ValueError) as err:
        psy.invokes.invoke_list[0].schedule.opencl = "a string"
    assert "Schedule.opencl must be a bool but got " in str(err)


def test_invokeschedule_can_be_printed():
    ''' Check the InvokeSchedule class can always be printed'''
    from psyclone.psyGen import InvokeSchedule
    _, invoke_info = parse(os.path.join(BASE_PATH,
                                        "15.9.1_X_innerproduct_Y_builtin.f90"),
                           api="dynamo0.3")
    psy = PSyFactory("dynamo0.3", distributed_memory=True).create(invoke_info)

    # For this test use the generic class
    psy.invokes.invoke_list[0].schedule.__class__ = InvokeSchedule
    output = str(psy.invokes.invoke_list[0].schedule)

    assert "InvokeSchedule:\n" in output


# Kern class test

def test_kern_get_kernel_schedule():
    ''' Tests the get_kernel_schedule method in the Kern class.
    '''
    ast = fpapi.parse(FAKE_KERNEL_METADATA, ignore_comments=False)
    metadata = DynKernMetadata(ast)
    my_kern = DynKern()
    my_kern.load_meta(metadata)
    schedule = my_kern.get_kernel_schedule()
    assert isinstance(schedule, KernelSchedule)


def test_codedkern_class_view(capsys):
    ''' Tests the view method in the CodedKern class. The simplest way to
    do this is via the dynamo0.3 subclass '''
    from psyclone.psyGen import colored, SCHEDULE_COLOUR_MAP
    ast = fpapi.parse(FAKE_KERNEL_METADATA, ignore_comments=False)
    metadata = DynKernMetadata(ast)
    my_kern = DynKern()
    my_kern.load_meta(metadata)
    my_kern.view()
    out, _ = capsys.readouterr()
    expected_output = (
        colored("CodedKern", SCHEDULE_COLOUR_MAP["CodedKern"]) +
        " dummy_code(field_1,field_2,field_3) [module_inline=False]")
    assert expected_output in out


def test_kern_coloured_text():
    ''' Check that the coloured_text method of both CodedKern and
    BuiltIn return what we expect. '''
    from psyclone.psyGen import colored, SCHEDULE_COLOUR_MAP
    # Use a Dynamo example that has both a CodedKern and a BuiltIn
    _, invoke_info = parse(
        os.path.join(BASE_PATH,
                     "15.14.4_builtin_and_normal_kernel_invoke.f90"),
        api="dynamo0.3")
    psy = PSyFactory("dynamo0.3", distributed_memory=False).create(invoke_info)
    invoke = psy.invokes.invoke_list[0]
    schedule = invoke.schedule
    ckern = schedule.children[0].children[0]
    bkern = schedule.children[1].children[0]
    ret_str = ckern.coloured_text
    assert colored("CodedKern", SCHEDULE_COLOUR_MAP["CodedKern"]) in ret_str
    ret_str = bkern.coloured_text
    assert colored("BuiltIn", SCHEDULE_COLOUR_MAP["BuiltIn"]) in ret_str


def test_kern_abstract_methods():
    ''' Check that the abstract methods of the Kern class raise the
    NotImplementedError. '''
    # We need to get a valid kernel object
    from psyclone import dynamo0p3
    ast = fpapi.parse(FAKE_KERNEL_METADATA, ignore_comments=False)
    metadata = DynKernMetadata(ast)
    my_kern = DynKern()
    my_kern.load_meta(metadata)
    with pytest.raises(NotImplementedError) as err:
        super(dynamo0p3.DynKern, my_kern).gen_arg_setter_code(None)
    assert "gen_arg_setter_code must be implemented by sub-class" in str(err)


def test_call_abstract_methods():
    ''' Check that calling the abstract methods of Kern raises
    the expected exceptions '''
    from psyclone.psyGen import Kern, Arguments
    my_arguments = Arguments(None)

    class KernType(object):  # pylint: disable=too-few-public-methods
        ''' temporary dummy class '''
        def __init__(self):
            self.iterates_over = "stuff"
    my_ktype = KernType()

    class DummyClass(object):  # pylint: disable=too-few-public-methods
        ''' temporary dummy class '''
        def __init__(self, ktype):
            self.module_name = "dummy_module"
            self.ktype = ktype

    dummy_call = DummyClass(my_ktype)
    my_call = Kern(None, dummy_call, "dummy", my_arguments)
    with pytest.raises(NotImplementedError) as excinfo:
        my_call.local_vars()
    assert "Kern.local_vars should be implemented" in str(excinfo.value)

    with pytest.raises(NotImplementedError) as excinfo:
        my_call.__str__()
    assert "Kern.__str__ should be implemented" in str(excinfo.value)

    with pytest.raises(NotImplementedError) as excinfo:
        my_call.gen_code(None)
    assert "Kern.gen_code should be implemented" in str(excinfo.value)


def test_arguments_abstract():
    ''' Check that we raise NotImplementedError if any of the virtual methods
    of the Arguments class are called. '''
    from psyclone.psyGen import Arguments
    my_arguments = Arguments(None)
    with pytest.raises(NotImplementedError) as err:
        _ = my_arguments.acc_args
    assert "Arguments.acc_args must be implemented in sub-class" in str(err)
    with pytest.raises(NotImplementedError) as err:
        _ = my_arguments.scalars
    assert "Arguments.scalars must be implemented in sub-class" in str(err)
    with pytest.raises(NotImplementedError) as err:
        _ = my_arguments.raw_arg_list()
    assert ("Arguments.raw_arg_list must be implemented in sub-class"
            in str(err))


def test_incremented_arg():
    ''' Check that we raise the expected exception when
    CodedKern.incremented_arg() is called for a kernel that does not have
    an argument that is incremented '''
    from psyclone.psyGen import CodedKern
    # Change the kernel metadata so that the the incremented kernel
    # argument has read access
    import fparser
    fparser.logging.disable(fparser.logging.CRITICAL)
    # If we change the meta-data then we trip the check in the parser.
    # Therefore, we change the object produced by parsing the meta-data
    # instead
    ast = fpapi.parse(FAKE_KERNEL_METADATA, ignore_comments=False)
    metadata = DynKernMetadata(ast)
    for descriptor in metadata.arg_descriptors:
        if descriptor.access == AccessType.INC:
            # pylint: disable=protected-access
            descriptor._access = AccessType.READ
    my_kern = DynKern()
    my_kern.load_meta(metadata)
    with pytest.raises(FieldNotFoundError) as excinfo:
        CodedKern.incremented_arg(my_kern)
    assert ("does not have an argument with gh_inc access"
            in str(excinfo.value))


def test_ompdo_constructor():
    ''' Check that we can make an OMPDoDirective with and without
    children '''
    _, invoke_info = parse(os.path.join(BASE_PATH, "1_single_invoke.f90"),
                           api="dynamo0.3")
    psy = PSyFactory("dynamo0.3", distributed_memory=False).create(invoke_info)
    schedule = psy.invokes.invoke_list[0].schedule
    ompdo = OMPDoDirective(parent=schedule)
    assert not ompdo.children
    ompdo = OMPDoDirective(parent=schedule, children=[schedule.children[0]])
    assert len(ompdo.children) == 1


def test_ompdo_directive_class_view(capsys):
    '''tests the view method in the OMPDoDirective class. We create a
    sub-class object then call this method from it '''
    from psyclone.psyGen import colored, SCHEDULE_COLOUR_MAP
    _, invoke_info = parse(os.path.join(BASE_PATH, "1_single_invoke.f90"),
                           api="dynamo0.3")

    cases = [
        {"current_class": OMPParallelDoDirective,
         "current_string": "[OMP parallel do]"},
        {"current_class": OMPDoDirective, "current_string": "[OMP do]"},
        {"current_class": OMPParallelDirective,
         "current_string": "[OMP parallel]"},
        {"current_class": OMPDirective, "current_string": "[OMP]"},
        {"current_class": Directive, "current_string": ""}]
    otrans = OMPParallelLoopTrans()
    for case in cases:
        for dist_mem in [False, True]:

            psy = PSyFactory("dynamo0.3", distributed_memory=dist_mem).\
                create(invoke_info)
            schedule = psy.invokes.invoke_list[0].schedule

            if dist_mem:
                idx = 3
            else:
                idx = 0

            _, _ = otrans.apply(schedule.children[idx])
            omp_parallel_loop = schedule.children[idx]

            # call the OMPDirective view method
            case["current_class"].view(omp_parallel_loop)

            out, _ = capsys.readouterr()
            expected_output = (
                colored("Directive", SCHEDULE_COLOUR_MAP["Directive"]) +
                case["current_string"] + "\n"
                "    "+colored("Loop", SCHEDULE_COLOUR_MAP["Loop"]) +
                "[type='',field_space='w1',it_space='cells', "
                "upper_bound='ncells']\n"
                "        "+colored("CodedKern",
                                   SCHEDULE_COLOUR_MAP["CodedKern"]) +
                " testkern_code(a,f1,f2,m1,m2) "
                "[module_inline=False]")
            print(out)
            print(expected_output)
            assert expected_output in out


def test_acc_dir_view(capsys):
    ''' Test the view() method of OpenACC directives '''
    from psyclone.transformations import ACCEnterDataTrans, ACCLoopTrans, \
        ACCParallelTrans
    from psyclone.psyGen import colored, SCHEDULE_COLOUR_MAP

    acclt = ACCLoopTrans()
    accdt = ACCEnterDataTrans()
    accpt = ACCParallelTrans()
    _, invoke = get_invoke("single_invoke.f90", "gocean1.0", idx=0)
    colour = SCHEDULE_COLOUR_MAP["Directive"]
    schedule = invoke.schedule
    # Enter-data
    new_sched, _ = accdt.apply(schedule)
    # Artificially add a child to this directive so as to get full
    # coverage of the associated view() method
    new_sched.children[0].addchild(new_sched.children[1])
    new_sched.children[0].view()
    out, _ = capsys.readouterr()
    assert out.startswith(
        colored("Directive", colour)+"[ACC enter data]")

    # Parallel region
    new_sched, _ = accpt.apply(new_sched.children[1])
    new_sched.children[1].view()
    out, _ = capsys.readouterr()
    assert out.startswith(
        colored("Directive", colour)+"[ACC Parallel]")

    # Loop directive
    new_sched, _ = acclt.apply(new_sched.children[1].children[0])
    new_sched.children[1].children[0].view()
    out, _ = capsys.readouterr()
    assert out.startswith(
        colored("Directive", colour)+"[ACC Loop, independent]")

    # Loop directive with collapse
    new_sched, _ = acclt.apply(new_sched.children[1].children[0].children[0],
                               collapse=2)
    new_sched.children[1].children[0].children[0].view()
    out, _ = capsys.readouterr()
    assert out.startswith(
        colored("Directive", colour)+"[ACC Loop, collapse=2, independent]")


def test_haloexchange_unknown_halo_depth():
    '''test the case when the halo exchange base class is called without
    a halo depth'''
    halo_exchange = HaloExchange(None)
    assert halo_exchange._halo_depth is None


def test_globalsum_view(capsys):
    '''test the view method in the GlobalSum class. The simplest way to do
    this is to use a dynamo0p3 builtin example which contains a scalar and
    then call view() on that.'''
    from psyclone.psyGen import colored, SCHEDULE_COLOUR_MAP
    from psyclone import dynamo0p3
    _, invoke_info = parse(os.path.join(BASE_PATH,
                                        "15.9.1_X_innerproduct_Y_builtin.f90"),
                           api="dynamo0.3")
    psy = PSyFactory("dynamo0.3", distributed_memory=True).create(invoke_info)
    psy.invokes.invoke_list[0].schedule.view()
    output, _ = capsys.readouterr()
    print(output)
    expected_output = (colored("GlobalSum",
                               SCHEDULE_COLOUR_MAP["GlobalSum"]) +
                       "[scalar='asum']")
    assert expected_output in output
    gsum = None
    for child in psy.invokes.invoke_list[0].schedule.children:
        if isinstance(child, dynamo0p3.DynGlobalSum):
            gsum = child
            break
    assert gsum
    ret_str = super(dynamo0p3.DynGlobalSum, gsum).coloured_text
    assert colored("GlobalSum", SCHEDULE_COLOUR_MAP["GlobalSum"]) in ret_str


def test_args_filter():
    '''the args_filter() method is in both Loop() and Arguments() classes
    with the former method calling the latter. This example tests the
    case when unique is set to True and therefore any replicated names
    are not returned. The simplest way to do this is to use a
    dynamo0p3 example which includes two kernels which share argument
    names. We choose dm=False to make it easier to fuse the loops.'''
    _, invoke_info = parse(os.path.join(BASE_PATH, "1.2_multi_invoke.f90"),
                           api="dynamo0.3")
    psy = PSyFactory("dynamo0.3",
                     distributed_memory=False).create(invoke_info)
    # fuse our loops so we have more than one Kernel in a loop
    schedule = psy.invokes.invoke_list[0].schedule
    ftrans = DynamoLoopFuseTrans()
    schedule, _ = ftrans.apply(schedule.children[0],
                               schedule.children[1])
    # get our loop and call our method ...
    loop = schedule.children[0]
    args = loop.args_filter(unique=True)
    expected_output = ["a", "f1", "f2", "m1", "m2", "f3"]
    for arg in args:
        assert arg.name in expected_output
    assert len(args) == len(expected_output)


def test_args_filter2():
    '''the args_filter() method is in both Loop() and Arguments() classes
    with the former method calling the latter. This example tests the cases
    when one or both of the intent and type arguments are not specified.'''
    _, invoke_info = parse(os.path.join(BASE_PATH, "10_operator.f90"),
                           api="dynamo0.3")
    psy = PSyFactory("dynamo0.3", distributed_memory=True).create(invoke_info)
    schedule = psy.invokes.invoke_list[0].schedule
    loop = schedule.children[3]

    # arg_accesses
    args = loop.args_filter(arg_accesses=[AccessType.READ])
    expected_output = ["chi", "a"]
    for arg in args:
        assert arg.name in expected_output
    assert len(args) == len(expected_output)

    # arg_types
    args = loop.args_filter(arg_types=["gh_operator", "gh_integer"])
    expected_output = ["mm_w0", "a"]
    for arg in args:
        assert arg.name in expected_output
    assert len(args) == len(expected_output)

    # neither
    args = loop.args_filter()
    expected_output = ["chi", "mm_w0", "a"]
    for arg in args:
        assert arg.name in expected_output
    assert len(args) == len(expected_output)


def test_reduction_var_error():
    '''Check that we raise an exception if the zero_reduction_variable()
    method is provided with an incorrect type of argument'''
    _, invoke_info = parse(os.path.join(BASE_PATH, "1_single_invoke.f90"),
                           api="dynamo0.3")
    for dist_mem in [False, True]:
        psy = PSyFactory("dynamo0.3",
                         distributed_memory=dist_mem).create(invoke_info)
        schedule = psy.invokes.invoke_list[0].schedule
        call = schedule.kernels()[0]
        # args[1] is of type gh_field
        # pylint: disable=protected-access
        call._reduction_arg = call.arguments.args[1]
        with pytest.raises(GenerationError) as err:
            call.zero_reduction_variable(None)
        assert ("zero_reduction variable should be one of ['gh_real', "
                "'gh_integer']") in str(err)


def test_reduction_sum_error():
    '''Check that we raise an exception if the reduction_sum_loop()
    method is provided with an incorrect type of argument'''
    _, invoke_info = parse(os.path.join(BASE_PATH, "1_single_invoke.f90"),
                           api="dynamo0.3")
    for dist_mem in [False, True]:
        psy = PSyFactory("dynamo0.3",
                         distributed_memory=dist_mem).create(invoke_info)
        schedule = psy.invokes.invoke_list[0].schedule
        call = schedule.kernels()[0]
        # args[1] is of type gh_field
        # pylint: disable=protected-access
        call._reduction_arg = call.arguments.args[1]
        with pytest.raises(GenerationError) as err:
            call.reduction_sum_loop(None)
        assert (
            "unsupported reduction access 'gh_write' found in DynBuiltin:"
            "reduction_sum_loop(). Expected one of '['gh_sum']") in str(err)


def test_call_multi_reduction_error(monkeypatch):
    '''Check that we raise an exception if we try to create a Call (a
    Kernel or a Builtin) with more than one reduction in it. Since we have
    a rule that only Builtins can write to scalars we need a built-in that
    attempts to perform two reductions. '''
    from psyclone import dynamo0p3_builtins
    monkeypatch.setattr(dynamo0p3_builtins, "BUILTIN_DEFINITIONS_FILE",
                        value=os.path.join(BASE_PATH,
                                           "multi_reduction_builtins_mod.f90"))
    for dist_mem in [False, True]:
        _, invoke_info = parse(
            os.path.join(BASE_PATH, "16.4.1_multiple_scalar_sums2.f90"),
            api="dynamo0.3")
        with pytest.raises(GenerationError) as err:
            _ = PSyFactory("dynamo0.3",
                           distributed_memory=dist_mem).create(invoke_info)
        assert (
            "PSyclone currently only supports a single reduction in a kernel "
            "or builtin" in str(err))


def test_invoke_name():
    ''' Check that specifying the name of an invoke in the Algorithm
    layer results in a correctly-named routine in the PSy layer '''
    _, invoke_info = parse(os.path.join(BASE_PATH,
                                        "1.0.1_single_named_invoke.f90"),
                           api="dynamo0.3")
    psy = PSyFactory("dynamo0.3", distributed_memory=True).create(invoke_info)
    gen = str(psy.gen)
    print(gen)
    assert "SUBROUTINE invoke_important_invoke" in gen


def test_multi_kern_named_invoke():
    ''' Check that specifying the name of an invoke containing multiple
    kernel invocations result in a correctly-named routine in the PSy layer '''
    _, invoke_info = parse(os.path.join(BASE_PATH,
                                        "4.9_named_multikernel_invokes.f90"),
                           api="dynamo0.3")
    psy = PSyFactory("dynamo0.3", distributed_memory=True).create(invoke_info)
    gen = str(psy.gen)
    print(gen)
    assert "SUBROUTINE invoke_some_name" in gen


def test_named_multi_invokes():
    ''' Check that we generate correct code when we have more than one
    named invoke in an Algorithm file '''
    _, invoke_info = parse(
        os.path.join(BASE_PATH,
                     "3.2_multi_functions_multi_named_invokes.f90"),
        api="dynamo0.3")
    psy = PSyFactory("dynamo0.3", distributed_memory=True).create(invoke_info)
    gen = str(psy.gen)
    print(gen)
    assert "SUBROUTINE invoke_my_first(" in gen
    assert "SUBROUTINE invoke_my_second(" in gen


def test_named_invoke_name_clash():
    ''' Check that we do not get a name clash when the name of a variable
    in the PSy layer would normally conflict with the name given to the
    subroutine generated by an Invoke. '''
    _, invoke_info = parse(os.path.join(BASE_PATH,
                                        "4.11_named_invoke_name_clash.f90"),
                           api="dynamo0.3")
    psy = PSyFactory("dynamo0.3", distributed_memory=True).create(invoke_info)
    gen = str(psy.gen)
    print(gen)
    assert "SUBROUTINE invoke_a(invoke_a_1, b, c, istp, rdt," in gen
    assert "TYPE(field_type), intent(inout) :: invoke_a_1" in gen


def test_invalid_reprod_pad_size(monkeypatch, dist_mem):
    '''Check that we raise an exception if the pad size in psyclone.cfg is
    set to an invalid value '''
    # Make sure we monkey patch the correct Config object
    config = Config.get()
    monkeypatch.setattr(config._instance, "_reprod_pad_size", 0)
    _, invoke_info = parse(os.path.join(BASE_PATH,
                                        "15.9.1_X_innerproduct_Y_builtin.f90"),
                           api="dynamo0.3")
    psy = PSyFactory("dynamo0.3",
                     distributed_memory=dist_mem).create(invoke_info)
    invoke = psy.invokes.invoke_list[0]
    schedule = invoke.schedule
    from psyclone.transformations import Dynamo0p3OMPLoopTrans, \
        OMPParallelTrans
    otrans = Dynamo0p3OMPLoopTrans()
    rtrans = OMPParallelTrans()
    # Apply an OpenMP do directive to the loop
    schedule, _ = otrans.apply(schedule.children[0], reprod=True)
    # Apply an OpenMP Parallel directive around the OpenMP do directive
    schedule, _ = rtrans.apply(schedule.children[0])
    invoke.schedule = schedule
    with pytest.raises(GenerationError) as excinfo:
        _ = str(psy.gen)
    assert (
        "REPROD_PAD_SIZE in {0} should be a positive "
        "integer".format(Config.get().filename) in str(excinfo.value))


def test_argument_depends_on():
    '''Check that the depends_on method returns the appropriate boolean
    value for arguments with combinations of read and write access'''
    _, invoke_info = parse(os.path.join(BASE_PATH,
                                        "4.5_multikernel_invokes.f90"),
                           api="dynamo0.3")
    psy = PSyFactory("dynamo0.3", distributed_memory=False).create(invoke_info)
    invoke = psy.invokes.invoke_list[0]
    schedule = invoke.schedule
    arg_f1_inc_1 = schedule.children[0].children[0].arguments.args[0]
    arg_f1_inc_2 = schedule.children[2].children[0].arguments.args[0]
    arg_f2_read_1 = schedule.children[0].children[0].arguments.args[2]
    arg_f2_inc = schedule.children[1].children[0].arguments.args[0]
    arg_f2_read_2 = schedule.children[2].children[0].arguments.args[1]
    # different names returns False
    assert not arg_f2_inc._depends_on(arg_f1_inc_1)
    # same name both reads returns False
    assert not arg_f2_read_1._depends_on(arg_f2_read_2)
    # same name both incs (write to read) returns True
    assert arg_f1_inc_2._depends_on(arg_f1_inc_1)
    # read to write returns True
    assert arg_f2_read_1._depends_on(arg_f2_inc)
    # write to read returns True
    assert arg_f2_inc._depends_on(arg_f2_read_1)
    # same name both writes (the 4.5 example only uses inc) returns True
    _, invoke_info = parse(
        os.path.join(BASE_PATH,
                     "15.14.4_builtin_and_normal_kernel_invoke.f90"),
        api="dynamo0.3")
    psy = PSyFactory("dynamo0.3", distributed_memory=False).create(invoke_info)
    invoke = psy.invokes.invoke_list[0]
    schedule = invoke.schedule
    arg_f1_write_1 = schedule.children[0].children[0].arguments.args[1]
    arg_f1_write_2 = schedule.children[1].children[0].arguments.args[0]
    assert arg_f1_write_1._depends_on(arg_f1_write_2)


def test_argument_find_argument():
    '''Check that the find_argument method returns the first dependent
    argument in a list of nodes, or None if none are found'''
    _, invoke_info = parse(
        os.path.join(BASE_PATH, "15.14.1_multi_aX_plus_Y_builtin.f90"),
        api="dynamo0.3")
    psy = PSyFactory("dynamo0.3", distributed_memory=True).create(invoke_info)
    invoke = psy.invokes.invoke_list[0]
    schedule = invoke.schedule
    # 1: returns none if none found
    f1_first_read = schedule.children[0].children[0].arguments.args[2]
    # a) empty node list
    assert not f1_first_read._find_argument([])
    # b) check many reads
    call_nodes = schedule.kernels()
    assert not f1_first_read._find_argument(call_nodes)
    # 2: returns first dependent kernel arg when there are many
    # dependencies (check first read returned)
    f3_write = schedule.children[3].children[0].arguments.args[0]
    f3_first_read = schedule.children[0].children[0].arguments.args[3]
    result = f3_write._find_argument(call_nodes)
    assert result == f3_first_read
    # 3: haloexchange node
    _, invoke_info = parse(
        os.path.join(BASE_PATH,
                     "15.14.4_builtin_and_normal_kernel_invoke.f90"),
        api="dynamo0.3")
    psy = PSyFactory("dynamo0.3", distributed_memory=True).create(invoke_info)
    invoke = psy.invokes.invoke_list[0]
    schedule = invoke.schedule
    # a) kern arg depends on halo arg
    m2_read_arg = schedule.children[3].children[0].arguments.args[4]
    m2_halo_field = schedule.children[2].field
    result = m2_read_arg._find_argument(schedule.children)
    assert result == m2_halo_field
    # b) halo arg depends on kern arg
    result = m2_halo_field._find_argument([schedule.children[3].children[0]])
    assert result == m2_read_arg
    # 4: globalsum node
    _, invoke_info = parse(
        os.path.join(BASE_PATH, "15.14.3_sum_setval_field_builtin.f90"),
        api="dynamo0.3")
    psy = PSyFactory("dynamo0.3", distributed_memory=True).create(invoke_info)
    invoke = psy.invokes.invoke_list[0]
    schedule = invoke.schedule
    # a) globalsum arg depends on kern arg
    kern_asum_arg = schedule.children[3].children[0].arguments.args[1]
    glob_sum_arg = schedule.children[2].scalar
    result = kern_asum_arg._find_argument(schedule.children)
    assert result == glob_sum_arg
    # b) kern arg depends on globalsum arg
    result = glob_sum_arg._find_argument([schedule.children[3].children[0]])
    assert result == kern_asum_arg


def test_argument_find_read_arguments():
    '''Check that the find_read_arguments method returns the appropriate
    arguments in a list of nodes.'''
    _, invoke_info = parse(
        os.path.join(BASE_PATH, "15.14.1_multi_aX_plus_Y_builtin.f90"),
        api="dynamo0.3")
    psy = PSyFactory("dynamo0.3", distributed_memory=True).create(invoke_info)
    invoke = psy.invokes.invoke_list[0]
    schedule = invoke.schedule
    # 1: returns [] if not a writer. f1 is read, not written.
    f1_first_read = schedule.children[0].children[0].arguments.args[2]
    call_nodes = schedule.kernels()
    assert f1_first_read._find_read_arguments(call_nodes) == []
    # 2: return list of readers (f3 is written to and then read by
    # three following calls)
    f3_write = schedule.children[3].children[0].arguments.args[0]
    result = f3_write._find_read_arguments(call_nodes[4:])
    assert len(result) == 3
    for idx in range(3):
        loop = schedule.children[idx+4]
        assert result[idx] == loop.children[0].arguments.args[3]
    # 3: Return empty list if no readers (f2 is written to but not
    # read)
    f2_write = schedule.children[0].children[0].arguments.args[0]
    assert f2_write._find_read_arguments(call_nodes[1:]) == []
    # 4: Return list of readers before a subsequent writer
    f3_write = schedule.children[3].children[0].arguments.args[0]
    result = f3_write._find_read_arguments(call_nodes)
    assert len(result) == 3
    for idx in range(3):
        loop = schedule.children[idx]
        assert result[idx] == loop.children[0].arguments.args[3]


def test_globalsum_arg():
    ''' Check that the globalsum argument is defined as gh_readwrite and
    points to the GlobalSum node '''
    _, invoke_info = parse(
        os.path.join(BASE_PATH, "15.14.3_sum_setval_field_builtin.f90"),
        api="dynamo0.3")
    psy = PSyFactory("dynamo0.3", distributed_memory=True).create(invoke_info)
    invoke = psy.invokes.invoke_list[0]
    schedule = invoke.schedule
    glob_sum = schedule.children[2]
    glob_sum_arg = glob_sum.scalar
    assert glob_sum_arg.access == AccessType.READWRITE
    assert glob_sum_arg.call == glob_sum


def test_haloexchange_arg():
    '''Check that the HaloExchange argument is defined as gh_readwrite and
    points to the HaloExchange node'''
    _, invoke_info = parse(
        os.path.join(BASE_PATH,
                     "15.14.4_builtin_and_normal_kernel_invoke.f90"),
        api="dynamo0.3")
    psy = PSyFactory("dynamo0.3", distributed_memory=True).create(invoke_info)
    invoke = psy.invokes.invoke_list[0]
    schedule = invoke.schedule
    halo_exchange = schedule.children[2]
    halo_exchange_arg = halo_exchange.field
    assert halo_exchange_arg.access == AccessType.READWRITE
    assert halo_exchange_arg.call == halo_exchange


def test_argument_forward_read_dependencies():
    '''Check that the forward_read_dependencies method returns the appropriate
    arguments in a schedule.'''
    _, invoke_info = parse(
        os.path.join(BASE_PATH, "15.14.1_multi_aX_plus_Y_builtin.f90"),
        api="dynamo0.3")
    psy = PSyFactory("dynamo0.3", distributed_memory=True).create(invoke_info)
    invoke = psy.invokes.invoke_list[0]
    schedule = invoke.schedule
    # 1: returns [] if not a writer. f1 is read, not written.
    f1_first_read = schedule.children[0].children[0].arguments.args[2]
    _ = schedule.kernels()
    assert f1_first_read.forward_read_dependencies() == []
    # 2: return list of readers (f3 is written to and then read by
    # three following calls)
    f3_write = schedule.children[3].children[0].arguments.args[0]
    result = f3_write.forward_read_dependencies()
    assert len(result) == 3
    for idx in range(3):
        loop = schedule.children[idx+4]
        assert result[idx] == loop.children[0].arguments.args[3]
    # 3: Return empty list if no readers (f2 is written to but not
    # read)
    f2_write = schedule.children[0].children[0].arguments.args[0]
    assert f2_write.forward_read_dependencies() == []


def test_argument_forward_dependence(monkeypatch, annexed):
    '''Check that forward_dependence method returns the first dependent
    argument after the current Node in the schedule or None if none
    are found. We also test when annexed is False and True as it
    affects how many halo exchanges are generated.

    '''
    config = Config.get()
    dyn_config = config.api_conf("dynamo0.3")
    monkeypatch.setattr(dyn_config, "_compute_annexed_dofs", annexed)
    _, invoke_info = parse(
        os.path.join(BASE_PATH, "15.14.1_multi_aX_plus_Y_builtin.f90"),
        api="dynamo0.3")
    psy = PSyFactory("dynamo0.3", distributed_memory=True).create(invoke_info)
    invoke = psy.invokes.invoke_list[0]
    schedule = invoke.schedule
    f1_first_read = schedule.children[0].children[0].arguments.args[2]
    # 1: returns none if none found (check many reads)
    assert not f1_first_read.forward_dependence()
    # 2: returns first dependent kernel arg when there are many
    # dependencies (check first read returned)
    f3_write = schedule.children[3].children[0].arguments.args[0]
    f3_next_read = schedule.children[4].children[0].arguments.args[3]
    result = f3_write.forward_dependence()
    assert result == f3_next_read
    # 3: haloexchange dependencies
    _, invoke_info = parse(
        os.path.join(BASE_PATH, "4.5_multikernel_invokes.f90"),
        api="dynamo0.3")
    psy = PSyFactory("dynamo0.3", distributed_memory=True).create(invoke_info)
    invoke = psy.invokes.invoke_list[0]
    schedule = invoke.schedule
    if annexed:
        index = 7
    else:
        index = 8
    f2_prev_arg = schedule.children[index-1].children[0].arguments.args[0]
    f2_halo_field = schedule.children[index].field
    f2_next_arg = schedule.children[index+1].children[0].arguments.args[1]
    # a) previous kern arg depends on halo arg
    result = f2_prev_arg.forward_dependence()
    assert result == f2_halo_field
    # b) halo arg depends on following kern arg
    result = f2_halo_field.forward_dependence()
    assert result == f2_next_arg
    # 4: globalsum dependencies
    _, invoke_info = parse(
        os.path.join(BASE_PATH, "15.14.3_sum_setval_field_builtin.f90"),
        api="dynamo0.3")
    psy = PSyFactory("dynamo0.3", distributed_memory=True).create(invoke_info)
    invoke = psy.invokes.invoke_list[0]
    schedule = invoke.schedule
    prev_arg = schedule.children[0].children[0].arguments.args[1]
    sum_arg = schedule.children[1].children[0].arguments.args[0]
    global_sum_arg = schedule.children[2].scalar
    next_arg = schedule.children[3].children[0].arguments.args[1]
    # a) prev kern arg depends on sum
    result = prev_arg.forward_dependence()
    assert result == sum_arg
    # b) sum arg depends on global sum arg
    result = sum_arg.forward_dependence()
    assert result == global_sum_arg
    # c) global sum arg depends on next kern arg
    result = global_sum_arg.forward_dependence()
    assert result == next_arg


def test_argument_backward_dependence(monkeypatch, annexed):
    '''Check that backward_dependence method returns the first dependent
    argument before the current Node in the schedule or None if none
    are found. We also test when annexed is False and True as it
    affects how many halo exchanges are generated.

    '''
    config = Config.get()
    dyn_config = config.api_conf("dynamo0.3")
    monkeypatch.setattr(dyn_config, "_compute_annexed_dofs", annexed)
    _, invoke_info = parse(
        os.path.join(BASE_PATH, "15.14.1_multi_aX_plus_Y_builtin.f90"),
        api="dynamo0.3")
    psy = PSyFactory("dynamo0.3", distributed_memory=True).create(invoke_info)
    invoke = psy.invokes.invoke_list[0]
    schedule = invoke.schedule
    f1_last_read = schedule.children[6].children[0].arguments.args[2]
    # 1: returns none if none found (check many reads)
    assert not f1_last_read.backward_dependence()
    # 2: returns first dependent kernel arg when there are many
    # dependencies (check first read returned)
    f3_write = schedule.children[3].children[0].arguments.args[0]
    f3_prev_read = schedule.children[2].children[0].arguments.args[3]
    result = f3_write.backward_dependence()
    assert result == f3_prev_read
    # 3: haloexchange dependencies
    _, invoke_info = parse(
        os.path.join(BASE_PATH, "4.5_multikernel_invokes.f90"),
        api="dynamo0.3")
    psy = PSyFactory("dynamo0.3", distributed_memory=True).create(invoke_info)
    invoke = psy.invokes.invoke_list[0]
    schedule = invoke.schedule
    if annexed:
        index = 7
    else:
        index = 8
    f2_prev_arg = schedule.children[index-1].children[0].arguments.args[0]
    f2_halo_field = schedule.children[index].field
    f2_next_arg = schedule.children[index+1].children[0].arguments.args[1]
    # a) following kern arg depends on halo arg
    result = f2_next_arg.backward_dependence()
    assert result == f2_halo_field
    # b) halo arg depends on previous kern arg
    result = f2_halo_field.backward_dependence()
    assert result == f2_prev_arg
    # 4: globalsum dependencies
    _, invoke_info = parse(
        os.path.join(BASE_PATH, "15.14.3_sum_setval_field_builtin.f90"),
        api="dynamo0.3")
    psy = PSyFactory("dynamo0.3", distributed_memory=True).create(invoke_info)
    invoke = psy.invokes.invoke_list[0]
    schedule = invoke.schedule
    prev_arg = schedule.children[0].children[0].arguments.args[1]
    sum_arg = schedule.children[1].children[0].arguments.args[0]
    global_sum_arg = schedule.children[2].scalar
    next_arg = schedule.children[3].children[0].arguments.args[1]
    # a) next kern arg depends on global sum arg
    result = next_arg.backward_dependence()
    assert result == global_sum_arg
    # b) global sum arg depends on sum arg
    result = global_sum_arg.backward_dependence()
    assert result == sum_arg
    # c) sum depends on prev kern arg
    result = sum_arg.backward_dependence()
    assert result == prev_arg


def test_node_depth():
    '''
    Test that the Node class depth method returns the correct value for a
    Node in a tree. The start depth to determine a Node's depth is set to
    0. Depth of a Schedule is 1 and increases for its descendants.
    '''
    _, invoke_info = parse(
        os.path.join(BASE_PATH, "1_single_invoke.f90"),
        api="dynamo0.3")
    psy = PSyFactory("dynamo0.3", distributed_memory=True).create(invoke_info)
    invoke = psy.invokes.invoke_list[0]
    schedule = invoke.schedule
    # Assert that start_depth of any Node (including Schedule) is 0
    assert schedule.START_DEPTH == 0
    # Assert that Schedule depth is 1
    assert schedule.depth == 1
    # Depth increases by 1 for descendants at each level
    for child in schedule.children:
        assert child.depth == 2
    for child in schedule.children[3].children:
        assert child.depth == 3


def test_node_position():
    '''
    Test that the Node class position and abs_position methods return
    the correct value for a Node in a tree. The start position is
    set to 0. Relative position starts from 0 and absolute from 1.
    '''
    _, invoke_info = parse(
        os.path.join(BASE_PATH, "4.7_multikernel_invokes.f90"),
        api="dynamo0.3")
    psy = PSyFactory("dynamo0.3", distributed_memory=True).create(invoke_info)
    invoke = psy.invokes.invoke_list[0]
    schedule = invoke.schedule
    child = schedule.children[6]
    # Assert that position of a Schedule (no parent Node) is 0
    assert schedule.position == 0
    # Assert that start_position of any Node is 0
    assert child.START_POSITION == 0
    # Assert that relative and absolute positions return correct values
    assert child.position == 6
    assert child.abs_position == 7
    # Test InternalError for _find_position with an incorrect position
    with pytest.raises(InternalError) as excinfo:
        _, _ = child._find_position(child.root.children, -2)
    assert "started from -2 instead of 0" in str(excinfo.value)
    # Test InternalError for abs_position with a Node that does
    # not belong to the Schedule
    ompdir = OMPDoDirective()
    with pytest.raises(InternalError) as excinfo:
        _ = ompdir.abs_position
    assert ("PSyclone internal error: Error in search for Node position "
            "in the tree") in str(excinfo.value)


def test_node_root():
    '''
    Test that the Node class root method returns the correct instance
    for a Node in a tree.
    '''
    _, invoke_info = parse(
        os.path.join(BASE_PATH, "4.7_multikernel_invokes.f90"),
        api="dynamo0.3")
    psy = PSyFactory("dynamo0.3", distributed_memory=False).create(invoke_info)
    invoke = psy.invokes.invoke_list[0]
    ru_schedule = invoke.schedule
    # Select a loop and the kernel inside
    ru_loop = ru_schedule.children[1]
    ru_kern = ru_loop.children[0]
    # Assert that the absolute root is a Schedule
    assert isinstance(ru_kern.root, Schedule)


def test_node_args():
    '''Test that the Node class args method returns the correct arguments
    for Nodes that do not have arguments themselves'''
    _, invoke_info = parse(
        os.path.join(BASE_PATH, "4_multikernel_invokes.f90"),
        api="dynamo0.3")
    psy = PSyFactory("dynamo0.3", distributed_memory=False).create(invoke_info)
    invoke = psy.invokes.invoke_list[0]
    schedule = invoke.schedule
    loop1 = schedule.children[0]
    kern1 = loop1.children[0]
    loop2 = schedule.children[1]
    kern2 = loop2.children[0]
    # 1) Schedule (not that this is useful)
    all_args = kern1.arguments.args
    all_args.extend(kern2.arguments.args)
    schedule_args = schedule.args
    for idx, arg in enumerate(all_args):
        assert arg == schedule_args[idx]
    # 2) Loop1
    loop1_args = loop1.args
    for idx, arg in enumerate(kern1.arguments.args):
        assert arg == loop1_args[idx]
    # 3) Loop2
    loop2_args = loop2.args
    for idx, arg in enumerate(kern2.arguments.args):
        assert arg == loop2_args[idx]
    # 4) Loopfuse
    ftrans = DynamoLoopFuseTrans()
    schedule, _ = ftrans.apply(schedule.children[0], schedule.children[1],
                               same_space=True)
    loop = schedule.children[0]
    kern1 = loop.children[0]
    kern2 = loop.children[1]
    loop_args = loop.args
    kern_args = kern1.arguments.args
    kern_args.extend(kern2.arguments.args)
    for idx, arg in enumerate(kern_args):
        assert arg == loop_args[idx]


def test_call_args():
    '''Test that the call class args method returns the appropriate
    arguments '''
    _, invoke_info = parse(
        os.path.join(BASE_PATH,
                     "15.14.4_builtin_and_normal_kernel_invoke.f90"),
        api="dynamo0.3")
    psy = PSyFactory("dynamo0.3", distributed_memory=False).create(invoke_info)
    invoke = psy.invokes.invoke_list[0]
    schedule = invoke.schedule
    kern = schedule.children[0].children[0]
    builtin = schedule.children[1].children[0]
    # 1) kern
    for idx, arg in enumerate(kern.args):
        assert arg == kern.arguments.args[idx]
    # 2) builtin
    for idx, arg in enumerate(builtin.args):
        assert arg == builtin.arguments.args[idx]


def test_haloexchange_can_be_printed():
    '''Test that the HaloExchange class can always be printed'''
    _, invoke_info = parse(
        os.path.join(BASE_PATH, "1_single_invoke.f90"),
        api="dynamo0.3")
    psy = PSyFactory("dynamo0.3", distributed_memory=True).create(invoke_info)
    invoke = psy.invokes.invoke_list[0]
    schedule = invoke.schedule
    for haloexchange in schedule.children[:2]:
        assert "HaloExchange[field='" in str(haloexchange)
        assert "', type='" in str(haloexchange)
        assert "', depth='" in str(haloexchange)
        assert "', check_dirty='" in str(haloexchange)


def test_haloexchange_args():
    '''Test that the haloexchange class args method returns the appropriate
    argument '''
    _, invoke_info = parse(
        os.path.join(BASE_PATH, "1_single_invoke.f90"),
        api="dynamo0.3")
    psy = PSyFactory("dynamo0.3", distributed_memory=True).create(invoke_info)
    invoke = psy.invokes.invoke_list[0]
    schedule = invoke.schedule
    for haloexchange in schedule.children[:2]:
        assert len(haloexchange.args) == 1
        assert haloexchange.args[0] == haloexchange.field


def test_globalsum_args():
    '''Test that the globalsum class args method returns the appropriate
    argument '''
    _, invoke_info = parse(
        os.path.join(BASE_PATH, "15.14.3_sum_setval_field_builtin.f90"),
        api="dynamo0.3")
    psy = PSyFactory("dynamo0.3", distributed_memory=True).create(invoke_info)
    invoke = psy.invokes.invoke_list[0]
    schedule = invoke.schedule
    global_sum = schedule.children[2]
    assert len(global_sum.args) == 1
    assert global_sum.args[0] == global_sum.scalar


def test_node_forward_dependence():
    '''Test that the Node class forward_dependence method returns the
    closest dependent Node after the current Node in the schedule or
    None if none are found.'''
    _, invoke_info = parse(
        os.path.join(BASE_PATH, "15.14.1_multi_aX_plus_Y_builtin.f90"),
        api="dynamo0.3")
    psy = PSyFactory("dynamo0.3", distributed_memory=True).create(invoke_info)
    invoke = psy.invokes.invoke_list[0]
    schedule = invoke.schedule
    read4 = schedule.children[4]
    # 1: returns none if none found
    # a) check many reads
    assert not read4.forward_dependence()
    # b) check no dependencies for a call
    assert not read4.children[0].forward_dependence()
    # 2: returns first dependent kernel arg when there are many
    # dependencies
    # a) check first read returned
    writer = schedule.children[3]
    next_read = schedule.children[4]
    assert writer.forward_dependence() == next_read
    # a) check writer returned
    first_loop = schedule.children[0]
    assert first_loop.forward_dependence() == writer
    # 3: haloexchange dependencies
    _, invoke_info = parse(
        os.path.join(BASE_PATH, "4.5_multikernel_invokes.f90"),
        api="dynamo0.3")
    psy = PSyFactory("dynamo0.3", distributed_memory=True).create(invoke_info)
    invoke = psy.invokes.invoke_list[0]
    schedule = invoke.schedule
    prev_loop = schedule.children[7]
    halo_field = schedule.children[8]
    next_loop = schedule.children[9]
    # a) previous loop depends on halo exchange
    assert prev_loop.forward_dependence() == halo_field
    # b) halo exchange depends on following loop
    assert halo_field.forward_dependence() == next_loop

    # 4: globalsum dependencies
    _, invoke_info = parse(
        os.path.join(BASE_PATH, "15.14.3_sum_setval_field_builtin.f90"),
        api="dynamo0.3")
    psy = PSyFactory("dynamo0.3", distributed_memory=True).create(invoke_info)
    invoke = psy.invokes.invoke_list[0]
    schedule = invoke.schedule
    prev_loop = schedule.children[0]
    sum_loop = schedule.children[1]
    global_sum_loop = schedule.children[2]
    next_loop = schedule.children[3]
    # a) prev loop depends on sum loop
    assert prev_loop.forward_dependence() == sum_loop
    # b) sum loop depends on global sum loop
    assert sum_loop.forward_dependence() == global_sum_loop
    # c) global sum loop depends on next loop
    assert global_sum_loop.forward_dependence() == next_loop


def test_node_backward_dependence():
    '''Test that the Node class backward_dependence method returns the
    closest dependent Node before the current Node in the schedule or
    None if none are found.'''
    _, invoke_info = parse(
        os.path.join(BASE_PATH, "15.14.1_multi_aX_plus_Y_builtin.f90"),
        api="dynamo0.3")
    psy = PSyFactory("dynamo0.3", distributed_memory=True).create(invoke_info)
    invoke = psy.invokes.invoke_list[0]
    schedule = invoke.schedule
    # 1: loop no backwards dependence
    loop3 = schedule.children[2]
    assert not loop3.backward_dependence()
    # 2: loop to loop backward dependence
    # a) many steps
    last_loop_node = schedule.children[6]
    prev_dep_loop_node = schedule.children[3]
    assert last_loop_node.backward_dependence() == prev_dep_loop_node
    # b) previous
    assert prev_dep_loop_node.backward_dependence() == loop3
    # 3: haloexchange dependencies
    _, invoke_info = parse(
        os.path.join(BASE_PATH, "4.5_multikernel_invokes.f90"),
        api="dynamo0.3")
    psy = PSyFactory("dynamo0.3", distributed_memory=True).create(invoke_info)
    invoke = psy.invokes.invoke_list[0]
    schedule = invoke.schedule
    loop2 = schedule.children[7]
    halo_exchange = schedule.children[8]
    loop3 = schedule.children[9]
    # a) following loop node depends on halo exchange node
    result = loop3.backward_dependence()
    assert result == halo_exchange
    # b) halo exchange node depends on previous loop node
    result = halo_exchange.backward_dependence()
    assert result == loop2
    # 4: globalsum dependencies
    _, invoke_info = parse(
        os.path.join(BASE_PATH, "15.14.3_sum_setval_field_builtin.f90"),
        api="dynamo0.3")
    psy = PSyFactory("dynamo0.3", distributed_memory=True).create(invoke_info)
    invoke = psy.invokes.invoke_list[0]
    schedule = invoke.schedule
    loop1 = schedule.children[0]
    loop2 = schedule.children[1]
    global_sum = schedule.children[2]
    loop3 = schedule.children[3]
    # a) loop3 depends on global sum
    assert loop3.backward_dependence() == global_sum
    # b) global sum depends on loop2
    assert global_sum.backward_dependence() == loop2
    # c) loop2 (sum) depends on loop1
    assert loop2.backward_dependence() == loop1


def test_call_forward_dependence():
    '''Test that the Call class forward_dependence method returns the
    closest dependent call after the current call in the schedule or
    None if none are found. This is achieved by loop fusing first.'''
    _, invoke_info = parse(
        os.path.join(BASE_PATH, "15.14.1_multi_aX_plus_Y_builtin.f90"),
        api="dynamo0.3")
    psy = PSyFactory("dynamo0.3", distributed_memory=False).create(invoke_info)
    invoke = psy.invokes.invoke_list[0]
    schedule = invoke.schedule
    ftrans = DynamoLoopFuseTrans()
    for _ in range(6):
        schedule, _ = ftrans.apply(schedule.children[0], schedule.children[1],
                                   same_space=True)
    read4 = schedule.children[0].children[4]
    # 1: returns none if none found
    # a) check many reads
    assert not read4.forward_dependence()
    # 2: returns first dependent kernel arg when there are many
    # dependencies
    # a) check first read returned
    writer = schedule.children[0].children[3]
    next_read = schedule.children[0].children[4]
    assert writer.forward_dependence() == next_read
    # a) check writer returned
    first_loop = schedule.children[0].children[0]
    assert first_loop.forward_dependence() == writer


def test_call_backward_dependence():
    '''Test that the Call class backward_dependence method returns the
    closest dependent call before the current call in the schedule or
    None if none are found. This is achieved by loop fusing first.'''
    _, invoke_info = parse(
        os.path.join(BASE_PATH, "15.14.1_multi_aX_plus_Y_builtin.f90"),
        api="dynamo0.3")
    psy = PSyFactory("dynamo0.3", distributed_memory=False).create(invoke_info)
    invoke = psy.invokes.invoke_list[0]
    schedule = invoke.schedule
    ftrans = DynamoLoopFuseTrans()
    for _ in range(6):
        schedule, _ = ftrans.apply(schedule.children[0], schedule.children[1],
                                   same_space=True)
    # 1: loop no backwards dependence
    call3 = schedule.children[0].children[2]
    assert not call3.backward_dependence()
    # 2: call to call backward dependence
    # a) many steps
    last_call_node = schedule.children[0].children[6]
    prev_dep_call_node = schedule.children[0].children[3]
    assert last_call_node.backward_dependence() == prev_dep_call_node
    # b) previous
    assert prev_dep_call_node.backward_dependence() == call3


def test_omp_forward_dependence():
    '''Test that the forward_dependence method works for Directives,
    returning the closest dependent Node after the current Node in the
    schedule or None if none are found. '''
    _, invoke_info = parse(
        os.path.join(BASE_PATH, "15.14.1_multi_aX_plus_Y_builtin.f90"),
        api="dynamo0.3")
    psy = PSyFactory("dynamo0.3", distributed_memory=True).create(invoke_info)
    invoke = psy.invokes.invoke_list[0]
    schedule = invoke.schedule
    from psyclone.transformations import DynamoOMPParallelLoopTrans
    otrans = DynamoOMPParallelLoopTrans()
    for child in schedule.children:
        schedule, _ = otrans.apply(child)
    read4 = schedule.children[4]
    # 1: returns none if none found
    # a) check many reads
    assert not read4.forward_dependence()
    # b) check no dependencies for the loop
    assert not read4.children[0].forward_dependence()
    # 2: returns first dependent kernel arg when there are many
    # dependencies
    # a) check first read returned
    writer = schedule.children[3]
    next_read = schedule.children[4]
    assert writer.forward_dependence() == next_read
    # b) check writer returned
    first_omp = schedule.children[0]
    assert first_omp.forward_dependence() == writer
    # 3: directive and globalsum dependencies
    _, invoke_info = parse(
        os.path.join(BASE_PATH, "15.14.3_sum_setval_field_builtin.f90"),
        api="dynamo0.3")
    psy = PSyFactory("dynamo0.3", distributed_memory=True).create(invoke_info)
    invoke = psy.invokes.invoke_list[0]
    schedule = invoke.schedule
    schedule, _ = otrans.apply(schedule.children[0])
    schedule, _ = otrans.apply(schedule.children[1])
    schedule, _ = otrans.apply(schedule.children[3])
    prev_omp = schedule.children[0]
    sum_omp = schedule.children[1]
    global_sum_loop = schedule.children[2]
    next_omp = schedule.children[3]
    # a) prev omp depends on sum omp
    assert prev_omp.forward_dependence() == sum_omp
    # b) sum omp depends on global sum loop
    assert sum_omp.forward_dependence() == global_sum_loop
    # c) global sum loop depends on next omp
    assert global_sum_loop.forward_dependence() == next_omp


def test_directive_backward_dependence():
    '''Test that the backward_dependence method works for Directives,
    returning the closest dependent Node before the current Node in
    the schedule or None if none are found.'''
    _, invoke_info = parse(
        os.path.join(BASE_PATH, "15.14.1_multi_aX_plus_Y_builtin.f90"),
        api="dynamo0.3")
    psy = PSyFactory("dynamo0.3", distributed_memory=True).create(invoke_info)
    invoke = psy.invokes.invoke_list[0]
    schedule = invoke.schedule
    from psyclone.transformations import DynamoOMPParallelLoopTrans
    otrans = DynamoOMPParallelLoopTrans()
    for child in schedule.children:
        schedule, _ = otrans.apply(child)
    # 1: omp directive no backwards dependence
    omp3 = schedule.children[2]
    assert not omp3.backward_dependence()
    # 2: omp to omp backward dependence
    # a) many steps
    last_omp_node = schedule.children[6]
    prev_dep_omp_node = schedule.children[3]
    assert last_omp_node.backward_dependence() == prev_dep_omp_node
    # b) previous
    assert prev_dep_omp_node.backward_dependence() == omp3
    # 3: globalsum dependencies
    _, invoke_info = parse(
        os.path.join(BASE_PATH, "15.14.3_sum_setval_field_builtin.f90"),
        api="dynamo0.3")
    psy = PSyFactory("dynamo0.3", distributed_memory=True).create(invoke_info)
    invoke = psy.invokes.invoke_list[0]
    schedule = invoke.schedule
    schedule, _ = otrans.apply(schedule.children[0])
    schedule, _ = otrans.apply(schedule.children[1])
    schedule, _ = otrans.apply(schedule.children[3])
    omp1 = schedule.children[0]
    omp2 = schedule.children[1]
    global_sum = schedule.children[2]
    omp3 = schedule.children[3]
    # a) omp3 depends on global sum
    assert omp3.backward_dependence() == global_sum
    # b) global sum depends on omp2
    assert global_sum.backward_dependence() == omp2
    # c) omp2 (sum) depends on omp1
    assert omp2.backward_dependence() == omp1


def test_directive_get_private(monkeypatch):
    ''' Tests for the _get_private_list() method of OMPParallelDirective. '''
    _, invoke_info = parse(
        os.path.join(BASE_PATH, "1_single_invoke.f90"), api="dynamo0.3")
    psy = PSyFactory("dynamo0.3",
                     distributed_memory=False).create(invoke_info)
    invoke = psy.invokes.invoke_list[0]
    schedule = invoke.schedule
    # We use Transformations to introduce the necessary directives
    from psyclone.transformations import Dynamo0p3OMPLoopTrans, \
        OMPParallelTrans
    otrans = Dynamo0p3OMPLoopTrans()
    rtrans = OMPParallelTrans()
    # Apply an OpenMP do directive to the loop
    schedule, _ = otrans.apply(schedule.children[0], reprod=True)
    # Apply an OpenMP Parallel directive around the OpenMP do directive
    schedule, _ = rtrans.apply(schedule.children[0])
    directive = schedule.children[0]
    assert isinstance(directive, OMPParallelDirective)
    # Now check that _get_private_list returns what we expect
    pvars = directive._get_private_list()
    assert pvars == ['cell']
    # Now use monkeypatch to break the Call within the loop
    call = directive.children[0].children[0].children[0]
    monkeypatch.setattr(call, "local_vars", lambda: [""])
    with pytest.raises(InternalError) as err:
        _ = directive._get_private_list()
    assert ("call 'testkern_code' has a local variable but its name is "
            "not set" in str(err))


def test_node_is_valid_location():
    '''Test that the Node class is_valid_location method returns True if
    the new location does not break any data dependencies, otherwise it
    returns False'''
    _, invoke_info = parse(
        os.path.join(BASE_PATH, "1_single_invoke.f90"),
        api="dynamo0.3")
    psy = PSyFactory("dynamo0.3", distributed_memory=True).create(invoke_info)
    invoke = psy.invokes.invoke_list[0]
    schedule = invoke.schedule
    # 1: new node argument is invalid
    node = schedule.children[0]
    with pytest.raises(GenerationError) as excinfo:
        node.is_valid_location("invalid_node_argument")
    assert "argument is not a Node, it is a 'str'." in str(excinfo.value)
    # 2: optional position argument is invalid
    with pytest.raises(GenerationError) as excinfo:
        node.is_valid_location(node, position="invalid_node_argument")
    assert "The position argument in the psyGen" in str(excinfo.value)
    assert "method must be one of" in str(excinfo.value)
    # 3: parents of node and new_node are not the same
    with pytest.raises(GenerationError) as excinfo:
        node.is_valid_location(schedule.children[3].children[0])
    assert ("the node and the location do not have the same "
            "parent") in str(excinfo.value)
    # 4: positions are the same
    prev_node = schedule.children[0]
    node = schedule.children[1]
    next_node = schedule.children[2]
    # a) before this node
    with pytest.raises(GenerationError) as excinfo:
        node.is_valid_location(node, position="before")
    assert "the node and the location are the same" in str(excinfo.value)
    # b) after this node
    with pytest.raises(GenerationError) as excinfo:
        node.is_valid_location(node, position="after")
    assert "the node and the location are the same" in str(excinfo.value)
    # c) after previous node
    with pytest.raises(GenerationError) as excinfo:
        node.is_valid_location(prev_node, position="after")
    assert "the node and the location are the same" in str(excinfo.value)
    # d) before next node
    with pytest.raises(GenerationError) as excinfo:
        node.is_valid_location(next_node, position="before")
    assert "the node and the location are the same" in str(excinfo.value)
    # 5: valid no previous dependency
    _, invoke_info = parse(
        os.path.join(BASE_PATH, "15.14.1_multi_aX_plus_Y_builtin.f90"),
        api="dynamo0.3")
    psy = PSyFactory("dynamo0.3", distributed_memory=True).create(invoke_info)
    invoke = psy.invokes.invoke_list[0]
    schedule = invoke.schedule
    # 6: valid no prev dep
    node = schedule.children[2]
    assert node.is_valid_location(schedule.children[0])
    # 7: valid prev dep (after)
    node = schedule.children[6]
    assert node.is_valid_location(schedule.children[3], position="after")
    # 8: invalid prev dep (before)
    assert not node.is_valid_location(schedule.children[3], position="before")
    # 9: valid no following dep
    node = schedule.children[4]
    assert node.is_valid_location(schedule.children[6], position="after")
    # 10: valid following dep (before)
    node = schedule.children[0]
    assert node.is_valid_location(schedule.children[3], position="before")
    # 11: invalid following dep (after)
    node = schedule.children[0]
    assert not node.is_valid_location(schedule.children[3], position="after")


def test_node_ancestor():
    ''' Test the Node.ancestor() method '''
    from psyclone.psyGen import Loop
    _, invoke = get_invoke("single_invoke.f90", "gocean1.0", idx=0)
    sched = invoke.schedule
    kern = sched.children[0].children[0].children[0]
    node = kern.ancestor(Node)
    assert isinstance(node, Loop)
    node = kern.ancestor(Node, excluding=[Loop])
    assert node is sched


def test_dag_names():
    '''test that the dag_name method returns the correct value for the
    node class and its specialisations'''
    _, invoke_info = parse(
        os.path.join(BASE_PATH, "1_single_invoke.f90"),
        api="dynamo0.3")
    psy = PSyFactory("dynamo0.3", distributed_memory=True).create(invoke_info)
    invoke = psy.invokes.invoke_list[0]
    schedule = invoke.schedule
    assert super(Schedule, schedule).dag_name == "node_0"
    assert schedule.dag_name == "schedule"
    assert schedule.children[0].dag_name == "checkhaloexchange(f2)_0"
    assert schedule.children[3].dag_name == "loop_4"
    schedule.children[3].loop_type = "colour"
    assert schedule.children[3].dag_name == "loop_[colour]_4"
    schedule.children[3].loop_type = ""
    assert (schedule.children[3].children[0].dag_name ==
            "kernel_testkern_code_5")
    _, invoke_info = parse(
        os.path.join(BASE_PATH, "15.14.3_sum_setval_field_builtin.f90"),
        api="dynamo0.3")
    psy = PSyFactory("dynamo0.3", distributed_memory=True).create(invoke_info)
    invoke = psy.invokes.invoke_list[0]
    schedule = invoke.schedule
    global_sum = schedule.children[2]
    assert global_sum.dag_name == "globalsum(asum)_2"
    builtin = schedule.children[1].children[0]
    assert builtin.dag_name == "builtin_sum_x_4"


def test_openmp_pdo_dag_name():
    '''Test that we generate the correct dag name for the OpenMP parallel
    do node'''
    _, info = parse(os.path.join(BASE_PATH,
                                 "15.7.2_setval_X_builtin.f90"),
                    api="dynamo0.3")
    psy = PSyFactory("dynamo0.3", distributed_memory=False).create(info)
    invoke = psy.invokes.invoke_list[0]
    schedule = invoke.schedule
    from psyclone.transformations import DynamoOMPParallelLoopTrans
    otrans = DynamoOMPParallelLoopTrans()
    # Apply OpenMP parallelisation to the loop
    schedule, _ = otrans.apply(schedule.children[0])
    assert schedule.children[0].dag_name == "OMP_parallel_do_1"


def test_omp_dag_names():
    '''Test that we generate the correct dag names for omp parallel, omp
    do, omp directive and directive nodes'''
    _, info = parse(os.path.join(os.path.dirname(os.path.abspath(__file__)),
                                 "test_files", "dynamo0p3",
                                 "1_single_invoke.f90"),
                    api="dynamo0.3")
    psy = PSyFactory("dynamo0.3", distributed_memory=False).create(info)
    invoke = psy.invokes.get('invoke_0_testkern_type')
    schedule = invoke.schedule
    from psyclone.transformations import Dynamo0p3OMPLoopTrans, \
        OMPParallelTrans
    olooptrans = Dynamo0p3OMPLoopTrans()
    ptrans = OMPParallelTrans()
    # Put an OMP PARALLEL around this loop
    child = schedule.children[0]
    oschedule, _ = ptrans.apply(child)
    # Put an OMP DO around this loop
    schedule, _ = olooptrans.apply(oschedule.children[0].children[0])
    # Replace the original loop schedule with the transformed one
    omp_par_node = schedule.children[0]
    assert omp_par_node.dag_name == "OMP_parallel_1"
    assert omp_par_node.children[0].dag_name == "OMP_do_2"
    omp_directive = super(OMPParallelDirective, omp_par_node)
    assert omp_directive.dag_name == "OMP_directive_1"
    print(type(omp_directive))
    directive = super(OMPDirective, omp_par_node)
    assert directive.dag_name == "directive_1"


def test_acc_dag_names():
    ''' Check that we generate the correct dag names for ACC parallel,
    ACC enter-data and ACC loop directive Nodes '''
    from psyclone.psyGen import ACCEnterDataDirective
    from psyclone.transformations import ACCEnterDataTrans, ACCParallelTrans, \
        ACCLoopTrans
    _, invoke = get_invoke("single_invoke.f90", "gocean1.0", idx=0)
    schedule = invoke.schedule

    acclt = ACCLoopTrans()
    accdt = ACCEnterDataTrans()
    accpt = ACCParallelTrans()
    # Enter-data
    new_sched, _ = accdt.apply(schedule)
    assert schedule.children[0].dag_name == "ACC_data_1"
    # Parallel region
    new_sched, _ = accpt.apply(new_sched.children[1])
    assert schedule.children[1].dag_name == "ACC_parallel_2"
    # Loop directive
    new_sched, _ = acclt.apply(new_sched.children[1].children[0])
    assert schedule.children[1].children[0].dag_name == "ACC_loop_3"
    # Base class
    name = super(ACCEnterDataDirective, schedule.children[0]).dag_name
    assert name == "ACC_directive_1"


def test_acc_datadevice_virtual():
    ''' Check that we can't instantiate an instance of
    ACCEnterDataDirective. '''
    from psyclone.psyGen import ACCEnterDataDirective
    # pylint:disable=abstract-class-instantiated
    with pytest.raises(TypeError) as err:
        ACCEnterDataDirective()
    # pylint:enable=abstract-class-instantiated
    assert ("instantiate abstract class ACCEnterDataDirective with abstract "
            "methods data_on_device" in str(err))


def test_node_dag_no_graphviz(tmpdir, monkeypatch):
    '''test that dag generation does nothing if graphviz is not
    installed. We monkeypatch sys.modules to ensure that it always
    appears that graphviz is not installed on this system. '''
    import sys
    monkeypatch.setitem(sys.modules, 'graphviz', None)
    _, invoke_info = parse(
        os.path.join(BASE_PATH, "1_single_invoke.f90"),
        api="dynamo0.3")
    psy = PSyFactory("dynamo0.3",
                     distributed_memory=False).create(invoke_info)
    invoke = psy.invokes.invoke_list[0]
    schedule = invoke.schedule
    my_file = tmpdir.join('test')
    schedule.dag(file_name=my_file.strpath)
    assert not os.path.exists(my_file.strpath)


# Use a regex to allow for whitespace differences between graphviz
# versions. Need a raw-string (r"") to get new-lines handled nicely.
EXPECTED2 = re.compile(
    r"digraph {\n"
    r"\s*schedule_start\n"
    r"\s*schedule_end\n"
    r"\s*loop_1_start\n"
    r"\s*loop_1_end\n"
    r"\s*loop_1_end -> loop_3_start \[color=green\]\n"
    r"\s*schedule_start -> loop_1_start \[color=blue\]\n"
    r"\s*kernel_testkern_qr_code_2\n"
    r"\s*kernel_testkern_qr_code_2 -> loop_1_end \[color=blue\]\n"
    r"\s*loop_1_start -> kernel_testkern_qr_code_2 \[color=blue\]\n"
    r"\s*loop_3_start\n"
    r"\s*loop_3_end\n"
    r"\s*loop_3_end -> schedule_end \[color=blue\]\n"
    r"\s*loop_1_end -> loop_3_start \[color=red\]\n"
    r"\s*kernel_testkern_qr_code_4\n"
    r"\s*kernel_testkern_qr_code_4 -> loop_3_end \[color=blue\]\n"
    r"\s*loop_3_start -> kernel_testkern_qr_code_4 \[color=blue\]\n"
    r"}")
# pylint: enable=anomalous-backslash-in-string


def test_node_dag(tmpdir, have_graphviz):
    '''test that dag generation works correctly. Skip the test if
    graphviz is not installed'''
    if not have_graphviz:
        return
    _, invoke_info = parse(
        os.path.join(BASE_PATH, "4.1_multikernel_invokes.f90"),
        api="dynamo0.3")
    psy = PSyFactory("dynamo0.3",
                     distributed_memory=False).create(invoke_info)
    invoke = psy.invokes.invoke_list[0]
    schedule = invoke.schedule
    my_file = tmpdir.join('test')
    schedule.dag(file_name=my_file.strpath)
    result = my_file.read()
    print(result)
    assert EXPECTED2.match(result)
    my_file = tmpdir.join('test.svg')
    result = my_file.read()
    for name in ["<title>schedule_start</title>",
                 "<title>schedule_end</title>",
                 "<title>loop_1_start</title>",
                 "<title>loop_1_end</title>",
                 "<title>kernel_testkern_qr_code_2</title>",
                 "<title>kernel_testkern_qr_code_4</title>",
                 "<svg", "</svg>", ]:
        assert name in result
    for colour_name, colour_code in [("blue", "#0000ff"),
                                     ("green", "#00ff00"),
                                     ("red", "#ff0000")]:
        assert colour_name in result or colour_code in result

    with pytest.raises(GenerationError) as excinfo:
        schedule.dag(file_name=my_file.strpath, file_format="rubbish")
    assert "unsupported graphviz file format" in str(excinfo.value)


def test_haloexchange_halo_depth_get_set():
    '''test that the halo_exchange getter and setter work correctly '''
    halo_depth = 4
    halo_exchange = HaloExchange(None)
    # getter
    assert halo_exchange.halo_depth is None
    # setter
    halo_exchange.halo_depth = halo_depth
    assert halo_exchange.halo_depth == halo_depth


def test_haloexchange_vector_index_depend():
    '''check that _find_read_arguments does not return a haloexchange as a
    read dependence if the source node is a halo exchange and its
    field is a vector and the other halo exchange accesses a different
    element of the vector

    '''
    _, invoke_info = parse(os.path.join(BASE_PATH,
                                        "4.9_named_multikernel_invokes.f90"),
                           api="dynamo0.3")
    psy = PSyFactory("dynamo0.3", distributed_memory=True).create(invoke_info)
    invoke = psy.invokes.invoke_list[0]
    schedule = invoke.schedule
    first_d_field_halo_exchange = schedule.children[3]
    field = first_d_field_halo_exchange.field
    all_nodes = schedule.walk(schedule.children, Node)
    following_nodes = all_nodes[4:]
    result_list = field._find_read_arguments(following_nodes)
    assert len(result_list) == 1
    assert result_list[0].call.name == 'ru_code'


def test_find_write_arguments_for_write():
    '''when backward_write_dependencies is called from an field argument
    that does not read then we should return an empty list. This test
    checks this functionality. We use the dynamo0p3 api to create the
    required objects

    '''
    _, invoke_info = parse(
        os.path.join(BASE_PATH, "1_single_invoke.f90"),
        api="dynamo0.3")
    psy = PSyFactory("dynamo0.3",
                     distributed_memory=True).create(invoke_info)
    invoke = psy.invokes.invoke_list[0]
    schedule = invoke.schedule
    loop = schedule.children[3]
    kernel = loop.children[0]
    field_writer = kernel.arguments.args[1]
    node_list = field_writer.backward_write_dependencies()
    assert node_list == []


def test_find_w_args_hes_no_vec(monkeypatch, annexed):
    '''when backward_write_dependencies, or forward_read_dependencies, are
    called and a dependence is found between two halo exchanges, then
    the field must be a vector field. If the field is not a vector
    then an exception is raised. This test checks that the exception
    is raised correctly. Also test with and without annexed dofs being
    computed as this affects the generated code.

    '''
    config = Config.get()
    dyn_config = config.api_conf("dynamo0.3")
    monkeypatch.setattr(dyn_config, "_compute_annexed_dofs", annexed)
    _, invoke_info = parse(
        os.path.join(BASE_PATH, "4.9_named_multikernel_invokes.f90"),
        api="dynamo0.3")
    psy = PSyFactory("dynamo0.3",
                     distributed_memory=True).create(invoke_info)
    invoke = psy.invokes.invoke_list[0]
    schedule = invoke.schedule
    if annexed:
        index = 4
    else:
        index = 5
    halo_exchange_d_v3 = schedule.children[index]
    field_d_v3 = halo_exchange_d_v3.field
    monkeypatch.setattr(field_d_v3, "_vector_size", 1)
    with pytest.raises(InternalError) as excinfo:
        _ = field_d_v3.backward_write_dependencies()
    assert ("DataAccess.overlaps(): vector sizes differ for field 'd' in two "
            "halo exchange calls. Found '1' and '3'" in str(excinfo.value))


def test_find_w_args_hes_diff_vec(monkeypatch, annexed):
    '''when backward_write_dependencies, or forward_read_dependencies, are
    called and a dependence is found between two halo exchanges, then
    the associated fields must be equal size vectors . If the fields
    are not vectors of equal size then an exception is raised. This
    test checks that the exception is raised correctly. Also test with
    and without annexed dofs being computed as this affects the
    generated code.

    '''
    config = Config.get()
    dyn_config = config.api_conf("dynamo0.3")
    monkeypatch.setattr(dyn_config, "_compute_annexed_dofs", annexed)
    _, invoke_info = parse(
        os.path.join(BASE_PATH, "4.9_named_multikernel_invokes.f90"),
        api="dynamo0.3")
    psy = PSyFactory("dynamo0.3",
                     distributed_memory=True).create(invoke_info)
    invoke = psy.invokes.invoke_list[0]
    schedule = invoke.schedule
    if annexed:
        index = 4
    else:
        index = 5
    halo_exchange_d_v3 = schedule.children[index]
    field_d_v3 = halo_exchange_d_v3.field
    monkeypatch.setattr(field_d_v3, "_vector_size", 2)
    with pytest.raises(InternalError) as excinfo:
        _ = field_d_v3.backward_write_dependencies()
    assert ("DataAccess.overlaps(): vector sizes differ for field 'd' in two "
            "halo exchange calls. Found '2' and '3'" in str(excinfo.value))


def test_find_w_args_hes_vec_idx(monkeypatch, annexed):
    '''when backward_write_dependencies, or forward_read_dependencies are
    called, and a dependence is found between two halo exchanges, then
    the vector indices of the two halo exchanges must be different. If
    the vector indices have the same value then an exception is
    raised. This test checks that the exception is raised
    correctly. Also test with and without annexed dofs being computed
    as this affects the generated code.

    '''
    config = Config.get()
    dyn_config = config.api_conf("dynamo0.3")
    monkeypatch.setattr(dyn_config, "_compute_annexed_dofs", annexed)
    _, invoke_info = parse(
        os.path.join(BASE_PATH, "4.9_named_multikernel_invokes.f90"),
        api="dynamo0.3")
    psy = PSyFactory("dynamo0.3",
                     distributed_memory=True).create(invoke_info)
    invoke = psy.invokes.invoke_list[0]
    schedule = invoke.schedule
    if annexed:
        index = 4
    else:
        index = 5
    halo_exchange_d_v3 = schedule.children[index]
    field_d_v3 = halo_exchange_d_v3.field
    halo_exchange_d_v2 = schedule.children[index-1]
    monkeypatch.setattr(halo_exchange_d_v2, "_vector_index", 3)
    with pytest.raises(InternalError) as excinfo:
        _ = field_d_v3.backward_write_dependencies()
    assert ("DataAccess:update_coverage() The halo exchange vector indices "
            "for 'd' are the same. This should never happen"
            in str(excinfo.value))


def test_find_w_args_hes_vec_no_dep():
    '''when _find_write_arguments, or _find_read_arguments, are called,
    halo exchanges with the same field but a different index should
    not depend on each other. This test checks that this behaviour is
    working correctly
    '''

    _, invoke_info = parse(
        os.path.join(BASE_PATH, "4.9_named_multikernel_invokes.f90"),
        api="dynamo0.3")
    psy = PSyFactory("dynamo0.3",
                     distributed_memory=True).create(invoke_info)
    invoke = psy.invokes.invoke_list[0]
    schedule = invoke.schedule
    halo_exchange_d_v3 = schedule.children[5]
    field_d_v3 = halo_exchange_d_v3.field
    # there are two halo exchanges before d_v3 which should not count
    # as dependencies
    node_list = field_d_v3.backward_write_dependencies()
    assert node_list == []


def test_check_vect_hes_differ_wrong_argtype():
    '''when the check_vector_halos_differ method is called from a halo
    exchange object the argument being passed should be a halo
    exchange. If this is not the case an exception should be
    raised. This test checks that this exception is working correctly.
    '''

    _, invoke_info = parse(os.path.join(BASE_PATH, "1_single_invoke.f90"),
                           api="dynamo0.3")
    psy = PSyFactory("dynamo0.3",
                     distributed_memory=True).create(invoke_info)
    invoke = psy.invokes.invoke_list[0]
    schedule = invoke.schedule
    halo_exchange = schedule.children[0]
    with pytest.raises(GenerationError) as excinfo:
        # pass an incorrect object to the method
        halo_exchange.check_vector_halos_differ(psy)
    assert (
        "the argument passed to HaloExchange.check_vector_halos_differ() "
        "is not a halo exchange object" in str(excinfo.value))


def test_check_vec_hes_differ_diff_names():
    '''when the check_vector_halos_differ method is called from a halo
    exchange object the argument being passed should be a halo
    exchange with an argument having the same name as the local halo
    exchange argument name. If this is not the case an exception
    should be raised. This test checks that this exception is working
    correctly.
    '''

    _, invoke_info = parse(os.path.join(BASE_PATH, "1_single_invoke.f90"),
                           api="dynamo0.3")
    psy = PSyFactory("dynamo0.3",
                     distributed_memory=True).create(invoke_info)
    invoke = psy.invokes.invoke_list[0]
    schedule = invoke.schedule
    halo_exchange = schedule.children[0]
    # obtain another halo exchange object which has an argument with a
    # different name
    different_halo_exchange = schedule.children[1]
    with pytest.raises(GenerationError) as excinfo:
        # pass halo exchange with different name to the method
        halo_exchange.check_vector_halos_differ(different_halo_exchange)
    assert (
        "the halo exchange object passed to "
        "HaloExchange.check_vector_halos_differ() has a "
        "different field name 'm1' to self 'f2'" in str(excinfo.value))


def test_find_w_args_multiple_deps_error(monkeypatch, annexed):
    '''when _find_write_arguments finds a write that causes it to return
    there should not be any previous dependencies. This test checks
    that an error is raised if this is not the case. We test with
    annexed dofs is True and False as different numbers of halo
    exchanges are created.

    '''

    config = Config.get()
    dyn_config = config.api_conf("dynamo0.3")
    monkeypatch.setattr(dyn_config, "_compute_annexed_dofs", annexed)

    _, invoke_info = parse(
        os.path.join(BASE_PATH, "8.3_multikernel_invokes_vector.f90"),
        api="dynamo0.3")
    psy = PSyFactory("dynamo0.3",
                     distributed_memory=True).create(invoke_info)
    invoke = psy.invokes.invoke_list[0]
    schedule = invoke.schedule
    # create halo exchanges between the two loops via redundant
    # computation
    if annexed:
        index = 1
    else:
        index = 4
    rc_trans = Dynamo0p3RedundantComputationTrans()
    rc_trans.apply(schedule.children[index], depth=2)
    del schedule.children[index]
    loop = schedule.children[index+2]
    kernel = loop.children[0]
    d_field = kernel.arguments.args[0]
    with pytest.raises(InternalError) as excinfo:
        d_field.backward_write_dependencies()
    assert (
        "Found a writer dependence but there are already dependencies"
        in str(excinfo.value))


def test_find_write_arguments_no_more_nodes(monkeypatch, annexed):
    '''when _find_write_arguments has looked through all nodes but has not
    returned it should mean that is has not found any write
    dependencies. This test checks that an error is raised if this is
    not the case. We test with and without computing annexed dofs as
    different numbers of halo exchanges are created.

    '''

    config = Config.get()
    dyn_config = config.api_conf("dynamo0.3")
    monkeypatch.setattr(dyn_config, "_compute_annexed_dofs", annexed)

    _, invoke_info = parse(
        os.path.join(BASE_PATH, "4.9_named_multikernel_invokes.f90"),
        api="dynamo0.3")
    psy = PSyFactory("dynamo0.3",
                     distributed_memory=True).create(invoke_info)
    invoke = psy.invokes.invoke_list[0]
    schedule = invoke.schedule
    if annexed:
        index = 3
    else:
        index = 4
    del schedule.children[index]
    loop = schedule.children[index+1]
    kernel = loop.children[0]
    d_field = kernel.arguments.args[5]
    with pytest.raises(InternalError) as excinfo:
        d_field.backward_write_dependencies()
    assert (
        "no more nodes but there are already dependencies"
        in str(excinfo.value))


def test_find_w_args_multiple_deps(monkeypatch, annexed):
    '''_find_write_arguments should return as many halo exchange
    dependencies as the vector size of the associated field. This test
    checks that this is the case and that the returned objects are
    what is expected. We test with annexed dofs is True and False as
    different numbers of halo exchanges are created.

    '''

    config = Config.get()
    dyn_config = config.api_conf("dynamo0.3")
    monkeypatch.setattr(dyn_config, "_compute_annexed_dofs", annexed)

    _, invoke_info = parse(
        os.path.join(BASE_PATH, "8.3_multikernel_invokes_vector.f90"),
        api="dynamo0.3")
    psy = PSyFactory("dynamo0.3",
                     distributed_memory=True).create(invoke_info)
    invoke = psy.invokes.invoke_list[0]
    schedule = invoke.schedule
    # create halo exchanges between the two loops via redundant
    # computation
    if annexed:
        index = 1
    else:
        index = 4
    rc_trans = Dynamo0p3RedundantComputationTrans()
    rc_trans.apply(schedule.children[index], depth=2)
    loop = schedule.children[index+3]
    kernel = loop.children[0]
    d_field = kernel.arguments.args[0]
    vector_size = d_field.vector_size
    result_list = d_field.backward_write_dependencies()
    # we have as many dependencies as the field vector size
    assert vector_size == len(result_list)
    indices = set()
    for result in result_list:
        # each dependence is a halo exchange nodes
        assert isinstance(result.call, HaloExchange)
        # the name of the halo exchange field and the initial
        # field are the same
        assert result.name == d_field.name
        # the size of the halo exchange field vector and the initial
        # field vector are the same
        assert result.vector_size == vector_size
        indices.add(result.call.vector_index)
    # each of the indices are unique (otherwise the set would be
    # smaller)
    assert len(indices) == vector_size


def test_loop_props():
    ''' Tests for the properties of a Loop object. '''
    from psyclone.psyGen import Loop
    _, invoke = get_invoke("single_invoke.f90", "gocean1.0", idx=0)
    sched = invoke.schedule
    loop = sched.children[0].children[0]
    assert isinstance(loop, Loop)
    with pytest.raises(GenerationError) as err:
        loop.loop_type = "not_a_valid_type"
    assert ("loop_type value (not_a_valid_type) is invalid. Must be one of "
            "['inner', 'outer']" in str(err))


def test_node_abstract_methods():
    ''' Tests that the abstract methods of the Node class raise appropriate
    errors. '''
    _, invoke = get_invoke("single_invoke.f90", "gocean1.0", idx=0)
    sched = invoke.schedule
    loop = sched.children[0].children[0]
    with pytest.raises(NotImplementedError) as err:
        Node.gen_code(loop, parent=None)
    assert "Please implement me" in str(err)


def test_kern_ast():
    ''' Test that we can obtain the fparser2 AST of a kernel. '''
    from psyclone.gocean1p0 import GOKern
    from fparser.two import Fortran2003
    _, invoke = get_invoke("nemolite2d_alg_mod.f90", "gocean1.0", idx=0)
    sched = invoke.schedule
    kern = sched.children[0].children[0].children[0]
    assert isinstance(kern, GOKern)
    assert kern.ast
    assert isinstance(kern.ast, Fortran2003.Program)


def test_dataaccess_vector():
    '''Test that the DataAccess class works as expected when we have a
    vector field argument that depends on more than one halo exchange
    (due to halo exchanges working separately on components of
    vectors).

    '''
    _, invoke_info = parse(
        os.path.join(BASE_PATH, "4.9_named_multikernel_invokes.f90"),
        api="dynamo0.3")
    psy = PSyFactory("dynamo0.3",
                     distributed_memory=True).create(invoke_info)
    invoke = psy.invokes.invoke_list[0]
    schedule = invoke.schedule

    # d from halo exchange vector 1
    halo_exchange_d_v1 = schedule.children[3]
    field_d_v1 = halo_exchange_d_v1.field
    # d from halo exchange vector 2
    halo_exchange_d_v2 = schedule.children[4]
    field_d_v2 = halo_exchange_d_v2.field
    # d from halo exchange vector 3
    halo_exchange_d_v3 = schedule.children[5]
    field_d_v3 = halo_exchange_d_v3.field
    # d from a kernel argument
    loop = schedule.children[6]
    kernel = loop.children[0]
    d_arg = kernel.arguments.args[5]

    access = DataAccess(d_arg)
    assert not access.covered

    access.update_coverage(field_d_v3)
    assert not access.covered
    access.update_coverage(field_d_v2)
    assert not access.covered

    with pytest.raises(InternalError) as excinfo:
        access.update_coverage(field_d_v3)
    assert (
        "Found more than one dependent halo exchange with the same vector "
        "index" in str(excinfo.value))

    access.update_coverage(field_d_v1)
    assert access.covered

    access.reset_coverage()
    assert not access.covered
    assert not access._vector_index_access


def test_dataaccess_same_vector_indices(monkeypatch):
    '''If update_coverage() is called from DataAccess and the arguments
    are the same vector field, and the field vector indices are the
    same then check that an exception is raised. This particular
    exception is difficult to raise as it is caught by an earlier
    method (overlaps()).

    '''
    _, invoke_info = parse(
        os.path.join(BASE_PATH, "4.9_named_multikernel_invokes.f90"),
        api="dynamo0.3")
    psy = PSyFactory("dynamo0.3",
                     distributed_memory=True).create(invoke_info)
    invoke = psy.invokes.invoke_list[0]
    schedule = invoke.schedule
    # d for this halo exchange is for vector component 2
    halo_exchange_d_v2 = schedule.children[4]
    field_d_v2 = halo_exchange_d_v2.field
    # modify d from vector component 3 to be component 2
    halo_exchange_d_v3 = schedule.children[5]
    field_d_v3 = halo_exchange_d_v3.field
    monkeypatch.setattr(halo_exchange_d_v3, "_vector_index", 2)

    # Now raise an exception with our erroneous vector indices (which
    # are the same but should not be), but first make sure that the
    # overlaps() method returns True otherwise an earlier exception
    # will be raised.
    access = DataAccess(field_d_v2)
    monkeypatch.setattr(access, "overlaps", lambda arg: True)

    with pytest.raises(InternalError) as excinfo:
        access.update_coverage(field_d_v3)
    assert (
        "The halo exchange vector indices for 'd' are the same. This should "
        "never happen" in str(excinfo.value))


# Test CodeBlock class


def test_codeblock_view(capsys):
    ''' Check the view and colored_text methods of the Code Block class.'''
    from psyclone.psyGen import colored, SCHEDULE_COLOUR_MAP
    cblock = CodeBlock([])
    coloredtext = colored("CodeBlock", SCHEDULE_COLOUR_MAP["CodeBlock"])
    cblock.view()
    output, _ = capsys.readouterr()
    assert coloredtext+"[" in output
    assert "]" in output


def test_codeblock_can_be_printed():
    '''Test that a CodeBlock instance can always be printed (i.e. is
    initialised fully)'''
    cblock = CodeBlock([])
    assert "CodeBlock[" in str(cblock)
    assert "]" in str(cblock)


# Test IfBlock class

def test_ifblock_invalid_annotation():
    ''' Test that initialising IfBlock with invalid annotations produce the
    expected error.'''

    with pytest.raises(InternalError) as err:
        _ = IfBlock(annotation="invalid")
    assert ("IfBlock with unrecognized annotation 'invalid', valid "
            "annotations are:") in str(err.value)


def test_ifblock_view(capsys):
    ''' Check the view and colored_text methods of the IfBlock class.'''
    from psyclone.psyGen import colored, SCHEDULE_COLOUR_MAP

    coloredtext = colored("If", SCHEDULE_COLOUR_MAP["If"])

    ifblock = IfBlock()
    ifblock.view()
    output, _ = capsys.readouterr()
    assert coloredtext+"[]" in output

    ifblock = IfBlock(annotation='was_elseif')
    ifblock.view()
    output, _ = capsys.readouterr()
    assert coloredtext+"[annotations='was_elseif']" in output


def test_ifblock_can_be_printed():
    '''Test that an IfBlock instance can always be printed (i.e. is
    initialised fully)'''
    ifblock = IfBlock()
    ref1 = Reference('condition1', parent=ifblock)
    ifblock.addchild(ref1)
    sch = Schedule(parent=ifblock)
    ifblock.addchild(sch)
    ret = Return(parent=sch)
    sch.addchild(ret)

    assert "If[]\n" in str(ifblock)
    assert "condition1" in str(ifblock)  # Test condition is printed
    assert "Return[]" in str(ifblock)  # Test if_body is printed


def test_ifblock_properties():
    '''Test that an IfBlock node properties can be retrieved'''
    ifblock = IfBlock()

    # Condition can't be retrieved before is added as a child.
    with pytest.raises(InternalError) as err:
        _ = ifblock.condition
    assert("IfBlock malformed or incomplete. It should have "
           "at least 2 children, but found 0." in str(err.value))

    ref1 = Reference('condition1', parent=ifblock)
    ifblock.addchild(ref1)

    # If_body can't be retrieved before is added as a child.
    with pytest.raises(InternalError) as err:
        _ = ifblock.if_body
    assert("IfBlock malformed or incomplete. It should have "
           "at least 2 children, but found 1." in str(err.value))

    sch = Schedule(parent=ifblock)
    ifblock.addchild(sch)
    ret = Return(parent=sch)
    sch.addchild(ret)

    # Now we can retrieve the condition and the if_body, but else is empty
    assert ifblock.condition is ref1
    assert ifblock.if_body[0] is ret
    assert not ifblock.else_body

    sch2 = Schedule(parent=ifblock)
    ifblock.addchild(sch2)
    ret2 = Return(parent=sch2)
    sch2.addchild(ret2)

    # Now we can retrieve else_body
    assert ifblock.else_body[0] is ret2


# Test Assignment class

def test_assignment_view(capsys):
    ''' Check the view and colored_text methods of the Assignment class.'''
    from psyclone.psyGen import colored, SCHEDULE_COLOUR_MAP

    assignment = Assignment()
    coloredtext = colored("Assignment", SCHEDULE_COLOUR_MAP["Assignment"])
    assignment.view()
    output, _ = capsys.readouterr()
    assert coloredtext+"[]" in output


def test_assignment_can_be_printed():
    '''Test that an Assignment instance can always be printed (i.e. is
    initialised fully)'''
    assignment = Assignment()
    assert "Assignment[]\n" in str(assignment)


def test_assignment_semantic_navigation():
    '''Test that the Assignment navigation properties reference the expected
    children'''
    assignment = Assignment()
    ref = Reference("a", assignment)
    lit = Literal("1", assignment)
    assignment.addchild(ref)
    assignment.addchild(lit)
    assert assignment.lhs is assignment._children[0]
    assert assignment.rhs is assignment._children[1]


# Test Reference class


def test_reference_view(capsys):
    ''' Check the view and colored_text methods of the Reference class.'''
    from psyclone.psyGen import colored, SCHEDULE_COLOUR_MAP
    kschedule = KernelSchedule("kname")
    kschedule.symbol_table.add(Symbol("rname", "integer"))
    assignment = Assignment(parent=kschedule)
    ref = Reference("rname", assignment)
    coloredtext = colored("Reference", SCHEDULE_COLOUR_MAP["Reference"])
    ref.view()
    output, _ = capsys.readouterr()
    assert coloredtext+"[name:'rname']" in output


def test_reference_can_be_printed():
    '''Test that a Reference instance can always be printed (i.e. is
    initialised fully)'''
    kschedule = KernelSchedule("kname")
    kschedule.symbol_table.add(Symbol("rname", "integer"))
    assignment = Assignment(parent=kschedule)
    ref = Reference("rname", assignment)
    assert "Reference[name:'rname']\n" in str(ref)


# Test Array class


def test_array_view(capsys):
    ''' Check the view and colored_text methods of the Array class.'''
    from psyclone.psyGen import colored, SCHEDULE_COLOUR_MAP
    kschedule = KernelSchedule("kname")
    kschedule.symbol_table.add(Symbol("aname", "integer", [None]))
    assignment = Assignment(parent=kschedule)
    array = Array("aname", parent=assignment)
    coloredtext = colored("ArrayReference", SCHEDULE_COLOUR_MAP["Reference"])
    array.view()
    output, _ = capsys.readouterr()
    assert coloredtext+"[name:'aname']" in output


def test_array_can_be_printed():
    '''Test that an Array instance can always be printed (i.e. is
    initialised fully)'''
    kschedule = KernelSchedule("kname")
    kschedule.symbol_table.add(Symbol("aname", "integer"))
    assignment = Assignment(parent=kschedule)
    array = Array("aname", assignment)
    assert "ArrayReference[name:'aname']\n" in str(array)


# Test Literal class
def test_literal_value():
    '''Test the value property returns the value of the Literal object.

    '''
    literal = Literal("1")
    assert literal.value == "1"


def test_literal_view(capsys):
    ''' Check the view and colored_text methods of the Literal class.'''
    from psyclone.psyGen import colored, SCHEDULE_COLOUR_MAP
    literal = Literal("1")
    coloredtext = colored("Literal", SCHEDULE_COLOUR_MAP["Literal"])
    literal.view()
    output, _ = capsys.readouterr()
    assert coloredtext+"[value:'1']" in output


def test_literal_can_be_printed():
    '''Test that an Literal instance can always be printed (i.e. is
    initialised fully)'''
    literal = Literal("1")
    assert "Literal[value:'1']\n" in str(literal)


# Test BinaryOperation class
def test_binaryoperation_initialization():
    ''' Check the initialization method of the BinaryOperation class works
    as expected.'''

    with pytest.raises(TypeError) as err:
        _ = BinaryOperation("not an operator")
    assert "BinaryOperation operator argument must be of type " \
           "BinaryOperation.Operator but found" in str(err)
    bop = BinaryOperation(BinaryOperation.Operator.ADD)
    assert bop._operator is BinaryOperation.Operator.ADD


def test_binaryoperation_operator():
    '''Test that the operator property returns the binaryoperator in the
    binaryoperation.

    '''
    binary_operation = BinaryOperation(BinaryOperation.Operator.ADD)
    assert binary_operation.operator == BinaryOperation.Operator.ADD


def test_binaryoperation_view(capsys):
    ''' Check the view and colored_text methods of the Binary Operation
    class.'''
    from psyclone.psyGen import colored, SCHEDULE_COLOUR_MAP
    binary_operation = BinaryOperation(BinaryOperation.Operator.ADD)
    op1 = Literal("1", parent=binary_operation)
    op2 = Literal("1", parent=binary_operation)
    binary_operation.addchild(op1)
    binary_operation.addchild(op2)
    coloredtext = colored("BinaryOperation",
                          SCHEDULE_COLOUR_MAP["Operation"])
    binary_operation.view()
    output, _ = capsys.readouterr()
    assert coloredtext+"[operator:'ADD']" in output


def test_binaryoperation_can_be_printed():
    '''Test that a Binary Operation instance can always be printed (i.e. is
    initialised fully)'''
    binary_operation = BinaryOperation(BinaryOperation.Operator.ADD)
    assert "BinaryOperation[operator:'ADD']\n" in str(binary_operation)
    op1 = Literal("1", parent=binary_operation)
    op2 = Literal("2", parent=binary_operation)
    binary_operation.addchild(op1)
    binary_operation.addchild(op2)
    # Check the node children are also printed
    assert "Literal[value:'1']\n" in str(binary_operation)
    assert "Literal[value:'2']\n" in str(binary_operation)


# Test UnaryOperation class
def test_unaryoperation_initialization():
    ''' Check the initialization method of the UnaryOperation class works
    as expected.'''

    with pytest.raises(TypeError) as err:
        _ = UnaryOperation("not an operator")
    assert "UnaryOperation operator argument must be of type " \
           "UnaryOperation.Operator but found" in str(err)
    uop = UnaryOperation(UnaryOperation.Operator.MINUS)
    assert uop._operator is UnaryOperation.Operator.MINUS


def test_unaryoperation_operator():
    '''Test that the operator property returns the unaryoperator in the
    unaryoperation.

    '''
    unary_operation = UnaryOperation(UnaryOperation.Operator.MINUS)
    assert unary_operation.operator == UnaryOperation.Operator.MINUS


def test_unaryoperation_view(capsys):
    ''' Check the view and colored_text methods of the UnaryOperation
    class.'''
    from psyclone.psyGen import colored, SCHEDULE_COLOUR_MAP
    unary_operation = UnaryOperation(UnaryOperation.Operator.MINUS)
    ref1 = Reference("a", parent=unary_operation)
    unary_operation.addchild(ref1)
    coloredtext = colored("UnaryOperation",
                          SCHEDULE_COLOUR_MAP["Operation"])
    unary_operation.view()
    output, _ = capsys.readouterr()
    assert coloredtext+"[operator:'MINUS']" in output


def test_unaryoperation_can_be_printed():
    '''Test that a UnaryOperation instance can always be printed (i.e. is
    initialised fully)'''
    unary_operation = UnaryOperation(UnaryOperation.Operator.MINUS)
    assert "UnaryOperation[operator:'MINUS']\n" in str(unary_operation)
    op1 = Literal("1", parent=unary_operation)
    unary_operation.addchild(op1)
    # Check the node children are also printed
    assert "Literal[value:'1']\n" in str(unary_operation)


<<<<<<< HEAD
=======
def test_unaryoperation_gen_c_code():
    '''Test that a UnaryOperation node can generate its C representation'''
    unary_operation = UnaryOperation(UnaryOperation.Operator.MINUS)
    with pytest.raises(GenerationError) as err:
        _ = unary_operation.gen_c_code()
    assert("UnaryOperation malformed or incomplete. It should have "
           "exactly 1 child, but found 0." in str(err.value))
    ref1 = Literal("a", unary_operation)
    unary_operation.addchild(ref1)
    assert unary_operation.gen_c_code() == '(-a)'

    # Test all supported Operators
    test_list = ((UnaryOperation.Operator.PLUS, '(+a)'),
                 (UnaryOperation.Operator.MINUS, '(-a)'),
                 (UnaryOperation.Operator.SQRT, 'sqrt(a)'),
                 (UnaryOperation.Operator.NOT, '(!a)'),
                 (UnaryOperation.Operator.COS, 'cos(a)'),
                 (UnaryOperation.Operator.SIN, 'sin(a)'),
                 (UnaryOperation.Operator.TAN, 'tan(a)'),
                 (UnaryOperation.Operator.ACOS, 'acos(a)'),
                 (UnaryOperation.Operator.ASIN, 'asin(a)'),
                 (UnaryOperation.Operator.ATAN, 'atan(a)'),
                 (UnaryOperation.Operator.ABS, 'abs(a)'),
                 (UnaryOperation.Operator.REAL, 'float(a)'))

    for operator, expected in test_list:
        unary_operation._operator = operator
        assert unary_operation.gen_c_code() == expected

    # Test that an unsupported operator raises a error
    class Unsupported():
        '''Dummy class'''
    unary_operation._operator = Unsupported
    with pytest.raises(NotImplementedError) as err:
        _ = unary_operation.gen_c_code()
    assert "The gen_c_code backend does not support the '" in str(err)
    assert "' operator." in str(err)


def test_naryoperation_view(capsys):
    ''' Check the view and colored_text methods of the Nary Operation
    class.'''
    from psyclone.psyGen import colored, SCHEDULE_COLOUR_MAP
    nary_operation = NaryOperation(NaryOperation.Operator.MAX)
    nary_operation.addchild(Literal("1", parent=nary_operation))
    nary_operation.addchild(Literal("1", parent=nary_operation))
    nary_operation.addchild(Literal("1", parent=nary_operation))

    coloredtext = colored("NaryOperation",
                          SCHEDULE_COLOUR_MAP["Operation"])
    nary_operation.view()
    output, _ = capsys.readouterr()
    assert coloredtext+"[operator:'MAX']" in output


def test_naryoperation_can_be_printed():
    '''Test that an Nary Operation instance can always be printed (i.e. is
    initialised fully)'''
    nary_operation = NaryOperation(NaryOperation.Operator.MAX)
    assert "NaryOperation[operator:'MAX']\n" in str(nary_operation)
    nary_operation.addchild(Literal("1", parent=nary_operation))
    nary_operation.addchild(Literal("2", parent=nary_operation))
    nary_operation.addchild(Literal("3", parent=nary_operation))
    # Check the node children are also printed
    assert "Literal[value:'1']\n" in str(nary_operation)
    assert "Literal[value:'2']\n" in str(nary_operation)
    assert "Literal[value:'3']\n" in str(nary_operation)


>>>>>>> 3c98e0e1
# Test Return class

def test_return_view(capsys):
    ''' Check the view and colored_text methods of the Return class.'''
    from psyclone.psyGen import colored, SCHEDULE_COLOUR_MAP
    return_stmt = Return()
    coloredtext = colored("Return", SCHEDULE_COLOUR_MAP["Return"])
    return_stmt.view()
    output, _ = capsys.readouterr()
    assert coloredtext+"[]" in output


def test_return_can_be_printed():
    '''Test that a Return instance can always be printed (i.e. is
    initialised fully)'''
    return_stmt = Return()
    assert "Return[]\n" in str(return_stmt)


# Test KernelSchedule Class

def test_kernelschedule_view(capsys):
    '''Test the view method of the KernelSchedule part.'''
    from psyclone.psyGen import colored, SCHEDULE_COLOUR_MAP
    kschedule = KernelSchedule("kname")
    kschedule.symbol_table.add(Symbol("x", "integer"))
    assignment = Assignment()
    kschedule.addchild(assignment)
    lhs = Reference("x", parent=assignment)
    rhs = Literal("1", parent=assignment)
    assignment.addchild(lhs)
    assignment.addchild(rhs)
    kschedule.view()
    coloredtext = colored("Schedule",
                          SCHEDULE_COLOUR_MAP["Schedule"])
    output, _ = capsys.readouterr()
    assert coloredtext+"[name:'kname']" in output
    assert "Assignment" in output  # Check child view method is called


def test_kernelschedule_can_be_printed():
    '''Test that a KernelSchedule instance can always be printed (i.e. is
    initialised fully)'''
    kschedule = KernelSchedule("kname")
    kschedule.symbol_table.add(Symbol("x", "integer"))
    assignment = Assignment()
    kschedule.addchild(assignment)
    lhs = Reference("x", parent=assignment)
    rhs = Literal("1", parent=assignment)
    assignment.addchild(lhs)
    assignment.addchild(rhs)
    assert "Schedule[name:'kname']:\n" in str(kschedule)
    assert "Assignment" in str(kschedule)  # Check children are printed
    assert "End Schedule" in str(kschedule)


def test_kernelschedule_name_setter():
    '''Test that the name setter changes the kernel name attribute.'''
    kschedule = KernelSchedule("kname")
    assert kschedule.name == "kname"
    kschedule.name = "newname"
    assert kschedule.name == "newname"


# Test Symbol Class
def test_symbol_initialisation():
    '''Test that a Symbol instance can be created when valid arguments are
    given, otherwise raise relevant exceptions.'''

    # Test with valid arguments
    assert isinstance(Symbol('a', 'real'), Symbol)
    # real constants are not currently supported
    assert isinstance(Symbol('a', 'integer'), Symbol)
    assert isinstance(Symbol('a', 'integer', constant_value=0), Symbol)
    assert isinstance(Symbol('a', 'character'), Symbol)
    assert isinstance(Symbol('a', 'character', constant_value="hello"), Symbol)
    assert isinstance(Symbol('a', 'boolean'), Symbol)
    assert isinstance(Symbol('a', 'boolean', constant_value=False), Symbol)
    assert isinstance(Symbol('a', 'real', [None]), Symbol)
    assert isinstance(Symbol('a', 'real', [3]), Symbol)
    assert isinstance(Symbol('a', 'real', [3, None]), Symbol)
    assert isinstance(Symbol('a', 'real', []), Symbol)
    assert isinstance(Symbol('a', 'real', [], interface=Symbol.Argument()),
                      Symbol)
    assert isinstance(
        Symbol('a', 'real', [],
               interface=Symbol.Argument(access=Symbol.Access.READWRITE)),
        Symbol)
    assert isinstance(
        Symbol('a', 'real', [],
               interface=Symbol.Argument(access=Symbol.Access.READ)),
        Symbol)
    assert isinstance(
        Symbol('a', 'deferred',
               interface=Symbol.FortranGlobal(access=Symbol.Access.READ,
                                              module_use='some_mod')),
        Symbol)
    dim = Symbol('dim', 'integer', [])
    assert isinstance(Symbol('a', 'real', [dim]), Symbol)
    assert isinstance(Symbol('a', 'real', [3, dim, None]), Symbol)

    # Test with invalid arguments
    with pytest.raises(NotImplementedError) as error:
        Symbol('a', 'invalidtype', [], 'local')
    assert (
        "Symbol can only be initialised with {0} datatypes but found "
        "'invalidtype'.".format(str(Symbol.valid_data_types))) in str(
            error.value)

    with pytest.raises(ValueError) as error:
        Symbol('a', 'real', constant_value=3.14)
    assert ("A constant value is not currently supported for datatype "
            "'real'.") in str(error)

    with pytest.raises(TypeError) as error:
        Symbol('a', 'real', shape=dim)
    assert "Symbol shape attribute must be a list." in str(error.value)

    with pytest.raises(TypeError) as error:
        Symbol('a', 'real', ['invalidshape'])
    assert ("Symbol shape list elements can only be 'Symbol', "
            "'integer' or 'None'.") in str(error.value)

    with pytest.raises(TypeError) as error:
        bad_dim = Symbol('dim', 'real', [])
        Symbol('a', 'real', [bad_dim], 'local')
    assert ("Symbols that are part of another symbol shape can "
            "only be scalar integers, but found") in str(error.value)

    with pytest.raises(TypeError) as error:
        bad_dim = Symbol('dim', 'integer', [3])
        Symbol('a', 'real', [bad_dim], 'local')
    assert ("Symbols that are part of another symbol shape can "
            "only be scalar integers, but found") in str(error.value)

    with pytest.raises(ValueError) as error:
        Symbol('a', 'integer', interface=Symbol.Argument(), constant_value=9)
    assert ("Symbol with a constant value is currently limited to having "
            "local scope but found 'global'.") in str(error)

    with pytest.raises(ValueError) as error:
        Symbol('a', 'integer', shape=[None], constant_value=9)
    assert ("Symbol with a constant value must be a scalar but the shape "
            "attribute is not empty.") in str(error)

    with pytest.raises(ValueError) as error:
        Symbol('a', 'integer', constant_value=9.81)
    assert ("This Symbol instance's datatype is 'integer' which means the "
            "constant value is expected to be") in str(error)
    assert "'int'>' but found " in str(error)
    assert "'float'>'." in str(error)

    with pytest.raises(ValueError) as error:
        Symbol('a', 'character', constant_value=42)
    assert ("This Symbol instance's datatype is 'character' which means the "
            "constant value is expected to be") in str(error)
    assert "'str'>' but found " in str(error)
    assert "'int'>'." in str(error)

    with pytest.raises(ValueError) as error:
        Symbol('a', 'boolean', constant_value="hello")
    assert ("This Symbol instance's datatype is 'boolean' which means the "
            "constant value is expected to be") in str(error)
    assert "'bool'>' but found " in str(error)
    assert "'str'>'." in str(error)


def test_symbol_map():
    '''Test the mapping variable in the Symbol class does not raise any
    exceptions when it is used with the valid_data_types variable in
    the Symbol class.

    '''
    # "real" and "deferred" are not supported in the mapping so we expect
    # it to have 2 fewer entries than there are valid data types
    assert len(Symbol.valid_data_types) == len(Symbol.mapping) + 2
    for data_type in Symbol.valid_data_types:
        if data_type not in ["real", "deferred"]:
            assert data_type in Symbol.mapping


def test_symbol_can_be_printed():
    '''Test that a Symbol instance can always be printed. (i.e. is
    initialised fully.)'''
    symbol = Symbol("sname", "real")
    assert "sname: <real, Scalar, local>" in str(symbol)

    sym1 = Symbol("s1", "integer")
    assert "s1: <integer, Scalar, local>" in str(sym1)

    sym2 = Symbol("s2", "real", [None, 2, sym1])
    assert "s2: <real, Array['Unknown bound', 2, s1], local>" in str(sym2)

    sym3 = Symbol("s3", "real",
                  interface=Symbol.FortranGlobal(module_use="my_mod"))
    assert ("s3: <real, Scalar, global=FortranModule(my_mod)"
            in str(sym3))

    sym2._shape.append('invalid')
    with pytest.raises(InternalError) as error:
        _ = str(sym2)
    assert ("Symbol shape list elements can only be 'Symbol', 'integer' or "
            "'None', but found") in str(error.value)

    sym3 = Symbol("s3", "integer", constant_value=12)
    assert "s3: <integer, Scalar, local, constant_value=12>" in str(sym3)


def test_symbol_constant_value_setter():
    '''Test that a Symbol constant value can be set if given a new valid
    constant value. Also test that is_constant returns True

    '''

    # Test with valid constant value
    sym = Symbol('a', 'integer', constant_value=7)
    assert sym.constant_value == 7
    sym.constant_value = 9
    assert sym.constant_value == 9


def test_symbol_is_constant():
    '''Test that the Symbol is_constant property returns True if a
    constant value is set and False if it is not.

    '''
    sym = Symbol('a', 'integer')
    assert not sym.is_constant
    sym.constant_value = 9
    assert sym.is_constant


def test_symbol_scalar_array():
    '''Test that the Symbol property is_scalar returns True if the Symbol
    is a scalar and False if not and that the Symbol property is_array
    returns True if the Symbol is an array and False if not.

    '''
    sym1 = Symbol("s1", "integer")
    sym2 = Symbol("s2", "real", [None, 2, sym1])
    assert sym1.is_scalar
    assert not sym1.is_array
    assert not sym2.is_scalar
    assert sym2.is_array


def test_symbol_invalid_interface():
    ''' Check that the Symbol.interface setter rejects the supplied value if
    it is not a SymbolInterface. '''
    sym = Symbol("some_var", "real")
    with pytest.raises(TypeError) as err:
        sym.interface = "invalid interface spec"
    assert ("interface to a Symbol must be a SymbolInterface or None but"
            in str(err))


def test_symbol_interface():
    ''' Check the interface getter on a Symbol. '''
    symbol = Symbol("some_var", "real",
                    interface=Symbol.FortranGlobal(module_use="my_mod"))
    assert symbol.interface.module_name == "my_mod"


def test_symbol_interface_access():
    ''' Tests for the SymbolInterface.access setter. '''
    symbol = Symbol("some_var", "real",
                    interface=Symbol.FortranGlobal(module_use="my_mod"))
    symbol.interface.access = Symbol.Access.READ
    assert symbol.interface.access == Symbol.Access.READ
    # Force the error by supplying a string instead of a SymbolAccess type.
    with pytest.raises(TypeError) as err:
        symbol.interface.access = "read"
    assert "must be a 'Symbol.Access' but got " in str(err)


def test_symbol_argument_str():
    ''' Check the __str__ method of the Symbol.Argument class. '''
    # A Symbol.Argument represents a routine argument by default.
    interface = Symbol.Argument()
    assert str(interface) == "Argument(pass-by-value=False)"


def test_fortranglobal_str():
    ''' Test the __str__ method of Symbol.FortranGlobal. '''
    # If it's not an argument then we have nothing else to say about it (since
    # other options are language specific and are implemented in sub-classes).
    interface = Symbol.FortranGlobal("my_mod")
    assert str(interface) == "FortranModule(my_mod)"


def test_fortranglobal_modname():
    ''' Test the FortranGlobal.module_name setter error conditions. '''
    with pytest.raises(ValueError) as err:
        _ = Symbol.FortranGlobal("")
    assert "module_name must be one or more characters long" in str(err)
    with pytest.raises(TypeError) as err:
        _ = Symbol.FortranGlobal(1)
    assert "module_name must be a str but got" in str(err)


def test_symbol_copy():
    '''Test that the Symbol copy method produces a faithful separate copy
    of the original symbol.

    '''
    symbol = Symbol("myname", "real", shape=[1, 2], constant_value=None,
                    interface=Symbol.Argument(access=Symbol.Access.READWRITE))
    new_symbol = symbol.copy()

    # Check the new symbol has the same properties as the original
    assert symbol.name == new_symbol.name
    assert symbol.datatype == new_symbol.datatype
    assert symbol.shape == new_symbol.shape
    assert symbol.scope == new_symbol.scope
    assert symbol.constant_value == new_symbol.constant_value
    assert symbol.interface == new_symbol.interface

    # Change the properties of the new symbol and check the original
    # is not affected. Can't check constant_value yet as we have a
    # shape value
    new_symbol._name = "new"
    new_symbol._datatype = "integer"
    new_symbol.shape[0] = 3
    new_symbol.shape[1] = 4
    new_symbol._interface = None

    assert symbol.name == "myname"
    assert symbol.datatype == "real"
    assert symbol.shape == [1, 2]
    assert symbol.scope == "global"
    assert not symbol.constant_value

    # Now check constant_value
    new_symbol._shape = []
    new_symbol.constant_value = True

    assert symbol.shape == [1, 2]
    assert not symbol.constant_value


def test_symbol_copy_properties():
    '''Test that the Symbol copy_properties method works as expected.'''

    symbol = Symbol("myname", "real", shape=[1, 2], constant_value=None,
                    interface=Symbol.Argument(access=Symbol.Access.READWRITE))

    # Check an exception is raised if an incorrect argument is passed
    # in
    with pytest.raises(TypeError) as excinfo:
        symbol.copy_properties(None)
    assert ("Argument should be of type 'Symbol' but found 'NoneType'."
            "") in str(excinfo.value)

    new_symbol = Symbol("other_name", "integer", shape=[], constant_value=7)

    symbol.copy_properties(new_symbol)

    assert symbol.name == "myname"
    assert symbol.datatype == "integer"
    assert symbol.shape == []
    assert symbol.scope == "local"
    assert symbol.constant_value == 7


# Test SymbolTable Class

def test_symboltable_add():
    '''Test that the add method inserts new symbols in the symbol
    table, but raises appropiate errors when provided with wrong parameters
    or duplicate declarations.'''
    sym_table = SymbolTable()

    # Declare a symbol
    sym_table.add(Symbol("var1", "real", shape=[5, 1],
                         interface=Symbol.FortranGlobal(
                             access=Symbol.Access.READWRITE,
                             module_use="some_mod")))
    assert sym_table._symbols["var1"].name == "var1"
    assert sym_table._symbols["var1"].datatype == "real"
    assert sym_table._symbols["var1"].shape == [5, 1]
    assert sym_table._symbols["var1"].scope == "global"
    assert sym_table._symbols["var1"].access is Symbol.Access.READWRITE
    assert sym_table._symbols["var1"].interface.module_name == "some_mod"

    # Declare a duplicate name symbol
    with pytest.raises(KeyError) as error:
        sym_table.add(Symbol("var1", "real"))
    assert ("Symbol table already contains a symbol with name "
            "'var1'.") in str(error.value)


def test_symboltable_swap_symbol_properties():
    ''' Test the symboltable swap_properties method '''

    symbol1 = Symbol("var1", "integer", shape=[], constant_value=7)
    symbol2 = Symbol("dim1", "integer",
                     interface=Symbol.Argument(access=Symbol.Access.READ))
    symbol3 = Symbol("dim2", "integer",
                     interface=Symbol.Argument(access=Symbol.Access.READ))
    symbol4 = Symbol("var2", "real", shape=[symbol2, symbol3],
                     interface=Symbol.Argument(access=Symbol.Access.READWRITE))
    sym_table = SymbolTable()
    sym_table.add(symbol1)

    # Raise exception if the first argument is not a symbol
    with pytest.raises(TypeError) as excinfo:
        sym_table.swap_symbol_properties(None, symbol1)
    assert ("Arguments should be of type 'Symbol' but found 'NoneType'."
            "") in str(excinfo.value)

    # Raise exception if the second argument is not a symbol
    with pytest.raises(TypeError) as excinfo:
        sym_table.swap_symbol_properties(symbol1, "symbol")
    assert ("Arguments should be of type 'Symbol' but found 'str'."
            "") in str(excinfo.value)

    # Raise exception if the first symbol does not exist in the symbol table
    with pytest.raises(KeyError) as excinfo:
        sym_table.swap_symbol_properties(symbol4, symbol1)
    assert "Symbol 'var2' is not in the symbol table." in str(excinfo.value)

    # Raise exception if the second symbol does not exist in the symbol table
    with pytest.raises(KeyError) as excinfo:
        sym_table.swap_symbol_properties(symbol1, symbol4)
    assert "Symbol 'var2' is not in the symbol table." in str(excinfo.value)

    # Raise exception if both symbols have the same name
    with pytest.raises(ValueError) as excinfo:
        sym_table.swap_symbol_properties(symbol1, symbol1)
    assert("The symbols should have different names, but found 'var1' for "
           "both.") in str(excinfo.value)

    sym_table.add(symbol2)
    sym_table.add(symbol3)
    sym_table.add(symbol4)
    sym_table.specify_argument_list([symbol2, symbol3, symbol4])

    # Check that properties are swapped
    sym_table.swap_symbol_properties(symbol1, symbol4)

    assert symbol1.name == "var1"
    assert symbol1.datatype == "real"
    assert symbol1.shape == [symbol2, symbol3]
    assert symbol1.scope == "global"
    assert symbol1.constant_value is None
    assert symbol1.interface.access == Symbol.Access.READWRITE

    assert symbol4.name == "var2"
    assert symbol4.datatype == "integer"
    assert not symbol4.shape
    assert symbol4.scope == "local"
    assert symbol4.constant_value == 7
    assert not symbol4.interface

    # Check symbol references are unaffected
    sym_table.swap_symbol_properties(symbol2, symbol3)
    assert symbol1.shape[0].name == "dim1"
    assert symbol1.shape[1].name == "dim2"

    # Check argument positions are updated. The original positions
    # were [dim1, dim2, var2]. They should now be [dim2, dim1, var1]
    assert sym_table.argument_list[0].name == "dim2"
    assert sym_table.argument_list[1].name == "dim1"
    assert sym_table.argument_list[2].name == "var1"


def test_symboltable_lookup():
    '''Test that the lookup method retrieves symbols from the symbol table
    if the name exists, otherwise it raises an error.'''
    sym_table = SymbolTable()
    sym_table.add(Symbol("var1", "real", shape=[None, None]))
    sym_table.add(Symbol("var2", "integer", shape=[]))
    sym_table.add(Symbol("var3", "real", shape=[]))

    assert isinstance(sym_table.lookup("var1"), Symbol)
    assert sym_table.lookup("var1").name == "var1"
    assert isinstance(sym_table.lookup("var2"), Symbol)
    assert sym_table.lookup("var2").name == "var2"
    assert isinstance(sym_table.lookup("var3"), Symbol)
    assert sym_table.lookup("var3").name == "var3"

    with pytest.raises(KeyError) as error:
        sym_table.lookup("notdeclared")
    assert "Could not find 'notdeclared' in the Symbol Table." in \
        str(error.value)


def test_symboltable_view(capsys):
    '''Test the view method of the SymbolTable class, it should print to
    standard out a representation of the full SymbolTable.'''
    sym_table = SymbolTable()
    sym_table.add(Symbol("var1", "real"))
    sym_table.add(Symbol("var2", "integer"))
    sym_table.view()
    output, _ = capsys.readouterr()
    assert "Symbol Table:\n" in output
    assert "var1" in output
    assert "var2" in output


def test_symboltable_can_be_printed():
    '''Test that a SymbolTable instance can always be printed. (i.e. is
    initialised fully)'''
    sym_table = SymbolTable()
    sym_table.add(Symbol("var1", "real"))
    sym_table.add(Symbol("var2", "integer"))
    sym_table.add(Symbol("var3", "deferred",
                         interface=Symbol.FortranGlobal(module_use="my_mod")))
    sym_table_text = str(sym_table)
    assert "Symbol Table:\n" in sym_table_text
    assert "var1" in sym_table_text
    assert "var2" in sym_table_text
    assert "FortranModule(my_mod)" in sym_table_text


def test_symboltable_specify_argument_list():
    '''Test that the specify argument list method sets the argument_list
    with references to each Symbol and updates the Symbol attributes when
    needed.'''
    sym_table = SymbolTable()
    sym_v1 = Symbol("var1", "real", [])
    sym_table.add(sym_v1)
    sym_table.add(Symbol("var2", "real", []))
    sym_v1.interface = Symbol.Argument(access=Symbol.Access.UNKNOWN)
    sym_table.specify_argument_list([sym_v1])

    assert len(sym_table.argument_list) == 1
    assert sym_table.argument_list[0].scope == 'global'
    assert sym_table.argument_list[0].access == Symbol.Access.UNKNOWN

    # Test that repeated calls still produce a valid argument list
    sym_table.specify_argument_list([sym_v1])
    assert len(sym_table.argument_list) == 1

    # Check that specifying the Interface allows us to specify how
    # the argument is accessed
    sym_v2 = sym_table.lookup("var2")
    sym_v2.interface = Symbol.Argument(access=Symbol.Access.READWRITE)
    sym_table.specify_argument_list([sym_v1, sym_v2])
    assert sym_table.argument_list[1].scope == 'global'
    assert sym_table.argument_list[1].access == Symbol.Access.READWRITE


def test_symboltable_specify_argument_list_errors():
    ''' Check that supplying specify_argument_list() with Symbols that
    don't have the correct Interface information raises the expected
    errors. '''
    sym_table = SymbolTable()
    sym_table.add(Symbol("var1", "real", []))
    sym_table.add(Symbol("var2", "real", []))
    sym_v1 = sym_table.lookup("var1")
    # Attempt to say the argument list consists of "var1" which at this
    # point is just a local variable.
    with pytest.raises(ValueError) as err:
        sym_table.specify_argument_list([sym_v1])
    assert "Symbol 'var1:" in str(err)
    assert ("is listed as a kernel argument but has no associated "
            "Interface" in str(err))
    # Now add an Interface for "var1" but of the wrong type
    sym_v1.interface = Symbol.FortranGlobal("some_mod")
    with pytest.raises(ValueError) as err:
        sym_table.specify_argument_list([sym_v1])
    assert "Symbol 'var1:" in str(err)
    assert "has an interface of type '" in str(err)


def test_symboltable_argument_list_errors():
    ''' Tests the internal sanity checks of the SymbolTable.argument_list
    property. '''
    sym_table = SymbolTable()
    sym_table.add(Symbol("var1", "real", []))
    sym_table.add(Symbol("var2", "real", []))
    sym_table.add(Symbol("var3", "real",
                         interface=Symbol.FortranGlobal("some_mod")))
    # Manually put a local symbol into the internal list of arguments
    sym_table._argument_list = [sym_table.lookup("var1")]
    with pytest.raises(ValueError) as err:
        sym_table._validate_arg_list(sym_table._argument_list)
    pattern = ("Symbol \'var1.*\' is listed as a kernel argument but has "
               "no associated Interface")
    assert re.search(pattern, str(err)) is not None
    # Check that the argument_list property converts this error into an
    # InternalError
    with pytest.raises(InternalError) as err:
        _ = sym_table.argument_list
    assert re.search(pattern, str(err)) is not None
    # Check that we reject a symbol imported from a module
    with pytest.raises(ValueError) as err:
        sym_table._validate_arg_list([sym_table.lookup("var3")])
    # Manually put that symbol into the argument list
    sym_table._argument_list = [sym_table.lookup("var3")]
    pattern = (r"Symbol \'var3.*\' is listed as a kernel argument but has an "
               r"interface of type \'.*\.FortranGlobal\'>")
    assert re.search(pattern, str(err)) is not None
    # Check that the argument_list property converts this error into an
    # InternalError
    with pytest.raises(InternalError) as err:
        _ = sym_table.argument_list
    assert re.search(pattern, str(err)) is not None
    # Check that we get the expected TypeError if we provide a list containing
    # objects that are not Symbols
    with pytest.raises(TypeError) as err:
        sym_table._validate_arg_list(["Not a symbol"])
    assert "Expected a list of Symbols but found an object of type" in str(err)


def test_symboltable_validate_non_args():
    ''' Checks for the validation of non-argument entries in the
    SymbolTable. '''
    sym_table = SymbolTable()
    sym_table.add(Symbol("var1", "real", []))
    sym_table.add(Symbol("var2", "real", []))
    sym_table.add(Symbol("var3", "real",
                         interface=Symbol.FortranGlobal("some_mod")))
    # Everything should be fine so far
    sym_table._validate_non_args()
    # Add an entry with an Argument interface
    sym_table.add(Symbol("var4", "real",
                         interface=Symbol.Argument()))
    # Since this symbol isn't in the argument list, the SymbolTable
    # is no longer valid
    with pytest.raises(ValueError) as err:
        sym_table._validate_non_args()
    pattern = (r"Symbol 'var4.* is not listed as a kernel argument and yet "
               "has a Symbol.Argument interface")
    assert re.search(pattern, str(err)) is not None


def test_symboltable_contains():
    '''Test that the __contains__ method returns True if the given name
    is in the SymbolTable, otherwise returns False.'''
    sym_table = SymbolTable()

    sym_table.add(Symbol("var1", "real", []))
    sym_table.add(Symbol("var2", "real", [None]))

    assert "var1" in sym_table
    assert "var2" in sym_table
    assert "var3" not in sym_table


def test_symboltable_symbols():
    '''Test that the symbols property returns a list of the symbols in the
    SymbolTable.'''
    sym_table = SymbolTable()
    assert sym_table.symbols == []
    sym_table.add(Symbol("var1", "real", []))
    sym_table.add(Symbol("var2", "real", [None]))
    assert len(sym_table.symbols) == 2
    sym_table.add(Symbol("var3", "real", [],
                         interface=Symbol.FortranGlobal(module_use="my_mod")))
    assert len(sym_table.symbols) == 3


def test_symboltable_local_symbols():
    '''Test that the local_symbols property returns a list with the
    symbols with local scope.'''
    sym_table = SymbolTable()
    assert [] == sym_table.local_symbols

    sym_table.add(Symbol("var1", "real", []))
    sym_table.add(Symbol("var2", "real", [None]))
    sym_table.add(Symbol("var3", "real", []))

    assert len(sym_table.local_symbols) == 3
    assert sym_table.lookup("var1") in sym_table.local_symbols
    assert sym_table.lookup("var2") in sym_table.local_symbols
    assert sym_table.lookup("var3") in sym_table.local_symbols
    sym_v1 = sym_table.lookup("var1")
    sym_v1.interface = Symbol.Argument(access=Symbol.Access.READWRITE)
    sym_table.specify_argument_list([sym_v1])

    assert len(sym_table.local_symbols) == 2
    assert sym_table.lookup("var1") not in sym_table.local_symbols
    assert sym_table.lookup("var2") in sym_table.local_symbols
    assert sym_table.lookup("var3") in sym_table.local_symbols

    sym_table.add(Symbol("var4", "real", [],
                         interface=Symbol.FortranGlobal(module_use="my_mod")))
    assert len(sym_table.local_symbols) == 2
    assert sym_table.lookup("var4") not in sym_table.local_symbols


def test_symboltable_abstract_properties():
    '''Test that the SymbolTable abstract properties raise the appropriate
    error.'''
    sym_table = SymbolTable()

    with pytest.raises(NotImplementedError) as error:
        _ = sym_table.data_arguments
    assert "Abstract property. Which symbols are data arguments is " \
        "API-specific." in str(error.value)

    with pytest.raises(NotImplementedError) as error:
        _ = sym_table.iteration_indices
    assert "Abstract property. Which symbols are iteration indices is " \
        "API-specific." in str(error.value)


# Test Fparser2ASTProcessor

def test_fparser2astprocessor_generate_schedule_empty_subroutine():
    ''' Tests the fparser2AST generate_schedule method with an empty
    subroutine.
    '''
    ast1 = fpapi.parse(FAKE_KERNEL_METADATA, ignore_comments=True)
    metadata = DynKernMetadata(ast1)
    my_kern = DynKern()
    my_kern.load_meta(metadata)
    ast2 = my_kern.ast
    processor = Fparser2ASTProcessor()

    # Test properly formed but empty kernel module
    schedule = processor.generate_schedule("dummy_code", ast2)
    assert isinstance(schedule, KernelSchedule)

    # Test that we get an error for a nonexistant subroutine name
    with pytest.raises(GenerationError) as error:
        schedule = processor.generate_schedule("nonexistent_code", ast2)
    assert "Unexpected kernel AST. Could not find " \
           "subroutine: nonexistent_code" in str(error.value)

    # Test corrupting ast by deleting subroutine
    del ast2.content[0].content[2]
    with pytest.raises(GenerationError) as error:
        schedule = processor.generate_schedule("dummy_code", ast2)
    assert "Unexpected kernel AST. Could not find " \
           "subroutine: dummy_code" in str(error.value)


def test_fparser2astprocessor_generate_schedule_two_modules():
    ''' Tests the fparser2AST generate_schedule method raises an exception
    when more than one fparser2 module node is provided.
    '''
    ast1 = fpapi.parse(FAKE_KERNEL_METADATA*2, ignore_comments=True)
    metadata = DynKernMetadata(ast1)
    my_kern = DynKern()
    my_kern.load_meta(metadata)
    ast2 = my_kern.ast
    processor = Fparser2ASTProcessor()

    # Test kernel with two modules
    with pytest.raises(GenerationError) as error:
        _ = processor.generate_schedule("dummy_code", ast2)
    assert ("Unexpected AST when generating 'dummy_code' kernel schedule."
            " Just one module definition per file supported.") \
        in str(error.value)


def test_fparser2astprocessor_generate_schedule_dummy_subroutine():
    ''' Tests the fparser2AST generate_schedule method with a simple
    subroutine.
    '''
    dummy_kernel_metadata = '''
    module dummy_mod
      type, extends(kernel_type) :: dummy_type
         type(arg_type), meta_args(3) =                    &
              (/ arg_type(gh_field, gh_write,     w3),     &
                 arg_type(gh_field, gh_readwrite, wtheta), &
                 arg_type(gh_field, gh_inc,       w1)      &
               /)
         integer :: iterates_over = cells
       contains
         procedure, nopass :: code => dummy_code
      end type dummy_type
    contains
     subroutine dummy_code(f1, f2, f3)
        real(wp), dimension(:,:), intent(in)  :: f1
        real(wp), dimension(:,:), intent(out)  :: f2
        real(wp), dimension(:,:) :: f3
        f2 = f1 + 1
      end subroutine dummy_code
    end module dummy_mod
    '''
    ast1 = fpapi.parse(dummy_kernel_metadata, ignore_comments=True)
    metadata = DynKernMetadata(ast1)
    my_kern = DynKern()
    my_kern.load_meta(metadata)
    ast2 = my_kern.ast
    processor = Fparser2ASTProcessor()

    # Test properly formed kernel module
    schedule = processor.generate_schedule("dummy_code", ast2)
    assert isinstance(schedule, KernelSchedule)

    # Test argument intent is inferred when not available in the declaration
    assert schedule.symbol_table.lookup('f3').scope == 'global'
    assert schedule.symbol_table.lookup('f3').access is Symbol.Access.READWRITE

    # Test that a kernel subroutine without Execution_Part still creates a
    # valid KernelSchedule
    del ast2.content[0].content[2].content[1].content[2]
    schedule = processor.generate_schedule("dummy_code", ast2)
    assert isinstance(schedule, KernelSchedule)
    assert not schedule.children


def test_fparser2astprocessor_generate_schedule_no_args_subroutine():
    ''' Tests the fparser2AST generate_schedule method with a simple
    subroutine with no arguments.
    '''
    dummy_kernel_metadata = '''
    module dummy_mod
      type, extends(kernel_type) :: dummy_type
        type(arg_type), meta_args(3) =                    &
              (/ arg_type(gh_field, gh_write,     w3),     &
                 arg_type(gh_field, gh_readwrite, wtheta), &
                 arg_type(gh_field, gh_inc,       w1)      &
               /)
         integer :: iterates_over = cells
       contains
         procedure, nopass :: code => dummy_code
      end type dummy_type
    contains
     subroutine dummy_code()
        real(wp), dimension(:,:) :: f3
        f3 = f3 + 1
      end subroutine dummy_code
    end module dummy_mod
    '''
    ast1 = fpapi.parse(dummy_kernel_metadata, ignore_comments=True)
    metadata = DynKernMetadata(ast1)
    my_kern = DynKern()
    my_kern.load_meta(metadata)
    ast2 = my_kern.ast
    processor = Fparser2ASTProcessor()

    # Test kernel with no arguments, should still proceed
    schedule = processor.generate_schedule("dummy_code", ast2)
    assert isinstance(schedule, KernelSchedule)
    # TODO: In the future we could validate that metadata matches
    # the kernel arguments, then this test would fail. Issue #288


def test_fparser2astprocessor_generate_schedule_unmatching_arguments():
    ''' Tests the fparser2AST generate_schedule with unmatching kernel
    arguments and declarations raises the appropriate exception.
    '''
    dummy_kernel_metadata = '''
    module dummy_mod
      type, extends(kernel_type) :: dummy_type
         type(arg_type), meta_args(3) =                    &
              (/ arg_type(gh_field, gh_write,     w3),     &
                 arg_type(gh_field, gh_readwrite, wtheta), &
                 arg_type(gh_field, gh_inc,       w1)      &
               /)
         integer :: iterates_over = cells
       contains
         procedure, nopass :: code => dummy_code
      end type dummy_type
    contains
     subroutine dummy_code(f1, f2, f3, f4)
        real(wp), dimension(:,:), intent(in)  :: f1
        real(wp), dimension(:,:), intent(out)  :: f2
        real(wp), dimension(:,:) :: f3
        f2 = f1 + 1
      end subroutine dummy_code
    end module dummy_mod
    '''
    ast1 = fpapi.parse(dummy_kernel_metadata, ignore_comments=True)
    metadata = DynKernMetadata(ast1)
    my_kern = DynKern()
    my_kern.load_meta(metadata)
    ast2 = my_kern.ast
    processor = Fparser2ASTProcessor()

    # Test exception for unmatching argument list
    with pytest.raises(InternalError) as error:
        _ = processor.generate_schedule("dummy_code", ast2)
    assert "The kernel argument list" in str(error.value)
    assert "does not match the variable declarations for fparser nodes" \
        in str(error.value)


def test_fparser2astprocessor_process_declarations(f2008_parser):
    '''Test that process_declarations method of fparse2astprocessor
    converts the fparser2 declarations to symbols in the provided
    parent Kernel Schedule.
    '''
    from fparser.common.readfortran import FortranStringReader
    from fparser.two.Fortran2003 import Specification_Part
    fake_parent = KernelSchedule("dummy_schedule")
    processor = Fparser2ASTProcessor()

    # Test simple declarations
    reader = FortranStringReader("integer :: l1")
    fparser2spec = Specification_Part(reader).content[0]
    processor.process_declarations(fake_parent, [fparser2spec], [])
    assert fake_parent.symbol_table.lookup("l1").name == 'l1'
    assert fake_parent.symbol_table.lookup("l1").datatype == 'integer'
    assert fake_parent.symbol_table.lookup("l1").shape == []
    assert fake_parent.symbol_table.lookup("l1").scope == 'local'
    assert not fake_parent.symbol_table.lookup("l1").access
    assert not fake_parent.symbol_table.lookup("l1").interface

    reader = FortranStringReader("Real      ::      l2")
    fparser2spec = Specification_Part(reader).content[0]
    processor.process_declarations(fake_parent, [fparser2spec], [])
    assert fake_parent.symbol_table.lookup("l2").name == "l2"
    assert fake_parent.symbol_table.lookup("l2").datatype == 'real'

    reader = FortranStringReader("LOGICAL      ::      b")
    fparser2spec = Specification_Part(reader).content[0]
    processor.process_declarations(fake_parent, [fparser2spec], [])
    assert fake_parent.symbol_table.lookup("b").name == "b"
    assert fake_parent.symbol_table.lookup("b").datatype == 'boolean'

    # RHS array specifications
    reader = FortranStringReader("integer :: l3(l1)")
    fparser2spec = Specification_Part(reader).content[0]
    processor.process_declarations(fake_parent, [fparser2spec], [])
    assert fake_parent.symbol_table.lookup("l3").name == 'l3'
    assert fake_parent.symbol_table.lookup("l3").datatype == 'integer'
    assert len(fake_parent.symbol_table.lookup("l3").shape) == 1

    reader = FortranStringReader("integer :: l4(l1, 2)")
    fparser2spec = Specification_Part(reader).content[0]
    processor.process_declarations(fake_parent, [fparser2spec], [])
    assert fake_parent.symbol_table.lookup("l4").name == 'l4'
    assert fake_parent.symbol_table.lookup("l4").datatype == 'integer'
    assert len(fake_parent.symbol_table.lookup("l4").shape) == 2

    reader = FortranStringReader("integer :: l5(2), l6(3)")
    fparser2spec = Specification_Part(reader).content[0]
    processor.process_declarations(fake_parent, [fparser2spec], [])
    assert fake_parent.symbol_table.lookup("l5").shape == [2]
    assert fake_parent.symbol_table.lookup("l6").shape == [3]

    # Test that component-array-spec has priority over dimension attribute
    reader = FortranStringReader("integer, dimension(2) :: l7(3, 2)")
    fparser2spec = Specification_Part(reader).content[0]
    processor.process_declarations(fake_parent, [fparser2spec], [])
    assert fake_parent.symbol_table.lookup("l7").name == 'l7'
    assert fake_parent.symbol_table.lookup("l7").shape == [3, 2]

    # Test with unsupported data type
    reader = FortranStringReader("doubleprecision     ::      c2")
    fparser2spec = Specification_Part(reader).content[0]
    with pytest.raises(NotImplementedError) as error:
        processor.process_declarations(fake_parent, [fparser2spec], [])
    assert "Could not process " in str(error.value)
    assert (". Only 'real', 'integer', 'logical' and 'character' intrinsic "
            "types are supported.") in str(error.value)

    # Test with unsupported attribute
    reader = FortranStringReader("real, public :: p2")
    fparser2spec = Specification_Part(reader).content[0]
    with pytest.raises(NotImplementedError) as error:
        processor.process_declarations(fake_parent, [fparser2spec], [])
    assert "Could not process " in str(error.value)
    assert "Unrecognized attribute type " in str(error.value)

    # Initialisations are not supported
    reader = FortranStringReader("integer :: l1 = 1")
    fparser2spec = Specification_Part(reader).content[0]
    with pytest.raises(NotImplementedError) as error:
        processor.process_declarations(fake_parent, [fparser2spec], [])
    assert ("Initialisations on the declaration statements are not "
            "supported.") in str(error.value)

    # Char lengths are not supported
    # TODO: It would be simpler to do just a Specification_Part(reader) instead
    # of parsing a full program, but fparser/169 needs to be fixed first.
    reader = FortranStringReader("program dummy\ncharacter :: l*4"
                                 "\nend program")
    program = f2008_parser(reader)
    fparser2spec = program.content[0].content[1].content[0]
    with pytest.raises(NotImplementedError) as error:
        processor.process_declarations(fake_parent, [fparser2spec], [])
    assert ("Character length specifications are not "
            "supported.") in str(error.value)


def test_fparser2astprocessor_process_not_supported_declarations(f2008_parser):
    '''Test that process_declarations method raises the proper errors when
    declarations contain unsupported attributes.
    '''
    from fparser.common.readfortran import FortranStringReader
    from fparser.two.Fortran2003 import Specification_Part
    fake_parent = KernelSchedule("dummy_schedule")
    processor = Fparser2ASTProcessor()

    reader = FortranStringReader("integer, external :: arg1")
    fparser2spec = Specification_Part(reader).content[0]
    with pytest.raises(NotImplementedError) as error:
        processor.process_declarations(fake_parent, [fparser2spec], [])
    assert "Could not process " in str(error.value)
    assert ". Unrecognized attribute " in str(error.value)

    reader = FortranStringReader("integer, save :: arg1")
    fparser2spec = Specification_Part(reader).content[0]
    with pytest.raises(NotImplementedError) as error:
        processor.process_declarations(fake_parent, [fparser2spec], [])
    assert "Could not process " in str(error.value)
    assert ". Unrecognized attribute " in str(error.value)


def test_fparser2astprocessor_process_declarations_intent(f2008_parser):
    '''Test that process_declarations method handles various different
    specifications of variable attributes.
    '''
    from fparser.common.readfortran import FortranStringReader
    from fparser.two.Fortran2003 import Specification_Part, Name
    fake_parent = KernelSchedule("dummy_schedule")
    processor = Fparser2ASTProcessor()

    reader = FortranStringReader("integer, intent(in) :: arg1")
    fparser2spec = Specification_Part(reader).content[0]
    arg_list = [Name("arg1")]
    processor.process_declarations(fake_parent, [fparser2spec], arg_list)
    assert fake_parent.symbol_table.lookup("arg1").scope == 'global'
    assert fake_parent.symbol_table.lookup("arg1").access == Symbol.Access.READ

    reader = FortranStringReader("integer, intent( IN ) :: arg2")
    arg_list.append(Name("arg2"))
    fparser2spec = Specification_Part(reader).content[0]
    processor.process_declarations(fake_parent, [fparser2spec], arg_list)
    assert fake_parent.symbol_table.lookup("arg2").scope == 'global'
    assert fake_parent.symbol_table.lookup("arg2").access == Symbol.Access.READ

    reader = FortranStringReader("integer, intent( Out ) :: arg3")
    arg_list.append(Name("arg3"))
    fparser2spec = Specification_Part(reader).content[0]
    processor.process_declarations(fake_parent, [fparser2spec], arg_list)
    assert fake_parent.symbol_table.lookup("arg3").scope == 'global'
    assert fake_parent.symbol_table.lookup("arg3").access == \
        Symbol.Access.WRITE

    reader = FortranStringReader("integer, intent ( InOut ) :: arg4")
    arg_list.append(Name("arg4"))
    fparser2spec = Specification_Part(reader).content[0]
    processor.process_declarations(fake_parent, [fparser2spec], arg_list)
    assert fake_parent.symbol_table.lookup("arg4").scope == 'global'
    assert fake_parent.symbol_table.lookup("arg4").access is \
        Symbol.Access.READWRITE


def test_fparser2astprocessor_process_declarations_stmt_functions(
        f2008_parser):
    '''Test that process_declarations method handles statement functions
    appropriately.
    '''
    from fparser.common.readfortran import FortranStringReader
    from fparser.two.Fortran2003 import Specification_Part
    from fparser.two.Fortran2003 import Stmt_Function_Stmt
    fake_parent = KernelSchedule("dummy_schedule")
    processor = Fparser2ASTProcessor()

    # If 'a' is not declared it could be a statement function, which are
    # unsupported and produce a NotImplementedError.
    reader = FortranStringReader("a(x) = 1")
    fparser2spec = Stmt_Function_Stmt(reader)
    with pytest.raises(NotImplementedError) as error:
        processor.process_declarations(fake_parent, [fparser2spec], [])
    assert "Could not process '" in str(error.value)
    assert "'. Statement Function declarations are not supported." \
        in str(error.value)

    # The code below checks that misclassified Statment_Functions are
    # recovered as arrays, this may become unecessary after fparser/#171
    # is fixed.

    # This Specification part is expected to contain a statment_function
    # with the current fparser, this may change depending on how
    # fparser/#171 is fixed.
    reader = FortranStringReader("a(x) = 1")
    fparser2spec = Specification_Part(reader).content[0]
    with pytest.raises(NotImplementedError) as error:
        processor.process_declarations(fake_parent, [fparser2spec], [])
    assert "Could not process '" in str(error.value)
    assert "'. Statement Function declarations are not supported." \
        in str(error.value)

    # If 'a' is declared in the symbol table as an array, it is an array
    # assignment which belongs in the execution part.
    fake_parent.symbol_table.add(Symbol('a', 'real', shape=[None]))
    fake_parent.symbol_table.add(Symbol('x', 'real', shape=[]))
    processor.process_declarations(fake_parent, [fparser2spec], [])
    assert len(fake_parent.children) == 1
    array = fake_parent.children[0].children[0]
    assert isinstance(array, Array)
    assert array.name == "a"

    # Test that it works with multi-dimensional arrays
    fake_parent = KernelSchedule("dummy_schedule")
    reader = FortranStringReader("b(x, y) = 1")
    fparser2spec = Stmt_Function_Stmt(reader)
    fake_parent.symbol_table.add(Symbol('b', 'real', shape=[None, None]))
    fake_parent.symbol_table.add(Symbol('x', 'integer', shape=[]))
    fake_parent.symbol_table.add(Symbol('y', 'integer', shape=[]))
    processor.process_declarations(fake_parent, [fparser2spec], [])
    assert len(fake_parent.children) == 1
    array = fake_parent.children[0].children[0]
    assert isinstance(array, Array)
    assert array.name == "b"

    # Test that if symbol is not an array, it raises GenerationError
    fake_parent.symbol_table.lookup('b')._shape = []
    with pytest.raises(InternalError) as error:
        processor.process_declarations(fake_parent, [fparser2spec], [])
    assert "Could not process '" in str(error.value)
    assert "'. Symbol 'b' is in the SymbolTable but it is not an array as " \
        "expected, so it can not be recovered as an array assignment." \
        in str(error.value)


def test_fparser2astprocessor_parse_array_dimensions_attributes(
        f2008_parser):
    '''Test that process_declarations method parses multiple specifications
    of array attributes.
    '''
    from fparser.common.readfortran import FortranStringReader
    from fparser.two.Fortran2003 import Specification_Part, Name
    from fparser.two.Fortran2003 import Dimension_Attr_Spec

    sym_table = SymbolTable()
    reader = FortranStringReader("dimension(:)")
    fparser2spec = Dimension_Attr_Spec(reader)
    shape = Fparser2ASTProcessor._parse_dimensions(fparser2spec, sym_table)
    assert shape == [None]

    reader = FortranStringReader("dimension(:,:,:)")
    fparser2spec = Dimension_Attr_Spec(reader)
    shape = Fparser2ASTProcessor._parse_dimensions(fparser2spec, sym_table)
    assert shape == [None, None, None]

    reader = FortranStringReader("dimension(3,5)")
    fparser2spec = Dimension_Attr_Spec(reader)
    shape = Fparser2ASTProcessor._parse_dimensions(fparser2spec, sym_table)
    assert shape == [3, 5]

    sym_table.add(Symbol('var1', 'integer', []))
    reader = FortranStringReader("dimension(var1)")
    fparser2spec = Dimension_Attr_Spec(reader)
    shape = Fparser2ASTProcessor._parse_dimensions(fparser2spec, sym_table)
    assert len(shape) == 1
    assert shape[0] == sym_table.lookup('var1')

    # Assumed size arrays not supported
    reader = FortranStringReader("dimension(*)")
    fparser2spec = Dimension_Attr_Spec(reader)
    with pytest.raises(NotImplementedError) as error:
        _ = Fparser2ASTProcessor._parse_dimensions(fparser2spec, sym_table)
    assert "Could not process " in str(error.value)
    assert "Assumed-size arrays are not supported." in str(error.value)

    # Explicit shape symbols must be integer
    reader = FortranStringReader("dimension(var2)")
    fparser2spec = Dimension_Attr_Spec(reader)
    with pytest.raises(NotImplementedError) as error:
        sym_table.add(Symbol("var2", "real", []))
        _ = Fparser2ASTProcessor._parse_dimensions(fparser2spec, sym_table)
    assert "Could not process " in str(error.value)
    assert ("Only scalar integer literals or symbols are supported for "
            "explicit shape array declarations.") in str(error.value)

    # Explicit shape symbols can only be Literal or Symbol
    with pytest.raises(NotImplementedError) as error:
        class UnrecognizedType(object):
            '''Type guaranteed to not be part of the _parse_dimensions
            conditional type handler.'''
        fparser2spec.items[1].items[1].__class__ = UnrecognizedType
        _ = Fparser2ASTProcessor._parse_dimensions(fparser2spec, sym_table)
    assert "Could not process " in str(error.value)
    assert ("Only scalar integer literals or symbols are supported for "
            "explicit shape array declarations.") in str(error.value)

    # Test dimension and intent arguments together
    fake_parent = KernelSchedule("dummy_schedule")
    processor = Fparser2ASTProcessor()
    reader = FortranStringReader("real, intent(in), dimension(:) :: array3")
    fparser2spec = Specification_Part(reader).content[0]
    processor.process_declarations(fake_parent, [fparser2spec],
                                   [Name("array3")])
    assert fake_parent.symbol_table.lookup("array3").name == "array3"
    assert fake_parent.symbol_table.lookup("array3").datatype == 'real'
    assert fake_parent.symbol_table.lookup("array3").shape == [None]
    assert fake_parent.symbol_table.lookup("array3").scope == "global"
    assert fake_parent.symbol_table.lookup("array3").access is \
        Symbol.Access.READ


def test_fparser2astprocessor_use(f2008_parser):
    ''' Check that SymbolTable entries are correctly created from
    module use statements. '''
    from fparser.common.readfortran import FortranStringReader
    from fparser.two.Fortran2003 import Specification_Part
    fake_parent = KernelSchedule("dummy_schedule")
    processor = Fparser2ASTProcessor()
    reader = FortranStringReader("use my_mod, only: some_var\n"
                                 "use this_mod\n"
                                 "use other_mod, only: var1, var2\n")
    fparser2spec = Specification_Part(reader)
    processor.process_declarations(fake_parent, fparser2spec.content, [])
    for var in ["some_var", "var1", "var2"]:
        assert fake_parent.symbol_table.lookup(var).name == var
        assert fake_parent.symbol_table.lookup(var).scope == "global"
    assert fake_parent.symbol_table.lookup("some_var").interface.module_name \
        == "my_mod"
    assert fake_parent.symbol_table.lookup("var2").interface.module_name == \
        "other_mod"


def test_fp2astproc_use_error(f2008_parser, monkeypatch):
    ''' Check that we raise the expected error if the parse tree representing
    a USE statement doesn't have the expected structure. '''
    from fparser.common.readfortran import FortranStringReader
    from fparser.two.Fortran2003 import Specification_Part
    fake_parent = KernelSchedule("dummy_schedule")
    processor = Fparser2ASTProcessor()
    reader = FortranStringReader("use my_mod, only: some_var\n"
                                 "use this_mod\n"
                                 "use other_mod, only: var1, var2\n")
    fparser2spec = Specification_Part(reader)
    monkeypatch.setattr(fparser2spec.content[0], "items",
                        [None, "hello", None])
    with pytest.raises(GenerationError) as err:
        processor.process_declarations(fake_parent, fparser2spec.content, [])
    assert ("Expected the parse tree for a USE statement to contain 5 items "
            "but found 3 for 'hello'" in str(err))


def test_fparser2astprocessor_parse_array_dimensions_unhandled(
        f2008_parser, monkeypatch):
    '''Test that process_declarations method parses multiple specifications
    of array attributes.
    '''
    from fparser.common.readfortran import FortranStringReader
    from fparser.two.Fortran2003 import Dimension_Attr_Spec
    import fparser

    def walk_ast_return(_1, _2):
        '''Function that returns a unique object that will not be part
        of the implemented handling in the walk_ast method caller.'''
        class Invalid(object):
            '''Class that would be invalid to return from an fparser2 parse
            tree.'''
        newobject = Invalid()
        return [newobject]

    monkeypatch.setattr(fparser.two.utils, 'walk_ast', walk_ast_return)

    reader = FortranStringReader("dimension(:)")
    fparser2spec = Dimension_Attr_Spec(reader)
    with pytest.raises(InternalError) as error:
        _ = Fparser2ASTProcessor._parse_dimensions(fparser2spec, None)
    assert "Reached end of loop body and" in str(error.value)
    assert " has not been handled." in str(error.value)


def test_fparser2astprocessor_handling_assignment_stmt(f2008_parser):
    ''' Test that fparser2 Assignment_Stmt is converted to the expected PSyIR
    tree structure.
    '''
    from fparser.common.readfortran import FortranStringReader
    from fparser.two.Fortran2003 import Execution_Part
    reader = FortranStringReader("x=1")
    fparser2assignment = Execution_Part.match(reader)[0][0]

    fake_parent = Node()
    processor = Fparser2ASTProcessor()
    processor.process_nodes(fake_parent, [fparser2assignment], None)
    # Check a new node was generated and connected to parent
    assert len(fake_parent.children) == 1
    new_node = fake_parent.children[0]
    assert isinstance(new_node, Assignment)
    assert len(new_node.children) == 2


def test_fparser2astprocessor_handling_name(f2008_parser):
    ''' Test that fparser2 Name is converted to the expected PSyIR
    tree structure.
    '''
    from fparser.common.readfortran import FortranStringReader
    from fparser.two.Fortran2003 import Execution_Part
    reader = FortranStringReader("x=1")
    fparser2name = Execution_Part.match(reader)[0][0].items[0]

    # Check a new node is generated and connected to parent
    fake_parent = Node()
    processor = Fparser2ASTProcessor()
    processor.process_nodes(fake_parent, [fparser2name], None)
    assert len(fake_parent.children) == 1
    new_node = fake_parent.children[0]
    assert isinstance(new_node, Reference)
    assert new_node._reference == "x"

    # If the parent root has a symbol table it checks if the symbol
    # is declared.
    fake_parent = KernelSchedule('kernel')
    processor = Fparser2ASTProcessor()

    with pytest.raises(GenerationError) as error:
        processor.process_nodes(fake_parent, [fparser2name], None)
    assert "Undeclared reference 'x' found when parsing fparser2 node " \
           "'Name('x')' inside 'kernel'." in str(error)

    fake_parent.symbol_table.add(Symbol('x', 'integer'))
    processor.process_nodes(fake_parent, [fparser2name], None)
    assert len(fake_parent.children) == 1
    new_node = fake_parent.children[0]
    assert isinstance(new_node, Reference)
    assert new_node._reference == "x"


def test_fparser2astprocessor_handling_parenthesis(f2008_parser):
    ''' Test that fparser2 Parenthesis is converted to the expected PSyIR
    tree structure.
    '''
    from fparser.common.readfortran import FortranStringReader
    from fparser.two.Fortran2003 import Execution_Part
    reader = FortranStringReader("x=(x+1)")
    fparser2parenthesis = Execution_Part.match(reader)[0][0].items[2]

    fake_parent = Node()
    processor = Fparser2ASTProcessor()
    processor.process_nodes(fake_parent, [fparser2parenthesis], None)
    # Check a new node was generated and connected to parent
    assert len(fake_parent.children) == 1
    new_node = fake_parent.children[0]
    # Check parenthesis are ignored and process_nodes uses its child
    assert isinstance(new_node, BinaryOperation)


def test_fparser2astprocessor_handling_part_ref(f2008_parser):
    ''' Test that fparser2 Part_Ref is converted to the expected PSyIR
    tree structure.
    '''
    from fparser.common.readfortran import FortranStringReader
    from fparser.two.Fortran2003 import Execution_Part
    reader = FortranStringReader("x(2)=1")
    fparser2part_ref = Execution_Part.match(reader)[0][0].items[0]

    fake_parent = Node()
    processor = Fparser2ASTProcessor()
    processor.process_nodes(fake_parent, [fparser2part_ref], None)
    # Check a new node was generated and connected to parent
    assert len(fake_parent.children) == 1
    new_node = fake_parent.children[0]
    assert isinstance(new_node, Array)
    assert new_node._reference == "x"
    assert len(new_node.children) == 1  # Array dimensions

    # If the parent root has a symbol table it checks if the symbol
    # is declared.
    fake_parent = KernelSchedule('kernel')
    processor = Fparser2ASTProcessor()

    with pytest.raises(GenerationError) as error:
        processor.process_nodes(fake_parent, [fparser2part_ref], None)
    assert "Undeclared reference 'x' found when parsing fparser2 " \
           "node " in str(error)
    assert " inside 'kernel'." in str(error)

    fake_parent.symbol_table.add(Symbol('x', 'integer'))
    processor.process_nodes(fake_parent, [fparser2part_ref], None)
    assert len(fake_parent.children) == 1
    new_node = fake_parent.children[0]
    assert isinstance(new_node, Array)
    assert new_node._reference == "x"
    assert len(new_node.children) == 1  # Array dimensions

    # Parse a complex array expression
    fake_parent = Node()
    reader = FortranStringReader("x(i+3,j-4,(z*5)+1)=1")
    fparser2part_ref = Execution_Part.match(reader)[0][0].items[0]

    fake_parent = Node()
    processor.process_nodes(fake_parent, [fparser2part_ref], None)
    # Check a new node was generated and connected to parent
    assert len(fake_parent.children) == 1
    new_node = fake_parent.children[0]
    assert isinstance(new_node, Array)
    assert new_node._reference == "x"
    assert len(new_node.children) == 3  # Array dimensions


def test_fparser2astprocessor_handling_intrinsics(f2008_parser):
    ''' Test that fparser2 Intrinsic_Function_Reference nodes are
    handled appropriately.
    '''
    from fparser.common.readfortran import FortranStringReader
    from fparser.two.Fortran2003 import Execution_Part
    processor = Fparser2ASTProcessor()

    # Test parsing all supported binary operators.
    testlist = (
        ('x = exp(a)', UnaryOperation, UnaryOperation.Operator.EXP),
        ('x = sin(a)', UnaryOperation, UnaryOperation.Operator.SIN),
        ('x = asin(a)', UnaryOperation, UnaryOperation.Operator.ASIN),
        ('ix = ceiling(a)', UnaryOperation, UnaryOperation.Operator.CEIL),
        ('x = abs(a)', UnaryOperation, UnaryOperation.Operator.ABS),
        ('x = cos(a)', UnaryOperation, UnaryOperation.Operator.COS),
        ('x = acos(a)', UnaryOperation, UnaryOperation.Operator.ACOS),
        ('x = tan(a)', UnaryOperation, UnaryOperation.Operator.TAN),
        ('x = atan(a)', UnaryOperation, UnaryOperation.Operator.ATAN),
        ('x = real(a)', UnaryOperation, UnaryOperation.Operator.REAL),
        ('x = real(a, 8)', CodeBlock, None),
        ('x = int(a)', UnaryOperation, UnaryOperation.Operator.INT),
        ('x = int(a, 8)', CodeBlock, None),
        ('x = log(a)', UnaryOperation, UnaryOperation.Operator.LOG),
        ('x = log10(a)', UnaryOperation, UnaryOperation.Operator.LOG10),
        ('x = mod(a, b)', BinaryOperation, BinaryOperation.Operator.REM),
        ('x = max(a, b)', BinaryOperation, BinaryOperation.Operator.MAX),
        ('x = mAx(a, b, c)', NaryOperation, NaryOperation.Operator.MAX),
        ('x = min(a, b)', BinaryOperation, BinaryOperation.Operator.MIN),
        ('x = min(a, b, c)', NaryOperation, NaryOperation.Operator.MIN),
        ('x = sign(a, b)', BinaryOperation, BinaryOperation.Operator.SIGN),
        ('x = sqrt(a)', UnaryOperation, UnaryOperation.Operator.SQRT),
        ('x = sum(a, idim)', BinaryOperation, BinaryOperation.Operator.SUM),
        ('x = suM(a, idim, mask)', NaryOperation, NaryOperation.Operator.SUM),
        # Check that we get a CodeBlock for an unsupported N-ary operation
        ('x = reshape(a, b, c)', CodeBlock, None),
    )

    for code, expected_type, expected_op in testlist:
        fake_parent = Node()
        reader = FortranStringReader(code)
        fp2node = Execution_Part.match(reader)[0][0].items[2]
        processor.process_nodes(fake_parent, [fp2node], None)
        assert len(fake_parent.children) == 1
        assert isinstance(fake_parent.children[0], expected_type), \
            "Fails when parsing '" + code + "'"
        if expected_type is not CodeBlock:
            assert fake_parent.children[0]._operator == expected_op, \
                "Fails when parsing '" + code + "'"


def test_fp2astproc_intrinsic_no_args(f2008_parser):
    ''' Check that an intrinsic with no arguments results in a
    NotImplementedError. '''
    from fparser.common.readfortran import FortranStringReader
    from fparser.two.Fortran2003 import Execution_Part
    processor = Fparser2ASTProcessor()
    fake_parent = Node()
    reader = FortranStringReader("x = SUM(a, b)")
    fp2node = Execution_Part.match(reader)[0][0].items[2]
    # Manually remove the arguments
    fp2node.items = (fp2node.items[0],)
    with pytest.raises(NotImplementedError) as err:
        processor._intrinsic_handler(fp2node, fake_parent)
    assert "SUM" in str(err)


def test_fp2astproc_unary_op_handler_error(f2008_parser):
    ''' Check that the unary op handler raises the expected error if the
    parse tree has an unexpected structure. This is a hard error to
    provoke since fparser checks that the number of arguments is correct. '''
    from fparser.common.readfortran import FortranStringReader
    from fparser.two.Fortran2003 import Execution_Part
    processor = Fparser2ASTProcessor()
    fake_parent = Node()
    reader = FortranStringReader("x = exp(a)")
    fp2node = Execution_Part.match(reader)[0][0].items[2]
    # Create an fparser node for a binary operation so that we can steal
    # its operands
    reader = FortranStringReader("x = max(a, b)")
    maxnode = Execution_Part.match(reader)[0][0].items[2]
    # Break the number of arguments in the fparser node by using those
    # from the binary operation
    fp2node.items = (fp2node.items[0], maxnode.items[1])
    with pytest.raises(InternalError) as err:
        processor._unary_op_handler(fp2node, fake_parent)
    assert ("Operation 'EXP(a, b)' has more than one argument and is "
            "therefore not unary" in str(err))


def test_fp2astproc_binary_op_handler_error(f2008_parser):
    ''' Check that the binary op handler raises the expected errors if the
    parse tree has an unexpected structure. '''
    from fparser.common.readfortran import FortranStringReader
    from fparser.two.Fortran2003 import Execution_Part, Name
    processor = Fparser2ASTProcessor()
    fake_parent = Node()
    reader = FortranStringReader("x = SUM(a, b)")
    fp2node = Execution_Part.match(reader)[0][0].items[2]
    # Break the number of arguments in the fparser node
    fp2node.items[1].items = (Name('a'),)
    with pytest.raises(InternalError) as err:
        processor._binary_op_handler(fp2node, fake_parent)
    assert ("Binary operator should have exactly two arguments but found 1 "
            "for 'SUM(a)'." in str(err))
    # Now break the 'items' tuple of this fparser node
    fp2node.items = (fp2node.items[0], Name('dummy'))
    with pytest.raises(InternalError) as err:
        processor._binary_op_handler(fp2node, fake_parent)
    assert ("binary intrinsic operation 'SUM(dummy)'. Expected second child "
            "to be Actual_Arg_Spec_List" in str(err))


def test_fp2astproc_nary_op_handler_error(f2008_parser):
    ''' Check that the Nary op handler raises the expected error if the parse
    tree has an unexpected structure. '''
    from fparser.common.readfortran import FortranStringReader
    from fparser.two.Fortran2003 import Execution_Part, Name
    processor = Fparser2ASTProcessor()
    fake_parent = Node()
    reader = FortranStringReader("x = SUM(a, b, mask)")
    fp2node = Execution_Part.match(reader)[0][0].items[2]
    # Give the node an incorrect number of arguments for the Nary handler
    fp2node.items[1].items = (Name('a'),)
    with pytest.raises(InternalError) as err:
        processor._nary_op_handler(fp2node, fake_parent)
    assert ("An N-ary operation must have more than two arguments but found 1 "
            "for 'SUM(a)'" in str(err))
    # Break the 'items' tuple of this fparser node
    fp2node.items = (fp2node.items[0], Name('dummy'))
    with pytest.raises(InternalError) as err:
        processor._nary_op_handler(fp2node, fake_parent)
    assert ("Expected second 'item' of N-ary intrinsic 'SUM(dummy)' in fparser"
            " parse tree to be an Actual_Arg_Spec_List" in str(err))


def test_fp2astproc_handling_nested_intrinsic(f2008_parser):
    ''' Check that we correctly handle nested intrinsic functions. '''
    from fparser.common.readfortran import FortranStringReader
    from fparser.two.Fortran2003 import Execution_Part
    processor = Fparser2ASTProcessor()
    fake_parent = Node()
    reader = FortranStringReader(
        "ze_z = SUM( e1t(:,:) * e2t(:,:) * zav_tide(:,:,jk) * "
        "tmask_i(:,:) ) &\n"
        "   &  / MAX( 1.e-20, SUM( e1t(:,:) * e2t(:,:) * wmask (:,:,jk) * "
        "tmask_i(:,:) ) )")
    fp2node = Execution_Part.match(reader)[0][0].items[2]
    processor.process_nodes(fake_parent, [fp2node], None)
    fake_parent.children[0].view()
    array_refs = fake_parent.walk(fake_parent.children, Reference)
    assert "sum" not in [str(ref.name) for ref in array_refs]


@pytest.mark.xfail(reason="#412 Fortran array notation not yet handled in "
                   "non-NEMO PSyIR")
def testfp2astproc_handling_array_product(f2008_parser):
    ''' Check that we correctly handle array products. '''
    from fparser.common.readfortran import FortranStringReader
    from fparser.two.Fortran2003 import Execution_Part
    processor = Fparser2ASTProcessor()
    fake_parent = Node()
    reader = FortranStringReader(
        "ze_z(:,:) = e1t(:,:) * e2t(:,:) * zav_tide(:,:,jk)")
    fp2node = Execution_Part.match(reader)
    processor.process_nodes(fake_parent, [fp2node[0][0]], None)
    fake_parent.children[0].view()
    assert not fake_parent.walk(fake_parent.children, CodeBlock)


def test_fparser2astprocessor_handling_if_stmt(f2008_parser):
    ''' Test that fparser2 If_Stmt is converted to the expected PSyIR
    tree structure.
    '''
    from fparser.common.readfortran import FortranStringReader
    from fparser.two.Fortran2003 import Execution_Part
    reader = FortranStringReader("if(x==1)y=1")
    fparser2if_stmt = Execution_Part.match(reader)[0][0]

    fake_parent = Node()
    processor = Fparser2ASTProcessor()
    processor.process_nodes(fake_parent, [fparser2if_stmt], None)
    # Check a new node was generated and connected to parent
    assert len(fake_parent.children) == 1
    new_node = fake_parent.children[0]
    assert isinstance(new_node, IfBlock)
    assert len(new_node.children) == 2


def test_fparser2astprocessor_handling_if_construct(f2008_parser):
    ''' Test that fparser2 If_Construct is converted to the expected PSyIR
    tree structure.
    '''
    from fparser.common.readfortran import FortranStringReader
    from fparser.two.Fortran2003 import Execution_Part
    reader = FortranStringReader(
        '''if (condition1 == 1) then
            branch1 = 1
            branch1 = 2
        elseif (condition2 == 2) then
            branch2 = 1
        else
            branch3 = 1
        endif''')
    fparser2if_construct = Execution_Part.match(reader)[0][0]

    fake_parent = Node()
    processor = Fparser2ASTProcessor()
    processor.process_nodes(fake_parent, [fparser2if_construct], None)

    # Check a new node was properly generated and connected to parent
    assert len(fake_parent.children) == 1
    ifnode = fake_parent.children[0]
    assert isinstance(ifnode, IfBlock)
    assert ifnode.ast is fparser2if_construct
    assert 'was_elseif' not in ifnode.annotations

    # First level contains: condition1, branch1 and elsebody
    assert len(ifnode.children) == 3
    assert ifnode.condition.children[0].name == 'condition1'
    assert isinstance(ifnode.children[1], Schedule)
    assert ifnode.children[1].ast is fparser2if_construct.content[1]
    assert ifnode.children[1].ast_end is fparser2if_construct.content[2]
    assert ifnode.if_body[0].children[0].name == 'branch1'
    assert isinstance(ifnode.children[2], Schedule)
    assert ifnode.children[2].ast is fparser2if_construct.content[3]

    # Second level contains condition2, branch2, elsebody
    ifnode = ifnode.else_body[0]
    assert 'was_elseif' in ifnode.annotations
    assert ifnode.condition.children[0].name == 'condition2'
    assert isinstance(ifnode.children[1], Schedule)
    assert ifnode.if_body[0].children[0].name == 'branch2'
    assert isinstance(ifnode.children[2], Schedule)

    # Third level is just branch3
    elsebody = ifnode.else_body[0]
    assert elsebody.children[0].name == 'branch3'
    assert elsebody.ast is fparser2if_construct.content[6]


def test_fparser2astprocessor_handling_if_construct_errors(f2008_parser):
    ''' Test that unsupported If_Construct structures raise the proper
    errors.
    '''
    from fparser.common.readfortran import FortranStringReader
    from fparser.two.Fortran2003 import Execution_Part

    reader = FortranStringReader(
        '''if (condition1) then
        elseif (condition2) then
        endif''')

    fake_parent = Node()
    processor = Fparser2ASTProcessor()

    # Test with no opening If_Then_Stmt
    fparser2if_construct = Execution_Part.match(reader)[0][0]
    del fparser2if_construct.content[0]
    with pytest.raises(InternalError) as error:
        processor.process_nodes(fake_parent, [fparser2if_construct], None)
    assert "Failed to find opening if then statement in:" in str(error.value)

    reader = FortranStringReader(
        '''if (condition1) then
        elseif (condition2) then
        endif''')

    # Test with no closing End_If_Stmt
    fparser2if_construct = Execution_Part.match(reader)[0][0]
    del fparser2if_construct.content[-1]
    with pytest.raises(InternalError) as error:
        processor.process_nodes(fake_parent, [fparser2if_construct], None)
    assert "Failed to find closing end if statement in:" in str(error.value)

    reader = FortranStringReader(
        '''if (condition1) then
        elseif (condition2) then
        else
        endif''')

    # Test with else clause before and elseif clause
    fparser2if_construct = Execution_Part.match(reader)[0][0]
    children = fparser2if_construct.content
    children[1], children[2] = children[2], children[1]  # Swap clauses
    with pytest.raises(InternalError) as error:
        processor.process_nodes(fake_parent, [fparser2if_construct], None)
    assert ("Else clause should only be found next to last clause, but "
            "found") in str(error.value)

    reader = FortranStringReader(
        '''if (condition1) then
        elseif (condition2) then
        else
        endif''')

    # Test with unexpected clause
    fparser2if_construct = Execution_Part.match(reader)[0][0]
    children = fparser2if_construct.content
    children[1] = children[-1]  # Add extra End_If_Stmt
    with pytest.raises(InternalError) as error:
        processor.process_nodes(fake_parent, [fparser2if_construct], None)
    assert ("Only fparser2 If_Then_Stmt, Else_If_Stmt and Else_Stmt are "
            "expected, but found") in str(error.value)


def test_fparser2astprocessor_handling_complex_if_construct(f2008_parser):
    ''' Test that nested If_Construct structures and empty bodies are
    handled properly.
    '''
    from fparser.common.readfortran import FortranStringReader
    from fparser.two.Fortran2003 import Execution_Part
    reader = FortranStringReader(
        '''if (condition1) then
        elseif (condition2) then
            if (condition3) then
            elseif (condition4) then
                if (condition6) found = 1
            elseif (condition5) then
            else
            endif
        else
        endif''')
    fparser2if_construct = Execution_Part.match(reader)[0][0]

    fake_parent = Node()
    processor = Fparser2ASTProcessor()
    processor.process_nodes(fake_parent, [fparser2if_construct], None)

    elseif = fake_parent.children[0].children[2].children[0]
    assert 'was_elseif' in elseif.annotations
    nested_if = elseif.children[1].children[0]
    assert 'was_elseif' not in nested_if.annotations  # Was manually nested
    elseif2 = nested_if.children[2].children[0]
    assert 'was_elseif' in elseif2.annotations
    nested_if2 = elseif2.children[1].children[0]
    assert nested_if2.children[1].children[0].children[0].name == 'found'


def test_fparser2astprocessor_handling_case_construct(f2008_parser):
    ''' Test that fparser2 Case_Construct is converted to the expected PSyIR
    tree structure.
    '''
    from fparser.common.readfortran import FortranStringReader
    from fparser.two.Fortran2003 import Execution_Part
    reader = FortranStringReader(
        '''SELECT CASE (selector)
            CASE (label1)
                branch1 = 1
            CASE (label2)
                branch2 = 1
            END SELECT''')
    fparser2case_construct = Execution_Part.match(reader)[0][0]

    fake_parent = Node()
    processor = Fparser2ASTProcessor()
    processor.process_nodes(fake_parent, [fparser2case_construct], None)

    # Check a new node was properly generated and connected to parent
    assert len(fake_parent.children) == 1
    ifnode = fake_parent.children[0]
    assert isinstance(ifnode, IfBlock)
    assert ifnode.ast is fparser2case_construct.content[1]
    assert ifnode.ast_end is fparser2case_construct.content[2]
    assert 'was_case' in ifnode.annotations
    assert ifnode.condition.children[0].name == 'selector'
    assert ifnode.condition.children[1].name == 'label1'
    assert ifnode.if_body[0].children[0].name == 'branch1'
    assert isinstance(ifnode.else_body[0], IfBlock)
    assert ifnode.else_body[0].condition.children[1].name == 'label2'
    assert ifnode.else_body[0].if_body[0].children[0].name == 'branch2'
    assert ifnode.else_body[0].ast is \
        fparser2case_construct.content[3]
    assert ifnode.else_body[0].children[1].ast is \
        fparser2case_construct.content[4]
    assert ifnode.else_body[0].children[1].ast_end is \
        fparser2case_construct.content[4]
    assert len(ifnode.else_body[0].children) == 2  # SELECT CASE ends here


def test_fp2astproc_case_default(f2008_parser):
    ''' Check that the fparser2ASTProcessor handles SELECT blocks with
    a default clause. '''
    from fparser.common.readfortran import FortranStringReader
    from fparser.two.Fortran2003 import Execution_Part, Assignment_Stmt
    case_clauses = ["CASE default\nbranch3 = 1\nbranch3 = branch3 * 2\n",
                    "CASE (label1)\nbranch1 = 1\n",
                    "CASE (label2)\nbranch2 = 1\n"]
    # Loop over the 3 possible locations for the 'default' clause
    for idx1, idx2, idx3 in [(0, 1, 2), (1, 0, 2), (1, 2, 0)]:
        fortran_text = (
            "SELECT CASE (selector)\n"
            "{0}{1}{2}"
            "END SELECT\n".format(case_clauses[idx1], case_clauses[idx2],
                                  case_clauses[idx3]))
        reader = FortranStringReader(fortran_text)
        fparser2case_construct = Execution_Part.match(reader)[0][0]

        fake_parent = Node()
        processor = Fparser2ASTProcessor()
        processor.process_nodes(fake_parent, [fparser2case_construct], None)
        assigns = fake_parent.walk(fake_parent.children, Assignment)
        # Check that the assignment to 'branch 3' (in the default clause) is
        # the deepest in the tree
        assert "branch3" in str(assigns[2])
        assert isinstance(assigns[2].ast, Assignment_Stmt)
        assert isinstance(assigns[2].parent, Schedule)
        assert isinstance(assigns[2].parent.ast, Assignment_Stmt)
        assert "branch3 * 2" in str(assigns[2].parent.ast_end)
        assert isinstance(assigns[2].parent.parent, IfBlock)
        # Check that the if-body of the parent IfBlock also contains
        # an Assignment
        assert isinstance(assigns[2].parent.parent.children[1], Schedule)
        assert isinstance(assigns[2].parent.parent.children[1].children[0],
                          Assignment)


def test_fp2astproc_handling_invalid_case_construct(f2008_parser):
    ''' Test that the Case_Construct handler raises the proper errors when
    it parses invalid or unsupported fparser2 trees.
    '''
    from fparser.common.readfortran import FortranStringReader
    from fparser.two.Fortran2003 import Execution_Part

    # CASE Value Ranges are not supported
    reader = FortranStringReader(
        '''SELECT CASE (selector)
            CASE (label1:)
                branch1 = 1
            END SELECT''')
    fparser2case_construct = Execution_Part.match(reader)[0][0]

    fake_parent = Node()
    processor = Fparser2ASTProcessor()
    processor.process_nodes(fake_parent, [fparser2case_construct], None)
    assert isinstance(fake_parent.children[0], CodeBlock)

    # CASE (default) is just a regular symbol named default
    reader = FortranStringReader(
        '''SELECT CASE (selector)
            CASE (default)
                branch3 = 1
            END SELECT''')
    fparser2case_construct = Execution_Part.match(reader)[0][0]

    fake_parent = Node()
    processor = Fparser2ASTProcessor()
    processor.process_nodes(fake_parent, [fparser2case_construct], None)
    assert isinstance(fake_parent.children[0], IfBlock)

    # Test with no opening Select_Case_Stmt
    reader = FortranStringReader(
        '''SELECT CASE (selector)
            CASE (label1)
                branch1 = 1
            CASE (label2)
                branch2 = 1
            END SELECT''')
    fparser2case_construct = Execution_Part.match(reader)[0][0]
    del fparser2case_construct.content[0]
    with pytest.raises(InternalError) as error:
        processor.process_nodes(fake_parent, [fparser2case_construct], None)
    assert "Failed to find opening case statement in:" in str(error.value)

    # Test with no closing End_Select_Stmt
    reader = FortranStringReader(
        '''SELECT CASE (selector)
            CASE (label1)
                branch1 = 1
            CASE (label2)
                branch2 = 1
            END SELECT''')
    fparser2case_construct = Execution_Part.match(reader)[0][0]
    del fparser2case_construct.content[-1]
    with pytest.raises(InternalError) as error:
        processor.process_nodes(fake_parent, [fparser2case_construct], None)
    assert "Failed to find closing case statement in:" in str(error.value)


def test_fparser2astprocessor_handling_numberbase(f2008_parser):
    ''' Test that fparser2 NumberBase is converted to the expected PSyIR
    tree structure.
    '''
    from fparser.common.readfortran import FortranStringReader
    from fparser.two.Fortran2003 import Execution_Part
    reader = FortranStringReader("x=1")
    fparser2number = Execution_Part.match(reader)[0][0].items[2]

    fake_parent = Node()
    processor = Fparser2ASTProcessor()
    processor.process_nodes(fake_parent, [fparser2number], None)
    # Check a new node was generated and connected to parent
    assert len(fake_parent.children) == 1
    new_node = fake_parent.children[0]
    assert isinstance(new_node, Literal)
    assert new_node._value == "1"


def test_fparser2astprocessor_handling_binaryopbase(f2008_parser):
    ''' Test that fparser2 BinaryOpBase is converted to the expected PSyIR
    tree structure.
    '''
    from fparser.common.readfortran import FortranStringReader
    from fparser.two.Fortran2003 import Execution_Part
    reader = FortranStringReader("x=1+4")
    fp2binaryop = Execution_Part.match(reader)[0][0].items[2]

    fake_parent = Node()
    processor = Fparser2ASTProcessor()
    processor.process_nodes(fake_parent, [fp2binaryop], None)
    # Check a new node was generated and connected to parent
    assert len(fake_parent.children) == 1
    new_node = fake_parent.children[0]
    assert isinstance(new_node, BinaryOperation)
    assert len(new_node.children) == 2
    assert new_node._operator == BinaryOperation.Operator.ADD

    # Test parsing all supported binary operators.
    testlist = (('+', BinaryOperation.Operator.ADD),
                ('-', BinaryOperation.Operator.SUB),
                ('*', BinaryOperation.Operator.MUL),
                ('/', BinaryOperation.Operator.DIV),
                ('**', BinaryOperation.Operator.POW),
                ('==', BinaryOperation.Operator.EQ),
                ('.eq.', BinaryOperation.Operator.EQ),
                ('.EQ.', BinaryOperation.Operator.EQ),
                ('/=', BinaryOperation.Operator.NE),
                ('.ne.', BinaryOperation.Operator.NE),
                ('>', BinaryOperation.Operator.GT),
                ('.GT.', BinaryOperation.Operator.GT),
                ('<', BinaryOperation.Operator.LT),
                ('.lt.', BinaryOperation.Operator.LT),
                ('>=', BinaryOperation.Operator.GE),
                ('.ge.', BinaryOperation.Operator.GE),
                ('<=', BinaryOperation.Operator.LE),
                ('.LE.', BinaryOperation.Operator.LE),
                ('.and.', BinaryOperation.Operator.AND),
                ('.or.', BinaryOperation.Operator.OR))

    for opstring, expected in testlist:
        # Manipulate the fparser2 ParseTree so that it contains the operator
        # under test
        fp2binaryop.items = (fp2binaryop.items[0], opstring,
                             fp2binaryop.items[2])
        # And then translate it to PSyIR again.
        fake_parent = Node()
        processor.process_nodes(fake_parent, [fp2binaryop], None)
        assert len(fake_parent.children) == 1
        assert isinstance(fake_parent.children[0], BinaryOperation), \
            "Fails when parsing '" + opstring + "'"
        assert fake_parent.children[0]._operator == expected, \
            "Fails when parsing '" + opstring + "'"

    # Test that an unsupported binary operator creates a CodeBlock
    fake_parent = Node()
    fp2binaryop.items = (fp2binaryop.items[0], 'unsupported',
                         fp2binaryop.items[2])
    processor.process_nodes(fake_parent, [fp2binaryop], None)
    assert len(fake_parent.children) == 1
    assert isinstance(fake_parent.children[0], CodeBlock)


def test_fparser2astprocessor_handling_unaryopbase(f2008_parser):
    ''' Test that fparser2 UnaryOpBase is converted to the expected PSyIR
    tree structure.
    '''
    from fparser.common.readfortran import FortranStringReader
    from fparser.two.Fortran2003 import Execution_Part, UnaryOpBase
    reader = FortranStringReader("x=-4")
    fp2unaryop = Execution_Part.match(reader)[0][0].items[2]
    assert isinstance(fp2unaryop, UnaryOpBase)

    fake_parent = Node()
    processor = Fparser2ASTProcessor()
    processor.process_nodes(fake_parent, [fp2unaryop], None)
    # Check a new node was generated and connected to parent
    assert len(fake_parent.children) == 1
    new_node = fake_parent.children[0]
    assert isinstance(new_node, UnaryOperation)
    assert len(new_node.children) == 1
    assert new_node._operator == UnaryOperation.Operator.MINUS

    # Test parsing all supported unary operators.
    testlist = (('+', UnaryOperation.Operator.PLUS),
                ('-', UnaryOperation.Operator.MINUS),
                ('.not.', UnaryOperation.Operator.NOT),
                ('.NOT.', UnaryOperation.Operator.NOT))

    for opstring, expected in testlist:
        # Manipulate the fparser2 ParseTree so that it contains the operator
        # under test
        fp2unaryop.items = (opstring, fp2unaryop.items[1])
        # And then translate it to PSyIR again.
        fake_parent = Node()
        processor.process_nodes(fake_parent, [fp2unaryop], None)
        assert len(fake_parent.children) == 1
        assert isinstance(fake_parent.children[0], UnaryOperation), \
            "Fails when parsing '" + opstring + "'"
        assert fake_parent.children[0]._operator == expected, \
            "Fails when parsing '" + opstring + "'"

    # Test that an unsupported unary operator creates a CodeBlock
    fp2unaryop.items = ('unsupported', fp2unaryop.items[1])
    fake_parent = Node()
    processor.process_nodes(fake_parent, [fp2unaryop], None)

    assert len(fake_parent.children) == 1
    new_node = fake_parent.children[0]
    assert isinstance(new_node, CodeBlock)


def test_fparser2astprocessor_handling_return_stmt(f2008_parser):
    ''' Test that fparser2 Return_Stmt is converted to the expected PSyIR
    tree structure.
    '''
    from fparser.common.readfortran import FortranStringReader
    from fparser.two.Fortran2003 import Execution_Part, Return_Stmt
    reader = FortranStringReader("return")
    return_stmt = Execution_Part.match(reader)[0][0]
    assert isinstance(return_stmt, Return_Stmt)

    fake_parent = Node()
    processor = Fparser2ASTProcessor()
    processor.process_nodes(fake_parent, [return_stmt], None)
    # Check a new node was generated and connected to parent
    assert len(fake_parent.children) == 1
    new_node = fake_parent.children[0]
    assert isinstance(new_node, Return)
    assert not new_node.children


def test_fparser2astprocessor_handling_end_do_stmt(f2008_parser):
    ''' Test that fparser2 End_Do_Stmt are ignored.'''
    from fparser.common.readfortran import FortranStringReader
    from fparser.two.Fortran2003 import Execution_Part
    reader = FortranStringReader('''
        do i=1,10
            a=a+1
        end do
        ''')
    fparser2enddo = Execution_Part.match(reader)[0][0].content[-1]

    fake_parent = Node()
    processor = Fparser2ASTProcessor()
    processor.process_nodes(fake_parent, [fparser2enddo], None)
    assert not fake_parent.children  # No new children created


def test_fparser2astprocessor_handling_end_subroutine_stmt(f2008_parser):
    ''' Test that fparser2 End_Subroutine_Stmt are ignored.'''
    from fparser.common.readfortran import FortranStringReader
    from fparser.two.Fortran2003 import Subroutine_Subprogram
    reader = FortranStringReader('''
        subroutine dummy_code()
        end subroutine dummy_code
        ''')
    fparser2endsub = Subroutine_Subprogram.match(reader)[0][-1]

    fake_parent = Node()
    processor = Fparser2ASTProcessor()
    processor.process_nodes(fake_parent, [fparser2endsub], None)
    assert not fake_parent.children  # No new children created<|MERGE_RESOLUTION|>--- conflicted
+++ resolved
@@ -2988,47 +2988,6 @@
     assert "Literal[value:'1']\n" in str(unary_operation)
 
 
-<<<<<<< HEAD
-=======
-def test_unaryoperation_gen_c_code():
-    '''Test that a UnaryOperation node can generate its C representation'''
-    unary_operation = UnaryOperation(UnaryOperation.Operator.MINUS)
-    with pytest.raises(GenerationError) as err:
-        _ = unary_operation.gen_c_code()
-    assert("UnaryOperation malformed or incomplete. It should have "
-           "exactly 1 child, but found 0." in str(err.value))
-    ref1 = Literal("a", unary_operation)
-    unary_operation.addchild(ref1)
-    assert unary_operation.gen_c_code() == '(-a)'
-
-    # Test all supported Operators
-    test_list = ((UnaryOperation.Operator.PLUS, '(+a)'),
-                 (UnaryOperation.Operator.MINUS, '(-a)'),
-                 (UnaryOperation.Operator.SQRT, 'sqrt(a)'),
-                 (UnaryOperation.Operator.NOT, '(!a)'),
-                 (UnaryOperation.Operator.COS, 'cos(a)'),
-                 (UnaryOperation.Operator.SIN, 'sin(a)'),
-                 (UnaryOperation.Operator.TAN, 'tan(a)'),
-                 (UnaryOperation.Operator.ACOS, 'acos(a)'),
-                 (UnaryOperation.Operator.ASIN, 'asin(a)'),
-                 (UnaryOperation.Operator.ATAN, 'atan(a)'),
-                 (UnaryOperation.Operator.ABS, 'abs(a)'),
-                 (UnaryOperation.Operator.REAL, 'float(a)'))
-
-    for operator, expected in test_list:
-        unary_operation._operator = operator
-        assert unary_operation.gen_c_code() == expected
-
-    # Test that an unsupported operator raises a error
-    class Unsupported():
-        '''Dummy class'''
-    unary_operation._operator = Unsupported
-    with pytest.raises(NotImplementedError) as err:
-        _ = unary_operation.gen_c_code()
-    assert "The gen_c_code backend does not support the '" in str(err)
-    assert "' operator." in str(err)
-
-
 def test_naryoperation_view(capsys):
     ''' Check the view and colored_text methods of the Nary Operation
     class.'''
@@ -3059,7 +3018,6 @@
     assert "Literal[value:'3']\n" in str(nary_operation)
 
 
->>>>>>> 3c98e0e1
 # Test Return class
 
 def test_return_view(capsys):
