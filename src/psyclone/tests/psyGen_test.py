# -----------------------------------------------------------------------------
# BSD 3-Clause License
#
# Copyright (c) 2017-2019, Science and Technology Facilities Council.
# All rights reserved.
#
# Redistribution and use in source and binary forms, with or without
# modification, are permitted provided that the following conditions are met:
#
# * Redistributions of source code must retain the above copyright notice, this
#   list of conditions and the following disclaimer.
#
# * Redistributions in binary form must reproduce the above copyright notice,
#   this list of conditions and the following disclaimer in the documentation
#   and/or other materials provided with the distribution.
#
# * Neither the name of the copyright holder nor the names of its
#   contributors may be used to endorse or promote products derived from
#   this software without specific prior written permission.
#
# THIS SOFTWARE IS PROVIDED BY THE COPYRIGHT HOLDERS AND CONTRIBUTORS
# "AS IS" AND ANY EXPRESS OR IMPLIED WARRANTIES, INCLUDING, BUT NOT
# LIMITED TO, THE IMPLIED WARRANTIES OF MERCHANTABILITY AND FITNESS
# FOR A PARTICULAR PURPOSE ARE DISCLAIMED. IN NO EVENT SHALL THE
# COPYRIGHT HOLDER OR CONTRIBUTORS BE LIABLE FOR ANY DIRECT, INDIRECT,
# INCIDENTAL, SPECIAL, EXEMPLARY, OR CONSEQUENTIAL DAMAGES (INCLUDING,
# BUT NOT LIMITED TO, PROCUREMENT OF SUBSTITUTE GOODS OR SERVICES;
# LOSS OF USE, DATA, OR PROFITS; OR BUSINESS INTERRUPTION) HOWEVER
# CAUSED AND ON ANY THEORY OF LIABILITY, WHETHER IN CONTRACT, STRICT
# LIABILITY, OR TORT (INCLUDING NEGLIGENCE OR OTHERWISE) ARISING IN
# ANY WAY OUT OF THE USE OF THIS SOFTWARE, EVEN IF ADVISED OF THE
# POSSIBILITY OF SUCH DAMAGE.
# -----------------------------------------------------------------------------
# Authors R. W. Ford, A. R. Porter and S. Siso, STFC Daresbury Lab
# Modified I. Kavcic, Met Office
# -----------------------------------------------------------------------------

''' Performs py.test tests on the psygen module '''


# internal classes requiring tests
# PSy,Invokes,Dependencies,NameSpaceFactory,NameSpace,Invoke,Node,Schedule,
# LoopDirective,OMPLoopDirective,Loop,Call,Inf,SetInfCall,Kern,Arguments,
# InfArguments,Argument,KernelArgument,InfArgument

# user classes requiring tests
# PSyFactory, TransInfo, Transformation
from __future__ import absolute_import, print_function
import os
import re
import pytest
from fparser import api as fpapi
from psyclone.core.access_type import AccessType
from psyclone.psyGen import TransInfo, Transformation, PSyFactory, NameSpace, \
    NameSpaceFactory, OMPParallelDoDirective, \
    OMPParallelDirective, OMPDoDirective, OMPDirective, Directive, CodeBlock, \
    Assignment, Reference, BinaryOperation, Array, Literal, Node, IfBlock, \
    KernelSchedule, Schedule, UnaryOperation, NaryOperation, Return, \
<<<<<<< HEAD
    ACCEnterDataDirective, ACCKernelsDirective, Container
=======
    ACCEnterDataDirective, ACCKernelsDirective, Container, Loop
>>>>>>> c80042c3
from psyclone.psyir.symbols import DataSymbol, SymbolTable
from psyclone.psyGen import GenerationError, FieldNotFoundError, \
     InternalError, HaloExchange, Invoke, DataAccess
from psyclone.psyGen import Kern, Arguments, CodedKern
from psyclone.dynamo0p3 import DynKern, DynKernMetadata, DynInvokeSchedule
from psyclone.parse.algorithm import parse, InvokeCall
from psyclone.transformations import OMPParallelLoopTrans, \
    DynamoLoopFuseTrans, Dynamo0p3RedundantComputationTrans, \
    ACCEnterDataTrans, ACCParallelTrans, ACCLoopTrans, ACCKernelsTrans
from psyclone.generator import generate
from psyclone.configuration import Config
from psyclone.tests.utilities import get_invoke

BASE_PATH = os.path.join(os.path.dirname(os.path.abspath(__file__)),
                         "test_files", "dynamo0p3")
GOCEAN_BASE_PATH = os.path.join(os.path.dirname(os.path.abspath(__file__)),
                                "test_files", "gocean1p0")


# Module fixtures

@pytest.fixture(scope="module", autouse=True)
def setup():
    '''Make sure that all tests here use dynamo0.3 as API.'''
    Config.get().api = "dynamo0.3"

# Tests for utilities


def test_object_index():
    ''' Tests for the object_index() utility. '''
    from psyclone.psyGen import object_index
    two = "two"
    my_list = ["one", two, "three"]
    assert object_index(my_list, two) == 1
    with pytest.raises(InternalError) as err:
        _ = object_index(my_list, None)
    assert "Cannot search for None item in list" in str(err)

# PSyFactory class unit tests


def test_invalid_api():
    '''test that psyfactory raises appropriate error when an invalid api
    is supplied'''
    with pytest.raises(GenerationError):
        _ = PSyFactory(api="invalid")


def test_psyfactory_valid_return_object():
    '''test that psyfactory returns a psyfactory object for all supported
    inputs'''
    psy_factory = PSyFactory()
    assert isinstance(psy_factory, PSyFactory)
    _config = Config.get()
    apis = _config.supported_apis[:]
    apis.insert(0, "")
    for api in apis:
        psy_factory = PSyFactory(api=api)
        assert isinstance(psy_factory, PSyFactory)


def test_psyfactory_valid_dm_flag():
    '''test that a PSyFactory instance raises an exception if the
    optional distributed_memory flag is set to an invalid value
    and does not if the value is valid '''
    with pytest.raises(GenerationError) as excinfo:
        _ = PSyFactory(distributed_memory="ellie")
    assert "distributed_memory flag" in str(excinfo.value)
    _ = PSyFactory(distributed_memory=True)
    _ = PSyFactory(distributed_memory=False)


# Transformation class unit tests

def test_base_class_not_callable():
    '''make sure we can not instantiate abstract Transformation class
    directly'''
    with pytest.raises(TypeError):
        _ = Transformation()  # pylint: disable=abstract-class-instantiated


# TransInfo class unit tests

def test_new_module():
    '''check that we can change the module where we look for
    transformations.  There should be no transformations
    available as the new module uses a different
    transformation base class'''
    from .test_files import dummy_transformations
    trans = TransInfo(module=dummy_transformations)
    assert trans.num_trans == 0


def test_new_baseclass():
    '''check that we can change the transformations baseclass. There
    should be no transformations available as the default
    transformations module does not use the specified base
    class'''
    from .test_files.dummy_transformations import \
        LocalTransformation
    trans = TransInfo(base_class=LocalTransformation)
    assert trans.num_trans == 0


def test_new_module_and_baseclass():
    '''check that we can change the module where we look for
    transformations and the baseclass. There should be one
    transformation available as the module specifies one test
    transformation using the specified base class '''
    from .test_files import dummy_transformations
    trans = TransInfo(module=dummy_transformations,
                      base_class=dummy_transformations.LocalTransformation)
    assert trans.num_trans == 1


def test_list_valid_return_object():
    ''' check the list method returns the valid type '''
    trans = TransInfo()
    assert isinstance(trans.list, str)


def test_list_return_data():
    ''' check the list method returns sensible information '''
    trans = TransInfo()
    assert trans.list.find("available") != -1


def test_invalid_low_number():
    '''check an out-of-range low number for get_trans_num method raises
    correct exception'''
    trans = TransInfo()
    with pytest.raises(GenerationError):
        _ = trans.get_trans_num(0)


def test_invalid_high_number():
    '''check an out-of-range high number for get_trans_num method raises
    correct exception'''
    trans = TransInfo()
    with pytest.raises(GenerationError):
        _ = trans.get_trans_num(999)


def test_valid_return_object_from_number():
    ''' check get_trans_num method returns expected type of instance '''
    trans = TransInfo()
    transform = trans.get_trans_num(1)
    assert isinstance(transform, Transformation)


def test_invalid_name():
    '''check get_trans_name method fails correctly when an invalid name
    is provided'''
    trans = TransInfo()
    with pytest.raises(GenerationError):
        _ = trans.get_trans_name("invalid")


def test_valid_return_object_from_name():
    ''' check get_trans_name method return the correct object type '''
    trans = TransInfo()
    transform = trans.get_trans_name("LoopFuse")
    assert isinstance(transform, Transformation)


# NameSpace class unit tests

def test_fail_context_label():
    '''check an error is raised if one of context and label is not None'''
    namespace = NameSpace()
    with pytest.raises(RuntimeError):
        namespace.create_name(context="dummy_context")
    with pytest.raises(RuntimeError):
        namespace.create_name(label="dummy_context")


def test_case_sensitive_names():
    ''' tests that in the case sensitive option, names that only differ by
    case are treated as being distinct'''
    namespace_cs = NameSpace(case_sensitive=True)
    name = "Rupert"
    name1 = namespace_cs.create_name(root_name=name)
    name2 = namespace_cs.create_name(root_name=name.lower())
    assert name1 == name
    assert name2 == name.lower()


def test_case_insensitive_names():
    ''' tests that in the case insensitive option (the default), names that
    only differ by case are treated as being the same '''
    namespace = NameSpace()
    name = "Rupert"
    name1 = namespace.create_name(root_name=name)
    name2 = namespace.create_name(root_name=name.lower())
    assert name1 == name.lower()
    assert name2 == name1 + "_1"


def test_new_labels():
    '''tests that different labels and contexts are treated as being
    distinct'''
    namespace = NameSpace()
    name = "Rupert"
    name1 = namespace.create_name(root_name=name, context="home",
                                  label="me")
    name2 = namespace.create_name(root_name=name, context="work",
                                  label="me")
    name3 = namespace.create_name(root_name=name, context="home",
                                  label="a bear")
    name4 = namespace.create_name(root_name=name, context="work",
                                  label="a bear")
    assert name1 == name.lower()
    assert name2 == name1+"_1"
    assert name3 == name1+"_2"
    assert name4 == name1+"_3"


def test_new_labels_case_sensitive():
    '''tests that different labels and contexts are treated as being
    distinct for case sensitive names'''
    namespace = NameSpace(case_sensitive=True)
    name = "Rupert"
    name1 = namespace.create_name(root_name=name, context="home",
                                  label="me")
    name2 = namespace.create_name(root_name=name, context="work",
                                  label="me")
    name3 = namespace.create_name(root_name=name, context="home",
                                  label="Me")
    name4 = namespace.create_name(root_name=name, context="Work",
                                  label="me")
    assert name1 == name
    assert name2 == name1+"_1"
    assert name3 == name1+"_2"
    assert name4 == name1+"_3"


def test_existing_labels():
    '''tests that existing labels and contexts return the previous name'''
    namespace = NameSpace()
    name = "Rupert"
    name1 = namespace.create_name(root_name=name, context="home",
                                  label="me")
    name2 = namespace.create_name(root_name=name, context="work",
                                  label="me")
    name3 = namespace.create_name(root_name=name, context="home",
                                  label="Me")
    name4 = namespace.create_name(root_name=name, context="Work",
                                  label="me")
    assert name1 == name.lower()
    assert name2 == name1+"_1"
    assert name3 == name1
    assert name4 == name2


def test_existing_labels_case_sensitive():
    '''tests that existing labels and contexts return the previous name'''
    namespace = NameSpace(case_sensitive=True)
    name = "Rupert"
    name1 = namespace.create_name(root_name=name, context="home",
                                  label="me")
    name2 = namespace.create_name(root_name=name, context="Work",
                                  label="Me")
    name3 = namespace.create_name(root_name=name, context="home",
                                  label="me")
    name4 = namespace.create_name(root_name=name, context="Work",
                                  label="Me")
    assert name1 == name
    assert name2 == name1+"_1"
    assert name3 == name1
    assert name4 == name2


def test_reserved_names():
    '''tests that reserved names are not returned by the name space
    manager'''
    namea = "PSyclone"
    nameb = "Dynamo"
    namespace = NameSpace()
    namespace.add_reserved_name(namea)
    name1 = namespace.create_name(root_name=namea.lower())
    assert name1 == namea.lower()+"_1"
    namespace.add_reserved_names([nameb.lower()])
    name1 = namespace.create_name(root_name=nameb)
    assert name1 == nameb.lower()+"_1"


def test_reserved_names_case_sensitive():
    '''tests that reserved names are not returned by the case sensitive
    name space manager'''
    namea = "PSyclone"
    nameb = "Dynamo"
    namespace = NameSpace(case_sensitive=True)
    namespace.add_reserved_name(namea)
    name1 = namespace.create_name(root_name=namea)
    assert name1 == namea+"_1"
    name1 = namespace.create_name(root_name=namea.lower())
    assert name1 == namea.lower()
    namespace.add_reserved_names([nameb])
    name1 = namespace.create_name(root_name=nameb)
    assert name1 == nameb+"_1"
    name1 = namespace.create_name(root_name=nameb.lower())
    assert name1 == nameb.lower()


def test_reserved_name_exists():
    '''tests that an error is generated if a reserved name has already
    been used as a name'''
    name = "PSyclone"
    namespace = NameSpace()
    _ = namespace.create_name(root_name=name)
    with pytest.raises(RuntimeError):
        namespace.add_reserved_name(name)
    with pytest.raises(RuntimeError):
        namespace.add_reserved_name(name.lower())


def test_reserved_name_exists_case_sensitive():
    '''tests that an error is generated if a reserved name has already
    been used as a name'''
    name = "PSyclone"
    namespace = NameSpace(case_sensitive=True)
    _ = namespace.create_name(root_name=name)
    namespace.add_reserved_name(name.lower())
    with pytest.raises(RuntimeError):
        namespace.add_reserved_name(name)
    with pytest.raises(RuntimeError):
        namespace.add_reserved_names([name])


def test_anonymous_name():
    ''' tests that anonymous names are successfully created '''
    namespace = NameSpace()
    name1 = namespace.create_name()
    assert name1 == "anon"
    name2 = namespace.create_name()
    assert name2 == "anon_1"


def test_internal_name_clashes():
    ''' tests that names that are generated internally by the namespace
    manager can be used as root names'''
    anon_name = "Anon"
    namespace = NameSpace()
    name1 = namespace.create_name()
    name2 = namespace.create_name(root_name=anon_name)
    assert name1 == anon_name.lower()
    assert name2 == name1+"_1"
    name3 = namespace.create_name(root_name=anon_name+"_1")
    assert name3 == name2+"_1"


def test_intern_name_clash_case_sensitive():
    '''tests that names that are generated internally by the case
    sensitive namespace manager can be used as root names'''
    anon_name = "Anon"
    namespace = NameSpace(case_sensitive=True)
    _ = namespace.create_name()
    name2 = namespace.create_name(root_name=anon_name)
    assert name2 == anon_name
    name3 = namespace.create_name(root_name=anon_name.lower())
    assert name3 == anon_name.lower()+"_1"


# tests that the NameSpaceFactory class is working correctly

def test_create():
    '''tests that a NameSpace object is returned from the create method'''
    nsf = NameSpaceFactory()
    nspace = nsf.create()
    assert isinstance(nspace, NameSpace)


def test_singleton():
    '''test that the same NameSpace object is returned from different
    NameSpaceFactory's by default'''
    nsf = NameSpaceFactory()
    ns1 = nsf.create()
    nsf = NameSpaceFactory()
    ns2 = nsf.create()
    assert ns1 == ns2


def test_reset():
    ''' test that different NameSpace objects are returned from different
    NameSpaceFactory's when the reset option is set'''
    nsf = NameSpaceFactory()
    ns1 = nsf.create()
    nsf = NameSpaceFactory(reset=True)
    ns2 = nsf.create()
    assert ns1 != ns2

# tests for class Call


def test_invokes_can_always_be_printed():
    '''Test that an Invoke instance can always be printed (i.e. is
    initialised fully)'''
    inv = Invoke(None, None, None)
    assert inv.__str__() == "invoke()"

    invoke_call = InvokeCall([], "TestName")
    inv = Invoke(invoke_call, 12, DynInvokeSchedule)
    # Name is converted to lower case if set in constructor of InvokeCall:
    assert inv.__str__() == "invoke_testname()"

    invoke_call._name = None
    inv = Invoke(invoke_call, 12, DynInvokeSchedule)
    assert inv.__str__() == "invoke_12()"

    # Last test case: one kernel call - to avoid constructing
    # the InvokeCall, parse an existing Fortran file"

    _, invoke = parse(
        os.path.join(BASE_PATH, "1.12_single_invoke_deref_name_clash.f90"),
        api="dynamo0.3")

    alg_invocation = invoke.calls[0]
    inv = Invoke(alg_invocation, 0, DynInvokeSchedule)
    assert inv.__str__() == \
        "invoke_0_testkern_type(a, f1_my_field, f1 % my_field, m1, m2)"


def test_same_name_invalid():
    '''test that we raise an error if the same name is passed into the
    same kernel or built-in instance. We need to choose a particular
    API to check this although the code is in psyGen.py '''
    with pytest.raises(GenerationError) as excinfo:
        _, _ = generate(
            os.path.join(BASE_PATH, "1.10_single_invoke_same_name.f90"),
            api="dynamo0.3")
    assert ("Argument 'f1' is passed into kernel 'testkern_code' code "
            "more than once") in str(excinfo.value)


def test_same_name_invalid_array():
    '''test that we raise an error if the same name is passed into the
    same kernel or built-in instance. In this case arguments have
    array references and mixed case. We need to choose a particular
    API to check this although the code is in psyGen.py. '''
    with pytest.raises(GenerationError) as excinfo:
        _, _ = generate(
            os.path.join(BASE_PATH, "1.11_single_invoke_same_name_array.f90"),
            api="dynamo0.3")
    assert ("Argument 'f1(1, n)' is passed into kernel 'testkern_code' code "
            "more than once") in str(excinfo.value)


def test_derived_type_deref_naming():
    ''' Test that we do not get a name clash for dummy arguments in the PSy
    layer when the name generation for the component of a derived type
    may lead to a name already taken by another argument. '''
    _, invoke = parse(
        os.path.join(BASE_PATH, "1.12_single_invoke_deref_name_clash.f90"),
        api="dynamo0.3")
    psy = PSyFactory("dynamo0.3", distributed_memory=True).create(invoke)
    generated_code = str(psy.gen)
    print(generated_code)
    output = (
        "    SUBROUTINE invoke_0_testkern_type"
        "(a, f1_my_field, f1_my_field_1, m1, m2)\n"
        "      USE testkern_mod, ONLY: testkern_code\n"
        "      USE mesh_mod, ONLY: mesh_type\n"
        "      REAL(KIND=r_def), intent(in) :: a\n"
        "      TYPE(field_type), intent(inout) :: f1_my_field\n"
        "      TYPE(field_type), intent(in) :: f1_my_field_1, m1, m2\n")
    assert output in generated_code


FAKE_KERNEL_METADATA = '''
module dummy_mod
  type, extends(kernel_type) :: dummy_type
     type(arg_type), meta_args(3) =                    &
          (/ arg_type(gh_field, gh_write,     w3),     &
             arg_type(gh_field, gh_readwrite, wtheta), &
             arg_type(gh_field, gh_inc,       w1)      &
           /)
     integer :: iterates_over = cells
   contains
     procedure, nopass :: code => dummy_code
  end type dummy_type
contains
  subroutine dummy_code()
  end subroutine dummy_code
end module dummy_mod
'''


# Schedule class tests

def test_sched_node_str():
    ''' Check the node_str method of the Schedule class'''
    from psyclone.psyGen import colored, SCHEDULE_COLOUR_MAP
    sched = Schedule()
    assert colored("Schedule", SCHEDULE_COLOUR_MAP["Schedule"]) in \
        sched.node_str()


def test_sched_getitem():
    '''Test that Schedule has the [int] operator overloaded to return the
    given index child'''
    _, invoke_info = parse(os.path.join(BASE_PATH,
                                        "15.9.1_X_innerproduct_Y_builtin.f90"),
                           api="dynamo0.3")
    psy = PSyFactory("dynamo0.3", distributed_memory=True).create(invoke_info)

    sched = psy.invokes.invoke_list[0].schedule
    for indx in range(len(sched._children)):
        assert sched[indx] is sched._children[indx]

    # Test range indexing
    children = sched[:]
    assert len(children) == 2
    assert children[0] is sched._children[0]
    assert children[1] is sched._children[1]

    # Test index out-of-bounds Error
    with pytest.raises(IndexError) as err:
        _ = sched[len(sched._children)]
    assert "list index out of range" in str(err)


def test_sched_can_be_printed():
    ''' Check the schedule class can always be printed'''
    _, invoke_info = parse(os.path.join(BASE_PATH,
                                        "15.9.1_X_innerproduct_Y_builtin.f90"),
                           api="dynamo0.3")
    psy = PSyFactory("dynamo0.3", distributed_memory=True).create(invoke_info)

    # For this test use the generic class
    psy.invokes.invoke_list[0].schedule.__class__ = Schedule
    output = str(psy.invokes.invoke_list[0].schedule)

    assert "Schedule:\n" in output


# InvokeSchedule class tests

def test_invokeschedule_node_str():
    ''' Check the node_str method of the InvokeSchedule class. We need an
    Invoke object for this which we get using the dynamo0.3 API. '''
    from psyclone.psyGen import colored, SCHEDULE_COLOUR_MAP, InvokeSchedule
    _, invoke_info = parse(os.path.join(BASE_PATH,
                                        "15.9.1_X_innerproduct_Y_builtin.f90"),
                           api="dynamo0.3")
    psy = PSyFactory("dynamo0.3", distributed_memory=True).create(invoke_info)
    # Create a plain InvokeSchedule
    sched = InvokeSchedule(None, None)
    # Manually supply it with an Invoke object created with the Dynamo API.
    sched._invoke = psy.invokes.invoke_list[0]
    output = sched.node_str()
    assert colored("InvokeSchedule", SCHEDULE_COLOUR_MAP["Schedule"]) in output


def test_sched_ocl_setter():
    ''' Check that the opencl setter raises the expected error if not passed
    a bool. '''
    _, invoke_info = parse(os.path.join(BASE_PATH,
                                        "15.9.1_X_innerproduct_Y_builtin.f90"),
                           api="dynamo0.3")
    psy = PSyFactory("dynamo0.3", distributed_memory=True).create(invoke_info)
    with pytest.raises(ValueError) as err:
        psy.invokes.invoke_list[0].schedule.opencl = "a string"
    assert "Schedule.opencl must be a bool but got " in str(err)


def test_invokeschedule_can_be_printed():
    ''' Check the InvokeSchedule class can always be printed'''
    from psyclone.psyGen import InvokeSchedule
    _, invoke_info = parse(os.path.join(BASE_PATH,
                                        "15.9.1_X_innerproduct_Y_builtin.f90"),
                           api="dynamo0.3")
    psy = PSyFactory("dynamo0.3", distributed_memory=True).create(invoke_info)

    # For this test use the generic class
    psy.invokes.invoke_list[0].schedule.__class__ = InvokeSchedule
    output = str(psy.invokes.invoke_list[0].schedule)

    assert "InvokeSchedule:\n" in output


# Kern class test

def test_kern_get_kernel_schedule():
    ''' Tests the get_kernel_schedule method in the Kern class.
    '''
    ast = fpapi.parse(FAKE_KERNEL_METADATA, ignore_comments=False)
    metadata = DynKernMetadata(ast)
    my_kern = DynKern()
    my_kern.load_meta(metadata)
    schedule = my_kern.get_kernel_schedule()
    assert isinstance(schedule, KernelSchedule)


def test_codedkern_node_str():
    ''' Tests the node_str method in the CodedKern class. The simplest way to
    do this is via the dynamo0.3 subclass '''
    from psyclone.psyGen import colored, SCHEDULE_COLOUR_MAP
    ast = fpapi.parse(FAKE_KERNEL_METADATA, ignore_comments=False)
    metadata = DynKernMetadata(ast)
    my_kern = DynKern()
    my_kern.load_meta(metadata)
    out = my_kern.node_str()
    expected_output = (
        colored("CodedKern", SCHEDULE_COLOUR_MAP["CodedKern"]) +
        " dummy_code(field_1,field_2,field_3) [module_inline=False]")
    assert expected_output in out


def test_kern_coloured_text():
    ''' Check that the coloured_name method of both CodedKern and
    BuiltIn return what we expect. '''
    from psyclone.psyGen import colored, SCHEDULE_COLOUR_MAP
    # Use a Dynamo example that has both a CodedKern and a BuiltIn
    _, invoke_info = parse(
        os.path.join(BASE_PATH,
                     "15.14.4_builtin_and_normal_kernel_invoke.f90"),
        api="dynamo0.3")
    psy = PSyFactory("dynamo0.3", distributed_memory=False).create(invoke_info)
    invoke = psy.invokes.invoke_list[0]
    schedule = invoke.schedule
    ckern = schedule.children[0].loop_body[0]
    bkern = schedule.children[1].loop_body[0]
    ret_str = ckern.coloured_name(True)
    assert colored("CodedKern", SCHEDULE_COLOUR_MAP["CodedKern"]) in ret_str
    ret_str = bkern.coloured_name(True)
    assert colored("BuiltIn", SCHEDULE_COLOUR_MAP["BuiltIn"]) in ret_str


def test_kern_abstract_methods():
    ''' Check that the abstract methods of the Kern class raise the
    NotImplementedError. '''
    # We need to get a valid kernel object
    from psyclone import dynamo0p3
    ast = fpapi.parse(FAKE_KERNEL_METADATA, ignore_comments=False)
    metadata = DynKernMetadata(ast)
    my_kern = DynKern()
    my_kern.load_meta(metadata)
    with pytest.raises(NotImplementedError) as err:
        super(dynamo0p3.DynKern, my_kern).gen_arg_setter_code(None)
    assert "gen_arg_setter_code must be implemented by sub-class" in str(err)


def test_call_abstract_methods():
    ''' Check that calling the abstract methods of Kern raises
    the expected exceptions '''
    my_arguments = Arguments(None)

    class KernType(object):
        ''' temporary dummy class '''
        def __init__(self):
            self.iterates_over = "stuff"
    my_ktype = KernType()

    class DummyClass(object):
        ''' temporary dummy class '''
        def __init__(self, ktype):
            self.module_name = "dummy_module"
            self.ktype = ktype

    dummy_call = DummyClass(my_ktype)
    my_call = Kern(None, dummy_call, "dummy", my_arguments)
    with pytest.raises(NotImplementedError) as excinfo:
        my_call.local_vars()
    assert "Kern.local_vars should be implemented" in str(excinfo.value)

    with pytest.raises(NotImplementedError) as excinfo:
        my_call.__str__()
    assert "Kern.__str__ should be implemented" in str(excinfo.value)

    with pytest.raises(NotImplementedError) as excinfo:
        my_call.gen_code(None)
    assert "Kern.gen_code should be implemented" in str(excinfo.value)


def test_arguments_abstract():
    ''' Check that we raise NotImplementedError if any of the virtual methods
    of the Arguments class are called. '''
    my_arguments = Arguments(None)
    with pytest.raises(NotImplementedError) as err:
        _ = my_arguments.acc_args
    assert "Arguments.acc_args must be implemented in sub-class" in str(err)
    with pytest.raises(NotImplementedError) as err:
        _ = my_arguments.scalars
    assert "Arguments.scalars must be implemented in sub-class" in str(err)
    with pytest.raises(NotImplementedError) as err:
        _ = my_arguments.raw_arg_list()
    assert ("Arguments.raw_arg_list must be implemented in sub-class"
            in str(err))


def test_incremented_arg():
    ''' Check that we raise the expected exception when
    CodedKern.incremented_arg() is called for a kernel that does not have
    an argument that is incremented '''
    # Change the kernel metadata so that the the incremented kernel
    # argument has read access
    import fparser
    fparser.logging.disable(fparser.logging.CRITICAL)
    # If we change the meta-data then we trip the check in the parser.
    # Therefore, we change the object produced by parsing the meta-data
    # instead
    ast = fpapi.parse(FAKE_KERNEL_METADATA, ignore_comments=False)
    metadata = DynKernMetadata(ast)
    for descriptor in metadata.arg_descriptors:
        if descriptor.access == AccessType.INC:
            descriptor._access = AccessType.READ
    my_kern = DynKern()
    my_kern.load_meta(metadata)
    with pytest.raises(FieldNotFoundError) as excinfo:
        CodedKern.incremented_arg(my_kern)
    assert ("does not have an argument with gh_inc access"
            in str(excinfo.value))


def test_ompdo_constructor():
    ''' Check that we can make an OMPDoDirective with and without
    children '''
    _, invoke_info = parse(os.path.join(BASE_PATH, "1_single_invoke.f90"),
                           api="dynamo0.3")
    psy = PSyFactory("dynamo0.3", distributed_memory=False).create(invoke_info)
    schedule = psy.invokes.invoke_list[0].schedule
    ompdo = OMPDoDirective(parent=schedule)
    # A Directive always has a Schedule
    assert len(ompdo.children) == 1
    assert isinstance(ompdo.children[0], Schedule)
    # Check the dir_body property
    assert isinstance(ompdo.dir_body, Schedule)
    # Break the directive
    ompdo.children[0] = "not-a-schedule"
    with pytest.raises(InternalError) as err:
        # pylint: disable=pointless-statement
        ompdo.dir_body
    assert ("malformed or incomplete. It should have a single Schedule as a "
            "child but found: ['str']" in str(err.value))
    ompdo = OMPDoDirective(parent=schedule, children=[schedule.children[0]])
    assert len(ompdo.dir_body.children) == 1


def test_ompdo_directive_class_node_str(dist_mem):
    '''Tests the node_str method in the OMPDoDirective class. We create a
    sub-class object then call this method from it '''
    from psyclone.psyGen import colored, SCHEDULE_COLOUR_MAP
    _, invoke_info = parse(os.path.join(BASE_PATH, "1_single_invoke.f90"),
                           api="dynamo0.3")

    cases = [
        {"current_class": OMPParallelDoDirective,
         "current_string": "[OMP parallel do]"},
        {"current_class": OMPDoDirective, "current_string": "[OMP do]"},
        {"current_class": OMPParallelDirective,
         "current_string": "[OMP parallel]"},
        {"current_class": OMPDirective, "current_string": "[OMP]"},
        {"current_class": Directive, "current_string": ""}]
    otrans = OMPParallelLoopTrans()

    psy = PSyFactory("dynamo0.3", distributed_memory=dist_mem).\
        create(invoke_info)
    schedule = psy.invokes.invoke_list[0].schedule

    if dist_mem:
        idx = 3
    else:
        idx = 0

    _, _ = otrans.apply(schedule.children[idx])
    omp_parallel_loop = schedule.children[idx]

    for case in cases:
        # call the OMPDirective node_str method
        out = case["current_class"].node_str(omp_parallel_loop)

        directive = colored("Directive", SCHEDULE_COLOUR_MAP["Directive"])
        expected_output = directive + case["current_string"]

        assert expected_output in out


def test_acc_dir_node_str():
    ''' Test the node_str() method of OpenACC directives '''
    from psyclone.psyGen import colored, SCHEDULE_COLOUR_MAP

    acclt = ACCLoopTrans()
    accdt = ACCEnterDataTrans()
    accpt = ACCParallelTrans()
    _, invoke = get_invoke("single_invoke.f90", "gocean1.0", idx=0)
    colour = SCHEDULE_COLOUR_MAP["Directive"]
    schedule = invoke.schedule

    # Enter-data
    new_sched, _ = accdt.apply(schedule)
    out = new_sched[0].node_str()
    assert out.startswith(
        colored("Directive", colour)+"[ACC enter data]")

    # Parallel region around outermost loop
    new_sched, _ = accpt.apply(new_sched[1])
    out = new_sched[1].node_str()
    assert out.startswith(
        colored("Directive", colour)+"[ACC Parallel]")

    # Loop directive on outermost loop
    new_sched, _ = acclt.apply(new_sched[1].dir_body[0])
    out = new_sched[1].dir_body[0].node_str()
    assert out.startswith(
        colored("Directive", colour)+"[ACC Loop, independent]")

    # Loop directive with collapse
    new_sched, _ = acclt.apply(new_sched[1].dir_body[0].dir_body[0],
                               {"collapse": 2})
    out = new_sched[1].dir_body[0].dir_body[0].node_str()
    assert out.startswith(
        colored("Directive", colour) + "[ACC Loop, collapse=2, independent]")


def test_haloexchange_unknown_halo_depth():
    '''test the case when the halo exchange base class is called without
    a halo depth'''
    halo_exchange = HaloExchange(None)
    assert halo_exchange._halo_depth is None


def test_globalsum_node_str():
    '''test the node_str method in the GlobalSum class. The simplest way to do
    this is to use a dynamo0p3 builtin example which contains a scalar and
    then call node_str() on that.'''
    from psyclone.psyGen import colored, SCHEDULE_COLOUR_MAP
    from psyclone import dynamo0p3
    _, invoke_info = parse(os.path.join(BASE_PATH,
                                        "15.9.1_X_innerproduct_Y_builtin.f90"),
                           api="dynamo0.3")
    psy = PSyFactory("dynamo0.3", distributed_memory=True).create(invoke_info)
    gsum = None
    for child in psy.invokes.invoke_list[0].schedule.children:
        if isinstance(child, dynamo0p3.DynGlobalSum):
            gsum = child
            break
    assert gsum
    output = gsum.node_str()
    expected_output = (colored("GlobalSum",
                               SCHEDULE_COLOUR_MAP["GlobalSum"]) +
                       "[scalar='asum']")
    assert expected_output in output


def test_args_filter():
    '''the args_filter() method is in both Loop() and Arguments() classes
    with the former method calling the latter. This example tests the
    case when unique is set to True and therefore any replicated names
    are not returned. The simplest way to do this is to use a
    dynamo0p3 example which includes two kernels which share argument
    names. We choose dm=False to make it easier to fuse the loops.'''
    _, invoke_info = parse(os.path.join(BASE_PATH, "1.2_multi_invoke.f90"),
                           api="dynamo0.3")
    psy = PSyFactory("dynamo0.3",
                     distributed_memory=False).create(invoke_info)
    # fuse our loops so we have more than one Kernel in a loop
    schedule = psy.invokes.invoke_list[0].schedule
    ftrans = DynamoLoopFuseTrans()
    schedule, _ = ftrans.apply(schedule.children[0],
                               schedule.children[1])
    # get our loop and call our method ...
    loop = schedule.children[0]
    args = loop.args_filter(unique=True)
    expected_output = ["a", "f1", "f2", "m1", "m2", "f3"]
    for arg in args:
        assert arg.name in expected_output
    assert len(args) == len(expected_output)


def test_args_filter2():
    '''the args_filter() method is in both Loop() and Arguments() classes
    with the former method calling the latter. This example tests the cases
    when one or both of the intent and type arguments are not specified.'''
    _, invoke_info = parse(os.path.join(BASE_PATH, "10_operator.f90"),
                           api="dynamo0.3")
    psy = PSyFactory("dynamo0.3", distributed_memory=True).create(invoke_info)
    schedule = psy.invokes.invoke_list[0].schedule
    loop = schedule.children[3]

    # arg_accesses
    args = loop.args_filter(arg_accesses=[AccessType.READ])
    expected_output = ["chi", "a"]
    for arg in args:
        assert arg.name in expected_output
    assert len(args) == len(expected_output)

    # arg_types
    args = loop.args_filter(arg_types=["gh_operator", "gh_integer"])
    expected_output = ["mm_w0", "a"]
    for arg in args:
        assert arg.name in expected_output
    assert len(args) == len(expected_output)

    # neither
    args = loop.args_filter()
    expected_output = ["chi", "mm_w0", "a"]
    for arg in args:
        assert arg.name in expected_output
    assert len(args) == len(expected_output)


def test_reduction_var_error():
    '''Check that we raise an exception if the zero_reduction_variable()
    method is provided with an incorrect type of argument'''
    _, invoke_info = parse(os.path.join(BASE_PATH, "1_single_invoke.f90"),
                           api="dynamo0.3")
    for dist_mem in [False, True]:
        psy = PSyFactory("dynamo0.3",
                         distributed_memory=dist_mem).create(invoke_info)
        schedule = psy.invokes.invoke_list[0].schedule
        call = schedule.kernels()[0]
        # args[1] is of type gh_field
        call._reduction_arg = call.arguments.args[1]
        with pytest.raises(GenerationError) as err:
            call.zero_reduction_variable(None)
        assert ("zero_reduction variable should be one of ['gh_real', "
                "'gh_integer']") in str(err)


def test_reduction_sum_error():
    '''Check that we raise an exception if the reduction_sum_loop()
    method is provided with an incorrect type of argument'''
    _, invoke_info = parse(os.path.join(BASE_PATH, "1_single_invoke.f90"),
                           api="dynamo0.3")
    for dist_mem in [False, True]:
        psy = PSyFactory("dynamo0.3",
                         distributed_memory=dist_mem).create(invoke_info)
        schedule = psy.invokes.invoke_list[0].schedule
        call = schedule.kernels()[0]
        # args[1] is of type gh_field
        call._reduction_arg = call.arguments.args[1]
        with pytest.raises(GenerationError) as err:
            call.reduction_sum_loop(None)
        assert (
            "unsupported reduction access 'gh_write' found in DynBuiltin:"
            "reduction_sum_loop(). Expected one of '['gh_sum']") in str(err)


def test_call_multi_reduction_error(monkeypatch):
    '''Check that we raise an exception if we try to create a Call (a
    Kernel or a Builtin) with more than one reduction in it. Since we have
    a rule that only Builtins can write to scalars we need a built-in that
    attempts to perform two reductions. '''
    from psyclone import dynamo0p3_builtins
    monkeypatch.setattr(dynamo0p3_builtins, "BUILTIN_DEFINITIONS_FILE",
                        value=os.path.join(BASE_PATH,
                                           "multi_reduction_builtins_mod.f90"))
    for dist_mem in [False, True]:
        _, invoke_info = parse(
            os.path.join(BASE_PATH, "16.4.1_multiple_scalar_sums2.f90"),
            api="dynamo0.3")
        with pytest.raises(GenerationError) as err:
            _ = PSyFactory("dynamo0.3",
                           distributed_memory=dist_mem).create(invoke_info)
        assert (
            "PSyclone currently only supports a single reduction in a kernel "
            "or builtin" in str(err))


def test_invoke_name():
    ''' Check that specifying the name of an invoke in the Algorithm
    layer results in a correctly-named routine in the PSy layer '''
    _, invoke_info = parse(os.path.join(BASE_PATH,
                                        "1.0.1_single_named_invoke.f90"),
                           api="dynamo0.3")
    psy = PSyFactory("dynamo0.3", distributed_memory=True).create(invoke_info)
    gen = str(psy.gen)
    print(gen)
    assert "SUBROUTINE invoke_important_invoke" in gen


def test_multi_kern_named_invoke():
    ''' Check that specifying the name of an invoke containing multiple
    kernel invocations result in a correctly-named routine in the PSy layer '''
    _, invoke_info = parse(os.path.join(BASE_PATH,
                                        "4.9_named_multikernel_invokes.f90"),
                           api="dynamo0.3")
    psy = PSyFactory("dynamo0.3", distributed_memory=True).create(invoke_info)
    gen = str(psy.gen)
    print(gen)
    assert "SUBROUTINE invoke_some_name" in gen


def test_named_multi_invokes():
    ''' Check that we generate correct code when we have more than one
    named invoke in an Algorithm file '''
    _, invoke_info = parse(
        os.path.join(BASE_PATH,
                     "3.2_multi_functions_multi_named_invokes.f90"),
        api="dynamo0.3")
    psy = PSyFactory("dynamo0.3", distributed_memory=True).create(invoke_info)
    gen = str(psy.gen)
    print(gen)
    assert "SUBROUTINE invoke_my_first(" in gen
    assert "SUBROUTINE invoke_my_second(" in gen


def test_named_invoke_name_clash():
    ''' Check that we do not get a name clash when the name of a variable
    in the PSy layer would normally conflict with the name given to the
    subroutine generated by an Invoke. '''
    _, invoke_info = parse(os.path.join(BASE_PATH,
                                        "4.11_named_invoke_name_clash.f90"),
                           api="dynamo0.3")
    psy = PSyFactory("dynamo0.3", distributed_memory=True).create(invoke_info)
    gen = str(psy.gen)
    print(gen)
    assert "SUBROUTINE invoke_a(invoke_a_1, b, c, istp, rdt," in gen
    assert "TYPE(field_type), intent(inout) :: invoke_a_1" in gen


def test_invalid_reprod_pad_size(monkeypatch, dist_mem):
    '''Check that we raise an exception if the pad size in psyclone.cfg is
    set to an invalid value '''
    # Make sure we monkey patch the correct Config object
    config = Config.get()
    monkeypatch.setattr(config._instance, "_reprod_pad_size", 0)
    _, invoke_info = parse(os.path.join(BASE_PATH,
                                        "15.9.1_X_innerproduct_Y_builtin.f90"),
                           api="dynamo0.3")
    psy = PSyFactory("dynamo0.3",
                     distributed_memory=dist_mem).create(invoke_info)
    invoke = psy.invokes.invoke_list[0]
    schedule = invoke.schedule
    from psyclone.transformations import Dynamo0p3OMPLoopTrans, \
        OMPParallelTrans
    otrans = Dynamo0p3OMPLoopTrans()
    rtrans = OMPParallelTrans()
    # Apply an OpenMP do directive to the loop
    schedule, _ = otrans.apply(schedule.children[0], {"reprod": True})
    # Apply an OpenMP Parallel directive around the OpenMP do directive
    schedule, _ = rtrans.apply(schedule.children[0])
    invoke.schedule = schedule
    with pytest.raises(GenerationError) as excinfo:
        _ = str(psy.gen)
    assert (
        "REPROD_PAD_SIZE in {0} should be a positive "
        "integer".format(Config.get().filename) in str(excinfo.value))


def test_argument_depends_on():
    '''Check that the depends_on method returns the appropriate boolean
    value for arguments with combinations of read and write access'''
    _, invoke_info = parse(os.path.join(BASE_PATH,
                                        "4.5_multikernel_invokes.f90"),
                           api="dynamo0.3")
    psy = PSyFactory("dynamo0.3", distributed_memory=False).create(invoke_info)
    invoke = psy.invokes.invoke_list[0]
    schedule = invoke.schedule
    arg_f1_inc_1 = schedule.children[0].loop_body[0].arguments.args[0]
    arg_f1_inc_2 = schedule.children[2].loop_body[0].arguments.args[0]
    arg_f2_read_1 = schedule.children[0].loop_body[0].arguments.args[2]
    arg_f2_inc = schedule.children[1].loop_body[0].arguments.args[0]
    arg_f2_read_2 = schedule.children[2].loop_body[0].arguments.args[1]
    # different names returns False
    assert not arg_f2_inc._depends_on(arg_f1_inc_1)
    # same name both reads returns False
    assert not arg_f2_read_1._depends_on(arg_f2_read_2)
    # same name both incs (write to read) returns True
    assert arg_f1_inc_2._depends_on(arg_f1_inc_1)
    # read to write returns True
    assert arg_f2_read_1._depends_on(arg_f2_inc)
    # write to read returns True
    assert arg_f2_inc._depends_on(arg_f2_read_1)
    # same name both writes (the 4.5 example only uses inc) returns True
    _, invoke_info = parse(
        os.path.join(BASE_PATH,
                     "15.14.4_builtin_and_normal_kernel_invoke.f90"),
        api="dynamo0.3")
    psy = PSyFactory("dynamo0.3", distributed_memory=False).create(invoke_info)
    invoke = psy.invokes.invoke_list[0]
    schedule = invoke.schedule
    arg_f1_write_1 = schedule.children[0].loop_body[0].arguments.args[1]
    arg_f1_write_2 = schedule.children[1].loop_body[0].arguments.args[0]
    assert arg_f1_write_1._depends_on(arg_f1_write_2)


def test_argument_find_argument():
    '''Check that the find_argument method returns the first dependent
    argument in a list of nodes, or None if none are found'''
    _, invoke_info = parse(
        os.path.join(BASE_PATH, "15.14.1_multi_aX_plus_Y_builtin.f90"),
        api="dynamo0.3")
    psy = PSyFactory("dynamo0.3", distributed_memory=True).create(invoke_info)
    invoke = psy.invokes.invoke_list[0]
    schedule = invoke.schedule
    # 1: returns none if none found
    f1_first_read = schedule.children[0].loop_body[0].arguments.args[2]
    # a) empty node list
    assert not f1_first_read._find_argument([])
    # b) check many reads
    call_nodes = schedule.kernels()
    assert not f1_first_read._find_argument(call_nodes)
    # 2: returns first dependent kernel arg when there are many
    # dependencies (check first read returned)
    f3_write = schedule.children[3].loop_body[0].arguments.args[0]
    f3_first_read = schedule.children[0].loop_body[0].arguments.args[3]
    result = f3_write._find_argument(call_nodes)
    assert result == f3_first_read
    # 3: haloexchange node
    _, invoke_info = parse(
        os.path.join(BASE_PATH,
                     "15.14.4_builtin_and_normal_kernel_invoke.f90"),
        api="dynamo0.3")
    psy = PSyFactory("dynamo0.3", distributed_memory=True).create(invoke_info)
    invoke = psy.invokes.invoke_list[0]
    schedule = invoke.schedule
    # a) kern arg depends on halo arg
    m2_read_arg = schedule.children[3].loop_body[0].arguments.args[4]
    m2_halo_field = schedule.children[2].field
    result = m2_read_arg._find_argument(schedule.children)
    assert result == m2_halo_field
    # b) halo arg depends on kern arg
    result = m2_halo_field._find_argument([schedule.children[3].loop_body[0]])
    assert result == m2_read_arg
    # 4: globalsum node
    _, invoke_info = parse(
        os.path.join(BASE_PATH, "15.14.3_sum_setval_field_builtin.f90"),
        api="dynamo0.3")
    psy = PSyFactory("dynamo0.3", distributed_memory=True).create(invoke_info)
    invoke = psy.invokes.invoke_list[0]
    schedule = invoke.schedule
    # a) globalsum arg depends on kern arg
    kern_asum_arg = schedule.children[3].loop_body[0].arguments.args[1]
    glob_sum_arg = schedule.children[2].scalar
    result = kern_asum_arg._find_argument(schedule.children)
    assert result == glob_sum_arg
    # b) kern arg depends on globalsum arg
    result = glob_sum_arg._find_argument([schedule.children[3].loop_body[0]])
    assert result == kern_asum_arg


def test_argument_find_read_arguments():
    '''Check that the find_read_arguments method returns the appropriate
    arguments in a list of nodes.'''
    _, invoke_info = parse(
        os.path.join(BASE_PATH, "15.14.1_multi_aX_plus_Y_builtin.f90"),
        api="dynamo0.3")
    psy = PSyFactory("dynamo0.3", distributed_memory=True).create(invoke_info)
    invoke = psy.invokes.invoke_list[0]
    schedule = invoke.schedule
    # 1: returns [] if not a writer. f1 is read, not written.
    f1_first_read = schedule.children[0].loop_body[0].arguments.args[2]
    call_nodes = schedule.kernels()
    assert f1_first_read._find_read_arguments(call_nodes) == []
    # 2: return list of readers (f3 is written to and then read by
    # three following calls)
    f3_write = schedule.children[3].loop_body[0].arguments.args[0]
    result = f3_write._find_read_arguments(call_nodes[4:])
    assert len(result) == 3
    for idx in range(3):
        loop = schedule.children[idx+4]
        assert result[idx] == loop.loop_body[0].arguments.args[3]
    # 3: Return empty list if no readers (f2 is written to but not
    # read)
    f2_write = schedule.children[0].loop_body[0].arguments.args[0]
    assert f2_write._find_read_arguments(call_nodes[1:]) == []
    # 4: Return list of readers before a subsequent writer
    f3_write = schedule.children[3].loop_body[0].arguments.args[0]
    result = f3_write._find_read_arguments(call_nodes)
    assert len(result) == 3
    for idx in range(3):
        loop = schedule.children[idx]
        assert result[idx] == loop.loop_body[0].arguments.args[3]


def test_globalsum_arg():
    ''' Check that the globalsum argument is defined as gh_readwrite and
    points to the GlobalSum node '''
    _, invoke_info = parse(
        os.path.join(BASE_PATH, "15.14.3_sum_setval_field_builtin.f90"),
        api="dynamo0.3")
    psy = PSyFactory("dynamo0.3", distributed_memory=True).create(invoke_info)
    invoke = psy.invokes.invoke_list[0]
    schedule = invoke.schedule
    glob_sum = schedule.children[2]
    glob_sum_arg = glob_sum.scalar
    assert glob_sum_arg.access == AccessType.READWRITE
    assert glob_sum_arg.call == glob_sum


def test_haloexchange_arg():
    '''Check that the HaloExchange argument is defined as gh_readwrite and
    points to the HaloExchange node'''
    _, invoke_info = parse(
        os.path.join(BASE_PATH,
                     "15.14.4_builtin_and_normal_kernel_invoke.f90"),
        api="dynamo0.3")
    psy = PSyFactory("dynamo0.3", distributed_memory=True).create(invoke_info)
    invoke = psy.invokes.invoke_list[0]
    schedule = invoke.schedule
    halo_exchange = schedule.children[2]
    halo_exchange_arg = halo_exchange.field
    assert halo_exchange_arg.access == AccessType.READWRITE
    assert halo_exchange_arg.call == halo_exchange


def test_argument_forward_read_dependencies():
    '''Check that the forward_read_dependencies method returns the appropriate
    arguments in a schedule.'''
    _, invoke_info = parse(
        os.path.join(BASE_PATH, "15.14.1_multi_aX_plus_Y_builtin.f90"),
        api="dynamo0.3")
    psy = PSyFactory("dynamo0.3", distributed_memory=True).create(invoke_info)
    invoke = psy.invokes.invoke_list[0]
    schedule = invoke.schedule
    # 1: returns [] if not a writer. f1 is read, not written.
    f1_first_read = schedule.children[0].loop_body[0].arguments.args[2]
    _ = schedule.kernels()
    assert f1_first_read.forward_read_dependencies() == []
    # 2: return list of readers (f3 is written to and then read by
    # three following calls)
    f3_write = schedule.children[3].loop_body[0].arguments.args[0]
    result = f3_write.forward_read_dependencies()
    assert len(result) == 3
    for idx in range(3):
        loop = schedule.children[idx+4]
        assert result[idx] == loop.loop_body[0].arguments.args[3]
    # 3: Return empty list if no readers (f2 is written to but not
    # read)
    f2_write = schedule.children[0].loop_body[0].arguments.args[0]
    assert f2_write.forward_read_dependencies() == []


def test_argument_forward_dependence(monkeypatch, annexed):
    '''Check that forward_dependence method returns the first dependent
    argument after the current Node in the schedule or None if none
    are found. We also test when annexed is False and True as it
    affects how many halo exchanges are generated.

    '''
    config = Config.get()
    dyn_config = config.api_conf("dynamo0.3")
    monkeypatch.setattr(dyn_config, "_compute_annexed_dofs", annexed)
    _, invoke_info = parse(
        os.path.join(BASE_PATH, "15.14.1_multi_aX_plus_Y_builtin.f90"),
        api="dynamo0.3")
    psy = PSyFactory("dynamo0.3", distributed_memory=True).create(invoke_info)
    invoke = psy.invokes.invoke_list[0]
    schedule = invoke.schedule
    f1_first_read = schedule.children[0].loop_body[0].arguments.args[2]
    # 1: returns none if none found (check many reads)
    assert not f1_first_read.forward_dependence()
    # 2: returns first dependent kernel arg when there are many
    # dependencies (check first read returned)
    f3_write = schedule.children[3].loop_body[0].arguments.args[0]
    f3_next_read = schedule.children[4].loop_body[0].arguments.args[3]
    result = f3_write.forward_dependence()
    assert result == f3_next_read
    # 3: haloexchange dependencies
    _, invoke_info = parse(
        os.path.join(BASE_PATH, "4.5_multikernel_invokes.f90"),
        api="dynamo0.3")
    psy = PSyFactory("dynamo0.3", distributed_memory=True).create(invoke_info)
    invoke = psy.invokes.invoke_list[0]
    schedule = invoke.schedule
    if annexed:
        index = 7
    else:
        index = 8
    f2_prev_arg = schedule.children[index-1].loop_body[0].arguments.args[0]
    f2_halo_field = schedule.children[index].field
    f2_next_arg = schedule.children[index+1].loop_body[0].arguments.args[1]
    # a) previous kern arg depends on halo arg
    result = f2_prev_arg.forward_dependence()
    assert result == f2_halo_field
    # b) halo arg depends on following kern arg
    result = f2_halo_field.forward_dependence()
    assert result == f2_next_arg
    # 4: globalsum dependencies
    _, invoke_info = parse(
        os.path.join(BASE_PATH, "15.14.3_sum_setval_field_builtin.f90"),
        api="dynamo0.3")
    psy = PSyFactory("dynamo0.3", distributed_memory=True).create(invoke_info)
    invoke = psy.invokes.invoke_list[0]
    schedule = invoke.schedule
    prev_arg = schedule.children[0].loop_body[0].arguments.args[1]
    sum_arg = schedule.children[1].loop_body[0].arguments.args[0]
    global_sum_arg = schedule.children[2].scalar
    next_arg = schedule.children[3].loop_body[0].arguments.args[1]
    # a) prev kern arg depends on sum
    result = prev_arg.forward_dependence()
    assert result == sum_arg
    # b) sum arg depends on global sum arg
    result = sum_arg.forward_dependence()
    assert result == global_sum_arg
    # c) global sum arg depends on next kern arg
    result = global_sum_arg.forward_dependence()
    assert result == next_arg


def test_argument_backward_dependence(monkeypatch, annexed):
    '''Check that backward_dependence method returns the first dependent
    argument before the current Node in the schedule or None if none
    are found. We also test when annexed is False and True as it
    affects how many halo exchanges are generated.

    '''
    config = Config.get()
    dyn_config = config.api_conf("dynamo0.3")
    monkeypatch.setattr(dyn_config, "_compute_annexed_dofs", annexed)
    _, invoke_info = parse(
        os.path.join(BASE_PATH, "15.14.1_multi_aX_plus_Y_builtin.f90"),
        api="dynamo0.3")
    psy = PSyFactory("dynamo0.3", distributed_memory=True).create(invoke_info)
    invoke = psy.invokes.invoke_list[0]
    schedule = invoke.schedule
    f1_last_read = schedule.children[6].loop_body[0].arguments.args[2]
    # 1: returns none if none found (check many reads)
    assert not f1_last_read.backward_dependence()
    # 2: returns first dependent kernel arg when there are many
    # dependencies (check first read returned)
    f3_write = schedule.children[3].loop_body[0].arguments.args[0]
    f3_prev_read = schedule.children[2].loop_body[0].arguments.args[3]
    result = f3_write.backward_dependence()
    assert result == f3_prev_read
    # 3: haloexchange dependencies
    _, invoke_info = parse(
        os.path.join(BASE_PATH, "4.5_multikernel_invokes.f90"),
        api="dynamo0.3")
    psy = PSyFactory("dynamo0.3", distributed_memory=True).create(invoke_info)
    invoke = psy.invokes.invoke_list[0]
    schedule = invoke.schedule
    if annexed:
        index = 7
    else:
        index = 8
    f2_prev_arg = schedule.children[index-1].loop_body[0].arguments.args[0]
    f2_halo_field = schedule.children[index].field
    f2_next_arg = schedule.children[index+1].loop_body[0].arguments.args[1]
    # a) following kern arg depends on halo arg
    result = f2_next_arg.backward_dependence()
    assert result == f2_halo_field
    # b) halo arg depends on previous kern arg
    result = f2_halo_field.backward_dependence()
    assert result == f2_prev_arg
    # 4: globalsum dependencies
    _, invoke_info = parse(
        os.path.join(BASE_PATH, "15.14.3_sum_setval_field_builtin.f90"),
        api="dynamo0.3")
    psy = PSyFactory("dynamo0.3", distributed_memory=True).create(invoke_info)
    invoke = psy.invokes.invoke_list[0]
    schedule = invoke.schedule
    prev_arg = schedule.children[0].loop_body[0].arguments.args[1]
    sum_arg = schedule.children[1].loop_body[0].arguments.args[0]
    global_sum_arg = schedule.children[2].scalar
    next_arg = schedule.children[3].loop_body[0].arguments.args[1]
    # a) next kern arg depends on global sum arg
    result = next_arg.backward_dependence()
    assert result == global_sum_arg
    # b) global sum arg depends on sum arg
    result = global_sum_arg.backward_dependence()
    assert result == sum_arg
    # c) sum depends on prev kern arg
    result = sum_arg.backward_dependence()
    assert result == prev_arg


def test_node_depth():
    '''
    Test that the Node class depth method returns the correct value for a
    Node in a tree. The start depth to determine a Node's depth is set to
    0. Depth of a Schedule is 1 and increases for its descendants.
    '''
    _, invoke_info = parse(
        os.path.join(BASE_PATH, "1_single_invoke.f90"),
        api="dynamo0.3")
    psy = PSyFactory("dynamo0.3", distributed_memory=True).create(invoke_info)
    invoke = psy.invokes.invoke_list[0]
    schedule = invoke.schedule
    # Assert that start_depth of any Node (including Schedule) is 0
    assert schedule.START_DEPTH == 0
    # Assert that Schedule depth is 1
    assert schedule.depth == 1
    # Depth increases by 1 for descendants at each level
    for child in schedule.children:
        assert child.depth == 2
    for child in schedule.children[3].children:
        assert child.depth == 3


def test_node_position():
    '''
    Test that the Node class position and abs_position methods return
    the correct value for a Node in a tree. The start position is
    set to 0. Relative position starts from 0 and absolute from 1.
    '''
    _, invoke_info = parse(
        os.path.join(BASE_PATH, "4.7_multikernel_invokes.f90"),
        api="dynamo0.3")
    psy = PSyFactory("dynamo0.3", distributed_memory=True).create(invoke_info)
    invoke = psy.invokes.invoke_list[0]
    schedule = invoke.schedule
    child = schedule.children[6]
    # Assert that position of a Schedule (no parent Node) is 0
    assert schedule.position == 0
    # Assert that start_position of any Node is 0
    assert child.START_POSITION == 0
    # Assert that relative and absolute positions return correct values
    assert child.position == 6
    assert child.abs_position == 7
    # Test InternalError for _find_position with an incorrect position
    with pytest.raises(InternalError) as excinfo:
        _, _ = child._find_position(child.root.children, -2)
    assert "started from -2 instead of 0" in str(excinfo.value)
    # Test InternalError for abs_position with a Node that does
    # not belong to the Schedule
    ompdir = OMPDoDirective()
    with pytest.raises(InternalError) as excinfo:
        _ = ompdir.abs_position
    assert ("PSyclone internal error: Error in search for Node position "
            "in the tree") in str(excinfo.value)


def test_node_root():
    '''
    Test that the Node class root method returns the correct instance
    for a Node in a tree.
    '''
    _, invoke_info = parse(
        os.path.join(BASE_PATH, "4.7_multikernel_invokes.f90"),
        api="dynamo0.3")
    psy = PSyFactory("dynamo0.3", distributed_memory=False).create(invoke_info)
    invoke = psy.invokes.invoke_list[0]
    ru_schedule = invoke.schedule
    # Select a loop and the kernel inside
    ru_loop = ru_schedule.children[1]
    ru_kern = ru_loop.children[0]
    # Assert that the absolute root is a Schedule
    assert isinstance(ru_kern.root, Schedule)


def test_node_annotations():
    '''Test that an instance of the Node class raises an exception if an
    annotation is invalid. Note, any annotation will be invalid here
    as Node does not set a list of valid annotations (this is the job
    of the subclass).

    '''
    with pytest.raises(InternalError) as excinfo:
        _ = Node(annotations=["invalid"])
    assert (
        "Node with unrecognized annotation 'invalid', valid annotations are: "
        "()." in str(excinfo.value))


def test_node_args():
    '''Test that the Node class args method returns the correct arguments
    for Nodes that do not have arguments themselves'''
    _, invoke_info = parse(
        os.path.join(BASE_PATH, "4_multikernel_invokes.f90"),
        api="dynamo0.3")
    psy = PSyFactory("dynamo0.3", distributed_memory=False).create(invoke_info)
    invoke = psy.invokes.invoke_list[0]
    schedule = invoke.schedule
    loop1 = schedule.children[0]
    kern1 = loop1.loop_body[0]
    loop2 = schedule.children[1]
    kern2 = loop2.loop_body[0]
    # 1) Schedule (not that this is useful)
    all_args = kern1.arguments.args
    all_args.extend(kern2.arguments.args)
    schedule_args = schedule.args
    for idx, arg in enumerate(all_args):
        assert arg == schedule_args[idx]
    # 2) Loop1
    loop1_args = loop1.args
    for idx, arg in enumerate(kern1.arguments.args):
        assert arg == loop1_args[idx]
    # 3) Loop2
    loop2_args = loop2.args
    for idx, arg in enumerate(kern2.arguments.args):
        assert arg == loop2_args[idx]
    # 4) Loop fuse
    ftrans = DynamoLoopFuseTrans()
    ftrans.same_space = True
    schedule, _ = ftrans.apply(schedule.children[0], schedule.children[1])
    loop = schedule.children[0]
    kern1 = loop.loop_body[0]
    kern2 = loop.loop_body[1]
    loop_args = loop.args
    kern_args = kern1.arguments.args
    kern_args.extend(kern2.arguments.args)
    for idx, arg in enumerate(kern_args):
        assert arg == loop_args[idx]


def test_call_args():
    '''Test that the call class args method returns the appropriate
    arguments '''
    _, invoke_info = parse(
        os.path.join(BASE_PATH,
                     "15.14.4_builtin_and_normal_kernel_invoke.f90"),
        api="dynamo0.3")
    psy = PSyFactory("dynamo0.3", distributed_memory=False).create(invoke_info)
    invoke = psy.invokes.invoke_list[0]
    schedule = invoke.schedule
    kern = schedule.children[0].loop_body[0]
    builtin = schedule.children[1].loop_body[0]
    # 1) kern
    for idx, arg in enumerate(kern.args):
        assert arg == kern.arguments.args[idx]
    # 2) builtin
    for idx, arg in enumerate(builtin.args):
        assert arg == builtin.arguments.args[idx]


def test_haloexchange_can_be_printed():
    '''Test that the HaloExchange class can always be printed'''
    _, invoke_info = parse(
        os.path.join(BASE_PATH, "1_single_invoke.f90"),
        api="dynamo0.3")
    psy = PSyFactory("dynamo0.3", distributed_memory=True).create(invoke_info)
    invoke = psy.invokes.invoke_list[0]
    schedule = invoke.schedule
    for haloexchange in schedule.children[:2]:
        assert "HaloExchange[field='" in str(haloexchange)
        assert "', type='" in str(haloexchange)
        assert "', depth=" in str(haloexchange)
        assert ", check_dirty=" in str(haloexchange)


def test_haloexchange_node_str():
    ''' Test the node_str() method of HaloExchange. '''
    from psyclone.psyGen import colored, SCHEDULE_COLOUR_MAP
    # We have to use the dynamo0.3 API as that's currently the only one
    # that supports halo exchanges.
    _, invoke_info = parse(
        os.path.join(BASE_PATH, "1_single_invoke.f90"),
        api="dynamo0.3")
    psy = PSyFactory("dynamo0.3", distributed_memory=True).create(invoke_info)
    invoke = psy.invokes.invoke_list[0]
    schedule = invoke.schedule
    # We have to manually call the correct node_str() method as the one we want
    # to test is overidden in DynHaloExchange.
    out = HaloExchange.node_str(schedule.children[1])
    colour = SCHEDULE_COLOUR_MAP["HaloExchange"]
    assert (colored("HaloExchange", colour) +
            "[field='m1', type='None', depth=None, check_dirty=True]" in out)


def test_haloexchange_args():
    '''Test that the haloexchange class args method returns the appropriate
    argument '''
    _, invoke_info = parse(
        os.path.join(BASE_PATH, "1_single_invoke.f90"),
        api="dynamo0.3")
    psy = PSyFactory("dynamo0.3", distributed_memory=True).create(invoke_info)
    invoke = psy.invokes.invoke_list[0]
    schedule = invoke.schedule
    for haloexchange in schedule.children[:2]:
        assert len(haloexchange.args) == 1
        assert haloexchange.args[0] == haloexchange.field


def test_globalsum_args():
    '''Test that the globalsum class args method returns the appropriate
    argument '''
    _, invoke_info = parse(
        os.path.join(BASE_PATH, "15.14.3_sum_setval_field_builtin.f90"),
        api="dynamo0.3")
    psy = PSyFactory("dynamo0.3", distributed_memory=True).create(invoke_info)
    invoke = psy.invokes.invoke_list[0]
    schedule = invoke.schedule
    global_sum = schedule.children[2]
    assert len(global_sum.args) == 1
    assert global_sum.args[0] == global_sum.scalar


def test_node_forward_dependence():
    '''Test that the Node class forward_dependence method returns the
    closest dependent Node after the current Node in the schedule or
    None if none are found.'''
    _, invoke_info = parse(
        os.path.join(BASE_PATH, "15.14.1_multi_aX_plus_Y_builtin.f90"),
        api="dynamo0.3")
    psy = PSyFactory("dynamo0.3", distributed_memory=True).create(invoke_info)
    invoke = psy.invokes.invoke_list[0]
    schedule = invoke.schedule
    read4 = schedule.children[4]
    # 1: returns none if none found
    # a) check many reads
    assert not read4.forward_dependence()
    # b) check no dependencies for a call
    assert not read4.children[0].forward_dependence()
    # 2: returns first dependent kernel arg when there are many
    # dependencies
    # a) check first read returned
    writer = schedule.children[3]
    next_read = schedule.children[4]
    assert writer.forward_dependence() == next_read
    # a) check writer returned
    first_loop = schedule.children[0]
    assert first_loop.forward_dependence() == writer
    # 3: haloexchange dependencies
    _, invoke_info = parse(
        os.path.join(BASE_PATH, "4.5_multikernel_invokes.f90"),
        api="dynamo0.3")
    psy = PSyFactory("dynamo0.3", distributed_memory=True).create(invoke_info)
    invoke = psy.invokes.invoke_list[0]
    schedule = invoke.schedule
    prev_loop = schedule.children[7]
    halo_field = schedule.children[8]
    next_loop = schedule.children[9]
    # a) previous loop depends on halo exchange
    assert prev_loop.forward_dependence() == halo_field
    # b) halo exchange depends on following loop
    assert halo_field.forward_dependence() == next_loop

    # 4: globalsum dependencies
    _, invoke_info = parse(
        os.path.join(BASE_PATH, "15.14.3_sum_setval_field_builtin.f90"),
        api="dynamo0.3")
    psy = PSyFactory("dynamo0.3", distributed_memory=True).create(invoke_info)
    invoke = psy.invokes.invoke_list[0]
    schedule = invoke.schedule
    prev_loop = schedule.children[0]
    sum_loop = schedule.children[1]
    global_sum_loop = schedule.children[2]
    next_loop = schedule.children[3]
    # a) prev loop depends on sum loop
    assert prev_loop.forward_dependence() == sum_loop
    # b) sum loop depends on global sum loop
    assert sum_loop.forward_dependence() == global_sum_loop
    # c) global sum loop depends on next loop
    assert global_sum_loop.forward_dependence() == next_loop


def test_node_backward_dependence():
    '''Test that the Node class backward_dependence method returns the
    closest dependent Node before the current Node in the schedule or
    None if none are found.'''
    _, invoke_info = parse(
        os.path.join(BASE_PATH, "15.14.1_multi_aX_plus_Y_builtin.f90"),
        api="dynamo0.3")
    psy = PSyFactory("dynamo0.3", distributed_memory=True).create(invoke_info)
    invoke = psy.invokes.invoke_list[0]
    schedule = invoke.schedule
    # 1: loop no backwards dependence
    loop3 = schedule.children[2]
    assert not loop3.backward_dependence()
    # 2: loop to loop backward dependence
    # a) many steps
    last_loop_node = schedule.children[6]
    prev_dep_loop_node = schedule.children[3]
    assert last_loop_node.backward_dependence() == prev_dep_loop_node
    # b) previous
    assert prev_dep_loop_node.backward_dependence() == loop3
    # 3: haloexchange dependencies
    _, invoke_info = parse(
        os.path.join(BASE_PATH, "4.5_multikernel_invokes.f90"),
        api="dynamo0.3")
    psy = PSyFactory("dynamo0.3", distributed_memory=True).create(invoke_info)
    invoke = psy.invokes.invoke_list[0]
    schedule = invoke.schedule
    loop2 = schedule.children[7]
    halo_exchange = schedule.children[8]
    loop3 = schedule.children[9]
    # a) following loop node depends on halo exchange node
    result = loop3.backward_dependence()
    assert result == halo_exchange
    # b) halo exchange node depends on previous loop node
    result = halo_exchange.backward_dependence()
    assert result == loop2
    # 4: globalsum dependencies
    _, invoke_info = parse(
        os.path.join(BASE_PATH, "15.14.3_sum_setval_field_builtin.f90"),
        api="dynamo0.3")
    psy = PSyFactory("dynamo0.3", distributed_memory=True).create(invoke_info)
    invoke = psy.invokes.invoke_list[0]
    schedule = invoke.schedule
    loop1 = schedule.children[0]
    loop2 = schedule.children[1]
    global_sum = schedule.children[2]
    loop3 = schedule.children[3]
    # a) loop3 depends on global sum
    assert loop3.backward_dependence() == global_sum
    # b) global sum depends on loop2
    assert global_sum.backward_dependence() == loop2
    # c) loop2 (sum) depends on loop1
    assert loop2.backward_dependence() == loop1


def test_call_forward_dependence():
    '''Test that the Call class forward_dependence method returns the
    closest dependent call after the current call in the schedule or
    None if none are found. This is achieved by loop fusing first.'''
    _, invoke_info = parse(
        os.path.join(BASE_PATH, "15.14.1_multi_aX_plus_Y_builtin.f90"),
        api="dynamo0.3")
    psy = PSyFactory("dynamo0.3", distributed_memory=False).create(invoke_info)
    invoke = psy.invokes.invoke_list[0]
    schedule = invoke.schedule
    ftrans = DynamoLoopFuseTrans()
    ftrans.same_space = True
    for _ in range(6):
        schedule, _ = ftrans.apply(schedule.children[0], schedule.children[1])
    read4 = schedule.children[0].loop_body[4]
    # 1: returns none if none found
    # a) check many reads
    assert not read4.forward_dependence()
    # 2: returns first dependent kernel arg when there are many
    # dependencies
    # a) check first read returned
    writer = schedule.children[0].loop_body[3]
    next_read = schedule.children[0].loop_body[4]
    assert writer.forward_dependence() == next_read
    # a) check writer returned
    first_loop = schedule.children[0].loop_body[0]
    assert first_loop.forward_dependence() == writer


def test_call_backward_dependence():
    '''Test that the Call class backward_dependence method returns the
    closest dependent call before the current call in the schedule or
    None if none are found. This is achieved by loop fusing first.'''
    _, invoke_info = parse(
        os.path.join(BASE_PATH, "15.14.1_multi_aX_plus_Y_builtin.f90"),
        api="dynamo0.3")
    psy = PSyFactory("dynamo0.3", distributed_memory=False).create(invoke_info)
    invoke = psy.invokes.invoke_list[0]
    schedule = invoke.schedule
    ftrans = DynamoLoopFuseTrans()
    ftrans.same_space = True
    for _ in range(6):
        schedule, _ = ftrans.apply(schedule.children[0], schedule.children[1])
    # 1: loop no backwards dependence
    call3 = schedule.children[0].loop_body[2]
    assert not call3.backward_dependence()
    # 2: call to call backward dependence
    # a) many steps
    last_call_node = schedule.children[0].loop_body[6]
    prev_dep_call_node = schedule.children[0].loop_body[3]
    assert last_call_node.backward_dependence() == prev_dep_call_node
    # b) previous
    assert prev_dep_call_node.backward_dependence() == call3


def test_omp_forward_dependence():
    '''Test that the forward_dependence method works for Directives,
    returning the closest dependent Node after the current Node in the
    schedule or None if none are found. '''
    _, invoke_info = parse(
        os.path.join(BASE_PATH, "15.14.1_multi_aX_plus_Y_builtin.f90"),
        api="dynamo0.3")
    psy = PSyFactory("dynamo0.3", distributed_memory=True).create(invoke_info)
    invoke = psy.invokes.invoke_list[0]
    schedule = invoke.schedule
    from psyclone.transformations import DynamoOMPParallelLoopTrans
    otrans = DynamoOMPParallelLoopTrans()
    for child in schedule.children:
        schedule, _ = otrans.apply(child)
    read4 = schedule.children[4]
    # 1: returns none if none found
    # a) check many reads
    assert not read4.forward_dependence()
    # b) check no dependencies for the loop
    assert not read4.children[0].forward_dependence()
    # 2: returns first dependent kernel arg when there are many
    # dependencies
    # a) check first read returned
    writer = schedule.children[3]
    next_read = schedule.children[4]
    assert writer.forward_dependence() == next_read
    # b) check writer returned
    first_omp = schedule.children[0]
    assert first_omp.forward_dependence() == writer
    # 3: directive and globalsum dependencies
    _, invoke_info = parse(
        os.path.join(BASE_PATH, "15.14.3_sum_setval_field_builtin.f90"),
        api="dynamo0.3")
    psy = PSyFactory("dynamo0.3", distributed_memory=True).create(invoke_info)
    invoke = psy.invokes.invoke_list[0]
    schedule = invoke.schedule
    schedule, _ = otrans.apply(schedule.children[0])
    schedule, _ = otrans.apply(schedule.children[1])
    schedule, _ = otrans.apply(schedule.children[3])
    prev_omp = schedule.children[0]
    sum_omp = schedule.children[1]
    global_sum_loop = schedule.children[2]
    next_omp = schedule.children[3]
    # a) prev omp depends on sum omp
    assert prev_omp.forward_dependence() == sum_omp
    # b) sum omp depends on global sum loop
    assert sum_omp.forward_dependence() == global_sum_loop
    # c) global sum loop depends on next omp
    assert global_sum_loop.forward_dependence() == next_omp


def test_directive_backward_dependence():
    '''Test that the backward_dependence method works for Directives,
    returning the closest dependent Node before the current Node in
    the schedule or None if none are found.'''
    _, invoke_info = parse(
        os.path.join(BASE_PATH, "15.14.1_multi_aX_plus_Y_builtin.f90"),
        api="dynamo0.3")
    psy = PSyFactory("dynamo0.3", distributed_memory=True).create(invoke_info)
    invoke = psy.invokes.invoke_list[0]
    schedule = invoke.schedule
    from psyclone.transformations import DynamoOMPParallelLoopTrans
    otrans = DynamoOMPParallelLoopTrans()
    for child in schedule.children:
        schedule, _ = otrans.apply(child)
    # 1: omp directive no backwards dependence
    omp3 = schedule.children[2]
    assert not omp3.backward_dependence()
    # 2: omp to omp backward dependence
    # a) many steps
    last_omp_node = schedule.children[6]
    prev_dep_omp_node = schedule.children[3]
    assert last_omp_node.backward_dependence() == prev_dep_omp_node
    # b) previous
    assert prev_dep_omp_node.backward_dependence() == omp3
    # 3: globalsum dependencies
    _, invoke_info = parse(
        os.path.join(BASE_PATH, "15.14.3_sum_setval_field_builtin.f90"),
        api="dynamo0.3")
    psy = PSyFactory("dynamo0.3", distributed_memory=True).create(invoke_info)
    invoke = psy.invokes.invoke_list[0]
    schedule = invoke.schedule
    schedule, _ = otrans.apply(schedule.children[0])
    schedule, _ = otrans.apply(schedule.children[1])
    schedule, _ = otrans.apply(schedule.children[3])
    omp1 = schedule.children[0]
    omp2 = schedule.children[1]
    global_sum = schedule.children[2]
    omp3 = schedule.children[3]
    # a) omp3 depends on global sum
    assert omp3.backward_dependence() == global_sum
    # b) global sum depends on omp2
    assert global_sum.backward_dependence() == omp2
    # c) omp2 (sum) depends on omp1
    assert omp2.backward_dependence() == omp1


def test_directive_get_private(monkeypatch):
    ''' Tests for the _get_private_list() method of OMPParallelDirective. '''
    _, invoke_info = parse(
        os.path.join(BASE_PATH, "1_single_invoke.f90"), api="dynamo0.3")
    psy = PSyFactory("dynamo0.3",
                     distributed_memory=False).create(invoke_info)
    invoke = psy.invokes.invoke_list[0]
    schedule = invoke.schedule
    # We use Transformations to introduce the necessary directives
    from psyclone.transformations import Dynamo0p3OMPLoopTrans, \
        OMPParallelTrans
    otrans = Dynamo0p3OMPLoopTrans()
    rtrans = OMPParallelTrans()
    # Apply an OpenMP do directive to the loop
    schedule, _ = otrans.apply(schedule.children[0], {"reprod": True})
    # Apply an OpenMP Parallel directive around the OpenMP do directive
    schedule, _ = rtrans.apply(schedule.children[0])
    directive = schedule.children[0]
    assert isinstance(directive, OMPParallelDirective)
    # Now check that _get_private_list returns what we expect
    pvars = directive._get_private_list()
    assert pvars == ['cell']
    # Now use monkeypatch to break the Call within the loop
    call = directive.dir_body[0].dir_body[0].loop_body[0]
    monkeypatch.setattr(call, "local_vars", lambda: [""])
    with pytest.raises(InternalError) as err:
        _ = directive._get_private_list()
    assert ("call 'testkern_code' has a local variable but its name is "
            "not set" in str(err))


def test_node_is_valid_location():
    '''Test that the Node class is_valid_location method returns True if
    the new location does not break any data dependencies, otherwise it
    returns False'''
    _, invoke_info = parse(
        os.path.join(BASE_PATH, "1_single_invoke.f90"),
        api="dynamo0.3")
    psy = PSyFactory("dynamo0.3", distributed_memory=True).create(invoke_info)
    invoke = psy.invokes.invoke_list[0]
    schedule = invoke.schedule
    # 1: new node argument is invalid
    node = schedule.children[0]
    with pytest.raises(GenerationError) as excinfo:
        node.is_valid_location("invalid_node_argument")
    assert "argument is not a Node, it is a 'str'." in str(excinfo.value)
    # 2: optional position argument is invalid
    with pytest.raises(GenerationError) as excinfo:
        node.is_valid_location(node, position="invalid_node_argument")
    assert "The position argument in the psyGen" in str(excinfo.value)
    assert "method must be one of" in str(excinfo.value)
    # 3: parents of node and new_node are not the same
    with pytest.raises(GenerationError) as excinfo:
        node.is_valid_location(schedule.children[3].children[0])
    assert ("the node and the location do not have the same "
            "parent") in str(excinfo.value)
    # 4: positions are the same
    prev_node = schedule.children[0]
    node = schedule.children[1]
    next_node = schedule.children[2]
    # a) before this node
    with pytest.raises(GenerationError) as excinfo:
        node.is_valid_location(node, position="before")
    assert "the node and the location are the same" in str(excinfo.value)
    # b) after this node
    with pytest.raises(GenerationError) as excinfo:
        node.is_valid_location(node, position="after")
    assert "the node and the location are the same" in str(excinfo.value)
    # c) after previous node
    with pytest.raises(GenerationError) as excinfo:
        node.is_valid_location(prev_node, position="after")
    assert "the node and the location are the same" in str(excinfo.value)
    # d) before next node
    with pytest.raises(GenerationError) as excinfo:
        node.is_valid_location(next_node, position="before")
    assert "the node and the location are the same" in str(excinfo.value)
    # 5: valid no previous dependency
    _, invoke_info = parse(
        os.path.join(BASE_PATH, "15.14.1_multi_aX_plus_Y_builtin.f90"),
        api="dynamo0.3")
    psy = PSyFactory("dynamo0.3", distributed_memory=True).create(invoke_info)
    invoke = psy.invokes.invoke_list[0]
    schedule = invoke.schedule
    # 6: valid no prev dep
    node = schedule.children[2]
    assert node.is_valid_location(schedule.children[0])
    # 7: valid prev dep (after)
    node = schedule.children[6]
    assert node.is_valid_location(schedule.children[3], position="after")
    # 8: invalid prev dep (before)
    assert not node.is_valid_location(schedule.children[3], position="before")
    # 9: valid no following dep
    node = schedule.children[4]
    assert node.is_valid_location(schedule.children[6], position="after")
    # 10: valid following dep (before)
    node = schedule.children[0]
    assert node.is_valid_location(schedule.children[3], position="before")
    # 11: invalid following dep (after)
    node = schedule.children[0]
    assert not node.is_valid_location(schedule.children[3], position="after")


def test_node_ancestor():
    ''' Test the Node.ancestor() method '''
    _, invoke = get_invoke("single_invoke.f90", "gocean1.0", idx=0)
    sched = invoke.schedule
    kern = sched.children[0].loop_body[0].loop_body[0]
    node = kern.ancestor(Node)
    assert isinstance(node, Schedule)
    node = kern.ancestor(Node, excluding=[Schedule])
    assert node is sched.children[0].loop_body[0]


def test_dag_names():
    '''test that the dag_name method returns the correct value for the
    node class and its specialisations'''
    _, invoke_info = parse(
        os.path.join(BASE_PATH, "1_single_invoke.f90"),
        api="dynamo0.3")
    psy = PSyFactory("dynamo0.3", distributed_memory=True).create(invoke_info)
    invoke = psy.invokes.invoke_list[0]
    schedule = invoke.schedule
    assert super(Schedule, schedule).dag_name == "node_0"
    assert schedule.dag_name == "schedule_0"
    assert schedule.children[0].dag_name == "checkHaloExchange(f2)_0"
    assert schedule.children[3].dag_name == "loop_4"
    schedule.children[3].loop_type = "colour"
    assert schedule.children[3].dag_name == "loop_[colour]_4"
    schedule.children[3].loop_type = ""
    assert (schedule.children[3].loop_body[0].dag_name ==
            "kernel_testkern_code_9")
    _, invoke_info = parse(
        os.path.join(BASE_PATH, "15.14.3_sum_setval_field_builtin.f90"),
        api="dynamo0.3")
    psy = PSyFactory("dynamo0.3", distributed_memory=True).create(invoke_info)
    invoke = psy.invokes.invoke_list[0]
    schedule = invoke.schedule
    global_sum = schedule.children[2]
    assert global_sum.dag_name == "globalsum(asum)_2"
    builtin = schedule.children[1].loop_body[0]
    assert builtin.dag_name == "builtin_sum_x_12"


def test_openmp_pdo_dag_name():
    '''Test that we generate the correct dag name for the OpenMP parallel
    do node'''
    _, info = parse(os.path.join(BASE_PATH,
                                 "15.7.2_setval_X_builtin.f90"),
                    api="dynamo0.3")
    psy = PSyFactory("dynamo0.3", distributed_memory=False).create(info)
    invoke = psy.invokes.invoke_list[0]
    schedule = invoke.schedule
    from psyclone.transformations import DynamoOMPParallelLoopTrans
    otrans = DynamoOMPParallelLoopTrans()
    # Apply OpenMP parallelisation to the loop
    schedule, _ = otrans.apply(schedule.children[0])
    assert schedule.children[0].dag_name == "OMP_parallel_do_1"


def test_omp_dag_names():
    '''Test that we generate the correct dag names for omp parallel, omp
    do, omp directive and directive nodes'''
    _, info = parse(os.path.join(os.path.dirname(os.path.abspath(__file__)),
                                 "test_files", "dynamo0p3",
                                 "1_single_invoke.f90"),
                    api="dynamo0.3")
    psy = PSyFactory("dynamo0.3", distributed_memory=False).create(info)
    invoke = psy.invokes.get('invoke_0_testkern_type')
    schedule = invoke.schedule
    from psyclone.transformations import Dynamo0p3OMPLoopTrans, \
        OMPParallelTrans
    olooptrans = Dynamo0p3OMPLoopTrans()
    ptrans = OMPParallelTrans()
    # Put an OMP PARALLEL around this loop
    child = schedule.children[0]
    oschedule, _ = ptrans.apply(child)
    # Put an OMP DO around this loop
    schedule, _ = olooptrans.apply(oschedule[0].dir_body[0])
    # Replace the original loop schedule with the transformed one
    omp_par_node = schedule.children[0]
    assert omp_par_node.dag_name == "OMP_parallel_1"
    assert omp_par_node.dir_body[0].dag_name == "OMP_do_3"
    omp_directive = super(OMPParallelDirective, omp_par_node)
    assert omp_directive.dag_name == "OMP_directive_1"
    print(type(omp_directive))
    directive = super(OMPDirective, omp_par_node)
    assert directive.dag_name == "directive_1"


def test_acc_dag_names():
    ''' Check that we generate the correct dag names for ACC parallel,
    ACC enter-data and ACC loop directive Nodes '''
    _, invoke = get_invoke("single_invoke.f90", "gocean1.0", idx=0)
    schedule = invoke.schedule

    acclt = ACCLoopTrans()
    accdt = ACCEnterDataTrans()
    accpt = ACCParallelTrans()
    # Enter-data
    new_sched, _ = accdt.apply(schedule)
    assert schedule[0].dag_name == "ACC_data_1"
    # Parallel region
    new_sched, _ = accpt.apply(new_sched[1])
    assert schedule[1].dag_name == "ACC_parallel_3"
    # Loop directive
    new_sched, _ = acclt.apply(new_sched[1].dir_body[0])
    assert schedule[1].dir_body[0].dag_name == "ACC_loop_5"
    # Base class
    name = super(ACCEnterDataDirective, schedule[0]).dag_name
    assert name == "ACC_directive_1"

# Class ACCKernelsDirective start


# (1/1) Method __init__
def test_acckernelsdirective_init():
    '''Test an ACCKernelsDirective can be created and that the optional
    arguments are set and can be set as expected.

    '''
    directive = ACCKernelsDirective()
    assert directive._default_present
    assert directive.parent is None
    assert len(directive.children) == 1
    assert isinstance(directive.children[0], Schedule)
    directive = ACCKernelsDirective(default_present=False)
    assert not directive._default_present


# (1/1) Method dag_name
def test_acckernelsdirective_dagname():
    '''Check that the dag_name method in the ACCKernelsDirective class
    behaves as expected.

    '''
    _, info = parse(os.path.join(BASE_PATH, "1_single_invoke.f90"))
    psy = PSyFactory(distributed_memory=False).create(info)
    sched = psy.invokes.get('invoke_0_testkern_type').schedule

    trans = ACCKernelsTrans()
    _, _ = trans.apply(sched)
    assert sched.children[0].dag_name == "ACC_kernels_1"


# (1/1) Method node_str
def test_acckernelsdirective_node_str():
    '''Check that the node_str method in the ACCKernelsDirective class behaves
    as expected.

    '''
    from psyclone.psyGen import colored, SCHEDULE_COLOUR_MAP

    _, info = parse(os.path.join(BASE_PATH, "1_single_invoke.f90"))
    psy = PSyFactory(distributed_memory=False).create(info)
    sched = psy.invokes.get('invoke_0_testkern_type').schedule

    dcolour = SCHEDULE_COLOUR_MAP["Directive"]
    lcolour = SCHEDULE_COLOUR_MAP["Loop"]

    trans = ACCKernelsTrans()
    _, _ = trans.apply(sched)

    out = sched[0].node_str()
    assert out.startswith(
        colored("Directive", dcolour)+"[ACC Kernels]")
    assert colored("Loop", lcolour) in sched[0].dir_body[0].node_str()
    assert "CodedKern" in sched[0].dir_body[0].loop_body[0].node_str()


# (1/1) Method gen_code
@pytest.mark.parametrize("default_present", [False, True])
def test_acckernelsdirective_gencode(default_present):
    '''Check that the gen_code method in the ACCKernelsDirective class
    generates the expected code. Use the dynamo0.3 API.

    '''
    _, info = parse(os.path.join(BASE_PATH, "1_single_invoke.f90"))
    psy = PSyFactory(distributed_memory=False).create(info)
    sched = psy.invokes.get('invoke_0_testkern_type').schedule

    trans = ACCKernelsTrans()
    _, _ = trans.apply(sched, {"default_present": default_present})

    code = str(psy.gen)
    string = ""
    if default_present:
        string = " default(present)"
    assert (
        "      !$acc kernels{0}\n"
        "      DO cell=1,f1_proxy%vspace%get_ncell()\n".format(string) in code)
    assert (
        "      END DO \n"
        "      !$acc end kernels\n" in code)


# (1/1) Method update
@pytest.mark.parametrize("default_present", [False, True])
def test_acckernelsdirective_update(parser, default_present):
    '''Check that the update method in the ACCKernelsDirective class
    generates the expected code. Use the nemo API.

    '''
    from fparser.common.readfortran import FortranStringReader
    reader = FortranStringReader("program implicit_loop\n"
                                 "real(kind=wp) :: sto_tmp(5,5)\n"
                                 "sto_tmp(:,:) = 0.0_wp\n"
                                 "end program implicit_loop\n")
    code = parser(reader)
    psy = PSyFactory("nemo", distributed_memory=False).create(code)
    schedule = psy.invokes.invoke_list[0].schedule
    kernels_trans = ACCKernelsTrans()
    schedule, _ = kernels_trans.apply(schedule.children[0:1],
                                      {"default_present": default_present})
    gen_code = str(psy.gen)
    string = ""
    if default_present:
        string = " DEFAULT(PRESENT)"
    assert ("  !$ACC KERNELS{0}\n"
            "  sto_tmp(:, :) = 0.0_wp\n"
            "  !$ACC END KERNELS\n".format(string) in gen_code)

# Class ACCKernelsDirective end

# Class ACCEnterDataDirective start


# (1/1) Method __init__
def test_acc_datadevice_virtual():
    ''' Check that we can't instantiate an instance of
    ACCEnterDataDirective. '''
    # pylint:disable=abstract-class-instantiated
    with pytest.raises(TypeError) as err:
        ACCEnterDataDirective()
    # pylint:enable=abstract-class-instantiated
    assert ("instantiate abstract class ACCEnterDataDirective with abstract "
            "methods data_on_device" in str(err))

# (1/1) Method node_str
# Covered in test test_acc_dir_node_str

# (1/1) Method dag_name
# Covered in test_acc_dag_names


# (1/4) Method gen_code
def test_accenterdatadirective_gencode_1():
    '''Test that an OpenACC Enter Data directive, when added to a schedule
    with a single loop, raises the expected exception as there is no
    following OpenACC Parallel directive and at least one is
    required. This test uses the dynamo0.3 API.

    '''
    acc_enter_trans = ACCEnterDataTrans()
    _, info = parse(os.path.join(BASE_PATH, "1_single_invoke.f90"))
    psy = PSyFactory(distributed_memory=False).create(info)
    sched = psy.invokes.get('invoke_0_testkern_type').schedule
    acc_enter_trans.apply(sched)
    with pytest.raises(GenerationError) as excinfo:
        str(psy.gen)
    assert ("ACCEnterData directive did not find any data to copyin. Perhaps "
            "there are no ACCParallel directives within the region."
            in str(excinfo.value))


# (2/4) Method gen_code
def test_accenterdatadirective_gencode_2():
    '''Test that an OpenACC Enter Data directive, when added to a schedule
    with multiple loops, raises the expected exception, as there is no
    following OpenACC Parallel directive and at least one is
    required. This test uses the dynamo0.3 API.

    '''
    acc_enter_trans = ACCEnterDataTrans()
    _, info = parse(os.path.join(BASE_PATH, "1.2_multi_invoke.f90"))
    psy = PSyFactory(distributed_memory=False).create(info)
    sched = psy.invokes.get('invoke_0').schedule
    acc_enter_trans.apply(sched)
    with pytest.raises(GenerationError) as excinfo:
        str(psy.gen)
    assert ("ACCEnterData directive did not find any data to copyin. Perhaps "
            "there are no ACCParallel directives within the region."
            in str(excinfo.value))


# (3/4) Method gen_code
def test_accenterdatadirective_gencode_3():
    '''Test that an OpenACC Enter Data directive, when added to a schedule
    with a single loop, produces the expected code (there should be
    "copy in" data as there is a following OpenACC parallel
    directive). This test uses the dynamo0.3 API.

    '''
    acc_par_trans = ACCParallelTrans()
    acc_enter_trans = ACCEnterDataTrans()
    _, info = parse(os.path.join(BASE_PATH, "1_single_invoke.f90"))
    psy = PSyFactory(distributed_memory=False).create(info)
    sched = psy.invokes.get('invoke_0_testkern_type').schedule
    _ = acc_par_trans.apply(sched.children)
    _ = acc_enter_trans.apply(sched)
    code = str(psy.gen)
    assert (
        "      !$acc enter data copyin(nlayers,a,f1_proxy,f1_proxy%data,"
        "f2_proxy,f2_proxy%data,m1_proxy,m1_proxy%data,m2_proxy,"
        "m2_proxy%data,ndf_w1,undf_w1,map_w1,ndf_w2,undf_w2,map_w2,"
        "ndf_w3,undf_w3,map_w3)\n" in code)


# (4/4) Method gen_code
def test_accenterdatadirective_gencode_4():
    '''Test that an OpenACC Enter Data directive, when added to a schedule
    with multiple loops and multiple OpenACC parallel directives,
    produces the expected code (when the same argument is used in
    multiple loops there should only be one entry). This test uses the
    dynamo0.3 API.

    '''
    acc_par_trans = ACCParallelTrans()
    acc_enter_trans = ACCEnterDataTrans()
    _, info = parse(os.path.join(BASE_PATH, "1.2_multi_invoke.f90"))
    psy = PSyFactory(distributed_memory=False).create(info)
    sched = psy.invokes.get('invoke_0').schedule
    _ = acc_par_trans.apply(sched.children[1])
    _ = acc_par_trans.apply(sched.children[0])
    _ = acc_enter_trans.apply(sched)
    code = str(psy.gen)
    assert (
        "      !$acc enter data copyin(nlayers,a,f1_proxy,f1_proxy%data,"
        "f2_proxy,f2_proxy%data,m1_proxy,m1_proxy%data,m2_proxy,m2_proxy%data,"
        "ndf_w1,undf_w1,map_w1,ndf_w2,undf_w2,map_w2,ndf_w3,undf_w3,map_w3,"
        "f3_proxy,f3_proxy%data)\n" in code)

# Class ACCEnterDataDirective end


def test_node_dag_no_graphviz(tmpdir, monkeypatch):
    '''test that dag generation does nothing if graphviz is not
    installed. We monkeypatch sys.modules to ensure that it always
    appears that graphviz is not installed on this system. '''
    import sys
    monkeypatch.setitem(sys.modules, 'graphviz', None)
    _, invoke_info = parse(
        os.path.join(BASE_PATH, "1_single_invoke.f90"),
        api="dynamo0.3")
    psy = PSyFactory("dynamo0.3",
                     distributed_memory=False).create(invoke_info)
    invoke = psy.invokes.invoke_list[0]
    schedule = invoke.schedule
    my_file = tmpdir.join('test')
    schedule.dag(file_name=my_file.strpath)
    assert not os.path.exists(my_file.strpath)


# Use a regex to allow for whitespace differences between graphviz
# versions. Need a raw-string (r"") to get new-lines handled nicely.
EXPECTED2 = re.compile(
    r"digraph {\n"
    r"\s*schedule_0_start\n"
    r"\s*schedule_0_end\n"
    r"\s*loop_1_start\n"
    r"\s*loop_1_end\n"
    r"\s*loop_1_end -> loop_7_start \[color=green\]\n"
    r"\s*schedule_0_start -> loop_1_start \[color=blue\]\n"
    r"\s*schedule_5_start\n"
    r"\s*schedule_5_end\n"
    r"\s*schedule_5_end -> loop_1_end \[color=blue\]\n"
    r"\s*loop_1_start -> schedule_5_start \[color=blue\]\n"
    r"\s*kernel_testkern_qr_code_6\n"
    r"\s*kernel_testkern_qr_code_6 -> schedule_5_end \[color=blue\]\n"
    r"\s*schedule_5_start -> kernel_testkern_qr_code_6 \[color=blue\]\n"
    r"\s*loop_7_start\n"
    r"\s*loop_7_end\n"
    r"\s*loop_7_end -> schedule_0_end \[color=blue\]\n"
    r"\s*loop_1_end -> loop_7_start \[color=red\]\n"
    r"\s*schedule_11_start\n"
    r"\s*schedule_11_end\n"
    r"\s*schedule_11_end -> loop_7_end \[color=blue\]\n"
    r"\s*loop_7_start -> schedule_11_start \[color=blue\]\n"
    r"\s*kernel_testkern_qr_code_12\n"
    r"\s*kernel_testkern_qr_code_12 -> schedule_11_end \[color=blue\]\n"
    r"\s*schedule_11_start -> kernel_testkern_qr_code_12 \[color=blue\]\n"
    r"}")
# pylint: enable=anomalous-backslash-in-string


def test_node_dag(tmpdir, have_graphviz):
    '''test that dag generation works correctly. Skip the test if
    graphviz is not installed'''
    if not have_graphviz:
        return
    _, invoke_info = parse(
        os.path.join(BASE_PATH, "4.1_multikernel_invokes.f90"),
        api="dynamo0.3")
    psy = PSyFactory("dynamo0.3",
                     distributed_memory=False).create(invoke_info)
    invoke = psy.invokes.invoke_list[0]
    schedule = invoke.schedule
    my_file = tmpdir.join('test')
    schedule.dag(file_name=my_file.strpath)
    result = my_file.read()
    assert EXPECTED2.match(result)
    my_file = tmpdir.join('test.svg')
    result = my_file.read()
    for name in ["<title>schedule_0_start</title>",
                 "<title>schedule_0_end</title>",
                 "<title>loop_1_start</title>",
                 "<title>loop_1_end</title>",
                 "<title>kernel_testkern_qr_code_6</title>",
                 "<title>kernel_testkern_qr_code_12</title>",
                 "<svg", "</svg>", ]:
        assert name in result
    for colour_name, colour_code in [("blue", "#0000ff"),
                                     ("green", "#00ff00"),
                                     ("red", "#ff0000")]:
        assert colour_name in result or colour_code in result

    with pytest.raises(GenerationError) as excinfo:
        schedule.dag(file_name=my_file.strpath, file_format="rubbish")
    assert "unsupported graphviz file format" in str(excinfo.value)


def test_haloexchange_halo_depth_get_set():
    '''test that the halo_exchange getter and setter work correctly '''
    halo_depth = 4
    halo_exchange = HaloExchange(None)
    # getter
    assert halo_exchange.halo_depth is None
    # setter
    halo_exchange.halo_depth = halo_depth
    assert halo_exchange.halo_depth == halo_depth


def test_haloexchange_vector_index_depend():
    '''check that _find_read_arguments does not return a haloexchange as a
    read dependence if the source node is a halo exchange and its
    field is a vector and the other halo exchange accesses a different
    element of the vector

    '''
    _, invoke_info = parse(os.path.join(BASE_PATH,
                                        "4.9_named_multikernel_invokes.f90"),
                           api="dynamo0.3")
    psy = PSyFactory("dynamo0.3", distributed_memory=True).create(invoke_info)
    invoke = psy.invokes.invoke_list[0]
    schedule = invoke.schedule
    first_d_field_halo_exchange = schedule.children[3]
    field = first_d_field_halo_exchange.field
    all_nodes = schedule.walk(Node)
    following_nodes = all_nodes[5:]
    result_list = field._find_read_arguments(following_nodes)
    assert len(result_list) == 1
    assert result_list[0].call.name == 'ru_code'


def test_find_write_arguments_for_write():
    '''when backward_write_dependencies is called from an field argument
    that does not read then we should return an empty list. This test
    checks this functionality. We use the dynamo0p3 api to create the
    required objects

    '''
    _, invoke_info = parse(
        os.path.join(BASE_PATH, "1_single_invoke.f90"),
        api="dynamo0.3")
    psy = PSyFactory("dynamo0.3",
                     distributed_memory=True).create(invoke_info)
    invoke = psy.invokes.invoke_list[0]
    schedule = invoke.schedule
    loop = schedule.children[3]
    kernel = loop.loop_body[0]
    field_writer = kernel.arguments.args[1]
    node_list = field_writer.backward_write_dependencies()
    assert node_list == []


def test_find_w_args_hes_no_vec(monkeypatch, annexed):
    '''when backward_write_dependencies, or forward_read_dependencies, are
    called and a dependence is found between two halo exchanges, then
    the field must be a vector field. If the field is not a vector
    then an exception is raised. This test checks that the exception
    is raised correctly. Also test with and without annexed dofs being
    computed as this affects the generated code.

    '''
    config = Config.get()
    dyn_config = config.api_conf("dynamo0.3")
    monkeypatch.setattr(dyn_config, "_compute_annexed_dofs", annexed)
    _, invoke_info = parse(
        os.path.join(BASE_PATH, "4.9_named_multikernel_invokes.f90"),
        api="dynamo0.3")
    psy = PSyFactory("dynamo0.3",
                     distributed_memory=True).create(invoke_info)
    invoke = psy.invokes.invoke_list[0]
    schedule = invoke.schedule
    if annexed:
        index = 4
    else:
        index = 5
    halo_exchange_d_v3 = schedule.children[index]
    field_d_v3 = halo_exchange_d_v3.field
    monkeypatch.setattr(field_d_v3, "_vector_size", 1)
    with pytest.raises(InternalError) as excinfo:
        _ = field_d_v3.backward_write_dependencies()
    assert ("DataAccess.overlaps(): vector sizes differ for field 'd' in two "
            "halo exchange calls. Found '1' and '3'" in str(excinfo.value))


def test_find_w_args_hes_diff_vec(monkeypatch, annexed):
    '''when backward_write_dependencies, or forward_read_dependencies, are
    called and a dependence is found between two halo exchanges, then
    the associated fields must be equal size vectors . If the fields
    are not vectors of equal size then an exception is raised. This
    test checks that the exception is raised correctly. Also test with
    and without annexed dofs being computed as this affects the
    generated code.

    '''
    config = Config.get()
    dyn_config = config.api_conf("dynamo0.3")
    monkeypatch.setattr(dyn_config, "_compute_annexed_dofs", annexed)
    _, invoke_info = parse(
        os.path.join(BASE_PATH, "4.9_named_multikernel_invokes.f90"),
        api="dynamo0.3")
    psy = PSyFactory("dynamo0.3",
                     distributed_memory=True).create(invoke_info)
    invoke = psy.invokes.invoke_list[0]
    schedule = invoke.schedule
    if annexed:
        index = 4
    else:
        index = 5
    halo_exchange_d_v3 = schedule.children[index]
    field_d_v3 = halo_exchange_d_v3.field
    monkeypatch.setattr(field_d_v3, "_vector_size", 2)
    with pytest.raises(InternalError) as excinfo:
        _ = field_d_v3.backward_write_dependencies()
    assert ("DataAccess.overlaps(): vector sizes differ for field 'd' in two "
            "halo exchange calls. Found '2' and '3'" in str(excinfo.value))


def test_find_w_args_hes_vec_idx(monkeypatch, annexed):
    '''when backward_write_dependencies, or forward_read_dependencies are
    called, and a dependence is found between two halo exchanges, then
    the vector indices of the two halo exchanges must be different. If
    the vector indices have the same value then an exception is
    raised. This test checks that the exception is raised
    correctly. Also test with and without annexed dofs being computed
    as this affects the generated code.

    '''
    config = Config.get()
    dyn_config = config.api_conf("dynamo0.3")
    monkeypatch.setattr(dyn_config, "_compute_annexed_dofs", annexed)
    _, invoke_info = parse(
        os.path.join(BASE_PATH, "4.9_named_multikernel_invokes.f90"),
        api="dynamo0.3")
    psy = PSyFactory("dynamo0.3",
                     distributed_memory=True).create(invoke_info)
    invoke = psy.invokes.invoke_list[0]
    schedule = invoke.schedule
    if annexed:
        index = 4
    else:
        index = 5
    halo_exchange_d_v3 = schedule.children[index]
    field_d_v3 = halo_exchange_d_v3.field
    halo_exchange_d_v2 = schedule.children[index-1]
    monkeypatch.setattr(halo_exchange_d_v2, "_vector_index", 3)
    with pytest.raises(InternalError) as excinfo:
        _ = field_d_v3.backward_write_dependencies()
    assert ("DataAccess:update_coverage() The halo exchange vector indices "
            "for 'd' are the same. This should never happen"
            in str(excinfo.value))


def test_find_w_args_hes_vec_no_dep():
    '''when _find_write_arguments, or _find_read_arguments, are called,
    halo exchanges with the same field but a different index should
    not depend on each other. This test checks that this behaviour is
    working correctly
    '''

    _, invoke_info = parse(
        os.path.join(BASE_PATH, "4.9_named_multikernel_invokes.f90"),
        api="dynamo0.3")
    psy = PSyFactory("dynamo0.3",
                     distributed_memory=True).create(invoke_info)
    invoke = psy.invokes.invoke_list[0]
    schedule = invoke.schedule
    halo_exchange_d_v3 = schedule.children[5]
    field_d_v3 = halo_exchange_d_v3.field
    # there are two halo exchanges before d_v3 which should not count
    # as dependencies
    node_list = field_d_v3.backward_write_dependencies()
    assert node_list == []


def test_check_vect_hes_differ_wrong_argtype():
    '''when the check_vector_halos_differ method is called from a halo
    exchange object the argument being passed should be a halo
    exchange. If this is not the case an exception should be
    raised. This test checks that this exception is working correctly.
    '''

    _, invoke_info = parse(os.path.join(BASE_PATH, "1_single_invoke.f90"),
                           api="dynamo0.3")
    psy = PSyFactory("dynamo0.3",
                     distributed_memory=True).create(invoke_info)
    invoke = psy.invokes.invoke_list[0]
    schedule = invoke.schedule
    halo_exchange = schedule.children[0]
    with pytest.raises(GenerationError) as excinfo:
        # pass an incorrect object to the method
        halo_exchange.check_vector_halos_differ(psy)
    assert (
        "the argument passed to HaloExchange.check_vector_halos_differ() "
        "is not a halo exchange object" in str(excinfo.value))


def test_check_vec_hes_differ_diff_names():
    '''when the check_vector_halos_differ method is called from a halo
    exchange object the argument being passed should be a halo
    exchange with an argument having the same name as the local halo
    exchange argument name. If this is not the case an exception
    should be raised. This test checks that this exception is working
    correctly.
    '''

    _, invoke_info = parse(os.path.join(BASE_PATH, "1_single_invoke.f90"),
                           api="dynamo0.3")
    psy = PSyFactory("dynamo0.3",
                     distributed_memory=True).create(invoke_info)
    invoke = psy.invokes.invoke_list[0]
    schedule = invoke.schedule
    halo_exchange = schedule.children[0]
    # obtain another halo exchange object which has an argument with a
    # different name
    different_halo_exchange = schedule.children[1]
    with pytest.raises(GenerationError) as excinfo:
        # pass halo exchange with different name to the method
        halo_exchange.check_vector_halos_differ(different_halo_exchange)
    assert (
        "the halo exchange object passed to "
        "HaloExchange.check_vector_halos_differ() has a "
        "different field name 'm1' to self 'f2'" in str(excinfo.value))


def test_find_w_args_multiple_deps_error(monkeypatch, annexed):
    '''when _find_write_arguments finds a write that causes it to return
    there should not be any previous dependencies. This test checks
    that an error is raised if this is not the case. We test with
    annexed dofs is True and False as different numbers of halo
    exchanges are created.

    '''

    config = Config.get()
    dyn_config = config.api_conf("dynamo0.3")
    monkeypatch.setattr(dyn_config, "_compute_annexed_dofs", annexed)

    _, invoke_info = parse(
        os.path.join(BASE_PATH, "8.3_multikernel_invokes_vector.f90"),
        api="dynamo0.3")
    psy = PSyFactory("dynamo0.3",
                     distributed_memory=True).create(invoke_info)
    invoke = psy.invokes.invoke_list[0]
    schedule = invoke.schedule
    # create halo exchanges between the two loops via redundant
    # computation
    if annexed:
        index = 1
    else:
        index = 4
    rc_trans = Dynamo0p3RedundantComputationTrans()
    rc_trans.apply(schedule.children[index], {"depth": 2})
    del schedule.children[index]
    loop = schedule.children[index+2]
    kernel = loop.loop_body[0]
    d_field = kernel.arguments.args[0]
    with pytest.raises(InternalError) as excinfo:
        d_field.backward_write_dependencies()
    assert (
        "Found a writer dependence but there are already dependencies"
        in str(excinfo.value))


def test_find_write_arguments_no_more_nodes(monkeypatch, annexed):
    '''when _find_write_arguments has looked through all nodes but has not
    returned it should mean that is has not found any write
    dependencies. This test checks that an error is raised if this is
    not the case. We test with and without computing annexed dofs as
    different numbers of halo exchanges are created.

    '''

    config = Config.get()
    dyn_config = config.api_conf("dynamo0.3")
    monkeypatch.setattr(dyn_config, "_compute_annexed_dofs", annexed)

    _, invoke_info = parse(
        os.path.join(BASE_PATH, "4.9_named_multikernel_invokes.f90"),
        api="dynamo0.3")
    psy = PSyFactory("dynamo0.3",
                     distributed_memory=True).create(invoke_info)
    invoke = psy.invokes.invoke_list[0]
    schedule = invoke.schedule
    if annexed:
        index = 3
    else:
        index = 4
    del schedule.children[index]
    loop = schedule.children[index+1]
    kernel = loop.loop_body[0]
    d_field = kernel.arguments.args[5]
    with pytest.raises(InternalError) as excinfo:
        d_field.backward_write_dependencies()
    assert (
        "no more nodes but there are already dependencies"
        in str(excinfo.value))


def test_find_w_args_multiple_deps(monkeypatch, annexed):
    '''_find_write_arguments should return as many halo exchange
    dependencies as the vector size of the associated field. This test
    checks that this is the case and that the returned objects are
    what is expected. We test with annexed dofs is True and False as
    different numbers of halo exchanges are created.

    '''

    config = Config.get()
    dyn_config = config.api_conf("dynamo0.3")
    monkeypatch.setattr(dyn_config, "_compute_annexed_dofs", annexed)

    _, invoke_info = parse(
        os.path.join(BASE_PATH, "8.3_multikernel_invokes_vector.f90"),
        api="dynamo0.3")
    psy = PSyFactory("dynamo0.3",
                     distributed_memory=True).create(invoke_info)
    invoke = psy.invokes.invoke_list[0]
    schedule = invoke.schedule
    # create halo exchanges between the two loops via redundant
    # computation
    if annexed:
        index = 1
    else:
        index = 4
    rc_trans = Dynamo0p3RedundantComputationTrans()
    rc_trans.apply(schedule.children[index], {"depth": 2})
    loop = schedule.children[index+3]
    kernel = loop.loop_body[0]
    d_field = kernel.arguments.args[0]
    vector_size = d_field.vector_size
    result_list = d_field.backward_write_dependencies()
    # we have as many dependencies as the field vector size
    assert vector_size == len(result_list)
    indices = set()
    for result in result_list:
        # each dependence is a halo exchange nodes
        assert isinstance(result.call, HaloExchange)
        # the name of the halo exchange field and the initial
        # field are the same
        assert result.name == d_field.name
        # the size of the halo exchange field vector and the initial
        # field vector are the same
        assert result.vector_size == vector_size
        indices.add(result.call.vector_index)
    # each of the indices are unique (otherwise the set would be
    # smaller)
    assert len(indices) == vector_size


def test_node_abstract_methods():
    ''' Tests that the abstract methods of the Node class raise appropriate
    errors. '''
    _, invoke = get_invoke("single_invoke.f90", "gocean1.0", idx=0)
    sched = invoke.schedule
    loop = sched.children[0].loop_body[0]
    with pytest.raises(NotImplementedError) as err:
        Node.gen_code(loop, parent=None)
    assert "Please implement me" in str(err)


def test_node_coloured_name():
    ''' Tests for the coloured_name method of the Node class. '''
    from psyclone.psyGen import colored, SCHEDULE_COLOUR_MAP
    tnode = Node()
    assert tnode.coloured_name(False) == "Node"
    # Check that we can change the name of the Node and the colour associated
    # with it
    tnode._text_name = "ATest"
    tnode._colour_key = "Schedule"
    assert tnode.coloured_name(False) == "ATest"
    assert tnode.coloured_name(True) == colored(
        "ATest", SCHEDULE_COLOUR_MAP["Schedule"])
    # Check that an unrecognised colour-map entry gives us un-coloured text
    tnode._colour_key = "not-recognised"
    assert tnode.coloured_name(True) == "ATest"


def test_node_str():
    ''' Tests for the Node.node_str method. '''
    from psyclone.psyGen import colored, SCHEDULE_COLOUR_MAP
    tnode = Node()
    # Manually set the colour key for this node to something that will result
    # in coloured output (if requested *and* termcolor is installed).
    tnode._colour_key = "Loop"
    assert tnode.node_str(False) == "Node[]"
    assert tnode.node_str(True) == colored("Node",
                                           SCHEDULE_COLOUR_MAP["Loop"]) + "[]"


def test_kern_ast():
    ''' Test that we can obtain the fparser2 AST of a kernel. '''
    from psyclone.gocean1p0 import GOKern
    from fparser.two import Fortran2003
    _, invoke = get_invoke("nemolite2d_alg_mod.f90", "gocean1.0", idx=0)
    sched = invoke.schedule
    kern = sched.children[0].loop_body[0].loop_body[0]
    assert isinstance(kern, GOKern)
    assert kern.ast
    assert isinstance(kern.ast, Fortran2003.Program)


def test_dataaccess_vector():
    '''Test that the DataAccess class works as expected when we have a
    vector field argument that depends on more than one halo exchange
    (due to halo exchanges working separately on components of
    vectors).

    '''
    _, invoke_info = parse(
        os.path.join(BASE_PATH, "4.9_named_multikernel_invokes.f90"),
        api="dynamo0.3")
    psy = PSyFactory("dynamo0.3",
                     distributed_memory=True).create(invoke_info)
    invoke = psy.invokes.invoke_list[0]
    schedule = invoke.schedule

    # d from halo exchange vector 1
    halo_exchange_d_v1 = schedule.children[3]
    field_d_v1 = halo_exchange_d_v1.field
    # d from halo exchange vector 2
    halo_exchange_d_v2 = schedule.children[4]
    field_d_v2 = halo_exchange_d_v2.field
    # d from halo exchange vector 3
    halo_exchange_d_v3 = schedule.children[5]
    field_d_v3 = halo_exchange_d_v3.field
    # d from a kernel argument
    loop = schedule.children[6]
    kernel = loop.loop_body[0]
    d_arg = kernel.arguments.args[5]

    access = DataAccess(d_arg)
    assert not access.covered

    access.update_coverage(field_d_v3)
    assert not access.covered
    access.update_coverage(field_d_v2)
    assert not access.covered

    with pytest.raises(InternalError) as excinfo:
        access.update_coverage(field_d_v3)
    assert (
        "Found more than one dependent halo exchange with the same vector "
        "index" in str(excinfo.value))

    access.update_coverage(field_d_v1)
    assert access.covered

    access.reset_coverage()
    assert not access.covered
    assert not access._vector_index_access


def test_dataaccess_same_vector_indices(monkeypatch):
    '''If update_coverage() is called from DataAccess and the arguments
    are the same vector field, and the field vector indices are the
    same then check that an exception is raised. This particular
    exception is difficult to raise as it is caught by an earlier
    method (overlaps()).

    '''
    _, invoke_info = parse(
        os.path.join(BASE_PATH, "4.9_named_multikernel_invokes.f90"),
        api="dynamo0.3")
    psy = PSyFactory("dynamo0.3",
                     distributed_memory=True).create(invoke_info)
    invoke = psy.invokes.invoke_list[0]
    schedule = invoke.schedule
    # d for this halo exchange is for vector component 2
    halo_exchange_d_v2 = schedule.children[4]
    field_d_v2 = halo_exchange_d_v2.field
    # modify d from vector component 3 to be component 2
    halo_exchange_d_v3 = schedule.children[5]
    field_d_v3 = halo_exchange_d_v3.field
    monkeypatch.setattr(halo_exchange_d_v3, "_vector_index", 2)

    # Now raise an exception with our erroneous vector indices (which
    # are the same but should not be), but first make sure that the
    # overlaps() method returns True otherwise an earlier exception
    # will be raised.
    access = DataAccess(field_d_v2)
    monkeypatch.setattr(access, "overlaps", lambda arg: True)

    with pytest.raises(InternalError) as excinfo:
        access.update_coverage(field_d_v3)
    assert (
        "The halo exchange vector indices for 'd' are the same. This should "
        "never happen" in str(excinfo.value))


# Test CodeBlock class


def test_codeblock_node_str():
    ''' Check the node_str method of the Code Block class.'''
    from psyclone.psyGen import colored, SCHEDULE_COLOUR_MAP
    cblock = CodeBlock([], "dummy")
    coloredtext = colored("CodeBlock", SCHEDULE_COLOUR_MAP["CodeBlock"])
    output = cblock.node_str()
    assert coloredtext+"[" in output
    assert "]" in output


def test_codeblock_can_be_printed():
    '''Test that a CodeBlock instance can always be printed (i.e. is
    initialised fully)'''
    cblock = CodeBlock([], "dummy")
    assert "CodeBlock[" in str(cblock)
    assert "]" in str(cblock)


def test_codeblock_getastnodes():
    '''Test that the get_ast_nodes method of a CodeBlock instance returns
    a copy of the list of nodes from the original AST that are associated with
    this code block.

    For simplicity we use a list of strings rather than an AST.

    '''
    original = ["hello", "there"]
    cblock = CodeBlock(original, CodeBlock.Structure.EXPRESSION)
    result = cblock.get_ast_nodes
    assert result == original
    # Check that the list is a copy not a reference.
    assert result is not original


@pytest.mark.parametrize("structure", [CodeBlock.Structure.STATEMENT,
                                       CodeBlock.Structure.EXPRESSION])
def test_codeblock_structure(structure):
    '''Check that the structure property in the CodeBlock class is set to
    the provided value.

    '''
    cblock = CodeBlock([], structure)
    assert cblock.structure == structure

# Test Loop class


def test_loop_navigation_properties():
    # pylint: disable=too-many-statements
    ''' Tests the start_expr, stop_expr, step_expr and loop_body
    setter and getter properties'''
    # pylint: disable=too-many-statements
    loop = Loop()

    # Properties return an error if the node is incomplete
    error_str = ("Loop malformed or incomplete. It should have exactly 4 "
                 "children, but found")
    with pytest.raises(InternalError) as err:
        _ = loop.start_expr
    assert error_str in str(err.value)

    # Expressions that are not PSyIR are not accepted
    with pytest.raises(TypeError) as err:
        loop.start_expr = "start"
    assert "Only PSyIR nodes can be assigned as the Loop start expression" \
        ", but found '" in str(err.value)
    with pytest.raises(TypeError) as err:
        loop.stop_expr = "stop"
    assert "Only PSyIR nodes can be assigned as the Loop stop expression" \
        ", but found '" in str(err.value)
    with pytest.raises(TypeError) as err:
        loop.step_expr = "step"
    assert "Only PSyIR nodes can be assigned as the Loop step expression" \
        ", but found '" in str(err.value)

    loop.addchild(Literal("start", parent=loop))
    loop.addchild(Literal("stop", parent=loop))
    loop.addchild(Literal("step", parent=loop))

    # If it's not fully complete, it still returns an error
    with pytest.raises(InternalError) as err:
        _ = loop.start_expr
    assert error_str in str(err.value)
    with pytest.raises(InternalError) as err:
        _ = loop.stop_expr
    assert error_str in str(err.value)
    with pytest.raises(InternalError) as err:
        _ = loop.step_expr
    assert error_str in str(err.value)
    with pytest.raises(InternalError) as err:
        _ = loop.loop_body
    assert error_str in str(err.value)
    with pytest.raises(InternalError) as err:
        loop.start_expr = Literal("invalid", parent=loop)
    assert error_str in str(err.value)
    with pytest.raises(InternalError) as err:
        loop.stop_expr = Literal("invalid", parent=loop)
    assert error_str in str(err.value)
    with pytest.raises(InternalError) as err:
        loop.step_expr = Literal("invalid", parent=loop)
    assert error_str in str(err.value)

    # The fourth child has to be a Schedule
    loop.addchild(Literal("loop_body", parent=loop))
    with pytest.raises(InternalError) as err:
        _ = loop.loop_body
    assert "Loop malformed or incomplete. Fourth child should be a " \
        "Schedule node, but found loop with " in str(err.value)

    # Fix loop and check that Getters properties work
    del loop.children[3]
    loop.addchild(Schedule(parent=loop))
    loop.loop_body.addchild(Return(parent=loop.loop_body))

    assert loop.start_expr.value == "start"
    assert loop.stop_expr.value == "stop"
    assert loop.step_expr.value == "step"
    assert isinstance(loop.loop_body[0], Return)

    # Test Setters
    loop.start_expr = Literal("newstart", parent=loop)
    loop.stop_expr = Literal("newstop", parent=loop)
    loop.step_expr = Literal("newstep", parent=loop)

    assert loop.start_expr.value == "newstart"
    assert loop.stop_expr.value == "newstop"
    assert loop.step_expr.value == "newstep"


def test_loop_invalid_type():
    ''' Tests assigning an invalid type to a Loop object. '''
    _, invoke = get_invoke("single_invoke.f90", "gocean1.0", idx=0)
    sched = invoke.schedule
    loop = sched.children[0].loop_body[0]
    assert isinstance(loop, Loop)
    with pytest.raises(GenerationError) as err:
        loop.loop_type = "not_a_valid_type"
    assert ("loop_type value (not_a_valid_type) is invalid. Must be one of "
            "['inner', 'outer']" in str(err))


def test_loop_gen_code():
    ''' Check that the Loop gen_code method prints the proper loop '''
    _, invoke_info = parse(os.path.join(BASE_PATH,
                                        "1.0.1_single_named_invoke.f90"),
                           api="dynamo0.3")
    psy = PSyFactory("dynamo0.3", distributed_memory=True).create(invoke_info)

    # By default DynLoop has step = 1 and it is not printed in the Fortran DO
    gen = str(psy.gen)
    assert "DO cell=1,mesh%get_last_halo_cell(1)" in gen

    # Change step to 2
    loop = psy.invokes.get('invoke_important_invoke').schedule[3]
    loop.step_expr = Literal("2", parent=loop)

    # Now it is printed in the Fortran DO with the expression  ",2" at the end
    gen = str(psy.gen)
    assert "DO cell=1,mesh%get_last_halo_cell(1),2" in gen


def test_invalid_loop_annotations():
    ''' Check that the Loop constructor validates any supplied annotations. '''
    # Check that we can have 'was_where' on its own
    test_loop = Loop(annotations=['was_where'])
    assert test_loop.annotations == ['was_where']
    # Check that 'was_single_stmt' on its own raises an error
    with pytest.raises(InternalError) as err:
        Loop(annotations=['was_single_stmt'])
    assert ("Loop with the 'was_single_stmt' annotation must also have the "
            "'was_where'" in str(err.value))
    # Check that it's accepted in combination with 'was_where'
    test_loop = Loop(annotations=['was_single_stmt', 'was_where'])
    assert test_loop.annotations == ['was_single_stmt', 'was_where']


# Test IfBlock class

def test_ifblock_invalid_annotation():
    ''' Test that initialising IfBlock with invalid annotations produce the
    expected error.'''

    with pytest.raises(InternalError) as err:
        _ = IfBlock(annotations=["invalid"])
    assert ("IfBlock with unrecognized annotation 'invalid', valid "
            "annotations are:") in str(err.value)


def test_ifblock_node_str():
    ''' Check the node_str method of the IfBlock class.'''
    from psyclone.psyGen import colored, SCHEDULE_COLOUR_MAP
    colouredif = colored("If", SCHEDULE_COLOUR_MAP["If"])

    ifblock = IfBlock()
    output = ifblock.node_str()
    assert colouredif+"[]" in output

    ifblock = IfBlock(annotations=['was_elseif'])
    output = ifblock.node_str()
    assert colouredif+"[annotations='was_elseif']" in output


def test_ifblock_view_indices(capsys):
    ''' Check that the view method only displays indices on the nodes
    in the body (and else body) of an IfBlock. '''
    from psyclone.psyGen import colored, SCHEDULE_COLOUR_MAP
    colouredif = colored("If", SCHEDULE_COLOUR_MAP["If"])
    colouredreturn = colored("Return", SCHEDULE_COLOUR_MAP["Return"])
    colouredref = colored("Reference", SCHEDULE_COLOUR_MAP["Reference"])

    ifblock = IfBlock()
    ref1 = Reference('condition1', parent=ifblock)
    ifblock.addchild(ref1)
    sch = Schedule(parent=ifblock)
    ifblock.addchild(sch)
    ret = Return(parent=sch)
    sch.addchild(ret)
    ifblock.view()
    output, _ = capsys.readouterr()
    # Check that we only prepend child indices where it makes sense
    assert colouredif + "[]" in output
    assert "0: " + colouredreturn in output
    assert ": " + colouredref not in output


def test_ifblock_can_be_printed():
    '''Test that an IfBlock instance can always be printed (i.e. is
    initialised fully)'''
    ifblock = IfBlock()
    ref1 = Reference('condition1', parent=ifblock)
    ifblock.addchild(ref1)
    sch = Schedule(parent=ifblock)
    ifblock.addchild(sch)
    ret = Return(parent=sch)
    sch.addchild(ret)

    assert "If[]\n" in str(ifblock)
    assert "condition1" in str(ifblock)  # Test condition is printed
    assert "Return[]" in str(ifblock)  # Test if_body is printed


def test_ifblock_properties():
    '''Test that an IfBlock node properties can be retrieved'''
    ifblock = IfBlock()

    # Condition can't be retrieved before is added as a child.
    with pytest.raises(InternalError) as err:
        _ = ifblock.condition
    assert("IfBlock malformed or incomplete. It should have "
           "at least 2 children, but found 0." in str(err.value))

    ref1 = Reference('condition1', parent=ifblock)
    ifblock.addchild(ref1)

    # If_body can't be retrieved before is added as a child.
    with pytest.raises(InternalError) as err:
        _ = ifblock.if_body
    assert("IfBlock malformed or incomplete. It should have "
           "at least 2 children, but found 1." in str(err.value))

    sch = Schedule(parent=ifblock)
    ifblock.addchild(sch)
    ret = Return(parent=sch)
    sch.addchild(ret)

    # Now we can retrieve the condition and the if_body, but else is empty
    assert ifblock.condition is ref1
    assert ifblock.if_body[0] is ret
    assert not ifblock.else_body

    sch2 = Schedule(parent=ifblock)
    ifblock.addchild(sch2)
    ret2 = Return(parent=sch2)
    sch2.addchild(ret2)

    # Now we can retrieve else_body
    assert ifblock.else_body[0] is ret2


# Test Assignment class

def test_assignment_node_str():
    ''' Check the node_str method of the Assignment class.'''
    from psyclone.psyGen import colored, SCHEDULE_COLOUR_MAP

    assignment = Assignment()
    coloredtext = colored("Assignment", SCHEDULE_COLOUR_MAP["Assignment"])
    assert coloredtext+"[]" in assignment.node_str()


def test_assignment_can_be_printed():
    '''Test that an Assignment instance can always be printed (i.e. is
    initialised fully)'''
    assignment = Assignment()
    assert "Assignment[]\n" in str(assignment)


def test_assignment_semantic_navigation():
    '''Test that the Assignment navigation properties reference the expected
    children'''
    assignment = Assignment()

    # lhs should fail if first child is not present
    with pytest.raises(InternalError) as err:
        _ = assignment.lhs
    assert "' malformed or incomplete. It needs at least 1 child to have " \
        "a lhs." in str(err)

    ref = Reference("a", assignment)
    assignment.addchild(ref)

    # rhs should fail if second child is not present
    with pytest.raises(InternalError) as err:
        _ = assignment.rhs
    assert " malformed or incomplete. It needs at least 2 children to have " \
        "a rhs." in str(err)

    lit = Literal("1", assignment)
    assignment.addchild(lit)
    assert assignment.lhs is assignment._children[0]
    assert assignment.rhs is assignment._children[1]


# Test Reference class

def test_reference_node_str():
    ''' Check the node_str method of the Reference class.'''
    from psyclone.psyGen import colored, SCHEDULE_COLOUR_MAP
    kschedule = KernelSchedule("kname")
    kschedule.symbol_table.add(DataSymbol("rname", "integer"))
    assignment = Assignment(parent=kschedule)
    ref = Reference("rname", assignment)
    coloredtext = colored("Reference", SCHEDULE_COLOUR_MAP["Reference"])
    assert coloredtext+"[name:'rname']" in ref.node_str()


def test_reference_can_be_printed():
    '''Test that a Reference instance can always be printed (i.e. is
    initialised fully)'''
    kschedule = KernelSchedule("kname")
    kschedule.symbol_table.add(DataSymbol("rname", "integer"))
    assignment = Assignment(parent=kschedule)
    ref = Reference("rname", assignment)
    assert "Reference[name:'rname']" in str(ref)


def test_reference_symbol(monkeypatch):
    '''Test that the symbol method in a Reference Node instance returns
    the associated symbol if there is one and None if not. Also test
    for an incorrect scope argument.

    '''
    _, invoke = get_invoke("single_invoke_kern_with_global.f90",
                           api="gocean1.0", idx=0)
    sched = invoke.schedule
    kernels = sched.walk(Kern)
    kernel_schedule = kernels[0].get_kernel_schedule()
    references = kernel_schedule.walk(Reference)

    # Symbol in KernelSchedule SymbolTable
    field_old = references[0]
    assert field_old.name == "field_old"
    assert isinstance(field_old.symbol(), DataSymbol)
    assert field_old.symbol().name == field_old.name

    # Symbol in KernelSchedule SymbolTable with KernelSchedule scope
    assert isinstance(field_old.symbol(scope_limit=kernel_schedule),
                      DataSymbol)
    assert field_old.symbol().name == field_old.name

    # Symbol in KernelSchedule SymbolTable with parent scope
    assert field_old.symbol(scope_limit=field_old.parent) is None

    # Symbol in Container SymbolTable
    alpha = references[6]
    assert alpha.name == "alpha"
    assert isinstance(alpha.symbol(), DataSymbol)
    assert alpha.symbol().name == alpha.name

    # Symbol in Container SymbolTable with KernelSchedule scope
    assert alpha.symbol(scope_limit=kernel_schedule) is None

    # Symbol in Container SymbolTable with Container scope
    assert isinstance(kernel_schedule.root, Container)
    assert alpha.symbol(scope_limit=kernel_schedule.root).name == alpha.name

    # Symbol method with invalid scope type
    with pytest.raises(TypeError) as excinfo:
        _ = alpha.symbol(scope_limit="hello")
    assert ("The scope_limit argument 'hello' provided to the symbol method, "
            "is not of type `Node`." in str(excinfo.value))

    # Symbol method with invalid scope location
    with pytest.raises(ValueError) as excinfo:
        _ = alpha.symbol(scope_limit=alpha)
    assert ("The scope_limit node 'Reference[name:'alpha']' provided to the "
            "symbol method, is not an ancestor of this reference node "
            "'Reference[name:'alpha']'." in str(excinfo.value))

    # Symbol not in any container (rename alpha to something that is
    # not defined)
    monkeypatch.setattr(alpha, "_reference", "not_defined")
    assert not alpha.symbol()

# Test Array class


def test_array_node_str():
    ''' Check the node_str method of the Array class.'''
    from psyclone.psyGen import colored, SCHEDULE_COLOUR_MAP
    kschedule = KernelSchedule("kname")
    kschedule.symbol_table.add(DataSymbol("aname", "integer", [None]))
    assignment = Assignment(parent=kschedule)
    array = Array("aname", parent=assignment)
    coloredtext = colored("ArrayReference", SCHEDULE_COLOUR_MAP["Reference"])
    assert coloredtext+"[name:'aname']" in array.node_str()


def test_array_can_be_printed():
    '''Test that an Array instance can always be printed (i.e. is
    initialised fully)'''
    kschedule = KernelSchedule("kname")
    kschedule.symbol_table.add(DataSymbol("aname", "integer"))
    assignment = Assignment(parent=kschedule)
    array = Array("aname", assignment)
    assert "ArrayReference[name:'aname']\n" in str(array)


# Test Literal class
def test_literal_value():
    '''Test the value property returns the value of the Literal object.

    '''
    literal = Literal("1")
    assert literal.value == "1"


def test_literal_node_str():
    ''' Check the node_str method of the Literal class.'''
    from psyclone.psyGen import colored, SCHEDULE_COLOUR_MAP
    literal = Literal("1")
    coloredtext = colored("Literal", SCHEDULE_COLOUR_MAP["Literal"])
    assert coloredtext+"[value:'1']" in literal.node_str()


def test_literal_can_be_printed():
    '''Test that an Literal instance can always be printed (i.e. is
    initialised fully)'''
    literal = Literal("1")
    assert "Literal[value:'1']" in str(literal)


# Test BinaryOperation class
def test_binaryoperation_initialization():
    ''' Check the initialization method of the BinaryOperation class works
    as expected.'''

    with pytest.raises(TypeError) as err:
        _ = BinaryOperation("not an operator")
    assert "BinaryOperation operator argument must be of type " \
           "BinaryOperation.Operator but found" in str(err)
    bop = BinaryOperation(BinaryOperation.Operator.ADD)
    assert bop._operator is BinaryOperation.Operator.ADD


def test_binaryoperation_operator():
    '''Test that the operator property returns the binaryoperator in the
    binaryoperation.

    '''
    binary_operation = BinaryOperation(BinaryOperation.Operator.ADD)
    assert binary_operation.operator == BinaryOperation.Operator.ADD


def test_binaryoperation_node_str():
    ''' Check the node_str method of the Binary Operation class.'''
    from psyclone.psyGen import colored, SCHEDULE_COLOUR_MAP
    binary_operation = BinaryOperation(BinaryOperation.Operator.ADD)
    op1 = Literal("1", parent=binary_operation)
    op2 = Literal("1", parent=binary_operation)
    binary_operation.addchild(op1)
    binary_operation.addchild(op2)
    coloredtext = colored("BinaryOperation",
                          SCHEDULE_COLOUR_MAP["Operation"])
    assert coloredtext+"[operator:'ADD']" in binary_operation.node_str()


def test_binaryoperation_can_be_printed():
    '''Test that a Binary Operation instance can always be printed (i.e. is
    initialised fully)'''
    binary_operation = BinaryOperation(BinaryOperation.Operator.ADD)
    assert "BinaryOperation[operator:'ADD']" in str(binary_operation)
    op1 = Literal("1", parent=binary_operation)
    op2 = Literal("2", parent=binary_operation)
    binary_operation.addchild(op1)
    binary_operation.addchild(op2)
    # Check the node children are also printed
    assert "Literal[value:'1']\n" in str(binary_operation)
    assert "Literal[value:'2']" in str(binary_operation)


# Test UnaryOperation class
def test_unaryoperation_initialization():
    ''' Check the initialization method of the UnaryOperation class works
    as expected.'''

    with pytest.raises(TypeError) as err:
        _ = UnaryOperation("not an operator")
    assert "UnaryOperation operator argument must be of type " \
           "UnaryOperation.Operator but found" in str(err)
    uop = UnaryOperation(UnaryOperation.Operator.MINUS)
    assert uop._operator is UnaryOperation.Operator.MINUS


def test_unaryoperation_operator():
    '''Test that the operator property returns the unaryoperator in the
    unaryoperation.

    '''
    unary_operation = UnaryOperation(UnaryOperation.Operator.MINUS)
    assert unary_operation.operator == UnaryOperation.Operator.MINUS


def test_unaryoperation_node_str():
    ''' Check the view method of the UnaryOperation class.'''
    from psyclone.psyGen import colored, SCHEDULE_COLOUR_MAP
    unary_operation = UnaryOperation(UnaryOperation.Operator.MINUS)
    ref1 = Reference("a", parent=unary_operation)
    unary_operation.addchild(ref1)
    coloredtext = colored("UnaryOperation",
                          SCHEDULE_COLOUR_MAP["Operation"])
    assert coloredtext+"[operator:'MINUS']" in unary_operation.node_str()


def test_unaryoperation_can_be_printed():
    '''Test that a UnaryOperation instance can always be printed (i.e. is
    initialised fully)'''
    unary_operation = UnaryOperation(UnaryOperation.Operator.MINUS)
    assert "UnaryOperation[operator:'MINUS']" in str(unary_operation)
    op1 = Literal("1", parent=unary_operation)
    unary_operation.addchild(op1)
    # Check the node children are also printed
    assert "Literal[value:'1']" in str(unary_operation)


def test_naryoperation_node_str():
    ''' Check the node_str method of the Nary Operation class.'''
    from psyclone.psyGen import colored, SCHEDULE_COLOUR_MAP
    nary_operation = NaryOperation(NaryOperation.Operator.MAX)
    nary_operation.addchild(Literal("1", parent=nary_operation))
    nary_operation.addchild(Literal("1", parent=nary_operation))
    nary_operation.addchild(Literal("1", parent=nary_operation))

    coloredtext = colored("NaryOperation",
                          SCHEDULE_COLOUR_MAP["Operation"])
    assert coloredtext+"[operator:'MAX']" in nary_operation.node_str()


def test_naryoperation_can_be_printed():
    '''Test that an Nary Operation instance can always be printed (i.e. is
    initialised fully)'''
    nary_operation = NaryOperation(NaryOperation.Operator.MAX)
    assert "NaryOperation[operator:'MAX']" in str(nary_operation)
    nary_operation.addchild(Literal("1", parent=nary_operation))
    nary_operation.addchild(Literal("2", parent=nary_operation))
    nary_operation.addchild(Literal("3", parent=nary_operation))
    # Check the node children are also printed
    assert "Literal[value:'1']\n" in str(nary_operation)
    assert "Literal[value:'2']\n" in str(nary_operation)
    assert "Literal[value:'3']" in str(nary_operation)


# Test Return class

def test_return_node_str():
    ''' Check the node_str method of the Return class.'''
    from psyclone.psyGen import colored, SCHEDULE_COLOUR_MAP
    return_stmt = Return()
    coloredtext = colored("Return", SCHEDULE_COLOUR_MAP["Return"])
    assert coloredtext+"[]" in return_stmt.node_str()


def test_return_can_be_printed():
    '''Test that a Return instance can always be printed (i.e. is
    initialised fully)'''
    return_stmt = Return()
    assert "Return[]\n" in str(return_stmt)


# Test Container class

def test_container_init():
    '''Test that a container is initialised as expected.'''
    container = Container("test")
    assert container._name == "test"
    assert container._parent is None
    assert isinstance(container._symbol_table, SymbolTable)


def test_container_init_parent():
    '''Test that a container parent argument is stored as expected.'''
    container = Container("test", parent="hello")
    assert container.parent == "hello"


def test_container_name():
    '''Test that the container name can be set and changed as
    expected.'''
    container = Container("test")
    assert container.name == "test"
    container.name = "new_test"
    assert container.name == "new_test"


def test_container_symbol_table():
    '''Test that the container symbol_table method returns the expected
    content.'''
    container = Container("test")
    assert isinstance(container._symbol_table, SymbolTable)
    assert container.symbol_table is container._symbol_table


def test_container_node_str():
    '''Check the node_str method of the Container class.'''
    from psyclone.psyGen import colored, SCHEDULE_COLOUR_MAP
    cont_stmt = Container("bin")
    coloredtext = colored("Container", SCHEDULE_COLOUR_MAP["Container"])
    assert coloredtext+"[bin]" in cont_stmt.node_str()


def test_container_can_be_printed():
    '''Test that a Container instance can always be printed (i.e. is
    initialised fully)'''
    cont_stmt = Container("box")
    assert "Container[box]\n" in str(cont_stmt)


# Test KernelSchedule Class

def test_kernelschedule_view(capsys):
    '''Test the view method of the KernelSchedule part.'''
    from psyclone.psyGen import colored, SCHEDULE_COLOUR_MAP
    kschedule = KernelSchedule("kname")
    kschedule.symbol_table.add(DataSymbol("x", "integer"))
    assignment = Assignment()
    kschedule.addchild(assignment)
    lhs = Reference("x", parent=assignment)
    rhs = Literal("1", parent=assignment)
    assignment.addchild(lhs)
    assignment.addchild(rhs)
    kschedule.view()
    coloredtext = colored("Schedule",
                          SCHEDULE_COLOUR_MAP["Schedule"])
    output, _ = capsys.readouterr()
    assert coloredtext+"[name:'kname']" in output
    assert "Assignment" in output  # Check child view method is called


def test_kernelschedule_can_be_printed():
    '''Test that a KernelSchedule instance can always be printed (i.e. is
    initialised fully)'''
    kschedule = KernelSchedule("kname")
    kschedule.symbol_table.add(DataSymbol("x", "integer"))
    assignment = Assignment()
    kschedule.addchild(assignment)
    lhs = Reference("x", parent=assignment)
    rhs = Literal("1", parent=assignment)
    assignment.addchild(lhs)
    assignment.addchild(rhs)
    assert "Schedule[name:'kname']:\n" in str(kschedule)
    assert "Assignment" in str(kschedule)  # Check children are printed
    assert "End KernelSchedule" in str(kschedule)


def test_kernelschedule_name_setter():
    '''Test that the name setter changes the kernel name attribute.'''
    kschedule = KernelSchedule("kname")
    assert kschedule.name == "kname"
    kschedule.name = "newname"
    assert kschedule.name == "newname"


def test_modified_kern_line_length(kernel_outputdir, monkeypatch):
    '''Modified Fortran kernels are written to file linewrapped at 132
    characters. This test checks that this linewrapping works.

    '''
    from psyclone.transformations import Dynamo0p3KernelConstTrans
    psy, invoke = get_invoke("1_single_invoke.f90", api="dynamo0.3", idx=0)
    sched = invoke.schedule
    kernels = sched.walk(Kern)
    # This example does not conform to the <name>_code, <name>_mod
    # convention so monkeypatch it to avoid the PSyIR code generation
    # raising an exception. This limitation is the subject of issue
    # #520.
    monkeypatch.setattr(kernels[0], "_module_name", "testkern_mod")
    ktrans = Dynamo0p3KernelConstTrans()
    _, _ = ktrans.apply(kernels[0], {"number_of_layers": 100})
    # Generate the code (this triggers the generation of new kernels)
    _ = str(psy.gen)
    filepath = os.path.join(str(kernel_outputdir), "testkern_0_mod.f90")
    assert os.path.isfile(filepath)
    # Check that the argument list is line wrapped as it is longer
    # than 132 characters.
    assert "undf_w3,&\n&map_w3)\n" in open(filepath).read()<|MERGE_RESOLUTION|>--- conflicted
+++ resolved
@@ -56,11 +56,7 @@
     OMPParallelDirective, OMPDoDirective, OMPDirective, Directive, CodeBlock, \
     Assignment, Reference, BinaryOperation, Array, Literal, Node, IfBlock, \
     KernelSchedule, Schedule, UnaryOperation, NaryOperation, Return, \
-<<<<<<< HEAD
-    ACCEnterDataDirective, ACCKernelsDirective, Container
-=======
     ACCEnterDataDirective, ACCKernelsDirective, Container, Loop
->>>>>>> c80042c3
 from psyclone.psyir.symbols import DataSymbol, SymbolTable
 from psyclone.psyGen import GenerationError, FieldNotFoundError, \
      InternalError, HaloExchange, Invoke, DataAccess
