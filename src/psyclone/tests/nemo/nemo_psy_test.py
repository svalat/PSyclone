--- conflicted
+++ resolved
@@ -192,18 +192,10 @@
     _, invoke_info = get_invoke("io_in_loop.f90", api=API, idx=0)
     sched = invoke_info.schedule
     sched_str = str(sched)
-<<<<<<< HEAD
     assert "NemoLoop[variable:'ji', loop_type:'lon']" in sched_str
     assert "NemoLoop[variable:'jj', loop_type:'lat']" in sched_str
     assert "NemoLoop[variable:'jk', loop_type:'levels']" in sched_str
-    sched.view()
-    output, _ = capsys.readouterr()
-=======
-    assert "NemoLoop[id:'', variable:'ji', loop_type:'lon']" in sched_str
-    assert "NemoLoop[id:'', variable:'jj', loop_type:'lat']" in sched_str
-    assert "NemoLoop[id:'', variable:'jk', loop_type:'levels']" in sched_str
     output = sched.view()
->>>>>>> 3f4d7816
 
     # Have to allow for colouring of output text
     loop_str = colored("Loop", Loop._colour)
