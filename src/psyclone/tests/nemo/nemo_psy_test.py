--- conflicted
+++ resolved
@@ -190,13 +190,8 @@
     psy = PSyFactory(API, distributed_memory=False).create(invoke_info)
     sched = psy.invokes.invoke_list[0].schedule
     loops = sched.walk(sched.children, nemo.NemoLoop)
-<<<<<<< HEAD
-    # We should have two implicit loops
-    assert len(loops) == 2
-=======
     # We should have three implicit loops
     assert len(loops) == 3
->>>>>>> 90b2919b
     assert isinstance(sched.children[0], nemo.NemoLoop)
     # Check the __str__ property of the implicit loop
     txt = str(sched.children[0])
@@ -317,45 +312,6 @@
     assert isinstance(ifblock.else_body[0], IfBlock)
 
 
-<<<<<<< HEAD
-=======
-def test_kern_load_errors(monkeypatch):
-    ''' Check that the various load methods of the NemoKern class raise
-    the expected errors. '''
-    _, invoke_info = parse(os.path.join(BASE_PATH, "explicit_do.f90"),
-                           api=API, line_length=False)
-    psy = PSyFactory(API, distributed_memory=False).create(invoke_info)
-    invoke = psy.invokes.invoke_list[0]
-    sched = invoke.schedule
-    # The schedule should contain 3 loop objects
-    kerns = sched.kern_calls()
-    with pytest.raises(InternalError) as err:
-        kerns[0].load("Not an fparser2 AST node")
-    assert ("internal error: Expecting either Block_Nonlabel_Do_Construct "
-            "or Assignment_Stmt but got " in str(err))
-    loop = sched.children[0].children[0].children[0]._ast
-    monkeypatch.setattr(loop, "content", ["not_a_loop"])
-    with pytest.raises(InternalError) as err:
-        kerns[0]._load_from_loop(loop)
-    assert ("Expecting Nonlabel_Do_Stmt as first child of "
-            "Block_Nonlabel_Do_Construct but got" in str(err))
-
-
-def test_kern_ast():
-    ''' Check that the ast property of a NemoKern behaves as expected. '''
-    _, invoke_info = parse(os.path.join(BASE_PATH, "explicit_do.f90"),
-                           api=API, line_length=False)
-    psy = PSyFactory(API, distributed_memory=False).create(invoke_info)
-    invoke = psy.invokes.invoke_list[0]
-    sched = invoke.schedule
-    for kern in sched.kern_calls():
-        ast = kern.ast
-        # TODO #356 - currently we do not store a reference to the parse
-        # tree of the kernel so we should just have an empty list.
-        assert ast == []
-
-
->>>>>>> 90b2919b
 def test_no_inline():
     ''' Check that calling the NemoPSy.inline() method raises the expected
     error (since we haven't implemented it yet). '''
