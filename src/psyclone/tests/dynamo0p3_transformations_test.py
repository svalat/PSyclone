# -----------------------------------------------------------------------------
# BSD 3-Clause License
#
# Copyright (c) 2017-2019, Science and Technology Facilities Council
# All rights reserved.
#
# Redistribution and use in source and binary forms, with or without
# modification, are permitted provided that the following conditions are met:
#
# * Redistributions of source code must retain the above copyright notice, this
#   list of conditions and the following disclaimer.
#
# * Redistributions in binary form must reproduce the above copyright notice,
#   this list of conditions and the following disclaimer in the documentation
#   and/or other materials provided with the distribution.
#
# * Neither the name of the copyright holder nor the names of its
#   contributors may be used to endorse or promote products derived from
#   this software without specific prior written permission.
#
# THIS SOFTWARE IS PROVIDED BY THE COPYRIGHT HOLDERS AND CONTRIBUTORS
# "AS IS" AND ANY EXPRESS OR IMPLIED WARRANTIES, INCLUDING, BUT NOT
# LIMITED TO, THE IMPLIED WARRANTIES OF MERCHANTABILITY AND FITNESS
# FOR A PARTICULAR PURPOSE ARE DISCLAIMED. IN NO EVENT SHALL THE
# COPYRIGHT HOLDER OR CONTRIBUTORS BE LIABLE FOR ANY DIRECT, INDIRECT,
# INCIDENTAL, SPECIAL, EXEMPLARY, OR CONSEQUENTIAL DAMAGES (INCLUDING,
# BUT NOT LIMITED TO, PROCUREMENT OF SUBSTITUTE GOODS OR SERVICES;
# LOSS OF USE, DATA, OR PROFITS; OR BUSINESS INTERRUPTION) HOWEVER
# CAUSED AND ON ANY THEORY OF LIABILITY, WHETHER IN CONTRACT, STRICT
# LIABILITY, OR TORT (INCLUDING NEGLIGENCE OR OTHERWISE) ARISING IN
# ANY WAY OUT OF THE USE OF THIS SOFTWARE, EVEN IF ADVISED OF THE
# POSSIBILITY OF SUCH DAMAGE.
# -----------------------------------------------------------------------------
# Authors R. W. Ford and A. R. Porter, STFC Daresbury Lab
# Modified I. Kavcic, Met Office

''' Tests of transformations with the Dynamo 0.3 API '''

from __future__ import absolute_import, print_function
import os
import pytest
from dynamo0p3_build import Dynamo0p3Build
from psyclone.parse.algorithm import parse
from psyclone import psyGen
from psyclone.psyGen import PSyFactory, GenerationError, InternalError
from psyclone.transformations import TransformationError, \
    OMPParallelTrans, \
    Dynamo0p3ColourTrans, \
    Dynamo0p3OMPLoopTrans, \
    DynamoOMPParallelLoopTrans, \
    DynamoLoopFuseTrans, \
    KernelModuleInlineTrans, \
    MoveTrans, \
    Dynamo0p3RedundantComputationTrans, \
    Dynamo0p3AsyncHaloExchangeTrans
from psyclone.configuration import Config


# The version of the API that the tests in this file
# exercise.
TEST_API = "dynamo0.3"
BASE_PATH = os.path.join(os.path.dirname(os.path.abspath(__file__)),
                         "test_files", "dynamo0p3")


def test_colour_trans_declarations(tmpdir, dist_mem):
    '''Check that we generate the correct variable declarations when
    doing a colouring transformation. We check when distributed memory
    is both off and on. '''
    # test of the colouring transformation of a single loop
    _, info = parse(os.path.join(os.path.dirname(os.path.abspath(__file__)),
                                 "test_files", "dynamo0p3",
                                 "1_single_invoke.f90"),
                    api=TEST_API)
    psy = PSyFactory(TEST_API, distributed_memory=dist_mem).create(info)
    invoke = psy.invokes.get('invoke_0_testkern_type')
    schedule = invoke.schedule
    ctrans = Dynamo0p3ColourTrans()

    if dist_mem:
        index = 3
    else:
        index = 0

    # Colour the loop
    cschedule, _ = ctrans.apply(schedule.children[index])

    # Replace the original loop schedule with the transformed one
    invoke.schedule = cschedule

    # Store the results of applying this code transformation as
    # a string (Fortran is not case sensitive)
    gen = str(psy.gen).lower()

    # Check that we've declared the loop-related variables
    # and colour-map pointers
    assert "integer, pointer :: cmap(:,:)" in gen
    assert "integer ncolour" in gen
    assert "integer colour" in gen

    assert Dynamo0p3Build(tmpdir).code_compiles(psy)


def test_colour_trans(tmpdir, dist_mem):
    '''test of the colouring transformation of a single loop. We test
    when distributed memory is both off and on. '''
    _, info = parse(os.path.join(os.path.dirname(os.path.abspath(__file__)),
                                 "test_files", "dynamo0p3",
                                 "1_single_invoke.f90"),
                    api=TEST_API)
    psy = PSyFactory(TEST_API, distributed_memory=dist_mem).create(info)
    invoke = psy.invokes.get('invoke_0_testkern_type')
    schedule = invoke.schedule
    ctrans = Dynamo0p3ColourTrans()

    if dist_mem:
        index = 3
    else:
        index = 0

    # Colour the loop
    cschedule, _ = ctrans.apply(schedule.children[index])
    # Replace the original loop schedule with the transformed one
    invoke.schedule = cschedule

    # Store the results of applying this code transformation as
    # a string (Fortran is not case sensitive)
    gen = str(psy.gen).lower()

    # Check that we're calling the API to get the no. of colours
    # and the generated loop bounds are correct
    output = ("      ncolour = mesh%get_ncolours()\n"
              "      cmap => mesh%get_colour_map()\n")
    assert output in gen
    if dist_mem:
        output = (
            "      do colour=1,ncolour\n"
            "        do cell=1,mesh%get_last_halo_cell_per_colour("
            "colour,1)\n")
    else:  # not dist_mem
        output = (
            "      do colour=1,ncolour\n"
            "        do cell=1,mesh%get_last_edge_cell_per_colour("
            "colour)\n")
    assert output in gen

    # Check that we're using the colour map when getting the cell dof maps
    assert (
        "call testkern_code(nlayers, a, f1_proxy%data, f2_proxy%data, "
        "m1_proxy%data, m2_proxy%data, ndf_w1, undf_w1, "
        "map_w1(:,cmap(colour, cell)), ndf_w2, undf_w2, "
        "map_w2(:,cmap(colour, cell)), ndf_w3, undf_w3, "
        "map_w3(:,cmap(colour, cell)))" in gen)

    if dist_mem:
        # Check that we get the right number of set_dirty halo calls in
        # the correct location
        dirty_str = (
            "      end do \n"
            "      !\n"
            "      ! set halos dirty/clean for fields modified in the "
            "above loop\n"
            "      !\n"
            "      call f1_proxy%set_dirty()\n")
        assert dirty_str in gen
        assert gen.count("set_dirty()") == 1

    assert Dynamo0p3Build(tmpdir).code_compiles(psy)


def test_colour_trans_operator(tmpdir, dist_mem):
    '''test of the colouring transformation of a single loop with an
    operator. We check that the first argument is a colourmap lookup,
    not a direct cell index. We test when distributed memory is both
    off and on. '''
    _, info = parse(os.path.join(os.path.dirname(os.path.abspath(__file__)),
                                 "test_files", "dynamo0p3",
                                 "10_operator.f90"),
                    api=TEST_API)
    psy = PSyFactory(TEST_API, distributed_memory=dist_mem).create(info)
    invoke = psy.invokes.get('invoke_0_testkern_operator_type')
    schedule = invoke.schedule
    ctrans = Dynamo0p3ColourTrans()

    if dist_mem:
        index = 3
    else:
        index = 0

    # Colour the loop
    schedule, _ = ctrans.apply(schedule.children[index])

    # Store the results of applying this code transformation as a
    # string
    gen = str(psy.gen)
    print(gen)

    # check the first argument is a colourmap lookup
    assert "CALL testkern_operator_code(cmap(colour, cell), nlayers" in gen

    assert Dynamo0p3Build(tmpdir).code_compiles(psy)


def test_colour_trans_cma_operator(tmpdir, dist_mem):
    '''test of the colouring transformation of a single loop with a CMA
    operator. We check that the first argument is a colourmap lookup,
    not a direct cell index. We test when distributed memory is both
    off and on. '''
    _, info = parse(os.path.join(os.path.dirname(os.path.abspath(__file__)),
                                 "test_files", "dynamo0p3",
                                 "20.3_cma_assembly_field.f90"),
                    api=TEST_API)
    psy = PSyFactory(TEST_API, distributed_memory=dist_mem).create(info)
    invoke = psy.invokes.get(
        'invoke_0_columnwise_op_asm_field_kernel_type')
    schedule = invoke.schedule
    ctrans = Dynamo0p3ColourTrans()

    if dist_mem:
        index = 1
    else:
        index = 0

    # Colour the loop
    schedule, _ = ctrans.apply(schedule.children[index])

    # Store the results of applying this code transformation as a
    # string
    gen = str(psy.gen)

    if dist_mem:
        lookup = "get_last_halo_cell_per_colour(colour,1)"
    else:
        lookup = "get_last_edge_cell_per_colour(colour)"

    assert (
        "      DO colour=1,ncolour\n"
        "        DO cell=1,mesh%{0}\n"
        "          !\n"
        "          CALL columnwise_op_asm_field_kernel_code("
        "cmap(colour, ".format(lookup)) in gen

    assert (
        "          CALL columnwise_op_asm_field_kernel_code(cmap(colour, "
        "cell), nlayers, ncell_2d, afield_proxy%data, "
        "lma_op1_proxy%ncell_3d, lma_op1_proxy%local_stencil, "
        "cma_op1_matrix, cma_op1_nrow, cma_op1_ncol, cma_op1_bandwidth, "
        "cma_op1_alpha, cma_op1_beta, cma_op1_gamma_m, cma_op1_gamma_p, "
        "ndf_any_space_1_afield, undf_any_space_1_afield, "
        "map_any_space_1_afield(:,cmap(colour, cell)), "
        "cbanded_map_any_space_1_afield, ndf_any_space_2_lma_op1, "
        "cbanded_map_any_space_2_lma_op1)\n"
        "        END DO \n"
        "      END DO \n") in gen

    assert Dynamo0p3Build(tmpdir).code_compiles(psy)


def test_colour_trans_stencil(dist_mem):
    '''test of the colouring transformation of a single loop with a
    stencil access. We test when distributed memory is both off and
    on. '''
    _, info = parse(os.path.join(os.path.dirname(os.path.abspath(__file__)),
                                 "test_files", "dynamo0p3",
                                 "19.1_single_stencil.f90"),
                    api=TEST_API)
    psy = PSyFactory(TEST_API, distributed_memory=dist_mem).create(info)
    invoke = psy.invokes.get('invoke_0_testkern_stencil_type')
    schedule = invoke.schedule
    ctrans = Dynamo0p3ColourTrans()

    if dist_mem:
        index = 3
    else:
        index = 0

    # Colour the loop
    cschedule, _ = ctrans.apply(schedule.children[index])

    # Replace the original loop schedule with the transformed one
    invoke.schedule = cschedule

    # Store the results of applying this code transformation as
    # a string
    gen = str(psy.gen)
    print(gen)

    # Check that we index the stencil dofmap appropriately
    assert (
        "          CALL testkern_stencil_code(nlayers, f1_proxy%data, "
        "f2_proxy%data, f2_stencil_size, "
        "f2_stencil_dofmap(:,:,cmap(colour, cell)), f3_proxy%data, "
        "f4_proxy%data, ndf_w1, undf_w1, map_w1(:,cmap(colour, cell)), "
        "ndf_w2, undf_w2, map_w2(:,cmap(colour, cell)), ndf_w3, "
        "undf_w3, map_w3(:,cmap(colour, cell)))" in gen)


def test_colouring_not_a_loop(dist_mem):
    '''Test that we raise an appropriate error if we attempt to colour
    something that is not a loop. We test when distributed memory is
    on or off. '''
    _, info = parse(os.path.join(os.path.dirname(os.path.abspath(__file__)),
                                 "test_files", "dynamo0p3",
                                 "1_single_invoke.f90"),
                    api=TEST_API)
    psy = PSyFactory(TEST_API, distributed_memory=dist_mem).create(info)
    invoke = psy.invokes.get('invoke_0_testkern_type')
    schedule = invoke.schedule
    ctrans = Dynamo0p3ColourTrans()

    # Erroneously attempt to colour the schedule rather than the loop
    with pytest.raises(TransformationError) as excinfo:
        _, _ = ctrans.apply(schedule)
    assert "Error in DynamoColour transformation" in str(excinfo.value)
    assert "The supplied node is not a loop" in str(excinfo.value)


def test_no_colour_dofs(dist_mem):
    ''' Test that we raise the correct exception when attempting to apply
    the loop-colouring tranformation to a loop that is over dofs rather than
    cells. '''
    _, info = parse(os.path.join(os.path.dirname(os.path.abspath(__file__)),
                                 "test_files", "dynamo0p3",
                                 "15.12.3_single_pointwise_builtin.f90"),
                    api=TEST_API)
    ctrans = Dynamo0p3ColourTrans()
    psy = PSyFactory(TEST_API, distributed_memory=dist_mem).create(info)
    invoke = psy.invokes.get('invoke_0')
    schedule = invoke.schedule
    with pytest.raises(TransformationError) as excinfo:
        _, _ = ctrans.apply(schedule.children[0])
    val = str(excinfo.value)
    assert "Error in DynamoColour transformation" in val
    assert ("Only loops over cells may be coloured but this loop is over "
            "dofs" in val)


def test_omp_name():
    ''' Test the name property of the Dynamo0p3OMPLoopTrans class. '''
    olooptrans = Dynamo0p3OMPLoopTrans()
    oname = olooptrans.name
    assert oname == "Dynamo0p3OMPLoopTrans"


def test_omp_str():
    ''' Test the str method of the Dynamo0p3OMPLoopTrans class. '''
    olooptrans = Dynamo0p3OMPLoopTrans()
    oname = str(olooptrans)
    assert oname == "Add an OpenMP DO directive to a Dynamo 0.3 loop"


def test_omp_not_a_loop(dist_mem):
    '''Test that we raise an appropriate error if we attempt to apply an
    OpenMP DO transformation to something that is not a loop. We test
    when distributed memory is on or off. '''
    _, info = parse(os.path.join(os.path.dirname(os.path.abspath(__file__)),
                                 "test_files", "dynamo0p3",
                                 "1_single_invoke.f90"),
                    api=TEST_API)
    psy = PSyFactory(TEST_API, distributed_memory=dist_mem).create(info)
    invoke = psy.invokes.get('invoke_0_testkern_type')
    schedule = invoke.schedule
    otrans = Dynamo0p3OMPLoopTrans()

    # Erroneously attempt to apply OpenMP to the schedule rather than
    # the loop
    with pytest.raises(TransformationError) as excinfo:
        _, _ = otrans.apply(schedule)

    assert ("Cannot apply a parallel-loop directive to something "
            "that is not a loop" in str(excinfo))


def test_omp_parallel_not_a_loop(dist_mem):
    '''Test that we raise an appropriate error if we attempt to apply an
    OpenMP PARALLEL DO transformation to something that is not a
    loop. We test when distributed memory is on or off. '''
    _, info = parse(os.path.join(os.path.dirname(os.path.abspath(__file__)),
                                 "test_files", "dynamo0p3",
                                 "1_single_invoke.f90"),
                    api=TEST_API)
    psy = PSyFactory(TEST_API, distributed_memory=dist_mem).create(info)
    invoke = psy.invokes.get('invoke_0_testkern_type')
    schedule = invoke.schedule
    otrans = DynamoOMPParallelLoopTrans()

    # Erroneously attempt to apply OpenMP to the schedule rather than
    # the loop
    with pytest.raises(TransformationError) as excinfo:
        _, _ = otrans.apply(schedule)
    assert "Error in DynamoOMPParallelLoopTrans tra" in str(excinfo.value)
    assert "The node is not a loop" in str(excinfo.value)


def test_colour_name():
    ''' Test the name property of the Dynamo0p3ColourTrans class. '''
    ctrans = Dynamo0p3ColourTrans()
    cname = ctrans.name
    assert cname == "Dynamo0p3LoopColourTrans"


def test_colour_str():
    ''' Test the str method of the Dynamo0p3ColourTrans class. '''
    ctrans = Dynamo0p3ColourTrans()
    cstr = str(ctrans)
    assert cstr == "Split a Dynamo 0.3 loop over cells into colours"


def test_omp_colour_trans(tmpdir, dist_mem):
    '''Test the OpenMP transformation applied to a coloured loop. We test
    when distributed memory is on or off. '''
    _, info = parse(os.path.join(os.path.dirname(os.path.abspath(__file__)),
                                 "test_files", "dynamo0p3",
                                 "1_single_invoke.f90"),
                    api=TEST_API)
    psy = PSyFactory(TEST_API, distributed_memory=dist_mem).create(info)
    invoke = psy.invokes.get('invoke_0_testkern_type')
    schedule = invoke.schedule

    ctrans = Dynamo0p3ColourTrans()
    otrans = DynamoOMPParallelLoopTrans()

    if dist_mem:
        index = 3
    else:
        index = 0

    # Colour the loop
    cschedule, _ = ctrans.apply(schedule.children[index])

    # Then apply OpenMP to the inner loop
    schedule, _ = otrans.apply(cschedule.children[index].children[0])

    invoke.schedule = schedule
    code = str(psy.gen)

    assert ("      ncolour = mesh%get_ncolours()\n"
            "      cmap => mesh%get_colour_map()\n" in code)
    if dist_mem:
        lookup = "get_last_halo_cell_per_colour(colour,1)"
    else:
        lookup = "get_last_edge_cell_per_colour(colour)"
    output = (
        "      DO colour=1,ncolour\n"
        "        !$omp parallel do default(shared), private(cell), "
        "schedule(static)\n"
        "        DO cell=1,mesh%{0}\n".format(lookup))
    assert output in code

    assert Dynamo0p3Build(tmpdir).code_compiles(psy)


def test_omp_colour_orient_trans(monkeypatch, annexed, dist_mem):
    '''Test the OpenMP transformation applied to a coloured loop when the
    kernel expects orientation information. We test when distributed
    memory is on or off. We also test when annexed is False and True
    as it affects how many halo exchanges are generated.

    '''
    config = Config.get()
    dyn_config = config.api_conf("dynamo0.3")
    monkeypatch.setattr(dyn_config, "_compute_annexed_dofs", annexed)
    _, info = parse(os.path.join(os.path.dirname(os.path.abspath(__file__)),
                                 "test_files", "dynamo0p3",
                                 "9.1_orientation2.f90"),
                    api=TEST_API)
    psy = PSyFactory(TEST_API, distributed_memory=dist_mem).create(info)
    invoke = psy.invokes.get('invoke_0_testkern_orientation2_type')
    schedule = invoke.schedule

    ctrans = Dynamo0p3ColourTrans()
    otrans = DynamoOMPParallelLoopTrans()

    if dist_mem:
        if annexed:
            index = 4
        else:
            index = 5
    else:
        index = 0

    # Colour the loop
    cschedule, _ = ctrans.apply(schedule.children[index])

    # Then apply OpenMP to the inner loop
    schedule, _ = otrans.apply(cschedule.children[index].children[0])

    invoke.schedule = schedule
    code = str(psy.gen)

    # Check that we're using the colour map when getting the orientation
    assert "get_cell_orientation(cmap(colour, cell))" in code

    # Check that the list of private variables is correct
    assert "private(cell,orientation_w2)" in code


def test_omp_parallel_colouring_needed(monkeypatch, annexed, dist_mem):
    '''Test that we raise an error when applying an OpenMP PARALLEL DO
    transformation to a loop that requires colouring (i.e. has a field
    with 'INC' access) but is not coloured. We test when distributed
    memory is on or off. We also test when annexed is False and True
    as it affects how many halo exchanges are generated.

    '''
    config = Config.get()
    dyn_config = config.api_conf("dynamo0.3")
    monkeypatch.setattr(dyn_config, "_compute_annexed_dofs", annexed)
    _, info = parse(os.path.join(os.path.dirname(os.path.abspath(__file__)),
                                 "test_files", "dynamo0p3",
                                 "11_any_space.f90"),
                    api=TEST_API)
    if dist_mem:
        if annexed:
            index = 4
        else:
            index = 5
    else:
        index = 0
    psy = PSyFactory(TEST_API, distributed_memory=dist_mem).create(info)
    invoke = psy.invokes.get('invoke_0_testkern_any_space_1_type')
    schedule = invoke.schedule
    otrans = DynamoOMPParallelLoopTrans()
    # Apply OpenMP to the loop
    with pytest.raises(TransformationError) as excinfo:
        schedule, _ = otrans.apply(schedule.children[index])
    assert "Error in DynamoOMPParallelLoopTrans" in str(excinfo.value)
    assert "kernel has an argument with INC access" in str(excinfo.value)
    assert "Colouring is required" in str(excinfo.value)


def test_omp_colouring_needed(monkeypatch, annexed, dist_mem):
    '''Test that we raise an error when applying an OpenMP DO
    transformation to a loop that requires colouring (i.e. has a field
    with 'INC' access) but is not coloured. We test when distributed
    memory is on or off. We also test when annexed is False and True
    as it affects how many halo exchanges are generated.

    '''
    config = Config.get()
    dyn_config = config.api_conf("dynamo0.3")
    monkeypatch.setattr(dyn_config, "_compute_annexed_dofs", annexed)
    _, info = parse(os.path.join(os.path.dirname(os.path.abspath(__file__)),
                                 "test_files", "dynamo0p3",
                                 "11_any_space.f90"),
                    api=TEST_API)
    if dist_mem:
        if annexed:
            index = 4
        else:
            index = 5
    else:
        index = 0
    psy = PSyFactory(TEST_API, distributed_memory=dist_mem).create(info)
    invoke = psy.invokes.get('invoke_0_testkern_any_space_1_type')
    schedule = invoke.schedule

    otrans = Dynamo0p3OMPLoopTrans()
    # Apply OpenMP to the loop
    with pytest.raises(TransformationError) as excinfo:
        schedule, _ = otrans.apply(schedule.children[index])
    assert "Error in Dynamo0p3OMPLoopTrans transfo" in str(excinfo.value)
    assert "kernel has an argument with INC access" in str(excinfo.value)
    assert "Colouring is required" in str(excinfo.value)


def test_check_seq_colours_omp_parallel_do(monkeypatch, annexed, dist_mem):
    '''Test that we raise an error if the user attempts to apply an OpenMP
    PARALLEL DO transformation to a loop over colours (since any such
    loop must be sequential). We test when distributed memory is on or
    off. We also test when annexed is False and True as it affects how
    many halo exchanges are generated.

    '''
    config = Config.get()
    dyn_config = config.api_conf("dynamo0.3")
    monkeypatch.setattr(dyn_config, "_compute_annexed_dofs", annexed)
    _, info = parse(os.path.join(os.path.dirname(os.path.abspath(__file__)),
                                 "test_files", "dynamo0p3",
                                 "9.1_orientation2.f90"),
                    api=TEST_API)
    psy = PSyFactory(TEST_API, distributed_memory=dist_mem).create(info)
    invoke = psy.invokes.get('invoke_0_testkern_orientation2_type')
    schedule = invoke.schedule
    if dist_mem:
        if annexed:
            index = 4
        else:
            index = 5
    else:
        index = 0

    ctrans = Dynamo0p3ColourTrans()
    otrans = DynamoOMPParallelLoopTrans()

    # Colour the loop
    cschedule, _ = ctrans.apply(schedule.children[index])

    # Then erroneously attempt to apply OpenMP to the loop over
    # colours
    with pytest.raises(TransformationError) as excinfo:
        schedule, _ = otrans.apply(cschedule.children[index])
    assert "Error in DynamoOMPParallelLoopTrans" in str(excinfo.value)
    assert "requested loop is over colours" in str(excinfo.value)
    assert "must be computed serially" in str(excinfo.value)


def test_check_seq_colours_omp_do(tmpdir, monkeypatch, annexed, dist_mem):
    '''Test that we raise an error if the user attempts to apply an OpenMP
    DO transformation to a loop over colours (since any such loop must
    be sequential). We test when distributed memory is on or off. We
    also test when annexed is False and True as it affects how many
    halo exchanges are generated.

    '''
    config = Config.get()
    dyn_config = config.api_conf("dynamo0.3")
    monkeypatch.setattr(dyn_config, "_compute_annexed_dofs", annexed)
    _, info = parse(os.path.join(os.path.dirname(os.path.abspath(__file__)),
                                 "test_files", "dynamo0p3",
                                 "9.1_orientation2.f90"),
                    api=TEST_API)
    psy = PSyFactory(TEST_API, distributed_memory=dist_mem).create(info)
    invoke = psy.invokes.get('invoke_0_testkern_orientation2_type')
    schedule = invoke.schedule
    if dist_mem:
        if annexed:
            index = 4
        else:
            index = 5
    else:
        index = 0

    ctrans = Dynamo0p3ColourTrans()
    otrans = Dynamo0p3OMPLoopTrans()

    # Colour the loop
    cschedule, _ = ctrans.apply(schedule.children[index])

    # Then erroneously attempt to apply OpenMP to the loop over
    # colours
    with pytest.raises(TransformationError) as excinfo:
        schedule, _ = otrans.apply(cschedule.children[index])

    assert "Error in Dynamo0p3OMPLoopTrans" in str(excinfo.value)
    assert "target loop is over colours" in str(excinfo.value)
    assert "must be computed serially" in str(excinfo.value)

    # This test checks the code without OpenMP as this
    # transformation fails
    assert Dynamo0p3Build(tmpdir).code_compiles(psy)


def test_colouring_after_openmp(dist_mem):
    '''Test that we raise an error if the user attempts to colour a loop
    that is already within an OpenMP parallel region. We test when
    distributed memory is on or off. '''
    _, info = parse(os.path.join(os.path.dirname(os.path.abspath(__file__)),
                                 "test_files", "dynamo0p3",
                                 "1_single_invoke.f90"),
                    api=TEST_API)
    psy = PSyFactory(TEST_API, distributed_memory=dist_mem).create(info)
    invoke = psy.invokes.get('invoke_0_testkern_type')
    schedule = invoke.schedule

    ctrans = Dynamo0p3ColourTrans()
    otrans = DynamoOMPParallelLoopTrans()

    if dist_mem:
        index = 3
    else:
        index = 0

    # Apply OpenMP to the loop
    schedule, _ = otrans.apply(schedule.children[index])

    # Now attempt to colour the loop within this OpenMP region
    with pytest.raises(TransformationError) as excinfo:
        schedule, _ = ctrans.apply(schedule.children[index].children[0])
    assert "Cannot have a loop over colours" in str(excinfo.value)
    assert "within an OpenMP parallel region" in str(excinfo.value)


def test_colouring_multi_kernel(monkeypatch, annexed, dist_mem):
    '''Test that we correctly generate all the map-lookups etc.  when an
    invoke contains more than one kernel. We test when distributed
    memory is on or off. We also test when annexed is False and True
    as it affects how many halo exchanges are generated.

    '''
    config = Config.get()
    dyn_config = config.api_conf("dynamo0.3")
    monkeypatch.setattr(dyn_config, "_compute_annexed_dofs", annexed)
    _, info = parse(os.path.join(os.path.dirname(os.path.abspath(__file__)),
                                 "test_files", "dynamo0p3",
                                 "4.6_multikernel_invokes.f90"),
                    api=TEST_API)
    psy = PSyFactory(TEST_API, distributed_memory=dist_mem).create(info)
    invoke = psy.invokes.get('invoke_0')
    schedule = invoke.schedule

    ctrans = Dynamo0p3ColourTrans()
    otrans = DynamoOMPParallelLoopTrans()
    mtrans = MoveTrans()

    if dist_mem:
        if annexed:
            index = 5
        else:
            # f is required but can be moved before the first loop
            schedule, _ = mtrans.apply(schedule.children[7],
                                       schedule.children[6])
            index = 7
    else:
        index = 0

    # colour each loop
    schedule, _ = ctrans.apply(schedule.children[index])
    schedule, _ = ctrans.apply(schedule.children[index+1])

    # Apply OpenMP to each of the colour loops
    schedule, _ = otrans.apply(schedule.children[index].children[0])
    schedule, _ = otrans.apply(schedule.children[index+1].children[0])

    gen = str(psy.gen)

    # Check that we're calling the API to get the no. of colours
    assert gen.count("cmap => mesh%get_colour_map()") == 1
    assert "private(cell)" in gen
    assert gen.count("private(cell)") == 2


def test_omp_region_omp_do(dist_mem):
    '''Test that we correctly generate code for the case of a single OMP
    DO within an OMP PARALLEL region without colouring. We test when
    distributed memory is on or off. '''
    _, info = parse(os.path.join(os.path.dirname(os.path.abspath(__file__)),
                                 "test_files", "dynamo0p3",
                                 "1_single_invoke.f90"),
                    api=TEST_API)
    psy = PSyFactory(TEST_API, distributed_memory=dist_mem).create(info)
    invoke = psy.invokes.get('invoke_0_testkern_type')
    schedule = invoke.schedule
    olooptrans = Dynamo0p3OMPLoopTrans()
    ptrans = OMPParallelTrans()

    if dist_mem:
        index = 3
    else:
        index = 0

    # Put an OMP PARALLEL around this loop
    child = schedule.children[index]
    oschedule, _ = ptrans.apply(child)

    # Put an OMP DO around this loop
    schedule, _ = olooptrans.apply(oschedule.children[index].children[0])

    # Replace the original loop schedule with the transformed one
    invoke.schedule = schedule

    # Store the results of applying this code transformation as
    # a string
    code = str(psy.gen)

    print(code)

    omp_do_idx = -1
    omp_para_idx = -1
    cell_loop_idx = -1
    omp_enddo_idx = -1
    if dist_mem:
        loop_str = "DO cell=1,mesh%get_last_halo_cell(1)"
    else:
        loop_str = "DO cell=1,f1_proxy%vspace%get_ncell()"
    for idx, line in enumerate(code.split('\n')):
        if loop_str in line:
            cell_loop_idx = idx
        if "!$omp do" in line:
            omp_do_idx = idx
        if "!$omp parallel default" in line:
            omp_para_idx = idx
        if "!$omp end do" in line:
            omp_enddo_idx = idx
        if "END DO" in line:
            cell_end_loop_idx = idx

    assert (omp_do_idx - omp_para_idx) == 1
    assert (cell_loop_idx - omp_do_idx) == 1
    assert (omp_enddo_idx - cell_end_loop_idx) == 1


def test_omp_region_omp_do_rwdisc(monkeypatch, annexed, dist_mem):
    '''Test that we correctly generate code for the case of a single OMP
    DO within an OMP PARALLEL region without colouring when a
    discontinuous field has readwrite access. We test when distributed
    memory is on or off. Also test with and without annexed dofs being
    computed as this affects the generated code.

    '''
    api_config = Config.get().api_conf(TEST_API)
    monkeypatch.setattr(api_config, "_compute_annexed_dofs", annexed)
    _, info = parse(os.path.join(os.path.dirname(os.path.abspath(__file__)),
                                 "test_files", "dynamo0p3",
                                 "1_single_invoke_w3.f90"),
                    api=TEST_API)
    psy = PSyFactory(TEST_API, distributed_memory=dist_mem).create(info)
    invoke = psy.invokes.get('invoke_0_testkern_w3_type')
    schedule = invoke.schedule
    olooptrans = Dynamo0p3OMPLoopTrans()
    ptrans = OMPParallelTrans()
    # Put an OMP PARALLEL around this loop
    if dist_mem and not annexed:
        # there are 3 halo exchange calls
        index = 3
    else:
        # there are no halo exchange calls
        index = 0
    child = schedule.children[index]
    oschedule, _ = ptrans.apply(child)

    # Put an OMP DO around this loop
    schedule, _ = olooptrans.apply(oschedule.children[index].children[0])

    # Replace the original loop schedule with the transformed one
    invoke.schedule = schedule

    # Store the results of applying this code transformation as
    # a string
    code = str(psy.gen)

    print(code)

    omp_do_idx = -1
    omp_para_idx = -1
    cell_loop_idx = -1
    omp_enddo_idx = -1
    if dist_mem:
        loop_str = "cell=1,mesh%get_last_edge_cell()"
    else:
        loop_str = "DO cell=1,m2_proxy%vspace%get_ncell()"
    for idx, line in enumerate(code.split('\n')):
        if loop_str in line:
            cell_loop_idx = idx
        if "!$omp do" in line:
            omp_do_idx = idx
        if "!$omp parallel default" in line:
            omp_para_idx = idx
        if "!$omp end do" in line:
            omp_enddo_idx = idx
        if "END DO" in line:
            cell_end_loop_idx = idx

    assert (omp_do_idx - omp_para_idx) == 1
    assert (cell_loop_idx - omp_do_idx) == 1
    assert (omp_enddo_idx - cell_end_loop_idx) == 1


def test_multi_kernel_single_omp_region(dist_mem):
    ''' Test that we correctly generate all the map-lookups etc.
    when an invoke contains more than one kernel that are all contained
    within a single OMP region. '''
    _, info = parse(os.path.join(os.path.dirname(os.path.abspath(__file__)),
                                 "test_files", "dynamo0p3",
                                 "4_multikernel_invokes.f90"),
                    api=TEST_API)
    psy = PSyFactory(TEST_API, distributed_memory=dist_mem).create(info)
    invoke = psy.invokes.get('invoke_0')
    schedule = invoke.schedule

    if dist_mem:
        index = 3
    else:
        index = 0

    otrans = Dynamo0p3OMPLoopTrans()
    rtrans = OMPParallelTrans()

    # Apply OpenMP to each of the loops
    schedule, _ = otrans.apply(schedule.children[index])
    schedule, _ = otrans.apply(schedule.children[index+1])

    # Enclose all of these OpenMP'd loops within a single region
    schedule, _ = rtrans.apply(schedule.children[index:index+2])

<<<<<<< HEAD
    code = str(psy.gen)
    print(code)

    omp_do_idx = -1
    omp_end_do_idx = -1
    omp_para_idx = -1
    omp_end_para_idx = -1
    cell_loop_idx = -1
    end_do_idx = -1
    if dist_mem:
        loop_str = "DO cell=1,mesh%get_last_halo_cell(1)"
    else:
        loop_str = "DO cell=1,f1_proxy%vspace%get_ncell()"
    for idx, line in enumerate(code.split('\n')):
        if (cell_loop_idx == -1) and (loop_str in line):
            cell_loop_idx = idx
        if (omp_do_idx == -1) and ("!$omp do" in line):
            omp_do_idx = idx
        if "!$omp end do" in line:
            omp_end_do_idx = idx
        if "!$omp parallel default(shared), " +\
           "private(cell)" in line:
            omp_para_idx = idx
        if "END DO" in line:
            end_do_idx = idx
        if "!$omp end parallel" in line:
            omp_end_para_idx = idx

    assert (omp_do_idx - omp_para_idx) == 1
    assert (cell_loop_idx - omp_do_idx) == 1
    assert (omp_end_para_idx - omp_end_do_idx) > 0
    assert (omp_end_do_idx - end_do_idx) == 1


def test_multi_different_kernel_omp(monkeypatch, annexed, dist_mem):
=======
        omp_do_idx = -1
        omp_end_do_idx = -1
        omp_para_idx = -1
        omp_end_para_idx = -1
        cell_loop_idx = -1
        end_do_idx = -1
        if dist_mem:
            loop_str = "DO cell=1,mesh%get_last_halo_cell(1)"
        else:
            loop_str = "DO cell=1,f1_proxy%vspace%get_ncell()"
        for idx, line in enumerate(code.split('\n')):
            if (cell_loop_idx == -1) and (loop_str in line):
                cell_loop_idx = idx
            if (omp_do_idx == -1) and ("!$omp do" in line):
                omp_do_idx = idx
            if "!$omp end do" in line:
                omp_end_do_idx = idx
            if "!$omp parallel default(shared), " +\
               "private(cell)" in line:
                omp_para_idx = idx
            if "END DO" in line:
                end_do_idx = idx
            if "!$omp end parallel" in line:
                omp_end_para_idx = idx

        assert (omp_do_idx - omp_para_idx) == 1
        assert (cell_loop_idx - omp_do_idx) == 1
        assert (omp_end_para_idx - omp_end_do_idx) > 0
        assert (omp_end_do_idx - end_do_idx) == 1


def test_multi_different_kernel_omp(
        tmpdir, monkeypatch, dist_mem, annexed):
>>>>>>> a9cf78f1
    '''Test that we correctly generate the OpenMP private lists when we
    have more than one kernel of a different type (requiring a
    different private list) within an invoke. Test with and without
    DM. We also test when annexed is False and True as it affects how
    many halo exchanges are generated.

    '''
    config = Config.get()
    dyn_config = config.api_conf("dynamo0.3")
    monkeypatch.setattr(dyn_config, "_compute_annexed_dofs", annexed)
    _, info = parse(os.path.join(os.path.dirname(os.path.abspath(__file__)),
                                 "test_files", "dynamo0p3",
                                 "4.7_multikernel_invokes.f90"),
                    api=TEST_API)
<<<<<<< HEAD
    psy = PSyFactory(TEST_API, distributed_memory=dist_mem).create(info)
    invoke = psy.invokes.get('invoke_0')
    schedule = invoke.schedule

=======

    psy = PSyFactory(TEST_API, distributed_memory=dist_mem).create(info)
    invoke = psy.invokes.get('invoke_0')
    schedule = invoke.schedule

>>>>>>> a9cf78f1
    if dist_mem:
        if annexed:
            index1 = 5
            index2 = 8
        else:
            index1 = 6
            index2 = 9
    else:
        index1 = 0
        index2 = 1

    ctrans = Dynamo0p3ColourTrans()
    otrans = DynamoOMPParallelLoopTrans()

<<<<<<< HEAD
    # colour each loop
=======
    # Colour each loop
>>>>>>> a9cf78f1
    schedule, _ = ctrans.apply(schedule.children[index1])
    schedule, _ = ctrans.apply(schedule.children[index2])

    # Apply OpenMP to each of the colour loops
    schedule, _ = otrans.apply(schedule.children[index1].children[0])
    schedule, _ = otrans.apply(schedule.children[index2].children[0])

    code = str(psy.gen)
<<<<<<< HEAD
    print(code)

    assert "private(cell)" in code
=======

    assert "private(cell)" in code

    assert Dynamo0p3Build(tmpdir).code_compiles(psy)
>>>>>>> a9cf78f1


def test_loop_fuse_different_spaces(monkeypatch, dist_mem):
    '''Test that we raise an appropriate error if the user attempts to
    fuse loops that are on different spaces. We test with annexed is
    False as this is how the test has been set up.

    '''
    config = Config.get()
    dyn_config = config.api_conf("dynamo0.3")
    monkeypatch.setattr(dyn_config, "_compute_annexed_dofs", False)
    _, info = parse(os.path.join(os.path.dirname(os.path.abspath(__file__)),
                                 "test_files", "dynamo0p3",
                                 "4.7_multikernel_invokes.f90"),
                    api=TEST_API)
    for same_space in [False, True]:
        psy = PSyFactory(TEST_API,
                         distributed_memory=dist_mem).create(info)
        invoke = psy.invokes.get('invoke_0')
        schedule = invoke.schedule

        ftrans = DynamoLoopFuseTrans()
        mtrans = MoveTrans()
        if dist_mem:
            # c and g halo exchange between loops can be moved before
            # 1st loop as they are not accessed in first loop
            schedule, _ = mtrans.apply(schedule.children[7],
                                       schedule.children[6])
            schedule, _ = mtrans.apply(schedule.children[8],
                                       schedule.children[7])
            index = 8
        else:
            index = 0

        with pytest.raises(TransformationError) as excinfo:
            _, _ = ftrans.apply(schedule.children[index],
                                schedule.children[index+1],
                                same_space=same_space)
        assert "Error in DynamoLoopFuse transformation" in \
            str(excinfo.value)
        assert "Cannot fuse loops that are over different spaces" in \
            str(excinfo.value)
        same_space_warning = ("Note, the same_space flag was set, but "
                              "does not apply because neither field "
                              "is ANY_SPACE.")

        if same_space:
            assert same_space_warning in str(excinfo.value)
        else:
            assert same_space_warning not in str(excinfo.value)


def test_loop_fuse_unexpected_error(dist_mem):
    ''' Test that we catch an unexpected error when loop fusing. '''
    _, info = parse(os.path.join(os.path.dirname(os.path.abspath(__file__)),
                                 "test_files", "dynamo0p3",
                                 "4_multikernel_invokes.f90"),
                    api=TEST_API)
    psy = PSyFactory(TEST_API, distributed_memory=dist_mem).create(info)
    invoke = psy.invokes.get('invoke_0')
    schedule = invoke.schedule

    if dist_mem:
        index = 3
    else:
        index = 0

    ftrans = DynamoLoopFuseTrans()

    # cause an unexpected error
    schedule.children[index].children = None

    with pytest.raises(TransformationError) as excinfo:
        _, _ = ftrans.apply(schedule.children[index],
                            schedule.children[index+1])
    assert 'Unexpected exception' in str(excinfo.value)


def test_loop_fuse(dist_mem):
    ''' Test that we are able to fuse two loops together. '''
    _, info = parse(os.path.join(os.path.dirname(os.path.abspath(__file__)),
                                 "test_files", "dynamo0p3",
                                 "4_multikernel_invokes.f90"),
                    api=TEST_API)
    psy = PSyFactory(TEST_API, distributed_memory=dist_mem).create(info)
    invoke = psy.invokes.get('invoke_0')
    schedule = invoke.schedule

    if dist_mem:
        index = 3
    else:
        index = 0

    ftrans = DynamoLoopFuseTrans()

    # fuse the loops
    schedule, _ = ftrans.apply(schedule.children[index],
                               schedule.children[index+1])

    gen = str(psy.gen)

    cell_loop_idx = -1
    end_loop_idx = -1
    call_idx1 = -1
    call_idx2 = -1
    if dist_mem:
        loop_str = "DO cell=1,mesh%get_last_halo_cell(1)"
    else:
        loop_str = "DO cell=1,f1_proxy%vspace%get_ncell()"
    for idx, line in enumerate(gen.split('\n')):
        if loop_str in line:
            cell_loop_idx = idx
        if "CALL testkern_code" in line:
            if call_idx1 == -1:
                call_idx1 = idx
            else:
                call_idx2 = idx
        if "END DO" in line:
            end_loop_idx = idx

    assert cell_loop_idx != -1
    assert cell_loop_idx < call_idx1
    assert call_idx1 < call_idx2
    assert call_idx2 < end_loop_idx


def test_loop_fuse_set_dirty():
    ''' Test that we are able to fuse two loops together and produce
    the expected set_dirty() calls. '''
    _, info = parse(os.path.join(os.path.dirname(os.path.abspath(__file__)),
                                 "test_files", "dynamo0p3",
                                 "4_multikernel_invokes.f90"),
                    api=TEST_API)
    psy = PSyFactory(TEST_API, distributed_memory=True).create(info)
    invoke = psy.invokes.get('invoke_0')
    schedule = invoke.schedule
    ftrans = DynamoLoopFuseTrans()
    # Fuse the loops
    schedule, _ = ftrans.apply(schedule.children[3],
                               schedule.children[4])
    schedule.view()
    gen = str(psy.gen)
    print(gen)
    assert gen.count("set_dirty()") == 1


def test_loop_fuse_omp(dist_mem):
    '''Test that we can loop-fuse two loop nests and enclose them in an
       OpenMP parallel region. '''
    # pylint: disable=too-many-branches
    _, info = parse(os.path.join(os.path.dirname(os.path.abspath(__file__)),
                                 "test_files", "dynamo0p3",
                                 "4_multikernel_invokes.f90"),
                    api=TEST_API)
    psy = PSyFactory(TEST_API, distributed_memory=dist_mem).create(info)
    invoke = psy.invokes.get('invoke_0')
    schedule = invoke.schedule

    if dist_mem:
        index = 3
    else:
        index = 0

    ftrans = DynamoLoopFuseTrans()
    otrans = DynamoOMPParallelLoopTrans()

    schedule, _ = ftrans.apply(schedule.children[index],
                               schedule.children[index+1])

    schedule, _ = otrans.apply(schedule.children[index])

    code = str(psy.gen)
    print(code)

    # Check generated code
    omp_para_idx = -1
    omp_endpara_idx = -1
    cell_do_idx = -1
    cell_enddo_idx = -1
    call1_idx = -1
    call2_idx = -1
    if dist_mem:
        loop_str = "DO cell=1,mesh%get_last_halo_cell(1)"
    else:
        loop_str = "DO cell=1,f1_proxy%vspace%get_ncell()"
    for idx, line in enumerate(code.split('\n')):
        if loop_str in line:
            cell_do_idx = idx
        if "!$omp parallel do default(shared), " +\
           "private(cell), schedule(static)" in line:
            omp_para_idx = idx
        if "CALL testkern_code" in line:
            if call1_idx == -1:
                call1_idx = idx
            else:
                call2_idx = idx
        if "END DO" in line:
            cell_enddo_idx = idx
        if "!$omp end parallel do" in line:
            omp_endpara_idx = idx

    assert cell_do_idx - omp_para_idx == 1
    assert call1_idx > cell_do_idx
    assert call2_idx > call1_idx
    assert cell_enddo_idx > call2_idx
    assert omp_endpara_idx - cell_enddo_idx == 1


def test_loop_fuse_omp_rwdisc(tmpdir, monkeypatch, annexed, dist_mem):
    '''Test that we can loop-fuse two loop nests and enclose them in an
    OpenMP parallel region for a kernel with a discontinuous field has
    readwrite access. We test when distributed memory is on or
    off. Also test with and without annexed dofs being computed as
    this affects the generated code.

    '''
    # pylint: disable=too-many-branches
    api_config = Config.get().api_conf(TEST_API)
    monkeypatch.setattr(api_config, "_compute_annexed_dofs", annexed)
    _, info = parse(os.path.join(os.path.dirname(os.path.abspath(__file__)),
                                 "test_files", "dynamo0p3",
                                 "4.13_multikernel_invokes_w3.f90"),
                    api=TEST_API)
    psy = PSyFactory(TEST_API, distributed_memory=dist_mem).create(info)
    invoke = psy.invokes.get('invoke_0')
    schedule = invoke.schedule

    ftrans = DynamoLoopFuseTrans()
    otrans = DynamoOMPParallelLoopTrans()

    if dist_mem and not annexed:
        # there are 3 halo exchange calls
        index = 3
    else:
        # there are no halo exchange calls
        index = 0
    schedule, _ = ftrans.apply(schedule.children[index],
                               schedule.children[index+1])

    schedule, _ = otrans.apply(schedule.children[index])

    code = str(psy.gen)
    print(code)

    # Check generated code
    omp_para_idx = -1
    omp_endpara_idx = -1
    cell_do_idx = -1
    cell_enddo_idx = -1
    call1_idx = -1
    call2_idx = -1
    if dist_mem:
        loop_str = "DO cell=1,mesh%get_last_edge_cell()"
    else:
        loop_str = "DO cell=1,m2_proxy%vspace%get_ncell()"
    for idx, line in enumerate(code.split('\n')):
        if loop_str in line:
            cell_do_idx = idx
        if "!$omp parallel do default(shared), " +\
           "private(cell), schedule(static)" in line:
            omp_para_idx = idx
        if "CALL testkern_w3_code" in line:
            if call1_idx == -1:
                call1_idx = idx
            else:
                call2_idx = idx
        if "END DO" in line:
            cell_enddo_idx = idx
        if "!$omp end parallel do" in line:
            omp_endpara_idx = idx

    assert cell_do_idx - omp_para_idx == 1
    assert call1_idx > cell_do_idx
    assert call2_idx > call1_idx
    assert cell_enddo_idx > call2_idx
    assert omp_endpara_idx - cell_enddo_idx == 1

    assert Dynamo0p3Build(tmpdir).code_compiles(psy)


def test_fuse_colour_loops(tmpdir, monkeypatch, annexed, dist_mem):
    # pylint: disable=too-many-arguments
    '''Test that we can fuse colour loops , enclose them in an OpenMP
    parallel region and preceed each by an OpenMP DO for both
    sequential and distributed-memory code. We also test when annexed
    is False and True as it affects how many halo exchanges are
    generated.

    '''
    config = Config.get()
    dyn_config = config.api_conf("dynamo0.3")
    monkeypatch.setattr(dyn_config, "_compute_annexed_dofs", annexed)
    _, info = parse(os.path.join(os.path.dirname(os.path.abspath(__file__)),
                                 "test_files", "dynamo0p3",
                                 "4.6_multikernel_invokes.f90"),
                    api=TEST_API)
    psy = PSyFactory(TEST_API, distributed_memory=dist_mem).create(info)
    invoke = psy.invokes.get('invoke_0')
    schedule = invoke.schedule

    ctrans = Dynamo0p3ColourTrans()
    otrans = Dynamo0p3OMPLoopTrans()
    rtrans = OMPParallelTrans()
    ftrans = DynamoLoopFuseTrans()
    mtrans = MoveTrans()

    if dist_mem:
        if annexed:
            index = 5
        else:
            # f is required but can be moved before the first loop
            schedule, _ = mtrans.apply(schedule.children[7],
                                       schedule.children[6])
            index = 7
    else:
        index = 0

    # colour each loop
    schedule, _ = ctrans.apply(schedule.children[index])
    schedule, _ = ctrans.apply(schedule.children[index+1])

    # fuse the sequential colours loop
    schedule, _ = ftrans.apply(schedule.children[index],
                               schedule.children[index+1])

    # Enclose the colour loops within an OMP parallel region
    schedule, _ = rtrans.apply(schedule.children[index].children)

    # Put an OMP DO around each of the colour loops
    for loop in schedule.children[index].children[0].children:
        schedule, _ = otrans.apply(loop)

    code = str(psy.gen)
    assert "      ncolour = mesh%get_ncolours()" in code
    assert "      cmap => mesh%get_colour_map()\n" in code

    if dist_mem:
        lookup = "get_last_halo_cell_per_colour(colour,1)"
    else:
        lookup = "get_last_edge_cell_per_colour(colour)"

    output = (
        "      !\n"
        "      DO colour=1,ncolour\n"
        "        !$omp parallel default(shared), private(cell)\n"
        "        !$omp do schedule(static)\n"
        "        DO cell=1,mesh%{0}\n"
        "          !\n"
        "          CALL ru_code(nlayers, a_proxy%data, b_proxy%data, "
        "istp, rdt, d_proxy%data, e_proxy(1)%data, e_proxy(2)%data, "
        "e_proxy(3)%data, ndf_w2, undf_w2, map_w2(:,cmap(colour, "
        "cell)), basis_w2_qr, diff_basis_w2_qr, ndf_w3, undf_w3, "
        "map_w3(:,cmap(colour, cell)), basis_w3_qr, ndf_w0, undf_w0, "
        "map_w0(:,cmap(colour, cell)), basis_w0_qr, diff_basis_w0_qr, "
        "np_xy_qr, np_z_qr, weights_xy_qr, weights_z_qr)\n"
        "        END DO \n"
        "        !$omp end do\n"
        "        !$omp do schedule(static)\n"
        "        DO cell=1,mesh%{0}\n"
        "          !\n"
        "          CALL ru_code(nlayers, f_proxy%data, b_proxy%data, "
        "istp, rdt, d_proxy%data, e_proxy(1)%data, e_proxy(2)%data, "
        "e_proxy(3)%data, ndf_w2, undf_w2, map_w2(:,cmap(colour, "
        "cell)), basis_w2_qr, diff_basis_w2_qr, ndf_w3, undf_w3, "
        "map_w3(:,cmap(colour, cell)), basis_w3_qr, ndf_w0, undf_w0, "
        "map_w0(:,cmap(colour, cell)), basis_w0_qr, diff_basis_w0_qr, "
        "np_xy_qr, np_z_qr, weights_xy_qr, weights_z_qr)\n"
        "        END DO \n"
        "        !$omp end do\n"
        "        !$omp end parallel\n"
        "      END DO \n".format(lookup))

    assert output in code

    if dist_mem:
        set_dirty_str = (
            "      ! Set halos dirty/clean for fields modified in the "
            "above loop\n"
            "      !\n"
            "      CALL a_proxy%set_dirty()\n"
            "      CALL f_proxy%set_dirty()\n")
        assert set_dirty_str in code
        assert code.count("set_dirty()") == 2

    assert Dynamo0p3Build(tmpdir).code_compiles(psy)


def test_loop_fuse_cma(dist_mem):
    ''' Test that we can loop fuse two loops when one contains a
    call to a CMA-related kernel. '''
    _, info = parse(os.path.join(os.path.dirname(os.path.abspath(__file__)),
                                 "test_files", "dynamo0p3",
                                 "20.6_multi_invoke_with_cma.f90"),
                    api=TEST_API)
    ftrans = DynamoLoopFuseTrans()
    mtrans = MoveTrans()
    psy = PSyFactory(TEST_API, distributed_memory=dist_mem).create(info)
    invoke = psy.invokes.get('invoke_0')
    schedule = invoke.schedule
    if dist_mem:
        # move halo exchanges before the first loop
        schedule, _ = mtrans.apply(schedule.children[2],
                                   schedule.children[1])
        schedule, _ = mtrans.apply(schedule.children[3],
                                   schedule.children[2])
        schedule, _ = mtrans.apply(schedule.children[4],
                                   schedule.children[3])
        index = 4
    else:
        index = 0

    # Fuse the loops
    schedule, _ = ftrans.apply(schedule.children[index],
                               schedule.children[index+1],
                               same_space=True)
    code = str(psy.gen)
    print(code)
    assert (
        "      ! Look-up required column-banded dofmaps\n"
        "      !\n"
        "      cbanded_map_any_space_1_afield => "
        "cma_op1_proxy%column_banded_dofmap_to\n"
        "      cbanded_map_any_space_2_lma_op1 => "
        "cma_op1_proxy%column_banded_dofmap_from\n") in code
    assert (
        "      ! Look-up information for each CMA operator\n"
        "      !\n"
        "      cma_op1_matrix => cma_op1_proxy%columnwise_matrix\n"
        "      cma_op1_nrow = cma_op1_proxy%nrow\n"
        "      cma_op1_ncol = cma_op1_proxy%ncol\n"
        "      cma_op1_bandwidth = cma_op1_proxy%bandwidth\n"
        "      cma_op1_alpha = cma_op1_proxy%alpha\n"
        "      cma_op1_beta = cma_op1_proxy%beta\n"
        "      cma_op1_gamma_m = cma_op1_proxy%gamma_m\n"
        "      cma_op1_gamma_p = cma_op1_proxy%gamma_p\n"
    ) in code
    assert (
        "CALL columnwise_op_asm_field_kernel_code(cell, nlayers, "
        "ncell_2d, afield_proxy%data, lma_op1_proxy%ncell_3d, "
        "lma_op1_proxy%local_stencil, cma_op1_matrix, cma_op1_nrow, "
        "cma_op1_ncol, cma_op1_bandwidth, cma_op1_alpha, cma_op1_beta, "
        "cma_op1_gamma_m, cma_op1_gamma_p, ndf_any_space_1_afield, "
        "undf_any_space_1_afield, map_any_space_1_afield(:,cell), "
        "cbanded_map_any_space_1_afield, ndf_any_space_2_lma_op1, "
        "cbanded_map_any_space_2_lma_op1)\n"
        "        !\n"
        "        CALL testkern_code(nlayers, scalar1, "
        "afield_proxy%data, bfield_proxy%data, cfield_proxy%data, "
        "dfield_proxy%data, scalar2, ndf_w1, undf_w1, map_w1(:,cell), "
        "ndf_w2, undf_w2, map_w2(:,cell), ndf_w3, undf_w3, "
        "map_w3(:,cell))\n") in code


def test_omp_par_and_halo_exchange_error():
    '''Tests that we raise an error if we try to apply an omp parallel
    transformation to a list containing halo_exchange calls. If this is
    allowed then it is likely that we will get incorrect results, or that
    the code will fail. Fixing this problem is the subject of ticket #526. '''
    _, info = parse(os.path.join(os.path.dirname(os.path.abspath(__file__)),
                                 "test_files", "dynamo0p3",
                                 "4_multikernel_invokes.f90"),
                    api=TEST_API)
    psy = PSyFactory(TEST_API, distributed_memory=True).create(info)
    invoke = psy.invokes.get('invoke_0')
    schedule = invoke.schedule

    otrans = Dynamo0p3OMPLoopTrans()
    rtrans = OMPParallelTrans()

    # Apply OpenMP to each of the loops
    schedule, _ = otrans.apply(schedule.children[3])
    schedule, _ = otrans.apply(schedule.children[4])

    # Enclose the invoke code within a single region
    with pytest.raises(TransformationError) as excinfo:
        schedule, _ = rtrans.apply(schedule.children)
    assert "A halo exchange within a parallel region is not supported" \
        in str(excinfo.value)


def test_module_inline(monkeypatch, annexed, dist_mem):
    '''Tests that correct results are obtained when a kernel is inlined
    into the psy-layer in the dynamo0.3 API. More in-depth tests can
    be found in the gocean1p0_transformations.py file. We also test
    when annexed is False and True as it affects how many halo
    exchanges are generated.

    '''
    config = Config.get()
    dyn_config = config.api_conf("dynamo0.3")
    monkeypatch.setattr(dyn_config, "_compute_annexed_dofs", annexed)
    _, info = parse(os.path.join(os.path.dirname(os.path.abspath(__file__)),
                                 "test_files", "dynamo0p3",
                                 "4.6_multikernel_invokes.f90"),
                    api=TEST_API)
    psy = PSyFactory(TEST_API, distributed_memory=dist_mem).create(info)
    invoke = psy.invokes.get('invoke_0')
    schedule = invoke.schedule
    if dist_mem:
        if annexed:
            index = 6
        else:
            index = 8
    else:
        index = 1
    kern_call = schedule.children[index].children[0]
    inline_trans = KernelModuleInlineTrans()
    schedule, _ = inline_trans.apply(kern_call)
    gen = str(psy.gen)
    # check that the subroutine has been inlined
    assert 'SUBROUTINE ru_code(' in gen
    # check that the associated psy "use" does not exist
    assert 'USE ru_kernel_mod, only : ru_code' not in gen


def test_builtin_single_OpenMP_pdo(monkeypatch, annexed, dist_mem):
    '''Test that we generate correct code if an OpenMP parallel do is
    applied to a single builtin. Also test with and without annexed
    dofs being computed as this affects the generated code.

    '''
    api_config = Config.get().api_conf(TEST_API)
    monkeypatch.setattr(api_config, "_compute_annexed_dofs", annexed)
    _, info = parse(os.path.join(BASE_PATH,
                                 "15.7.2_setval_X_builtin.f90"),
                    api=TEST_API)
    psy = PSyFactory(TEST_API, distributed_memory=dist_mem).create(info)
    invoke = psy.invokes.invoke_list[0]
    schedule = invoke.schedule
    otrans = DynamoOMPParallelLoopTrans()
    # Apply OpenMP parallelisation to the loop
    schedule, _ = otrans.apply(schedule.children[0])
    invoke.schedule = schedule
    result = str(psy.gen)
    print(result)
    if dist_mem:  # annexed can be True or False
        code = (
            "      !$omp parallel do default(shared), private(df), "
            "schedule(static)\n"
            "      DO df=1,f2_proxy%vspace%get_last_dof_annexed()\n"
            "        f2_proxy%data(df) = f1_proxy%data(df)\n"
            "      END DO \n"
            "      !$omp end parallel do\n"
            "      !\n"
            "      ! Set halos dirty/clean for fields modified in the "
            "above loop\n"
            "      !\n"
            "      CALL f2_proxy%set_dirty()")
        if not annexed:
            code = code.replace("dof_annexed", "dof_owned")
        assert code in result
    else:  # not distmem. annexed can be True or False
        assert (
            "      !$omp parallel do default(shared), private(df), "
            "schedule(static)\n"
            "      DO df=1,undf_any_space_1_f2\n"
            "        f2_proxy%data(df) = f1_proxy%data(df)\n"
            "      END DO \n"
            "      !$omp end parallel do") in result


def test_builtin_multiple_OpenMP_pdo(monkeypatch, annexed, dist_mem):
    '''Test that we generate correct code if OpenMP parallel do's are
    applied to multiple builtins. Also test with and without annexed
    dofs being computed as this affects the generated code.

    '''
    api_config = Config.get().api_conf(TEST_API)
    monkeypatch.setattr(api_config, "_compute_annexed_dofs", annexed)
    _, info = parse(os.path.join(BASE_PATH,
                                 "15.14.2_multiple_set_kernels.f90"),
                    api=TEST_API)
    psy = PSyFactory(TEST_API, distributed_memory=dist_mem).create(info)
    invoke = psy.invokes.invoke_list[0]
    schedule = invoke.schedule
    otrans = DynamoOMPParallelLoopTrans()
    # Apply OpenMP parallelisation to the loop
    for child in schedule.children:
        schedule, _ = otrans.apply(child)
    invoke.schedule = schedule
    result = str(psy.gen)
    print(result)
    if dist_mem:  # annexed can be True or False
        code = (
            "      !$omp parallel do default(shared), private(df), "
            "schedule(static)\n"
            "      DO df=1,f1_proxy%vspace%get_last_dof_annexed()\n"
            "        f1_proxy%data(df) = fred\n"
            "      END DO \n"
            "      !$omp end parallel do\n"
            "      !\n"
            "      ! Set halos dirty/clean for fields modified in the "
            "above loop\n"
            "      !\n"
            "      CALL f1_proxy%set_dirty()\n"
            "      !\n"
            "      !$omp parallel do default(shared), private(df), "
            "schedule(static)\n"
            "      DO df=1,f2_proxy%vspace%get_last_dof_annexed()\n"
            "        f2_proxy%data(df) = 3.0\n"
            "      END DO \n"
            "      !$omp end parallel do\n"
            "      !\n"
            "      ! Set halos dirty/clean for fields modified in the "
            "above loop\n"
            "      !\n"
            "      CALL f2_proxy%set_dirty()\n"
            "      !\n"
            "      !$omp parallel do default(shared), private(df), "
            "schedule(static)\n"
            "      DO df=1,f3_proxy%vspace%get_last_dof_annexed()\n"
            "        f3_proxy%data(df) = ginger\n"
            "      END DO \n"
            "      !$omp end parallel do\n"
            "      !\n"
            "      ! Set halos dirty/clean for fields modified in the "
            "above loop\n"
            "      !\n"
            "      CALL f3_proxy%set_dirty()")
        if not annexed:
            code = code.replace("dof_annexed", "dof_owned")
        assert code in result
    else:  # not distmem. annexed can be True or False
        assert (
            "      !$omp parallel do default(shared), private(df), "
            "schedule(static)\n"
            "      DO df=1,undf_any_space_1_f1\n"
            "        f1_proxy%data(df) = fred\n"
            "      END DO \n"
            "      !$omp end parallel do\n"
            "      !$omp parallel do default(shared), private(df), "
            "schedule(static)\n"
            "      DO df=1,undf_any_space_1_f2\n"
            "        f2_proxy%data(df) = 3.0\n"
            "      END DO \n"
            "      !$omp end parallel do\n"
            "      !$omp parallel do default(shared), private(df), "
            "schedule(static)\n"
            "      DO df=1,undf_any_space_1_f3\n"
            "        f3_proxy%data(df) = ginger\n"
            "      END DO \n"
            "      !$omp end parallel do\n") in result


def test_builtin_loop_fuse_pdo(monkeypatch, annexed, dist_mem):
    '''Test that we generate correct code if an OpenMP parallel do is
    applied to multiple loop fused builtins. We have to assert that it
    is safe to loop fuse. Also test with and without annexed
    dofs being computed as this affects the generated code. '''
    api_config = Config.get().api_conf(TEST_API)
    monkeypatch.setattr(api_config, "_compute_annexed_dofs", annexed)
    _, info = parse(os.path.join(BASE_PATH,
                                 "15.14.2_multiple_set_kernels.f90"),
                    api=TEST_API)
    psy = PSyFactory(TEST_API, distributed_memory=dist_mem).create(info)
    invoke = psy.invokes.invoke_list[0]
    schedule = invoke.schedule
    ftrans = DynamoLoopFuseTrans()
    schedule, _ = ftrans.apply(schedule.children[0], schedule.children[1],
                               same_space=True)
    schedule, _ = ftrans.apply(schedule.children[0], schedule.children[1],
                               same_space=True)
    otrans = DynamoOMPParallelLoopTrans()
    # Apply OpenMP parallelisation to the loop
    schedule, _ = otrans.apply(schedule.children[0])
    invoke.schedule = schedule
    result = str(psy.gen)
    print(result)
    if dist_mem:  # annexed can be True or False
        code = (
            "      !$omp parallel do default(shared), private(df), "
            "schedule(static)\n"
            "      DO df=1,f1_proxy%vspace%get_last_dof_annexed()\n"
            "        f1_proxy%data(df) = fred\n"
            "        f2_proxy%data(df) = 3.0\n"
            "        f3_proxy%data(df) = ginger\n"
            "      END DO \n"
            "      !$omp end parallel do\n"
            "      !\n"
            "      ! Set halos dirty/clean for fields modified in the "
            "above loop\n"
            "      !\n"
            "      CALL f1_proxy%set_dirty()\n"
            "      CALL f2_proxy%set_dirty()\n"
            "      CALL f3_proxy%set_dirty()")
        if not annexed:
            code = code.replace("dof_annexed", "dof_owned")
        assert code in result
    else:  # distmem is False. annexed can be True or False
        assert (
            "      !$omp parallel do default(shared), private(df), "
            "schedule(static)\n"
            "      DO df=1,undf_any_space_1_f1\n"
            "        f1_proxy%data(df) = fred\n"
            "        f2_proxy%data(df) = 3.0\n"
            "        f3_proxy%data(df) = ginger\n"
            "      END DO \n"
            "      !$omp end parallel do") in result


def test_builtin_single_OpenMP_do(monkeypatch, annexed, dist_mem):
    '''Test that we generate correct code if an OpenMP do (with an outer
    OpenMP parallel) is applied to a single builtin. Also test with
    and without annexed dofs being computed as this affects the
    generated code.

    '''
    api_config = Config.get().api_conf(TEST_API)
    monkeypatch.setattr(api_config, "_compute_annexed_dofs", annexed)
    _, info = parse(os.path.join(BASE_PATH,
                                 "15.7.2_setval_X_builtin.f90"),
                    api=TEST_API)
    psy = PSyFactory(TEST_API, distributed_memory=dist_mem).create(info)
    invoke = psy.invokes.invoke_list[0]
    schedule = invoke.schedule

    olooptrans = Dynamo0p3OMPLoopTrans()
    ptrans = OMPParallelTrans()

    # Put an OMP PARALLEL around this loop
    child = schedule.children[0]
    schedule, _ = ptrans.apply(child)
    # Put an OMP DO around this loop
    schedule, _ = olooptrans.apply(schedule.children[0].children[0])
    result = str(psy.gen)
    print(result)
    if dist_mem:  # annexed can be True or False
        code = (
            "      !$omp parallel default(shared), private(df)\n"
            "      !$omp do schedule(static)\n"
            "      DO df=1,f2_proxy%vspace%get_last_dof_annexed()\n"
            "        f2_proxy%data(df) = f1_proxy%data(df)\n"
            "      END DO \n"
            "      !$omp end do\n"
            "      !\n"
            "      ! Set halos dirty/clean for fields modified in the "
            "above loop\n"
            "      !\n"
            "      !$omp master\n"
            "      CALL f2_proxy%set_dirty()\n"
            "      !$omp end master\n"
            "      !\n"
            "      !$omp end parallel")
        if not annexed:
            code = code.replace("dof_annexed", "dof_owned")
        assert code in result
    else:  # distmem is False. annexed can be True or False
        assert (
            "      !$omp parallel default(shared), private(df)\n"
            "      !$omp do schedule(static)\n"
            "      DO df=1,undf_any_space_1_f2\n"
            "        f2_proxy%data(df) = f1_proxy%data(df)\n"
            "      END DO \n"
            "      !$omp end do\n"
            "      !$omp end parallel\n") in result


def test_builtin_multiple_OpenMP_do(monkeypatch, annexed, dist_mem):
    '''Test that we generate correct code if OpenMP do's are applied to
    multiple builtins. Also test with and without annexed dofs being
    computed as this affects the generated code.

    '''
    api_config = Config.get().api_conf(TEST_API)
    monkeypatch.setattr(api_config, "_compute_annexed_dofs", annexed)
    _, info = parse(os.path.join(BASE_PATH,
                                 "15.14.2_multiple_set_kernels.f90"),
                    api=TEST_API)
    psy = PSyFactory(TEST_API, distributed_memory=dist_mem).create(info)
    invoke = psy.invokes.invoke_list[0]
    schedule = invoke.schedule

    olooptrans = Dynamo0p3OMPLoopTrans()
    ptrans = OMPParallelTrans()

    # Put an OMP PARALLEL around the loops
    children = schedule.children
    schedule, _ = ptrans.apply(children)
    # Put an OMP DO around the loops
    for child in schedule.children[0].children:
        schedule, _ = olooptrans.apply(child)
    result = str(psy.gen)
    print(result)
    if dist_mem:  # annexed can be True or False
        code = (
            "      !$omp parallel default(shared), private(df)\n"
            "      !$omp do schedule(static)\n"
            "      DO df=1,f1_proxy%vspace%get_last_dof_annexed()\n"
            "        f1_proxy%data(df) = fred\n"
            "      END DO \n"
            "      !$omp end do\n"
            "      !\n"
            "      ! Set halos dirty/clean for fields modified in the "
            "above loop\n"
            "      !\n"
            "      !$omp master\n"
            "      CALL f1_proxy%set_dirty()\n"
            "      !$omp end master\n"
            "      !\n"
            "      !$omp do schedule(static)\n"
            "      DO df=1,f2_proxy%vspace%get_last_dof_annexed()\n"
            "        f2_proxy%data(df) = 3.0\n"
            "      END DO \n"
            "      !$omp end do\n"
            "      !\n"
            "      ! Set halos dirty/clean for fields modified in the "
            "above loop\n"
            "      !\n"
            "      !$omp master\n"
            "      CALL f2_proxy%set_dirty()\n"
            "      !$omp end master\n"
            "      !\n"
            "      !$omp do schedule(static)\n"
            "      DO df=1,f3_proxy%vspace%get_last_dof_annexed()\n"
            "        f3_proxy%data(df) = ginger\n"
            "      END DO \n"
            "      !$omp end do\n"
            "      !\n"
            "      ! Set halos dirty/clean for fields modified in the "
            "above loop\n"
            "      !\n"
            "      !$omp master\n"
            "      CALL f3_proxy%set_dirty()\n"
            "      !$omp end master\n"
            "      !\n"
            "      !$omp end parallel")
        if not annexed:
            code = code.replace("dof_annexed", "dof_owned")
        assert code in result
    else:  # distmem is False. annexed can be True or False
        assert (
            "      !$omp parallel default(shared), private(df)\n"
            "      !$omp do schedule(static)\n"
            "      DO df=1,undf_any_space_1_f1\n"
            "        f1_proxy%data(df) = fred\n"
            "      END DO \n"
            "      !$omp end do\n"
            "      !$omp do schedule(static)\n"
            "      DO df=1,undf_any_space_1_f2\n"
            "        f2_proxy%data(df) = 3.0\n"
            "      END DO \n"
            "      !$omp end do\n"
            "      !$omp do schedule(static)\n"
            "      DO df=1,undf_any_space_1_f3\n"
            "        f3_proxy%data(df) = ginger\n"
            "      END DO \n"
            "      !$omp end do\n"
            "      !$omp end parallel") in result


def test_builtin_loop_fuse_do(monkeypatch, annexed, dist_mem):
    '''Test that we generate correct code if an OpenMP do is applied to
    multiple loop fused builtins. We need to assert it is safe to
    perform loop fusion. Also test with and without annexed dofs being
    computed as this affects the generated code.

    '''
    api_config = Config.get().api_conf(TEST_API)
    monkeypatch.setattr(api_config, "_compute_annexed_dofs", annexed)
    _, info = parse(os.path.join(BASE_PATH,
                                 "15.14.2_multiple_set_kernels.f90"),
                    api=TEST_API)
    psy = PSyFactory(TEST_API, distributed_memory=dist_mem).create(info)
    invoke = psy.invokes.invoke_list[0]
    schedule = invoke.schedule
    ftrans = DynamoLoopFuseTrans()
    schedule, _ = ftrans.apply(schedule.children[0], schedule.children[1],
                               same_space=True)
    schedule, _ = ftrans.apply(schedule.children[0], schedule.children[1],
                               same_space=True)

    olooptrans = Dynamo0p3OMPLoopTrans()
    ptrans = OMPParallelTrans()

    # Put an OMP PARALLEL around the loop
    children = schedule.children[0]
    schedule, _ = ptrans.apply(children)
    # Put an OMP DO around the loop
    schedule, _ = olooptrans.apply(schedule.children[0].children[0])
    result = str(psy.gen)
    print(result)
    if dist_mem:  # annexed can be True or False
        code = (
            "      !$omp parallel default(shared), private(df)\n"
            "      !$omp do schedule(static)\n"
            "      DO df=1,f1_proxy%vspace%get_last_dof_annexed()\n"
            "        f1_proxy%data(df) = fred\n"
            "        f2_proxy%data(df) = 3.0\n"
            "        f3_proxy%data(df) = ginger\n"
            "      END DO \n"
            "      !$omp end do\n"
            "      !\n"
            "      ! Set halos dirty/clean for fields modified in the "
            "above loop\n"
            "      !\n"
            "      !$omp master\n"
            "      CALL f1_proxy%set_dirty()\n"
            "      CALL f2_proxy%set_dirty()\n"
            "      CALL f3_proxy%set_dirty()\n"
            "      !$omp end master\n"
            "      !\n"
            "      !$omp end parallel")
        if not annexed:
            code = code.replace("dof_annexed", "dof_owned")
        assert code in result
    else:  # distmem is False. annexed can be True or False
        assert (
            "      !$omp parallel default(shared), private(df)\n"
            "      !$omp do schedule(static)\n"
            "      DO df=1,undf_any_space_1_f1\n"
            "        f1_proxy%data(df) = fred\n"
            "        f2_proxy%data(df) = 3.0\n"
            "        f3_proxy%data(df) = ginger\n"
            "      END DO \n"
            "      !$omp end do\n"
            "      !$omp end parallel") in result


def test_reduction_real_pdo():
    '''test that we generate a correct OpenMP parallel do reduction for a
    real scalar summed in a builtin. We use inner product in this case. '''
    for distmem in [False, True]:
        _, invoke_info = parse(
            os.path.join(BASE_PATH,
                         "15.9.1_X_innerproduct_Y_builtin.f90"),
            api="dynamo0.3")
        psy = PSyFactory("dynamo0.3",
                         distributed_memory=distmem).create(invoke_info)
        invoke = psy.invokes.invoke_list[0]
        schedule = invoke.schedule
        otrans = DynamoOMPParallelLoopTrans()
        # Apply OpenMP parallelisation to the loop
        schedule, _ = otrans.apply(schedule.children[0])
        invoke.schedule = schedule
        code = str(psy.gen)
        print(code)
        if distmem:
            assert (
                "      !$omp parallel do default(shared), private(df), "
                "schedule(static), reduction(+:asum)\n"
                "      DO df=1,f1_proxy%vspace%get_last_dof_owned()\n"
                "        asum = asum+f1_proxy%data(df)*f2_proxy%data(df)\n"
                "      END DO \n"
                "      !$omp end parallel do\n"
                "      global_sum%value = asum\n"
                "      asum = global_sum%get_sum()\n") in code

        else:
            assert (
                "      !$omp parallel do default(shared), private(df), "
                "schedule(static), reduction(+:asum)\n"
                "      DO df=1,undf_any_space_1_f1\n"
                "        asum = asum+f1_proxy%data(df)*f2_proxy%data(df)\n"
                "      END DO \n"
                "      !$omp end parallel do\n") in code


def test_reduction_real_do():
    '''test that we generate a correct OpenMP do reduction for a real
    scalar summed in a builtin. We use inner product in this case. '''
    for distmem in [False, True]:
        _, invoke_info = parse(
            os.path.join(BASE_PATH,
                         "15.9.1_X_innerproduct_Y_builtin.f90"),
            api="dynamo0.3")
        psy = PSyFactory("dynamo0.3",
                         distributed_memory=distmem).create(invoke_info)
        invoke = psy.invokes.invoke_list[0]
        schedule = invoke.schedule
        otrans = Dynamo0p3OMPLoopTrans()
        rtrans = OMPParallelTrans()
        # Apply an OpenMP do directive to the loop
        schedule, _ = otrans.apply(schedule.children[0], reprod=False)
        # Apply an OpenMP Parallel directive around the OpenMP do directive
        schedule, _ = rtrans.apply(schedule.children[0])
        invoke.schedule = schedule
        code = str(psy.gen)
        print(code)
        if distmem:
            assert (
                "      !$omp parallel default(shared), private(df)\n"
                "      !$omp do schedule(static), reduction(+:asum)\n"
                "      DO df=1,f1_proxy%vspace%get_last_dof_owned()\n"
                "        asum = asum+f1_proxy%data(df)*f2_proxy%data(df)\n"
                "      END DO \n"
                "      !$omp end do\n"
                "      !$omp end parallel\n"
                "      global_sum%value = asum\n"
                "      asum = global_sum%get_sum()\n") in code
        else:
            assert (
                "      !$omp parallel default(shared), private(df)\n"
                "      !$omp do schedule(static), reduction(+:asum)\n"
                "      DO df=1,undf_any_space_1_f1\n"
                "        asum = asum+f1_proxy%data(df)*f2_proxy%data(df)\n"
                "      END DO \n"
                "      !$omp end do\n"
                "      !$omp end parallel\n") in code


def test_multi_reduction_real_pdo():
    '''test that we generate a correct OpenMP parallel do reduction for a
    real scalar summed in a builtin. We use inner product in this case. '''
    for distmem in [False, True]:
        _, invoke_info = parse(
            os.path.join(BASE_PATH,
                         "15.15.1_two_same_builtin_reductions.f90"),
            api="dynamo0.3")
        psy = PSyFactory("dynamo0.3",
                         distributed_memory=distmem).create(invoke_info)
        invoke = psy.invokes.invoke_list[0]
        schedule = invoke.schedule
        otrans = DynamoOMPParallelLoopTrans()
        # Apply OpenMP parallelisation to the loop
        for child in schedule.children:
            if isinstance(child, psyGen.Loop):
                schedule, _ = otrans.apply(child)
        invoke.schedule = schedule
        code = str(psy.gen)
        print(code)
        if distmem:
            assert (
                "      ! Zero summation variables\n"
                "      !\n"
                "      asum = 0.0_r_def\n"
                "      !\n"
                "      !$omp parallel do default(shared), private(df), "
                "schedule(static), reduction(+:asum)\n"
                "      DO df=1,f1_proxy%vspace%get_last_dof_owned()\n"
                "        asum = asum+f1_proxy%data(df)*f2_proxy%data(df)\n"
                "      END DO \n"
                "      !$omp end parallel do\n"
                "      global_sum%value = asum\n"
                "      asum = global_sum%get_sum()\n"
                "      !\n"
                "      ! Zero summation variables\n"
                "      !\n"
                "      asum = 0.0_r_def\n"
                "      !\n"
                "      !$omp parallel do default(shared), private(df), "
                "schedule(static), reduction(+:asum)\n"
                "      DO df=1,f1_proxy%vspace%get_last_dof_owned()\n"
                "        asum = asum+f1_proxy%data(df)*f2_proxy%data(df)\n"
                "      END DO \n"
                "      !$omp end parallel do\n"
                "      global_sum%value = asum\n"
                "      asum = global_sum%get_sum()\n") in code
        else:
            assert (
                "      asum = 0.0_r_def\n"
                "      !\n"
                "      !$omp parallel do default(shared), private(df), "
                "schedule(static), reduction(+:asum)\n"
                "      DO df=1,undf_any_space_1_f1\n"
                "        asum = asum+f1_proxy%data(df)*f2_proxy%data(df)\n"
                "      END DO \n"
                "      !$omp end parallel do\n"
                "      !\n"
                "      ! Zero summation variables\n"
                "      !\n"
                "      asum = 0.0_r_def\n"
                "      !\n"
                "      !$omp parallel do default(shared), private(df), "
                "schedule(static), reduction(+:asum)\n"
                "      DO df=1,undf_any_space_1_f1\n"
                "        asum = asum+f1_proxy%data(df)*f2_proxy%data(df)\n"
                "      END DO \n"
                "      !$omp end parallel do\n") in code


def test_reduction_after_normal_real_do(monkeypatch, annexed):
    '''test that we produce correct code when we have a reduction after a
    "normal" builtin and we use OpenMP DO loops for parallelisation
    with a single parallel region over all calls. Also test with and
    without annexed dofs being computed as this affects the generated
    code.

    '''
    file_name = "15.17.2_one_standard_builtin_one_reduction.f90"
    api_config = Config.get().api_conf(TEST_API)
    monkeypatch.setattr(api_config, "_compute_annexed_dofs", annexed)
    for distmem in [False, True]:
        _, invoke_info = parse(
            os.path.join(BASE_PATH, file_name),
            api="dynamo0.3")
        psy = PSyFactory(
            "dynamo0.3",
            distributed_memory=distmem).create(invoke_info)
        invoke = psy.invokes.invoke_list[0]
        schedule = invoke.schedule
        otrans = Dynamo0p3OMPLoopTrans()
        rtrans = OMPParallelTrans()
        # Apply an OpenMP do to the loop
        for child in schedule.children:
            if isinstance(child, psyGen.Loop):
                schedule, _ = otrans.apply(child, reprod=False)
        # Apply an OpenMP Parallel for all loops
        schedule, _ = rtrans.apply(schedule.children[0:2])
        invoke.schedule = schedule
        result = str(psy.gen)
        print(result)
        if distmem:  # annexed can be True or False
            expected_output = (
                "      ! Zero summation variables\n"
                "      !\n"
                "      asum = 0.0_r_def\n"
                "      !\n"
                "      !$omp parallel default(shared), private(df)\n"
                "      !$omp do schedule(static)\n"
                "      DO df=1,f1_proxy%vspace%get_last_dof_annexed()\n"
                "        f1_proxy%data(df) = bvalue*f1_proxy%data(df)\n"
                "      END DO \n"
                "      !$omp end do\n"
                "      !\n"
                "      ! Set halos dirty/clean for fields modified in the "
                "above loop\n"
                "      !\n"
                "      !$omp master\n"
                "      CALL f1_proxy%set_dirty()\n"
                "      !$omp end master\n"
                "      !\n"
                "      !$omp do schedule(static), reduction(+:asum)\n"
                "      DO df=1,f1_proxy%vspace%get_last_dof_owned()\n"
                "        asum = asum+f1_proxy%data(df)\n"
                "      END DO \n"
                "      !$omp end do\n"
                "      !$omp end parallel\n"
                "      global_sum%value = asum\n"
                "      asum = global_sum%get_sum()")
            if not annexed:
                expected_output = expected_output.replace("dof_annexed",
                                                          "dof_owned")
        else:  # not distmem. annexed can be True or False
            expected_output = (
                "      ! Zero summation variables\n"
                "      !\n"
                "      asum = 0.0_r_def\n"
                "      !\n"
                "      !$omp parallel default(shared), private(df)\n"
                "      !$omp do schedule(static)\n"
                "      DO df=1,undf_any_space_1_f1\n"
                "        f1_proxy%data(df) = bvalue*f1_proxy%data(df)\n"
                "      END DO \n"
                "      !$omp end do\n"
                "      !$omp do schedule(static), reduction(+:asum)\n"
                "      DO df=1,undf_any_space_1_f1\n"
                "        asum = asum+f1_proxy%data(df)\n"
                "      END DO \n"
                "      !$omp end do\n"
                "      !$omp end parallel")
        assert expected_output in result


def test_reprod_red_after_normal_real_do(monkeypatch, annexed):
    '''test that we produce correct code when we have a reproducible
    reduction after a "normal" builtin and we use OpenMP DO loops for
    parallelisation with a single parallel region over all calls. Also
    test with and without annexed dofs being computed as this affects
    the generated code.

    '''
    file_name = "15.17.2_one_standard_builtin_one_reduction.f90"
    api_config = Config.get().api_conf(TEST_API)
    monkeypatch.setattr(api_config, "_compute_annexed_dofs", annexed)
    for distmem in [False, True]:
        _, invoke_info = parse(
            os.path.join(BASE_PATH, file_name),
            api="dynamo0.3")
        psy = PSyFactory(
            "dynamo0.3",
            distributed_memory=distmem).create(invoke_info)
        invoke = psy.invokes.invoke_list[0]
        schedule = invoke.schedule
        otrans = Dynamo0p3OMPLoopTrans()
        rtrans = OMPParallelTrans()
        # Apply an OpenMP do to the loop
        for child in schedule.children:
            if isinstance(child, psyGen.Loop):
                schedule, _ = otrans.apply(child, reprod=True)
        # Apply an OpenMP Parallel for all loops
        schedule, _ = rtrans.apply(schedule.children[0:2])
        invoke.schedule = schedule
        result = str(psy.gen)
        print(result)
        if distmem:  # annexed can be True or False
            expected_output = (
                "      ! Zero summation variables\n"
                "      !\n"
                "      asum = 0.0_r_def\n"
                "      ALLOCATE (l_asum(8,nthreads))\n"
                "      l_asum = 0.0_r_def\n"
                "      !\n"
                "      !$omp parallel default(shared), private(df,th_idx)\n"
                "      th_idx = omp_get_thread_num()+1\n"
                "      !$omp do schedule(static)\n"
                "      DO df=1,f1_proxy%vspace%get_last_dof_annexed()\n"
                "        f1_proxy%data(df) = bvalue*f1_proxy%data(df)\n"
                "      END DO \n"
                "      !$omp end do\n"
                "      !\n"
                "      ! Set halos dirty/clean for fields modified in the "
                "above loop\n"
                "      !\n"
                "      !$omp master\n"
                "      CALL f1_proxy%set_dirty()\n"
                "      !$omp end master\n"
                "      !\n"
                "      !$omp do schedule(static)\n"
                "      DO df=1,f1_proxy%vspace%get_last_dof_owned()\n"
                "        l_asum(1,th_idx) = l_asum(1,th_idx)+"
                "f1_proxy%data(df)\n"
                "      END DO \n"
                "      !$omp end do\n"
                "      !$omp end parallel\n"
                "      !\n"
                "      ! sum the partial results sequentially\n"
                "      !\n"
                "      DO th_idx=1,nthreads\n"
                "        asum = asum+l_asum(1,th_idx)\n"
                "      END DO \n"
                "      DEALLOCATE (l_asum)\n"
                "      global_sum%value = asum\n"
                "      asum = global_sum%get_sum()")
            if not annexed:
                expected_output = expected_output.replace("dof_annexed",
                                                          "dof_owned")
        else:  # not distmem. annexed can be True or False
            expected_output = (
                "      ! Zero summation variables\n"
                "      !\n"
                "      asum = 0.0_r_def\n"
                "      ALLOCATE (l_asum(8,nthreads))\n"
                "      l_asum = 0.0_r_def\n"
                "      !\n"
                "      !$omp parallel default(shared), private(df,th_idx)\n"
                "      th_idx = omp_get_thread_num()+1\n"
                "      !$omp do schedule(static)\n"
                "      DO df=1,undf_any_space_1_f1\n"
                "        f1_proxy%data(df) = bvalue*f1_proxy%data(df)\n"
                "      END DO \n"
                "      !$omp end do\n"
                "      !$omp do schedule(static)\n"
                "      DO df=1,undf_any_space_1_f1\n"
                "        l_asum(1,th_idx) = l_asum(1,th_idx)+"
                "f1_proxy%data(df)\n"
                "      END DO \n"
                "      !$omp end do\n"
                "      !$omp end parallel\n"
                "      !\n"
                "      ! sum the partial results sequentially\n"
                "      !\n"
                "      DO th_idx=1,nthreads\n"
                "        asum = asum+l_asum(1,th_idx)\n"
                "      END DO \n"
                "      DEALLOCATE (l_asum)\n")
        assert expected_output in result


def test_two_reductions_real_do():
    '''test that we produce correct code when we have more than one
    builtin with a reduction, with each reduction using a different
    variable, and we use OpenMP DO loops for parallelisation with a
    single parallel region over all calls. '''
    file_name = "15.16.1_two_different_builtin_reductions.f90"
    for distmem in [False, True]:
        _, invoke_info = parse(
            os.path.join(BASE_PATH, file_name),
            api="dynamo0.3")
        psy = PSyFactory(
            "dynamo0.3",
            distributed_memory=distmem).create(invoke_info)
        invoke = psy.invokes.invoke_list[0]
        schedule = invoke.schedule
        if distmem:
            # move the first global sum after the second loop
            mtrans = MoveTrans()
            schedule, _ = mtrans.apply(schedule.children[1],
                                       schedule.children[2],
                                       position="after")
        otrans = Dynamo0p3OMPLoopTrans()
        rtrans = OMPParallelTrans()
        # Apply an OpenMP do to the loop
        for child in schedule.children:
            if isinstance(child, psyGen.Loop):
                schedule, _ = otrans.apply(child, reprod=False)
        # Apply an OpenMP Parallel for all loops
        schedule, _ = rtrans.apply(schedule.children[0:2])
        invoke.schedule = schedule
        result = str(psy.gen)
        print(result)
        if distmem:
            expected_output = (
                "      ! Zero summation variables\n"
                "      !\n"
                "      asum = 0.0_r_def\n"
                "      bsum = 0.0_r_def\n"
                "      !\n"
                "      !$omp parallel default(shared), private(df)\n"
                "      !$omp do schedule(static), reduction(+:asum)\n"
                "      DO df=1,f1_proxy%vspace%get_last_dof_owned()\n"
                "        asum = asum+f1_proxy%data(df)*f2_proxy%data(df)\n"
                "      END DO \n"
                "      !$omp end do\n"
                "      !$omp do schedule(static), reduction(+:bsum)\n"
                "      DO df=1,f1_proxy%vspace%get_last_dof_owned()\n"
                "        bsum = bsum+f1_proxy%data(df)\n"
                "      END DO \n"
                "      !$omp end do\n"
                "      !$omp end parallel\n"
                "      global_sum%value = asum\n"
                "      asum = global_sum%get_sum()\n"
                "      global_sum%value = bsum\n"
                "      bsum = global_sum%get_sum()")
        else:
            expected_output = (
                "      ! Zero summation variables\n"
                "      !\n"
                "      asum = 0.0_r_def\n"
                "      bsum = 0.0_r_def\n"
                "      !\n"
                "      !$omp parallel default(shared), private(df)\n"
                "      !$omp do schedule(static), reduction(+:asum)\n"
                "      DO df=1,undf_any_space_1_f1\n"
                "        asum = asum+f1_proxy%data(df)*f2_proxy%data(df)\n"
                "      END DO \n"
                "      !$omp end do\n"
                "      !$omp do schedule(static), reduction(+:bsum)\n"
                "      DO df=1,undf_any_space_1_f1\n"
                "        bsum = bsum+f1_proxy%data(df)\n"
                "      END DO \n"
                "      !$omp end do\n"
                "      !$omp end parallel")
        assert expected_output in result


def test_two_reprod_reductions_real_do():
    '''test that we produce correct code when we have more than one
    builtin with a reproducible reduction, with each reduction using a
    different variable, and we use OpenMP DO loops for parallelisation
    with a single parallel region over all calls. '''
    file_name = "15.16.1_two_different_builtin_reductions.f90"
    for distmem in [False, True]:
        _, invoke_info = parse(
            os.path.join(BASE_PATH, file_name),
            api="dynamo0.3")
        psy = PSyFactory(
            "dynamo0.3",
            distributed_memory=distmem).create(invoke_info)
        invoke = psy.invokes.invoke_list[0]
        schedule = invoke.schedule
        if distmem:
            # move the first global sum after the second loop
            mtrans = MoveTrans()
            schedule, _ = mtrans.apply(schedule.children[1],
                                       schedule.children[2],
                                       position="after")
        otrans = Dynamo0p3OMPLoopTrans()
        rtrans = OMPParallelTrans()
        # Apply an OpenMP do to the loop
        for child in schedule.children:
            if isinstance(child, psyGen.Loop):
                schedule, _ = otrans.apply(child, reprod=True)
        # Apply an OpenMP Parallel for all loops
        schedule, _ = rtrans.apply(schedule.children[0:2])
        invoke.schedule = schedule
        result = str(psy.gen)
        print(result)
        if distmem:
            expected_output = (
                "      ! Zero summation variables\n"
                "      !\n"
                "      asum = 0.0_r_def\n"
                "      ALLOCATE (l_asum(8,nthreads))\n"
                "      l_asum = 0.0_r_def\n"
                "      bsum = 0.0_r_def\n"
                "      ALLOCATE (l_bsum(8,nthreads))\n"
                "      l_bsum = 0.0_r_def\n"
                "      !\n"
                "      !$omp parallel default(shared), private(df,th_idx)\n"
                "      th_idx = omp_get_thread_num()+1\n"
                "      !$omp do schedule(static)\n"
                "      DO df=1,f1_proxy%vspace%get_last_dof_owned()\n"
                "        l_asum(1,th_idx) = l_asum(1,th_idx)+"
                "f1_proxy%data(df)*f2_proxy%data(df)\n"
                "      END DO \n"
                "      !$omp end do\n"
                "      !$omp do schedule(static)\n"
                "      DO df=1,f1_proxy%vspace%get_last_dof_owned()\n"
                "        l_bsum(1,th_idx) = l_bsum(1,th_idx)+"
                "f1_proxy%data(df)\n"
                "      END DO \n"
                "      !$omp end do\n"
                "      !$omp end parallel\n"
                "      !\n"
                "      ! sum the partial results sequentially\n"
                "      !\n"
                "      DO th_idx=1,nthreads\n"
                "        asum = asum+l_asum(1,th_idx)\n"
                "      END DO \n"
                "      DEALLOCATE (l_asum)\n"
                "      DO th_idx=1,nthreads\n"
                "        bsum = bsum+l_bsum(1,th_idx)\n"
                "      END DO \n"
                "      DEALLOCATE (l_bsum)\n"
                "      global_sum%value = asum\n"
                "      asum = global_sum%get_sum()\n"
                "      global_sum%value = bsum\n"
                "      bsum = global_sum%get_sum()")
        else:
            expected_output = (
                "      ! Zero summation variables\n"
                "      !\n"
                "      asum = 0.0_r_def\n"
                "      ALLOCATE (l_asum(8,nthreads))\n"
                "      l_asum = 0.0_r_def\n"
                "      bsum = 0.0_r_def\n"
                "      ALLOCATE (l_bsum(8,nthreads))\n"
                "      l_bsum = 0.0_r_def\n"
                "      !\n"
                "      !$omp parallel default(shared), private(df,th_idx)\n"
                "      th_idx = omp_get_thread_num()+1\n"
                "      !$omp do schedule(static)\n"
                "      DO df=1,undf_any_space_1_f1\n"
                "        l_asum(1,th_idx) = l_asum(1,th_idx)+"
                "f1_proxy%data(df)*f2_proxy%data(df)\n"
                "      END DO \n"
                "      !$omp end do\n"
                "      !$omp do schedule(static)\n"
                "      DO df=1,undf_any_space_1_f1\n"
                "        l_bsum(1,th_idx) = l_bsum(1,th_idx)+"
                "f1_proxy%data(df)\n"
                "      END DO \n"
                "      !$omp end do\n"
                "      !$omp end parallel\n"
                "      !\n"
                "      ! sum the partial results sequentially\n"
                "      !\n"
                "      DO th_idx=1,nthreads\n"
                "        asum = asum+l_asum(1,th_idx)\n"
                "      END DO \n"
                "      DEALLOCATE (l_asum)\n"
                "      DO th_idx=1,nthreads\n"
                "        bsum = bsum+l_bsum(1,th_idx)\n"
                "      END DO \n"
                "      DEALLOCATE (l_bsum)")
        assert expected_output in result


def test_multi_reduction_same_name_real_do():
    '''test that we raise an exception when we have multiple reductions in
    an invoke with the same name as this is not supported (it would
    cause incorrect code to be created in certain cases). '''
    file_name = "15.15.1_two_same_builtin_reductions.f90"
    for reprod in [True, False]:
        for distmem in [False, True]:
            _, invoke_info = parse(
                os.path.join(BASE_PATH, file_name),
                api="dynamo0.3")
            psy = PSyFactory(
                "dynamo0.3",
                distributed_memory=distmem).create(invoke_info)
            invoke = psy.invokes.invoke_list[0]
            schedule = invoke.schedule
            otrans = Dynamo0p3OMPLoopTrans()
            rtrans = OMPParallelTrans()
            # Apply an OpenMP do to the loop
            for child in schedule.children:
                if isinstance(child, psyGen.Loop):
                    schedule, _ = otrans.apply(child, reprod=reprod)
            if distmem:
                # We have to move/delete a
                # global sum to get to the stage where we can raise an
                # error. This makes incorrect code in this example but
                # in general it could be valid to move the global sum
                del schedule.children[1]
            schedule, _ = rtrans.apply(schedule.children[0:2])
            invoke.schedule = schedule
            with pytest.raises(GenerationError) as excinfo:
                _ = str(psy.gen)
            assert (
                "Reduction variables can only be used once in an "
                "invoke") in str(excinfo.value)


def test_multi_reduction_real_fuse():
    '''test that we raise an exception when we loop fuse two kernels with
    reductions. We need to specify that the loop-fuse is valid in terms of
    iteration spaces.'''
    for file_name in ["15.15.1_two_same_builtin_reductions.f90",
                      "15.16.1_two_different_builtin_reductions.f90"]:

        for distmem in [False, True]:
            _, invoke_info = parse(
                os.path.join(BASE_PATH, file_name),
                api="dynamo0.3")
            psy = PSyFactory("dynamo0.3",
                             distributed_memory=distmem).create(invoke_info)
            invoke = psy.invokes.invoke_list[0]
            schedule = invoke.schedule

            ftrans = DynamoLoopFuseTrans()
            if distmem:
                # We need to remove the global sum. This makes the
                # code invalid in this particular case but allows us
                # to perform our check
                del schedule.children[1]
            with pytest.raises(TransformationError) as excinfo:
                schedule, _ = ftrans.apply(schedule.children[0],
                                           schedule.children[1],
                                           same_space=True)
            assert (
                "Error in DynamoLoopFuse transformation. Cannot fuse loops "
                "when each loop already contains a "
                "reduction") in str(excinfo.value)


def test_multi_different_reduction_real_pdo():
    '''test that we generate a correct OpenMP parallel do reduction for
    two different builtins. We use inner product and sum_X. '''
    for distmem in [False, True]:
        _, invoke_info = parse(
            os.path.join(BASE_PATH,
                         "15.16.1_two_different_builtin_reductions.f90"),
            api="dynamo0.3")
        psy = PSyFactory("dynamo0.3",
                         distributed_memory=distmem).create(invoke_info)
        invoke = psy.invokes.invoke_list[0]
        schedule = invoke.schedule
        otrans = DynamoOMPParallelLoopTrans()
        # Apply OpenMP parallelisation to the loop
        for child in schedule.children:
            if isinstance(child, psyGen.Loop):
                schedule, _ = otrans.apply(child)
        invoke.schedule = schedule
        code = str(psy.gen)
        print(code)
        if distmem:
            assert (
                "      ! Zero summation variables\n"
                "      !\n"
                "      asum = 0.0_r_def\n"
                "      !\n"
                "      !$omp parallel do default(shared), private(df), "
                "schedule(static), reduction(+:asum)\n"
                "      DO df=1,f1_proxy%vspace%get_last_dof_owned()\n"
                "        asum = asum+f1_proxy%data(df)*f2_proxy%data(df)\n"
                "      END DO \n"
                "      !$omp end parallel do\n"
                "      global_sum%value = asum\n"
                "      asum = global_sum%get_sum()\n"
                "      !\n"
                "      ! Zero summation variables\n"
                "      !\n"
                "      bsum = 0.0_r_def\n"
                "      !\n"
                "      !$omp parallel do default(shared), private(df), "
                "schedule(static), reduction(+:bsum)\n"
                "      DO df=1,f1_proxy%vspace%get_last_dof_owned()\n"
                "        bsum = bsum+f1_proxy%data(df)\n"
                "      END DO \n"
                "      !$omp end parallel do\n"
                "      global_sum%value = bsum\n"
                "      bsum = global_sum%get_sum()\n") in code
        else:
            assert (
                "      ! Zero summation variables\n"
                "      !\n"
                "      asum = 0.0_r_def\n"
                "      !\n"
                "      !$omp parallel do default(shared), private(df), "
                "schedule(static), reduction(+:asum)\n"
                "      DO df=1,undf_any_space_1_f1\n"
                "        asum = asum+f1_proxy%data(df)*f2_proxy%data(df)\n"
                "      END DO \n"
                "      !$omp end parallel do\n"
                "      !\n"
                "      ! Zero summation variables\n"
                "      !\n"
                "      bsum = 0.0_r_def\n"
                "      !\n"
                "      !$omp parallel do default(shared), private(df), "
                "schedule(static), reduction(+:bsum)\n"
                "      DO df=1,undf_any_space_1_f1\n"
                "        bsum = bsum+f1_proxy%data(df)\n"
                "      END DO \n"
                "      !$omp end parallel do\n") in code


def test_multi_builtins_red_then_pdo(monkeypatch, annexed):
    '''test that we generate a correct OpenMP parallel do reduction for
    two different builtins, first a reduction then not. Also test with
    and without annexed dofs being computed as this affects the
    generated code.

    '''
    api_config = Config.get().api_conf(TEST_API)
    monkeypatch.setattr(api_config, "_compute_annexed_dofs", annexed)
    for distmem in [False, True]:
        _, invoke_info = parse(
            os.path.join(BASE_PATH,
                         "15.17.1_one_reduction_one_standard_builtin.f90"),
            api="dynamo0.3")
        psy = PSyFactory("dynamo0.3",
                         distributed_memory=distmem).create(invoke_info)
        invoke = psy.invokes.invoke_list[0]
        schedule = invoke.schedule
        otrans = DynamoOMPParallelLoopTrans()
        # Apply OpenMP parallelisation to the loop
        for child in schedule.children:
            if isinstance(child, psyGen.Loop):
                schedule, _ = otrans.apply(child)
        invoke.schedule = schedule
        result = str(psy.gen)
        print(result)
        if distmem:  # annexed can be True or False
            code = (
                "      ! Zero summation variables\n"
                "      !\n"
                "      asum = 0.0_r_def\n"
                "      !\n"
                "      !$omp parallel do default(shared), private(df), "
                "schedule(static), reduction(+:asum)\n"
                "      DO df=1,f1_proxy%vspace%get_last_dof_owned()\n"
                "        asum = asum+f1_proxy%data(df)*f2_proxy%data(df)\n"
                "      END DO \n"
                "      !$omp end parallel do\n"
                "      global_sum%value = asum\n"
                "      asum = global_sum%get_sum()\n"
                "      !$omp parallel do default(shared), private(df), "
                "schedule(static)\n"
                "      DO df=1,f1_proxy%vspace%get_last_dof_annexed()\n"
                "        f1_proxy%data(df) = bsum*f1_proxy%data(df)\n"
                "      END DO \n"
                "      !$omp end parallel do\n"
                "      !\n"
                "      ! Set halos dirty/clean for fields modified in the "
                "above loop\n"
                "      !\n"
                "      CALL f1_proxy%set_dirty()\n")
            if not annexed:
                code = code.replace("dof_annexed", "dof_owned")
            assert code in result
        else:  # not distmem. annexed can be True or False
            assert (
                "      ! Zero summation variables\n"
                "      !\n"
                "      asum = 0.0_r_def\n"
                "      !\n"
                "      !$omp parallel do default(shared), private(df), "
                "schedule(static), reduction(+:asum)\n"
                "      DO df=1,undf_any_space_1_f1\n"
                "        asum = asum+f1_proxy%data(df)*f2_proxy%data(df)\n"
                "      END DO \n"
                "      !$omp end parallel do\n"
                "      !$omp parallel do default(shared), private(df), "
                "schedule(static)\n"
                "      DO df=1,undf_any_space_1_f1\n"
                "        f1_proxy%data(df) = bsum*f1_proxy%data(df)\n"
                "      END DO \n"
                "      !$omp end parallel do\n") in result


def test_multi_builtins_red_then_do(monkeypatch, annexed):
    '''test that we generate a correct OpenMP do reduction for two
    different builtins, first a reduction then not. Also test with and
    without annexed dofs being computed as this affects the generated
    code.

    '''
    api_config = Config.get().api_conf(TEST_API)
    monkeypatch.setattr(api_config, "_compute_annexed_dofs", annexed)
    for distmem in [False, True]:
        _, invoke_info = parse(
            os.path.join(BASE_PATH,
                         "15.17.1_one_reduction_one_standard_builtin.f90"),
            api="dynamo0.3")
        psy = PSyFactory("dynamo0.3",
                         distributed_memory=distmem).create(invoke_info)
        invoke = psy.invokes.invoke_list[0]
        schedule = invoke.schedule
        otrans = Dynamo0p3OMPLoopTrans()
        rtrans = OMPParallelTrans()
        # Apply an OpenMP do to the loop
        for child in schedule.children:
            if isinstance(child, psyGen.Loop):
                schedule, _ = otrans.apply(child, reprod=False)
        if distmem:  # annexed can be True or False
            mtrans = MoveTrans()
            schedule, _ = mtrans.apply(schedule.children[1],
                                       schedule.children[2],
                                       position="after")
        schedule, _ = rtrans.apply(schedule.children[0:2])
        invoke.schedule = schedule
        result = str(psy.gen)
        print(result)
        if distmem:  # annexed can be True or False
            code = (
                "      ! Zero summation variables\n"
                "      !\n"
                "      asum = 0.0_r_def\n"
                "      !\n"
                "      !$omp parallel default(shared), private(df)\n"
                "      !$omp do schedule(static), reduction(+:asum)\n"
                "      DO df=1,f1_proxy%vspace%get_last_dof_owned()\n"
                "        asum = asum+f1_proxy%data(df)*f2_proxy%data(df)\n"
                "      END DO \n"
                "      !$omp end do\n"
                "      !$omp do schedule(static)\n"
                "      DO df=1,f1_proxy%vspace%get_last_dof_annexed()\n"
                "        f1_proxy%data(df) = bsum*f1_proxy%data(df)\n"
                "      END DO \n"
                "      !$omp end do\n"
                "      !\n"
                "      ! Set halos dirty/clean for fields modified in the "
                "above loop\n"
                "      !\n"
                "      !$omp master\n"
                "      CALL f1_proxy%set_dirty()\n"
                "      !$omp end master\n"
                "      !\n"
                "      !$omp end parallel\n"
                "      global_sum%value = asum\n"
                "      asum = global_sum%get_sum()\n")
            if not annexed:
                code = code.replace("dof_annexed", "dof_owned")
            assert code in result
        else:  # not distmem. annexed can be True or False
            assert (
                "      ! Zero summation variables\n"
                "      !\n"
                "      asum = 0.0_r_def\n"
                "      !\n"
                "      !$omp parallel default(shared), private(df)\n"
                "      !$omp do schedule(static), reduction(+:asum)\n"
                "      DO df=1,undf_any_space_1_f1\n"
                "        asum = asum+f1_proxy%data(df)*f2_proxy%data(df)\n"
                "      END DO \n"
                "      !$omp end do\n"
                "      !$omp do schedule(static)\n"
                "      DO df=1,undf_any_space_1_f1\n"
                "        f1_proxy%data(df) = bsum*f1_proxy%data(df)\n"
                "      END DO \n"
                "      !$omp end do\n"
                "      !$omp end parallel\n") in result


def test_multi_builtins_red_then_fuse_pdo(monkeypatch, annexed):
    '''test that we generate a correct OpenMP parallel do reduction for
    two different loop-fused builtins, first a reduction then not. We
    need to specify that the fused loops are on the same iteration
    space. Also test with and without annexed dofs being computed as
    this affects the validity of the transform.

    '''
    api_config = Config.get().api_conf(TEST_API)
    monkeypatch.setattr(api_config, "_compute_annexed_dofs", annexed)
    for distmem in [False, True]:
        _, invoke_info = parse(
            os.path.join(BASE_PATH,
                         "15.17.1_one_reduction_one_standard_builtin.f90"),
            api="dynamo0.3")
        psy = PSyFactory("dynamo0.3",
                         distributed_memory=distmem).create(invoke_info)
        invoke = psy.invokes.invoke_list[0]
        schedule = invoke.schedule
        ftrans = DynamoLoopFuseTrans()
        if distmem and annexed:
            mtrans = MoveTrans()
            schedule, _ = mtrans.apply(schedule.children[1],
                                       schedule.children[2],
                                       position="after")
            with pytest.raises(TransformationError) as excinfo:
                schedule, _ = ftrans.apply(schedule.children[0],
                                           schedule.children[1],
                                           same_space=True)
            assert ("The upper bound names are not the same"
                    in str(excinfo.value))
        else:  # not (distmem and annexed)
            if distmem:  # annexed must be False here
                # first move the loop as the global sum is in the way
                mtrans = MoveTrans()
                schedule, _ = mtrans.apply(schedule.children[1],
                                           schedule.children[2],
                                           position="after")
            rtrans = DynamoOMPParallelLoopTrans()
            schedule, _ = ftrans.apply(schedule.children[0],
                                       schedule.children[1],
                                       same_space=True)
            schedule, _ = rtrans.apply(schedule.children[0])
            invoke.schedule = schedule
            result = str(psy.gen)
            print(result)
            if distmem:  # annexed must be False here
                code = (
                    "      ! Zero summation variables\n"
                    "      !\n"
                    "      asum = 0.0_r_def\n"
                    "      !\n"
                    "      !$omp parallel do default(shared), private(df), "
                    "schedule(static), reduction(+:asum)\n"
                    "      DO df=1,f1_proxy%vspace%get_last_dof_owned()\n"
                    "        asum = asum+f1_proxy%data(df)*f2_proxy%data(df)\n"
                    "        f1_proxy%data(df) = bsum*f1_proxy%data(df)\n"
                    "      END DO \n"
                    "      !$omp end parallel do\n"
                    "      !\n"
                    "      ! Set halos dirty/clean for fields modified in the "
                    "above loop\n"
                    "      !\n"
                    "      CALL f1_proxy%set_dirty()\n"
                    "      !\n"
                    "      global_sum%value = asum\n"
                    "      asum = global_sum%get_sum()\n")
            else:  # not distmem. annexed can be True or False
                code = (
                    "      ! Zero summation variables\n"
                    "      !\n"
                    "      asum = 0.0_r_def\n"
                    "      !\n"
                    "      !$omp parallel do default(shared), private(df), "
                    "schedule(static), reduction(+:asum)\n"
                    "      DO df=1,undf_any_space_1_f1\n"
                    "        asum = asum+f1_proxy%data(df)*f2_proxy%data(df)\n"
                    "        f1_proxy%data(df) = bsum*f1_proxy%data(df)\n"
                    "      END DO \n"
                    "      !$omp end parallel do\n")
            assert code in result


def test_multi_builtins_red_then_fuse_do(monkeypatch, annexed):
    '''test that we generate a correct OpenMP do reduction for two
    different loop-fused builtins, first a reduction then not. We need
    to specify that the fused loops are on the same iteration
    space. Also test with and without annexed dofs being computed as
    this affects the generated code.

    '''
    api_config = Config.get().api_conf(TEST_API)
    monkeypatch.setattr(api_config, "_compute_annexed_dofs", annexed)
    for distmem in [False, True]:
        _, invoke_info = parse(
            os.path.join(BASE_PATH,
                         "15.17.1_one_reduction_one_standard_builtin.f90"),
            api="dynamo0.3")
        psy = PSyFactory("dynamo0.3",
                         distributed_memory=distmem).create(invoke_info)
        invoke = psy.invokes.invoke_list[0]
        schedule = invoke.schedule
        ftrans = DynamoLoopFuseTrans()
        if distmem and annexed:
            mtrans = MoveTrans()
            schedule, _ = mtrans.apply(schedule.children[1],
                                       schedule.children[2],
                                       position="after")
            with pytest.raises(TransformationError) as excinfo:
                schedule, _ = ftrans.apply(schedule.children[0],
                                           schedule.children[1],
                                           same_space=True)
            assert ("The upper bound names are not the same"
                    in str(excinfo.value))
        else:  # not (distmem and annexed)
            if distmem:  # annexed must be False here
                mtrans = MoveTrans()
                schedule, _ = mtrans.apply(schedule.children[1],
                                           schedule.children[2],
                                           position="after")
            rtrans = OMPParallelTrans()
            otrans = Dynamo0p3OMPLoopTrans()
            schedule, _ = ftrans.apply(schedule.children[0],
                                       schedule.children[1],
                                       same_space=True)
            schedule, _ = otrans.apply(schedule.children[0], reprod=False)
            schedule, _ = rtrans.apply(schedule.children[0])
            invoke.schedule = schedule
            result = str(psy.gen)
            print(result)
            if distmem:  # annexed must be False here
                code = (
                    "      asum = 0.0_r_def\n"
                    "      !\n"
                    "      !$omp parallel default(shared), private(df)\n"
                    "      !$omp do schedule(static), reduction(+:asum)\n"
                    "      DO df=1,f1_proxy%vspace%get_last_dof_owned()\n"
                    "        asum = asum+f1_proxy%data(df)*f2_proxy%data(df)\n"
                    "        f1_proxy%data(df) = bsum*f1_proxy%data(df)\n"
                    "      END DO \n"
                    "      !$omp end do\n"
                    "      !\n"
                    "      ! Set halos dirty/clean for fields modified in the "
                    "above loop\n"
                    "      !\n"
                    "      !$omp master\n"
                    "      CALL f1_proxy%set_dirty()\n"
                    "      !$omp end master\n"
                    "      !\n"
                    "      !$omp end parallel\n"
                    "      global_sum%value = asum\n"
                    "      asum = global_sum%get_sum()\n")
            else:  # not distmem, annexed is True or False
                code = (
                    "      asum = 0.0_r_def\n"
                    "      !\n"
                    "      !$omp parallel default(shared), private(df)\n"
                    "      !$omp do schedule(static), reduction(+:asum)\n"
                    "      DO df=1,undf_any_space_1_f1\n"
                    "        asum = asum+f1_proxy%data(df)*f2_proxy%data(df)\n"
                    "        f1_proxy%data(df) = bsum*f1_proxy%data(df)\n"
                    "      END DO \n"
                    "      !$omp end do\n"
                    "      !$omp end parallel\n")
            assert code in result


def test_multi_builtins_usual_then_red_pdo(monkeypatch, annexed):
    '''test that we generate a correct OpenMP parallel do reduction for
    two different builtins, first a standard builtin then a
    reduction. Also test with and without annexed dofs being computed
    as this affects the generated code.

    '''
    api_config = Config.get().api_conf(TEST_API)
    monkeypatch.setattr(api_config, "_compute_annexed_dofs", annexed)
    for distmem in [False, True]:
        _, invoke_info = parse(
            os.path.join(BASE_PATH,
                         "15.17.2_one_standard_builtin_one_reduction.f90"),
            api="dynamo0.3")
        psy = PSyFactory("dynamo0.3",
                         distributed_memory=distmem).create(invoke_info)
        invoke = psy.invokes.invoke_list[0]
        schedule = invoke.schedule
        otrans = DynamoOMPParallelLoopTrans()
        # Apply OpenMP parallelisation to the loop
        for child in schedule.children:
            if isinstance(child, psyGen.Loop):
                schedule, _ = otrans.apply(child)
        invoke.schedule = schedule
        result = str(psy.gen)
        print(result)
        if distmem:  # annexed can be True or False
            code = (
                "      !$omp parallel do default(shared), private(df), "
                "schedule(static)\n"
                "      DO df=1,f1_proxy%vspace%get_last_dof_annexed()\n"
                "        f1_proxy%data(df) = bvalue*f1_proxy%data(df)\n"
                "      END DO \n"
                "      !$omp end parallel do\n"
                "      !\n"
                "      ! Set halos dirty/clean for fields modified in the "
                "above loop\n"
                "      !\n"
                "      CALL f1_proxy%set_dirty()\n"
                "      !\n"
                "      !\n"
                "      ! Zero summation variables\n"
                "      !\n"
                "      asum = 0.0_r_def\n"
                "      !\n"
                "      !$omp parallel do default(shared), private(df), "
                "schedule(static), reduction(+:asum)\n"
                "      DO df=1,f1_proxy%vspace%get_last_dof_owned()\n"
                "        asum = asum+f1_proxy%data(df)\n"
                "      END DO \n"
                "      !$omp end parallel do\n"
                "      global_sum%value = asum\n"
                "      asum = global_sum%get_sum()\n")
            if not annexed:
                code = code.replace("dof_annexed", "dof_owned", 1)
            assert code in result
        else:  # not distmem. annexed can be True or False
            assert (
                "      !$omp parallel do default(shared), private(df), "
                "schedule(static)\n"
                "      DO df=1,undf_any_space_1_f1\n"
                "        f1_proxy%data(df) = bvalue*f1_proxy%data(df)\n"
                "      END DO \n"
                "      !$omp end parallel do\n"
                "      !\n"
                "      ! Zero summation variables\n"
                "      !\n"
                "      asum = 0.0_r_def\n"
                "      !\n"
                "      !$omp parallel do default(shared), private(df), "
                "schedule(static), reduction(+:asum)\n"
                "      DO df=1,undf_any_space_1_f1\n"
                "        asum = asum+f1_proxy%data(df)\n"
                "      END DO \n"
                "      !$omp end parallel do\n") in result


def test_builtins_usual_then_red_fuse_pdo(monkeypatch, annexed):
    '''test that we generate a correct OpenMP parallel do reduction for
    two different loop-fused builtins, first a normal builtin then a
    reduction. We need to specify that the fused loops iterate over
    the same space. Also test with and without annexed dofs being
    computed as this affects the generated code.

    '''
    api_config = Config.get().api_conf(TEST_API)
    monkeypatch.setattr(api_config, "_compute_annexed_dofs", annexed)
    for distmem in [False, True]:
        _, invoke_info = parse(
            os.path.join(BASE_PATH,
                         "15.17.2_one_standard_builtin_one_reduction.f90"),
            api="dynamo0.3")
        psy = PSyFactory("dynamo0.3",
                         distributed_memory=distmem).create(invoke_info)
        invoke = psy.invokes.invoke_list[0]
        schedule = invoke.schedule
        ftrans = DynamoLoopFuseTrans()
        if distmem and annexed:
            with pytest.raises(TransformationError) as excinfo:
                schedule, _ = ftrans.apply(schedule.children[0],
                                           schedule.children[1],
                                           same_space=True)
            assert ("The upper bound names are not the same"
                    in str(excinfo.value))
        else:  # not (distmem and annexed)
            otrans = DynamoOMPParallelLoopTrans()
            schedule, _ = ftrans.apply(schedule.children[0],
                                       schedule.children[1],
                                       same_space=True)
            schedule, _ = otrans.apply(schedule.children[0])
            invoke.schedule = schedule
            result = str(psy.gen)
            print(result)
            if distmem:  # annexed is False here
                code = (
                    "      ! Zero summation variables\n"
                    "      !\n"
                    "      asum = 0.0_r_def\n"
                    "      !\n"
                    "      !$omp parallel do default(shared), private(df), "
                    "schedule(static), reduction(+:asum)\n"
                    "      DO df=1,f1_proxy%vspace%get_last_dof_owned()\n"
                    "        f1_proxy%data(df) = bvalue*f1_proxy%data(df)\n"
                    "        asum = asum+f1_proxy%data(df)\n"
                    "      END DO \n"
                    "      !$omp end parallel do\n"
                    "      !\n"
                    "      ! Set halos dirty/clean for fields modified in the "
                    "above loop\n"
                    "      !\n"
                    "      CALL f1_proxy%set_dirty()\n"
                    "      !\n"
                    "      global_sum%value = asum\n"
                    "      asum = global_sum%get_sum()\n")
            else:  # not distmem. annexed can be True or False
                code = (
                    "      ! Zero summation variables\n"
                    "      !\n"
                    "      asum = 0.0_r_def\n"
                    "      !\n"
                    "      !$omp parallel do default(shared), private(df), "
                    "schedule(static), reduction(+:asum)\n"
                    "      DO df=1,undf_any_space_1_f1\n"
                    "        f1_proxy%data(df) = bvalue*f1_proxy%data(df)\n"
                    "        asum = asum+f1_proxy%data(df)\n"
                    "      END DO \n"
                    "      !$omp end parallel do\n")
            assert code in result


def test_builtins_usual_then_red_fuse_do(monkeypatch, annexed):
    '''test that we generate a correct OpenMP parallel do reduction for
    two different loop-fused builtins, first a normal builtin then a
    reduction. We need to specify that the fused loops iterate over
    the same space. Also test with and without annexed dofs being
    computed as this affects the generated code.

    '''
    api_config = Config.get().api_conf(TEST_API)
    monkeypatch.setattr(api_config, "_compute_annexed_dofs", annexed)
    for distmem in [False, True]:
        _, invoke_info = parse(
            os.path.join(BASE_PATH,
                         "15.17.2_one_standard_builtin_one_reduction.f90"),
            api="dynamo0.3")
        psy = PSyFactory("dynamo0.3",
                         distributed_memory=distmem).create(invoke_info)
        invoke = psy.invokes.invoke_list[0]
        schedule = invoke.schedule
        ftrans = DynamoLoopFuseTrans()
        if distmem and annexed:
            with pytest.raises(TransformationError) as excinfo:
                schedule, _ = ftrans.apply(schedule.children[0],
                                           schedule.children[1],
                                           same_space=True)
            assert ("The upper bound names are not the same"
                    in str(excinfo.value))
        else:  # not (distmem and annexed)
            rtrans = OMPParallelTrans()
            otrans = Dynamo0p3OMPLoopTrans()
            schedule, _ = ftrans.apply(schedule.children[0],
                                       schedule.children[1],
                                       same_space=True)
            schedule, _ = otrans.apply(schedule.children[0], reprod=False)
            schedule, _ = rtrans.apply(schedule.children[0])
            invoke.schedule = schedule
            result = str(psy.gen)
            print(result)
            if distmem:  # annexed is False here
                code = (
                    "      asum = 0.0_r_def\n"
                    "      !\n"
                    "      !$omp parallel default(shared), private(df)\n"
                    "      !$omp do schedule(static), reduction(+:asum)\n"
                    "      DO df=1,f1_proxy%vspace%get_last_dof_owned()\n"
                    "        f1_proxy%data(df) = bvalue*f1_proxy%data(df)\n"
                    "        asum = asum+f1_proxy%data(df)\n"
                    "      END DO \n"
                    "      !$omp end do\n"
                    "      !\n"
                    "      ! Set halos dirty/clean for fields modified in the "
                    "above loop\n"
                    "      !\n"
                    "      !$omp master\n"
                    "      CALL f1_proxy%set_dirty()\n"
                    "      !$omp end master\n"
                    "      !\n"
                    "      !$omp end parallel\n"
                    "      global_sum%value = asum\n"
                    "      asum = global_sum%get_sum()\n")
            else:  # not distmem. annexed can be True or False
                code = (
                    "      asum = 0.0_r_def\n"
                    "      !\n"
                    "      !$omp parallel default(shared), private(df)\n"
                    "      !$omp do schedule(static), reduction(+:asum)\n"
                    "      DO df=1,undf_any_space_1_f1\n"
                    "        f1_proxy%data(df) = bvalue*f1_proxy%data(df)\n"
                    "        asum = asum+f1_proxy%data(df)\n"
                    "      END DO \n"
                    "      !$omp end do\n"
                    "      !$omp end parallel\n")
            assert code in result

# There are no tests requires for integer reduction and no tests
# required for a builtin with more than 1 reduction as we have no
# examples in either case


def test_multi_builtins_fuse_error():
    '''test that we raise an exception when we try to loop fuse a
    reduction with another builtin that uses the value of the
    reduction as it will give us incorrect results. Only required for
    distmem=False as the global sum stops the loop fusion for
    distmem=True. We need to assert that the loop fusion is valid as
    if we don't we get a different error. '''

    _, invoke_info = parse(
        os.path.join(BASE_PATH,
                     "15.18.1_builtins_reduction_fuse_error.f90"),
        api="dynamo0.3")
    psy = PSyFactory("dynamo0.3",
                     distributed_memory=False).create(invoke_info)
    invoke = psy.invokes.invoke_list[0]
    schedule = invoke.schedule
    ftrans = DynamoLoopFuseTrans()
    schedule, _ = ftrans.apply(schedule.children[0], schedule.children[1],
                               same_space=True)
    with pytest.raises(TransformationError) as excinfo:
        schedule, _ = ftrans.apply(schedule.children[0], schedule.children[1],
                                   same_space=True)
    assert ("Cannot fuse loops as the first loop has a reduction and "
            "the second loop reads the result of the "
            "reduction") in str(excinfo.value)


def test_loop_fuse_error(dist_mem):
    '''Test that we raise an exception in loop fusion if one or more of
    the loops has an any_space iteration space.'''
    _, info = parse(os.path.join(BASE_PATH,
                                 "15.14.2_multiple_set_kernels.f90"),
                    api=TEST_API)
    psy = PSyFactory(TEST_API, distributed_memory=dist_mem).create(info)
    invoke = psy.invokes.invoke_list[0]
    schedule = invoke.schedule
    ftrans = DynamoLoopFuseTrans()
    with pytest.raises(TransformationError) as excinfo:
        schedule, _ = ftrans.apply(schedule.children[0],
                                   schedule.children[1])
    assert ("One or more of the iteration spaces is unknown "
            "('any_space') so loop fusion might be "
            "invalid") in str(excinfo.value)

# Repeat the reduction tests for the reproducible version


def test_reprod_reduction_real_pdo():
    '''Test that we raise an exception if we try to use the reprod flag
    for an OpenMP Parallel Do. '''
    for distmem in [False, True]:
        _, invoke_info = parse(
            os.path.join(BASE_PATH,
                         "15.9.1_X_innerproduct_Y_builtin.f90"),
            api="dynamo0.3")
        psy = PSyFactory("dynamo0.3",
                         distributed_memory=distmem).create(invoke_info)
        invoke = psy.invokes.invoke_list[0]
        schedule = invoke.schedule
        otrans = DynamoOMPParallelLoopTrans()
        # Apply OpenMP parallelisation to the loop
        with pytest.raises(TypeError) as excinfo:
            schedule, _ = otrans.apply(schedule.children[0], reprod=True)
        assert "apply() got an unexpected keyword argument 'reprod'" \
            in str(excinfo.value)


def test_reprod_reduction_real_do():
    '''test that we generate a correct reproducible OpenMP do reduction
    for a real scalar summed in a builtin. We use inner product in
    this case. '''
    for distmem in [True, False]:
        _, invoke_info = parse(
            os.path.join(BASE_PATH,
                         "15.9.1_X_innerproduct_Y_builtin.f90"),
            api="dynamo0.3")
        psy = PSyFactory("dynamo0.3",
                         distributed_memory=distmem).create(invoke_info)
        invoke = psy.invokes.invoke_list[0]
        schedule = invoke.schedule
        otrans = Dynamo0p3OMPLoopTrans()
        rtrans = OMPParallelTrans()
        # Apply an OpenMP do directive to the loop
        schedule, _ = otrans.apply(schedule.children[0], reprod=True)
        # Apply an OpenMP Parallel directive around the OpenMP do directive
        schedule, _ = rtrans.apply(schedule.children[0])
        invoke.schedule = schedule
        code = str(psy.gen)
        print(code)
        assert (
            "      USE omp_lib, ONLY: omp_get_thread_num\n"
            "      USE omp_lib, ONLY: omp_get_max_threads\n") in code
        assert (
            "      REAL(KIND=r_def), allocatable, dimension(:,:) "
            ":: l_asum\n") in code
        assert "      INTEGER th_idx\n" in code
        assert "      INTEGER nthreads\n" in code
        assert (
            "      !\n"
            "      ! Determine the number of OpenMP threads\n"
            "      !\n"
            "      nthreads = omp_get_max_threads()\n"
            "      !\n") in code
        if distmem:
            assert (
                "      ! Zero summation variables\n"
                "      !\n"
                "      asum = 0.0_r_def\n"
                "      ALLOCATE (l_asum(8,nthreads))\n"
                "      l_asum = 0.0_r_def\n"
                "      !\n"
                "      !$omp parallel default(shared), private(df,th_idx)\n"
                "      th_idx = omp_get_thread_num()+1\n"
                "      !$omp do schedule(static)\n"
                "      DO df=1,f1_proxy%vspace%get_last_dof_owned()\n"
                "        l_asum(1,th_idx) = l_asum(1,th_idx)+f1_proxy%data(df)"
                "*f2_proxy%data(df)\n"
                "      END DO \n"
                "      !$omp end do\n"
                "      !$omp end parallel\n"
                "      !\n"
                "      ! sum the partial results sequentially\n"
                "      !\n"
                "      DO th_idx=1,nthreads\n"
                "        asum = asum+l_asum(1,th_idx)\n"
                "      END DO \n"
                "      DEALLOCATE (l_asum)\n"
                "      global_sum%value = asum\n"
                "      asum = global_sum%get_sum()") in code
        else:
            assert (
                "      asum = 0.0_r_def\n"
                "      ALLOCATE (l_asum(8,nthreads))\n"
                "      l_asum = 0.0_r_def\n"
                "      !\n"
                "      !$omp parallel default(shared), private(df,th_idx)\n"
                "      th_idx = omp_get_thread_num()+1\n"
                "      !$omp do schedule(static)\n"
                "      DO df=1,undf_any_space_1_f1\n"
                "        l_asum(1,th_idx) = l_asum(1,th_idx)+f1_proxy%data(df)"
                "*f2_proxy%data(df)\n"
                "      END DO \n"
                "      !$omp end do\n"
                "      !$omp end parallel\n"
                "      !\n"
                "      ! sum the partial results sequentially\n"
                "      !\n"
                "      DO th_idx=1,nthreads\n"
                "        asum = asum+l_asum(1,th_idx)\n"
                "      END DO \n"
                "      DEALLOCATE (l_asum)\n") in code


def test_no_global_sum_in_parallel_region():
    '''test that we raise an error if we try to put a parallel region
    around loops with a global sum. '''
    for distmem in [True]:
        _, invoke_info = parse(
            os.path.join(BASE_PATH,
                         "15.17.1_one_reduction_one_standard_builtin.f90"),
            api="dynamo0.3")
        psy = PSyFactory("dynamo0.3",
                         distributed_memory=distmem).create(invoke_info)
        invoke = psy.invokes.invoke_list[0]
        schedule = invoke.schedule
        otrans = Dynamo0p3OMPLoopTrans()
        rtrans = OMPParallelTrans()
        # Apply an OpenMP do to the loop
        for child in schedule.children:
            if isinstance(child, psyGen.Loop):
                schedule, _ = otrans.apply(child, reprod=True)
        schedule, _ = rtrans.apply(schedule.children)
        invoke.schedule = schedule
        with pytest.raises(NotImplementedError) as excinfo:
            _ = str(psy.gen)
        assert(
            "Cannot correctly generate code for an OpenMP parallel region "
            "containing children of different types") in str(excinfo.value)


def test_reprod_builtins_red_then_usual_do(monkeypatch, annexed):
    '''test that we generate a correct reproducible OpenMP do reduction
    for two different builtins, first a reduction then not when we
    have reprod set to True. Also test with and without annexed dofs
    being computed as this affects the generated code.

    '''
    api_config = Config.get().api_conf(TEST_API)
    monkeypatch.setattr(api_config, "_compute_annexed_dofs", annexed)
    for distmem in [False, True]:
        _, invoke_info = parse(
            os.path.join(BASE_PATH,
                         "15.17.1_one_reduction_one_standard_builtin.f90"),
            api="dynamo0.3")
        psy = PSyFactory("dynamo0.3",
                         distributed_memory=distmem).create(invoke_info)
        invoke = psy.invokes.invoke_list[0]
        schedule = invoke.schedule
        otrans = Dynamo0p3OMPLoopTrans()
        rtrans = OMPParallelTrans()
        # Apply an OpenMP do to the loop
        for child in schedule.children:
            if isinstance(child, psyGen.Loop):
                schedule, _ = otrans.apply(child, reprod=True)
        if distmem:  # annexed can be True or False
            mtrans = MoveTrans()
            schedule, _ = mtrans.apply(schedule.children[1],
                                       schedule.children[2],
                                       position="after")
        schedule, _ = rtrans.apply(schedule.children[0:2])
        invoke.schedule = schedule
        result = str(psy.gen)
        print(result)
        assert (
            "      USE omp_lib, ONLY: omp_get_thread_num\n"
            "      USE omp_lib, ONLY: omp_get_max_threads\n") in result
        assert (
            "      REAL(KIND=r_def), allocatable, dimension(:,:) "
            ":: l_asum\n") in result
        assert "      INTEGER th_idx\n" in result
        assert "      INTEGER nthreads\n" in result
        assert (
            "      !\n"
            "      ! Determine the number of OpenMP threads\n"
            "      !\n"
            "      nthreads = omp_get_max_threads()\n"
            "      !\n") in result
        if distmem:  # annexed can be True or False
            code = (
                "      asum = 0.0_r_def\n"
                "      ALLOCATE (l_asum(8,nthreads))\n"
                "      l_asum = 0.0_r_def\n"
                "      !\n"
                "      !$omp parallel default(shared), private(df,th_idx)\n"
                "      th_idx = omp_get_thread_num()+1\n"
                "      !$omp do schedule(static)\n"
                "      DO df=1,f1_proxy%vspace%get_last_dof_owned()\n"
                "        l_asum(1,th_idx) = l_asum(1,th_idx)+f1_proxy%data(df)"
                "*f2_proxy%data(df)\n"
                "      END DO \n"
                "      !$omp end do\n"
                "      !$omp do schedule(static)\n"
                "      DO df=1,f1_proxy%vspace%get_last_dof_annexed()\n"
                "        f1_proxy%data(df) = bsum*f1_proxy%data(df)\n"
                "      END DO \n"
                "      !$omp end do\n"
                "      !\n"
                "      ! Set halos dirty/clean for fields modified in the "
                "above loop\n"
                "      !\n"
                "      !$omp master\n"
                "      CALL f1_proxy%set_dirty()\n"
                "      !$omp end master\n"
                "      !\n"
                "      !$omp end parallel\n"
                "      !\n"
                "      ! sum the partial results sequentially\n"
                "      !\n"
                "      DO th_idx=1,nthreads\n"
                "        asum = asum+l_asum(1,th_idx)\n"
                "      END DO \n"
                "      DEALLOCATE (l_asum)\n"
                "      global_sum%value = asum\n"
                "      asum = global_sum%get_sum()\n")
            if not annexed:
                code = code.replace("dof_annexed", "dof_owned")
            assert code in result
        else:  # not distmem. annexed can be True or False
            assert (
                "      asum = 0.0_r_def\n"
                "      ALLOCATE (l_asum(8,nthreads))\n"
                "      l_asum = 0.0_r_def\n"
                "      !\n"
                "      !$omp parallel default(shared), private(df,th_idx)\n"
                "      th_idx = omp_get_thread_num()+1\n"
                "      !$omp do schedule(static)\n"
                "      DO df=1,undf_any_space_1_f1\n"
                "        l_asum(1,th_idx) = l_asum(1,th_idx)+f1_proxy%data(df)"
                "*f2_proxy%data(df)\n"
                "      END DO \n"
                "      !$omp end do\n"
                "      !$omp do schedule(static)\n"
                "      DO df=1,undf_any_space_1_f1\n"
                "        f1_proxy%data(df) = bsum*f1_proxy%data(df)\n"
                "      END DO \n"
                "      !$omp end do\n"
                "      !$omp end parallel\n"
                "      !\n"
                "      ! sum the partial results sequentially\n"
                "      !\n"
                "      DO th_idx=1,nthreads\n"
                "        asum = asum+l_asum(1,th_idx)\n"
                "      END DO \n"
                "      DEALLOCATE (l_asum)\n") in result


def test_repr_bltins_red_then_usual_fuse_do(monkeypatch, annexed):
    '''test that we generate a correct reproducible OpenMP do reduction
    for two different loop-fused builtins, first a reduction then
    not. We need to specify that the fused loops are on the same
    iteration space. Also test with and without annexed dofs being
    computed as this affects the generated code.

    '''
    api_config = Config.get().api_conf(TEST_API)
    monkeypatch.setattr(api_config, "_compute_annexed_dofs", annexed)
    for distmem in [False, True]:
        _, invoke_info = parse(
            os.path.join(BASE_PATH,
                         "15.17.1_one_reduction_one_standard_builtin.f90"),
            api=TEST_API)
        psy = PSyFactory(TEST_API,
                         distributed_memory=distmem).create(invoke_info)
        invoke = psy.invokes.invoke_list[0]
        schedule = invoke.schedule
        ftrans = DynamoLoopFuseTrans()
        if distmem:  # annexed can be True or False
            mtrans = MoveTrans()
            schedule, _ = mtrans.apply(schedule.children[1],
                                       schedule.children[2],
                                       position="after")
        if distmem and annexed:
            # we can't loop fuse as the loop bounds differ
            with pytest.raises(TransformationError) as excinfo:
                schedule, _ = ftrans.apply(schedule.children[0],
                                           schedule.children[1],
                                           same_space=True)
            assert ("The upper bound names are not the same"
                    in str(excinfo.value))
        else:  # not (distmem and annexed)
            # we can loop fuse as the loop bounds are the same
            schedule, _ = ftrans.apply(schedule.children[0],
                                       schedule.children[1],
                                       same_space=True)
            rtrans = OMPParallelTrans()
            otrans = Dynamo0p3OMPLoopTrans()
            schedule, _ = otrans.apply(schedule.children[0], reprod=True)
            schedule, _ = rtrans.apply(schedule.children[0])
            invoke.schedule = schedule
            result = str(psy.gen)
            print(result)
            assert (
                "      USE omp_lib, ONLY: omp_get_thread_num\n"
                "      USE omp_lib, ONLY: omp_get_max_threads\n") in result
            assert (
                "      REAL(KIND=r_def), allocatable, dimension(:,:) "
                ":: l_asum\n") in result
            assert "      INTEGER th_idx\n" in result
            assert "      INTEGER nthreads\n" in result
            assert (
                "      !\n"
                "      ! Determine the number of OpenMP threads\n"
                "      !\n"
                "      nthreads = omp_get_max_threads()\n"
                "      !\n") in result
            if distmem:  # annexed is False here
                assert (
                    "      asum = 0.0_r_def\n"
                    "      ALLOCATE (l_asum(8,nthreads))\n"
                    "      l_asum = 0.0_r_def\n"
                    "      !\n"
                    "      !$omp parallel default(shared), "
                    "private(df,th_idx)\n"
                    "      th_idx = omp_get_thread_num()+1\n"
                    "      !$omp do schedule(static)\n"
                    "      DO df=1,f1_proxy%vspace%get_last_dof_owned()\n"
                    "        l_asum(1,th_idx) = l_asum(1,th_idx)+"
                    "f1_proxy%data(df)*f2_proxy%data(df)\n"
                    "        f1_proxy%data(df) = bsum*f1_proxy%data(df)\n"
                    "      END DO \n"
                    "      !$omp end do\n"
                    "      !\n"
                    "      ! Set halos dirty/clean for fields modified in the "
                    "above loop\n"
                    "      !\n"
                    "      !$omp master\n"
                    "      CALL f1_proxy%set_dirty()\n"
                    "      !$omp end master\n"
                    "      !\n"
                    "      !$omp end parallel\n"
                    "      !\n"
                    "      ! sum the partial results sequentially\n"
                    "      !\n"
                    "      DO th_idx=1,nthreads\n"
                    "        asum = asum+l_asum(1,th_idx)\n"
                    "      END DO \n"
                    "      DEALLOCATE (l_asum)\n"
                    "      global_sum%value = asum\n"
                    "      asum = global_sum%get_sum()\n") in result
            else:  # not distmem. annexed can be True or False
                assert (
                    "      asum = 0.0_r_def\n"
                    "      ALLOCATE (l_asum(8,nthreads))\n"
                    "      l_asum = 0.0_r_def\n"
                    "      !\n"
                    "      !$omp parallel default(shared), "
                    "private(df,th_idx)\n"
                    "      th_idx = omp_get_thread_num()+1\n"
                    "      !$omp do schedule(static)\n"
                    "      DO df=1,undf_any_space_1_f1\n"
                    "        l_asum(1,th_idx) = l_asum(1,th_idx)+"
                    "f1_proxy%data(df)"
                    "*f2_proxy%data(df)\n"
                    "        f1_proxy%data(df) = bsum*f1_proxy%data(df)\n"
                    "      END DO \n"
                    "      !$omp end do\n"
                    "      !$omp end parallel\n"
                    "      !\n"
                    "      ! sum the partial results sequentially\n"
                    "      !\n"
                    "      DO th_idx=1,nthreads\n"
                    "        asum = asum+l_asum(1,th_idx)\n"
                    "      END DO \n"
                    "      DEALLOCATE (l_asum)\n") in result


def test_repr_bltins_usual_then_red_fuse_do(monkeypatch, annexed):
    '''test that we generate a correct OpenMP do reduction for two
    different loop-fused builtins, first a normal builtin then a
    reduction. We need to specify that the fused loops iterate over
    the same space. Also test with and without annexed dofs being
    computed as this affects the generated code.

    '''
    api_config = Config.get().api_conf(TEST_API)
    monkeypatch.setattr(api_config, "_compute_annexed_dofs", annexed)
    for distmem in [False, True]:
        _, invoke_info = parse(
            os.path.join(BASE_PATH,
                         "15.17.2_one_standard_builtin_one_reduction.f90"),
            api="dynamo0.3")
        psy = PSyFactory("dynamo0.3",
                         distributed_memory=distmem).create(invoke_info)
        invoke = psy.invokes.invoke_list[0]
        schedule = invoke.schedule
        ftrans = DynamoLoopFuseTrans()
        if distmem and annexed:
            with pytest.raises(TransformationError) as excinfo:
                schedule, _ = ftrans.apply(schedule.children[0],
                                           schedule.children[1],
                                           same_space=True)
            assert ("The upper bound names are not the same"
                    in str(excinfo.value))
        else:  # not distmem and annexed
            rtrans = OMPParallelTrans()
            otrans = Dynamo0p3OMPLoopTrans()
            schedule, _ = ftrans.apply(schedule.children[0],
                                       schedule.children[1],
                                       same_space=True)
            schedule, _ = otrans.apply(schedule.children[0], reprod=True)
            schedule, _ = rtrans.apply(schedule.children[0])
            invoke.schedule = schedule
            result = str(psy.gen)
            print(result)
            assert "      INTEGER th_idx\n" in result
            if distmem:  # annexed is False here
                assert (
                    "      asum = 0.0_r_def\n"
                    "      ALLOCATE (l_asum(8,nthreads))\n"
                    "      l_asum = 0.0_r_def\n"
                    "      !\n"
                    "      !$omp parallel default(shared), "
                    "private(df,th_idx)\n"
                    "      th_idx = omp_get_thread_num()+1\n"
                    "      !$omp do schedule(static)\n"
                    "      DO df=1,f1_proxy%vspace%get_last_dof_owned()\n"
                    "        f1_proxy%data(df) = bvalue*f1_proxy%data(df)\n"
                    "        l_asum(1,th_idx) = l_asum(1,th_idx)+"
                    "f1_proxy%data(df)\n"
                    "      END DO \n"
                    "      !$omp end do\n"
                    "      !\n"
                    "      ! Set halos dirty/clean for fields modified in the "
                    "above loop\n"
                    "      !\n"
                    "      !$omp master\n"
                    "      CALL f1_proxy%set_dirty()\n"
                    "      !$omp end master\n"
                    "      !\n"
                    "      !$omp end parallel\n"
                    "      !\n"
                    "      ! sum the partial results sequentially\n"
                    "      !\n"
                    "      DO th_idx=1,nthreads\n"
                    "        asum = asum+l_asum(1,th_idx)\n"
                    "      END DO \n"
                    "      DEALLOCATE (l_asum)\n"
                    "      global_sum%value = asum\n"
                    "      asum = global_sum%get_sum()\n") in result
            else:  # distmem is False. annexed can be True or False
                assert (
                    "      asum = 0.0_r_def\n"
                    "      ALLOCATE (l_asum(8,nthreads))\n"
                    "      l_asum = 0.0_r_def\n"
                    "      !\n"
                    "      !$omp parallel default(shared), "
                    "private(df,th_idx)\n"
                    "      th_idx = omp_get_thread_num()+1\n"
                    "      !$omp do schedule(static)\n"
                    "      DO df=1,undf_any_space_1_f1\n"
                    "        f1_proxy%data(df) = bvalue*f1_proxy%data(df)\n"
                    "        l_asum(1,th_idx) = l_asum(1,th_idx)+"
                    "f1_proxy%data(df)\n"
                    "      END DO \n"
                    "      !$omp end do\n"
                    "      !$omp end parallel\n"
                    "      !\n"
                    "      ! sum the partial results sequentially\n"
                    "      !\n"
                    "      DO th_idx=1,nthreads\n"
                    "        asum = asum+l_asum(1,th_idx)\n"
                    "      END DO \n"
                    "      DEALLOCATE (l_asum)\n") in result


def test_repr_3_builtins_2_reductions_do():
    '''test that we generate correct reproducible OpenMP do reductions
    when we have three different builtins, first a reduction, then a
    normal builtin then a reduction. '''
    from psyclone.dynamo0p3 import DynLoop
    from psyclone.psyGen import OMPDoDirective
    for distmem in [False, True]:
        _, invoke_info = parse(
            os.path.join(BASE_PATH,
                         "15.19.1_three_builtins_two_reductions.f90"),
            api="dynamo0.3")
        psy = PSyFactory("dynamo0.3",
                         distributed_memory=distmem).create(invoke_info)
        invoke = psy.invokes.invoke_list[0]
        schedule = invoke.schedule
        rtrans = OMPParallelTrans()
        otrans = Dynamo0p3OMPLoopTrans()
        for child in schedule.children:
            if isinstance(child, DynLoop):
                schedule, _ = otrans.apply(child, reprod=True)
        for child in schedule.children:
            if isinstance(child, OMPDoDirective):
                schedule, _ = rtrans.apply(child)
        invoke.schedule = schedule
        code = str(psy.gen)
        print(code)
        assert "INTEGER th_idx\n" in code
        if distmem:
            for names in [
                    {"var": "asum", "lvar": "l_asum",
                     "bounds": "f1_proxy%vspace%get_last_dof_owned()",
                     "rhs": "f1_proxy%data(df)*f2_proxy%data(df)"},
                    {"var": "bsum", "lvar": "l_bsum",
                     "bounds": "f2_proxy%vspace%get_last_dof_owned()",
                     "rhs": "f2_proxy%data(df)"}]:
                assert (
                    "      " + names["var"] + " = 0.0_r_def\n"
                    "      ALLOCATE (" + names["lvar"] + "(8,nthreads))\n"
                    "      " + names["lvar"] + " = 0.0_r_def\n"
                    "      !\n"
                    "      !$omp parallel default(shared), "
                    "private(df,th_idx)\n"
                    "      th_idx = omp_get_thread_num()+1\n"
                    "      !$omp do schedule(static)\n"
                    "      DO df=1," + names["bounds"] + "\n"
                    "        " + names["lvar"] + "(1,th_idx) = " +
                    names["lvar"] + "(1,th_idx)+" + names["rhs"] + "\n"
                    "      END DO \n"
                    "      !$omp end do\n"
                    "      !$omp end parallel\n"
                    "      !\n"
                    "      ! sum the partial results sequentially\n"
                    "      !\n"
                    "      DO th_idx=1,nthreads\n"
                    "        " + names["var"] + " = " + names["var"] + "+" +
                    names["lvar"] + "(1,th_idx)\n"
                    "      END DO \n"
                    "      DEALLOCATE (" + names["lvar"] + ")\n"
                    "      global_sum%value = " + names["var"] + "\n"
                    "      " + names["var"] + " = "
                    "global_sum%get_sum()\n") in code
        else:
            for names in [
                    {"var": "asum", "lvar": "l_asum",
                     "bounds": "undf_any_space_1_f1",
                     "rhs": "f1_proxy%data(df)*f2_proxy%data(df)"},
                    {"var": "bsum", "lvar": "l_bsum",
                     "bounds": "undf_any_space_1_f2",
                     "rhs": "f2_proxy%data(df)"}]:
                assert (
                    "      " + names["var"] + " = 0.0_r_def\n"
                    "      ALLOCATE (" + names["lvar"] + "(8,nthreads))\n"
                    "      " + names["lvar"] + " = 0.0_r_def\n"
                    "      !\n"
                    "      !$omp parallel default(shared), "
                    "private(df,th_idx)\n"
                    "      th_idx = omp_get_thread_num()+1\n"
                    "      !$omp do schedule(static)\n"
                    "      DO df=1," + names["bounds"] + "\n"
                    "        " + names["lvar"] + "(1,th_idx) = " +
                    names["lvar"] + "(1,th_idx)+" + names["rhs"] + "\n"
                    "      END DO \n"
                    "      !$omp end do\n"
                    "      !$omp end parallel\n"
                    "      !\n"
                    "      ! sum the partial results sequentially\n"
                    "      !\n"
                    "      DO th_idx=1,nthreads\n"
                    "        " + names["var"] + " = " + names["var"] + "+" +
                    names["lvar"] + "(1,th_idx)\n"
                    "      END DO \n"
                    "      DEALLOCATE (" + names["lvar"] + ")\n") in code


def test_reprod_view(capsys, monkeypatch, annexed):
    '''test that we generate a correct view() for OpenMP do
    reductions. Also test with and without annexed dofs being computed
    as this affects the output.

    '''
    api_config = Config.get().api_conf(TEST_API)
    monkeypatch.setattr(api_config, "_compute_annexed_dofs", annexed)
    from psyclone.dynamo0p3 import DynLoop
    from psyclone.psyGen import OMPDoDirective, colored, SCHEDULE_COLOUR_MAP

    # Ensure we check to text containing the correct (colour) control codes
    sched = colored("Schedule", SCHEDULE_COLOUR_MAP["Schedule"])
    directive = colored("Directive", SCHEDULE_COLOUR_MAP["Directive"])
    gsum = colored("GlobalSum", SCHEDULE_COLOUR_MAP["GlobalSum"])
    loop = colored("Loop", SCHEDULE_COLOUR_MAP["Loop"])
    call = colored("Call", SCHEDULE_COLOUR_MAP["Call"])

    for distmem in [False, True]:
        _, invoke_info = parse(
            os.path.join(BASE_PATH,
                         "15.19.1_three_builtins_two_reductions.f90"),
            api="dynamo0.3")
        psy = PSyFactory("dynamo0.3",
                         distributed_memory=distmem).create(invoke_info)
        invoke = psy.invokes.invoke_list[0]
        schedule = invoke.schedule
        rtrans = OMPParallelTrans()
        otrans = Dynamo0p3OMPLoopTrans()
        for child in schedule.children:
            if isinstance(child, DynLoop):
                schedule, _ = otrans.apply(child, reprod=True)
        for child in schedule.children:
            if isinstance(child, OMPDoDirective):
                schedule, _ = rtrans.apply(child)
        invoke.schedule = schedule
        schedule.view()
        # only display reprod in schedule view if a reduction
        result, _ = capsys.readouterr()
        if distmem:  # annexed can be True or False
            expected = (
                sched + "[invoke='invoke_0' dm=True]\n"
                "    " + directive+"[OMP parallel]\n"
                "        " + directive + "[OMP do][reprod=True]\n"
                "            " + loop + "[type='dofs',"
                "field_space='any_space_1',it_space='dofs', "
                "upper_bound='ndofs']\n"
                "                " + call + " x_innerproduct_y(asum,f1,f2)\n"
                "    " + gsum + "[scalar='asum']\n"
                "    " + directive + "[OMP parallel]\n"
                "        " + directive + "[OMP do]\n"
                "            " + loop + "[type='dofs',"
                "field_space='any_space_1',it_space='dofs', "
                "upper_bound='nannexed']\n"
                "                " + call + " inc_a_times_x(asum,f1)\n"
                "    " + directive + "[OMP parallel]\n"
                "        " + directive + "[OMP do][reprod=True]\n"
                "            " + loop + "[type='dofs',"
                "field_space='any_space_1',it_space='dofs', "
                "upper_bound='ndofs']\n"
                "                " + call + " sum_x(bsum,f2)\n"
                "    " + gsum + "[scalar='bsum']\n")
            if not annexed:
                expected = expected.replace("nannexed", "ndofs")
        else:  # not distmem. annexed can be True or False
            expected = (
                sched + "[invoke='invoke_0' dm=False]\n"
                "    " + directive + "[OMP parallel]\n"
                "        " + directive + "[OMP do][reprod=True]\n"
                "            " + loop + "[type='dofs',"
                "field_space='any_space_1',it_space='dofs', "
                "upper_bound='ndofs']\n"
                "                " + call + " x_innerproduct_y(asum,f1,f2)\n"
                "    " + directive + "[OMP parallel]\n"
                "        " + directive + "[OMP do]\n"
                "            " + loop + "[type='dofs',"
                "field_space='any_space_1',it_space='dofs', "
                "upper_bound='ndofs']\n"
                "                " + call + " inc_a_times_x(asum,f1)\n"
                "    " + directive + "[OMP parallel]\n"
                "        " + directive + "[OMP do][reprod=True]\n"
                "            " + loop + "[type='dofs',"
                "field_space='any_space_1',it_space='dofs', "
                "upper_bound='ndofs']\n"
                "                " + call + " sum_x(bsum,f2)\n")
        if expected not in result:
            print("Expected ...")
            print(expected)
            print("Found ...")
            print(result)
            assert 0


def test_reductions_reprod():
    '''Check that the optional reprod argument to reductions() method
    works as expected. '''
    for reprod in [False, True]:
        for distmem in [True, False]:
            _, invoke_info = parse(
                os.path.join(BASE_PATH,
                             "15.9.1_X_innerproduct_Y_builtin.f90"),
                api="dynamo0.3")
            psy = PSyFactory("dynamo0.3",
                             distributed_memory=distmem).create(invoke_info)
            invoke = psy.invokes.invoke_list[0]
            schedule = invoke.schedule
            otrans = Dynamo0p3OMPLoopTrans()
            rtrans = OMPParallelTrans()
            # Apply an OpenMP do directive to the loop
            schedule, _ = otrans.apply(schedule.children[0], reprod=reprod)
            # Apply an OpenMP Parallel directive around the OpenMP do directive
            schedule, _ = rtrans.apply(schedule.children[0])
            invoke.schedule = schedule
            assert len(schedule.reductions(reprod=reprod)) == 1
            assert not schedule.reductions(reprod=not reprod)
            assert len(schedule.reductions()) == 1
            from psyclone.dynamo0p3_builtins import DynXInnerproductYKern
            assert (isinstance(schedule.reductions(reprod=reprod)[0],
                               DynXInnerproductYKern))


def test_list_multiple_reductions():
    '''test that we produce correct reduction lists when there is more
    than one reduction in a OpenMP parallel directive. As only one
    reduction per OpenMP parallel region is currently supported we
    need to modify the internal representation after the
    transformations have been performed to enable this test. '''
    for distmem in [False, True]:
        _, invoke_info = parse(
            os.path.join(BASE_PATH,
                         "15.9.1_X_innerproduct_Y_builtin.f90"),
            api="dynamo0.3")
        psy = PSyFactory("dynamo0.3",
                         distributed_memory=distmem).create(invoke_info)
        invoke = psy.invokes.invoke_list[0]
        schedule = invoke.schedule
        otrans = Dynamo0p3OMPLoopTrans()
        rtrans = OMPParallelTrans()
        # Apply an OpenMP do directive to the loop
        schedule, _ = otrans.apply(schedule.children[0], reprod=False)
        # Apply an OpenMP Parallel directive around the OpenMP do directive
        schedule, _ = rtrans.apply(schedule.children[0])
        invoke.schedule = schedule
        omp_loop_directive = schedule.children[0].children[0]
        call = omp_loop_directive.children[0].children[0]
        arg = call.arguments.args[2]
        arg._type = "gh_real"
        arg.descriptor._access = "gh_sum"
        result = omp_loop_directive._reduction_string()
        assert ", reduction(+:asum), reduction(+:f2)" in result


def test_move_name():
    ''' Test the name property of the MoveTrans class. '''
    move_trans = MoveTrans()
    name = move_trans.name
    assert name == "Move"


def test_move_str():
    ''' Test the str method of the MoveTrans class. '''
    move_trans = MoveTrans()
    name = str(move_trans)
    assert name == "Move a node to a different location"


def test_move_valid_node():
    '''Test that MoveTrans raises an exception if an invalid node
    argument is passed. '''
    _, info = parse(os.path.join(BASE_PATH,
                                 "4.2_multikernel_invokes.f90"),
                    api=TEST_API)
    psy = PSyFactory(TEST_API, distributed_memory=True).create(info)
    invoke = psy.invokes.invoke_list[0]
    schedule = invoke.schedule
    move_trans = MoveTrans()
    with pytest.raises(TransformationError) as excinfo:
        move_trans.apply(None, schedule.children[0])
    assert ("In the Move transformation apply method the "
            "first argument is not a Node") in str(excinfo)


def test_move_back():
    '''Test that MoveTrans moves the node backwards to the expected
    location. '''
    _, info = parse(os.path.join(BASE_PATH,
                                 "15.14.2_multiple_set_kernels.f90"),
                    api=TEST_API)
    psy = PSyFactory(TEST_API, distributed_memory=True).create(info)
    invoke = psy.invokes.invoke_list[0]
    schedule = invoke.schedule
    move_trans = MoveTrans()
    initial_index = 2
    target_index = 0
    orig_arg = schedule.children[initial_index]
    new_arg = schedule.children[target_index]
    assert orig_arg != new_arg

    move_trans.apply(schedule.children[initial_index],
                     schedule.children[target_index])

    new_arg = schedule.children[target_index]
    assert orig_arg == new_arg


def test_move_back_after():
    '''Test that MoveTrans moves the node backwards to the expected
    location when location="after". '''
    _, info = parse(os.path.join(BASE_PATH,
                                 "15.14.2_multiple_set_kernels.f90"),
                    api=TEST_API)
    psy = PSyFactory(TEST_API, distributed_memory=True).create(info)
    invoke = psy.invokes.invoke_list[0]
    schedule = invoke.schedule
    move_trans = MoveTrans()
    initial_index = 2
    target_index = 0
    orig_arg = schedule.children[initial_index]
    new_arg = schedule.children[target_index]
    assert orig_arg != new_arg

    move_trans.apply(schedule.children[initial_index],
                     schedule.children[target_index],
                     position="after")

    new_arg = schedule.children[target_index+1]
    assert orig_arg == new_arg


def test_move_forward():
    '''Test that MoveTrans moves the node forwards to the expected
    location. '''
    _, info = parse(os.path.join(BASE_PATH,
                                 "15.14.2_multiple_set_kernels.f90"),
                    api=TEST_API)
    psy = PSyFactory(TEST_API, distributed_memory=True).create(info)
    invoke = psy.invokes.invoke_list[0]
    schedule = invoke.schedule
    move_trans = MoveTrans()
    initial_index = 0
    target_index = 2
    orig_arg = schedule.children[initial_index]
    new_arg = schedule.children[target_index]
    schedule.view()
    assert orig_arg != new_arg

    move_trans.apply(schedule.children[initial_index],
                     schedule.children[target_index])

    new_arg = schedule.children[target_index-1]
    schedule.view()
    assert orig_arg == new_arg


def test_move_forward_after():
    '''Test that MoveTrans moves the node forwards to the expected
    location when location="after". '''
    _, info = parse(os.path.join(BASE_PATH,
                                 "15.14.2_multiple_set_kernels.f90"),
                    api=TEST_API)
    psy = PSyFactory(TEST_API, distributed_memory=True).create(info)
    invoke = psy.invokes.invoke_list[0]
    schedule = invoke.schedule
    move_trans = MoveTrans()
    initial_index = 0
    target_index = 2
    orig_arg = schedule.children[initial_index]
    new_arg = schedule.children[target_index]
    schedule.view()
    assert orig_arg != new_arg

    move_trans.apply(schedule.children[initial_index],
                     schedule.children[target_index],
                     position="after")

    new_arg = schedule.children[target_index]
    schedule.view()
    assert orig_arg == new_arg


# test that move with dependencies fails
def test_move_fail():
    '''Test that MoveTrans fails to move the node backwards and forwards
    if there is a dependence. '''
    _, info = parse(os.path.join(BASE_PATH,
                                 "15.14.1_multi_aX_plus_Y_builtin.f90"),
                    api=TEST_API)
    psy = PSyFactory(TEST_API, distributed_memory=True).create(info)
    invoke = psy.invokes.invoke_list[0]
    schedule = invoke.schedule
    move_trans = MoveTrans()
    initial_index = 6
    target_index = 0
    with pytest.raises(TransformationError) as excinfo:
        move_trans.apply(schedule.children[initial_index],
                         schedule.children[target_index])
    assert "data dependencies forbid the move" in str(excinfo.value)

    initial_index = 0
    target_index = 6
    with pytest.raises(TransformationError) as excinfo:
        move_trans.apply(schedule.children[initial_index],
                         schedule.children[target_index])
    assert "data dependencies forbid the move" in str(excinfo.value)


def test_rc_str():
    '''Test the str method and name property of the
    Dynamo0p3RedundantComputationTrans class. '''
    rc_trans = Dynamo0p3RedundantComputationTrans()
    rc_name = str(rc_trans)
    assert rc_name == "Change iteration space to perform redundant computation"
    name = rc_trans.name
    assert name == "RedundantComputation"


def test_rc_node_not_loop():
    '''Test that Dynamo0p3RedundantComputationTrans raises an exception if the
    node argument is not a loop. '''
    _, info = parse(os.path.join(BASE_PATH,
                                 "1_single_invoke.f90"),
                    api=TEST_API)
    psy = PSyFactory(TEST_API, distributed_memory=True).create(info)
    invoke = psy.invokes.invoke_list[0]
    schedule = invoke.schedule
    rc_trans = Dynamo0p3RedundantComputationTrans()
    with pytest.raises(TransformationError) as excinfo:
        rc_trans.apply(schedule.children[0])
    assert ("In the Dynamo0p3RedundantComputation transformation apply method "
            "the first argument is not a Loop") in str(excinfo)


def test_rc_invalid_loop(monkeypatch):
    '''Test that Dynamo0p3RedundantComputationTrans raises an exception if the
    supplied loop does not iterate over cells or dofs. '''
    _, info = parse(os.path.join(BASE_PATH,
                                 "1_single_invoke.f90"),
                    api=TEST_API)
    psy = PSyFactory(TEST_API, distributed_memory=True).create(info)
    invoke = psy.invokes.invoke_list[0]
    schedule = invoke.schedule
    rc_trans = Dynamo0p3RedundantComputationTrans()
    loop = schedule.children[3]
    # set the loop to a type that should raise an exception
    monkeypatch.setattr(loop, "loop_type", value="colours")
    with pytest.raises(TransformationError) as excinfo:
        rc_trans.apply(loop)
    assert ("In the Dynamo0p3RedundantComputation transformation apply "
            "method the loop must iterate over cells, dofs or cells of a "
            "given colour, but found 'colours'") in str(excinfo)


def test_rc_nodm():
    '''Test that Dynamo0p3RedundantComputationTrans raises an exception if
    distributed memory is not set. '''
    _, info = parse(os.path.join(BASE_PATH,
                                 "1_single_invoke.f90"),
                    api=TEST_API)
    psy = PSyFactory(TEST_API, distributed_memory=False).create(info)
    invoke = psy.invokes.invoke_list[0]
    schedule = invoke.schedule
    rc_trans = Dynamo0p3RedundantComputationTrans()
    loop = schedule.children[0]
    with pytest.raises(TransformationError) as excinfo:
        rc_trans.apply(loop)
    assert ("In the Dynamo0p3RedundantComputation transformation apply method "
            "distributed memory must be switched on") in str(excinfo)


def test_rc_invalid_depth():
    '''Test that Dynamo0p3RedundantComputationTrans raises an exception if the
    supplied depth is less than 1. '''
    _, info = parse(os.path.join(BASE_PATH,
                                 "1_single_invoke.f90"),
                    api=TEST_API)
    psy = PSyFactory(TEST_API, distributed_memory=True).create(info)
    invoke = psy.invokes.invoke_list[0]
    schedule = invoke.schedule
    rc_trans = Dynamo0p3RedundantComputationTrans()
    loop = schedule.children[3]
    with pytest.raises(TransformationError) as excinfo:
        rc_trans.apply(loop, depth=0)
    assert ("In the Dynamo0p3RedundantComputation transformation apply method "
            "the supplied depth is less than 1") in str(excinfo)


def test_rc_invalid_depth_continuous():
    '''Test that Dynamo0p3RedundantComputationTrans raises an exception if the
    supplied depth equals 1 when modifying a continuous field. '''
    _, info = parse(os.path.join(BASE_PATH,
                                 "1_single_invoke.f90"),
                    api=TEST_API)
    psy = PSyFactory(TEST_API, distributed_memory=True).create(info)
    invoke = psy.invokes.invoke_list[0]
    schedule = invoke.schedule
    rc_trans = Dynamo0p3RedundantComputationTrans()
    loop = schedule.children[3]
    with pytest.raises(TransformationError) as excinfo:
        rc_trans.apply(loop, depth=1)
    assert ("In the Dynamo0p3RedundantComputation transformation apply method "
            "the supplied depth (1) must be greater than the existing halo "
            "depth (1)") in str(excinfo)


def test_rc_continuous_depth():
    '''Test that the loop bounds for a continuous kernel (iterating over
    cells) are modified appropriately, that set_clean() is added
    correctly and halo_exchange modified appropriately after applying
    the redundant computation transformation with a fixed value for
    halo depth. '''
    _, info = parse(os.path.join(BASE_PATH,
                                 "1_single_invoke.f90"),
                    api=TEST_API)
    psy = PSyFactory(TEST_API, distributed_memory=True).create(info)
    invoke = psy.invokes.invoke_list[0]
    schedule = invoke.schedule
    rc_trans = Dynamo0p3RedundantComputationTrans()
    loop = schedule.children[3]
    schedule, _ = rc_trans.apply(loop, depth=3)
    invoke.schedule = schedule
    result = str(psy.gen)
    print(result)
    for field_name in ["f2", "m1", "m2"]:
        assert ("IF ({0}_proxy%is_dirty(depth=3)) THEN".
                format(field_name)) in result
        assert ("CALL {0}_proxy%halo_exchange(depth=3)".
                format(field_name)) in result
    assert "DO cell=1,mesh%get_last_halo_cell(3)" in result
    assert ("      CALL f1_proxy%set_dirty()\n"
            "      CALL f1_proxy%set_clean(2)") in result


def test_rc_continuous_no_depth():
    '''Test that the loop bounds for a continuous kernel (iterating over
    cells) are modified appropriately, that set_clean() is added
    correctly and halo_exchange modified appropriately after applying
    the redundant computation transformation with no value for halo
    depth. '''
    _, info = parse(os.path.join(BASE_PATH,
                                 "1_single_invoke.f90"),
                    api=TEST_API)
    psy = PSyFactory(TEST_API, distributed_memory=True).create(info)
    invoke = psy.invokes.invoke_list[0]
    schedule = invoke.schedule
    rc_trans = Dynamo0p3RedundantComputationTrans()
    loop = schedule.children[3]
    schedule, _ = rc_trans.apply(loop)
    invoke.schedule = schedule
    result = str(psy.gen)
    print(result)
    for field_name in ["f2", "m1", "m2"]:
        assert ("      IF ({0}_proxy%is_dirty(depth=mesh%get_halo_"
                "depth())) THEN\n"
                "        CALL {0}_proxy%halo_exchange(depth=mesh%"
                "get_halo_depth())".format(field_name)) in result
    assert "DO cell=1,mesh%get_last_halo_cell()" in result
    assert ("      CALL f1_proxy%set_dirty()\n"
            "      CALL f1_proxy%set_clean(mesh%get_halo_depth"
            "()-1)") in result


def test_rc_discontinuous_depth(tmpdir, monkeypatch, annexed):
    '''Test that the loop bounds for a discontinuous kernel (iterating
    over cells) with continuous reads are modified appropriately and
    set_clean() added correctly and halo_exchange added appropriately
    after applying the redundant computation transformation with a
    fixed value for halo depth. Also test with and without annexed
    dofs being computed as this affects the generated code.

    '''
    api_config = Config.get().api_conf(TEST_API)
    monkeypatch.setattr(api_config, "_compute_annexed_dofs", annexed)
    _, info = parse(os.path.join(BASE_PATH,
                                 "1_single_invoke_w3.f90"),
                    api=TEST_API)
    psy = PSyFactory(TEST_API, distributed_memory=True).create(info)
    invoke = psy.invokes.invoke_list[0]
    schedule = invoke.schedule
    rc_trans = Dynamo0p3RedundantComputationTrans()
    if annexed:
        # there are no halo exchange calls
        index = 0
    else:
        # there are 3 halo exchange calls
        index = 3
    loop = schedule.children[index]
    schedule, _ = rc_trans.apply(loop, depth=3)
    invoke.schedule = schedule
    result = str(psy.gen)
    print(result)
    for field_name in ["f1", "f2", "m1"]:
        assert ("      IF ({0}_proxy%is_dirty(depth=3)) THEN\n"
                "        CALL {0}_proxy%halo_exchange(depth=3)".
                format(field_name)) in result
    assert "DO cell=1,mesh%get_last_halo_cell(3)" in result
    assert ("      CALL m2_proxy%set_dirty()\n"
            "      CALL m2_proxy%set_clean(3)") in result

    assert Dynamo0p3Build(tmpdir).code_compiles(psy)


def test_rc_discontinuous_no_depth(monkeypatch, annexed):
    '''Test that the loop bounds for a discontinuous kernel (iterating
    over cells) with continuous reads are modified appropriately and
    set_clean() added correctly and halo_exchange added appropriately
    after applying the redundant computation transformation with no
    halo depth value. Also test with and without annexed dofs being
    computed as this affects the generated code.

    '''
    api_config = Config.get().api_conf(TEST_API)
    monkeypatch.setattr(api_config, "_compute_annexed_dofs", annexed)
    _, info = parse(os.path.join(BASE_PATH,
                                 "1_single_invoke_w3.f90"),
                    api=TEST_API)
    psy = PSyFactory(TEST_API, distributed_memory=True).create(info)
    invoke = psy.invokes.invoke_list[0]
    schedule = invoke.schedule
    rc_trans = Dynamo0p3RedundantComputationTrans()
    if annexed:
        # there are no halo exchange calls
        index = 0
    else:
        # there are 3 halo exchange calls
        index = 3
    loop = schedule.children[index]
    schedule, _ = rc_trans.apply(loop)
    invoke.schedule = schedule
    result = str(psy.gen)
    print(result)
    for field_name in ["f1", "f2", "m1"]:
        assert ("IF ({0}_proxy%is_dirty(depth=mesh%get_halo_depth())) "
                "THEN".format(field_name)) in result
        assert ("CALL {0}_proxy%halo_exchange(depth=mesh%"
                "get_halo_depth())".format(field_name)) in result
    assert "DO cell=1,mesh%get_last_halo_cell()" in result
    assert "CALL m2_proxy%set_dirty()" not in result
    assert "CALL m2_proxy%set_clean(mesh%get_halo_depth())" in result


def test_rc_all_discontinuous_depth(tmpdir):
    ''' Test that the loop bounds for a discontinuous kernel
    (iterating over cells) with discontinuous reads are modified
    appropriately and set_clean() added correctly and halo_exchange
    added appropriately after applying the redundant computation
    transformation with a fixed value for halo depth. '''
    _, info = parse(os.path.join(BASE_PATH,
                                 "1_single_invoke_wtheta.f90"),
                    api=TEST_API)
    psy = PSyFactory(TEST_API, distributed_memory=True).create(info)
    invoke = psy.invokes.invoke_list[0]
    schedule = invoke.schedule
    rc_trans = Dynamo0p3RedundantComputationTrans()
    loop = schedule.children[0]
    schedule, _ = rc_trans.apply(loop, depth=3)
    invoke.schedule = schedule
    result = str(psy.gen)
    print(result)
    assert "IF (f2_proxy%is_dirty(depth=3)) THEN" in result
    assert "CALL f2_proxy%halo_exchange(depth=3)" in result
    assert "DO cell=1,mesh%get_last_halo_cell(3)" in result
    assert "CALL f1_proxy%set_dirty()" in result
    assert "CALL f1_proxy%set_clean(3)" in result

    assert Dynamo0p3Build(tmpdir).code_compiles(psy)


def test_rc_all_discontinuous_no_depth(tmpdir):
    ''' Test that the loop bounds for a discontinuous kernel
    (iterating over cells) with discontinuous reads are modified
    appropriately and set_clean() added correctly and halo_exchange
    added appropriately after applying the redundant computation
    transformation with no halo depth value. '''
    _, info = parse(os.path.join(BASE_PATH,
                                 "1_single_invoke_w2v.f90"),
                    api=TEST_API)
    psy = PSyFactory(TEST_API, distributed_memory=True).create(info)
    invoke = psy.invokes.invoke_list[0]
    schedule = invoke.schedule
    rc_trans = Dynamo0p3RedundantComputationTrans()
    loop = schedule.children[0]
    schedule, _ = rc_trans.apply(loop)
    invoke.schedule = schedule
    result = str(psy.gen)
    print(result)
    assert ("IF (f2_proxy%is_dirty(depth=mesh%get_halo_depth())) "
            "THEN") in result
    assert ("CALL f2_proxy%halo_exchange(depth=mesh%get_halo_dep"
            "th())") in result
    assert "DO cell=1,mesh%get_last_halo_cell()" in result
    assert "CALL f1_proxy%set_clean(mesh%get_halo_depth())" in result

    assert Dynamo0p3Build(tmpdir).code_compiles(psy)


def test_rc_all_discontinuous_vector_depth(tmpdir):
    ''' Test that the loop bounds for a discontinuous kernel (iterating
    over cells) are modified appropriately and set_clean() added
    correctly and halo_exchange added appropriately for vector fields
    after applying the redundant computation transformation with a
    fixed value for halo depth. '''
    _, info = parse(os.path.join(BASE_PATH,
                                 "1_single_invoke_w3_only_vector.f90"),
                    api=TEST_API)
    psy = PSyFactory(TEST_API, distributed_memory=True).create(info)
    invoke = psy.invokes.invoke_list[0]
    schedule = invoke.schedule
    rc_trans = Dynamo0p3RedundantComputationTrans()
    loop = schedule.children[0]
    schedule, _ = rc_trans.apply(loop, depth=3)
    invoke.schedule = schedule
    result = str(psy.gen)
    print(result)
    for idx in range(1, 4):
        assert ("IF (f2_proxy({0})%is_dirty(depth=3)) THEN".
                format(idx)) in result
        assert ("CALL f2_proxy({0})%halo_exchange(depth=3)".
                format(idx)) in result
    assert "DO cell=1,mesh%get_last_halo_cell(3)" in result
    for idx in range(1, 4):
        assert "CALL f1_proxy({0})%set_dirty()".format(idx) in result
        assert "CALL f1_proxy({0})%set_clean(3)".format(idx) in result

    assert Dynamo0p3Build(tmpdir).code_compiles(psy)


def test_rc_all_discontinuous_vector_no_depth(tmpdir):
    ''' Test that the loop bounds for a discontinuous kernel (iterating
    over cells) are modified appropriately and set_clean() added
    correctly and halo_exchange added appropriately for vector fields
    after applying the redundant computation transformation with no
    halo depth value. '''
    _, info = parse(os.path.join(BASE_PATH,
                                 "1_single_invoke_wtheta_only_vector.f90"),
                    api=TEST_API)
    psy = PSyFactory(TEST_API, distributed_memory=True).create(info)
    invoke = psy.invokes.invoke_list[0]
    schedule = invoke.schedule
    rc_trans = Dynamo0p3RedundantComputationTrans()
    loop = schedule.children[0]
    schedule, _ = rc_trans.apply(loop)
    invoke.schedule = schedule
    result = str(psy.gen)
    print(result)
    for idx in range(1, 4):
        assert ("IF (f2_proxy({0})%is_dirty(depth=mesh%get_halo_depth"
                "())) THEN".format(idx)) in result
        assert ("CALL f2_proxy({0})%halo_exchange(depth=mesh%get_halo"
                "_depth())".format(idx)) in result
    assert "DO cell=1,mesh%get_last_halo_cell()" in result
    for idx in range(1, 4):
        assert ("CALL f1_proxy({0})%set_clean(mesh%get_halo_"
                "depth())".format(idx)) in result

    assert Dynamo0p3Build(tmpdir).code_compiles(psy)


def test_rc_all_disc_prev_depend_depth(tmpdir):
    ''' Test that the loop bounds for a discontinuous kernel
    (iterating over cells) with discontinuous reads are modified
    appropriately and set_clean() added correctly and halo_exchange
    added appropriately in the case where the field requiring a halo
    exchange has a previous non-halo dependence, after applying the
    redundant computation transformation with a fixed value for halo
    depth. '''
    _, info = parse(os.path.join(BASE_PATH,
                                 "4.12_multikernel_invokes_w2v.f90"),
                    api=TEST_API)
    psy = PSyFactory(TEST_API, distributed_memory=True).create(info)
    invoke = psy.invokes.invoke_list[0]
    schedule = invoke.schedule
    schedule.view()
    rc_trans = Dynamo0p3RedundantComputationTrans()
    loop = schedule.children[1]
    schedule, _ = rc_trans.apply(loop, depth=3)
    invoke.schedule = schedule
    result = str(psy.gen)
    print(result)
    assert "IF (f1_proxy%is_dirty(depth=3)) THEN" not in result
    assert "CALL f1_proxy%halo_exchange(depth=3)" in result
    assert "DO cell=1,mesh%get_last_halo_cell(3)" in result
    assert "CALL f1_proxy%set_dirty()" in result
    assert "CALL f3_proxy%set_dirty()" in result
    assert "CALL f3_proxy%set_clean(3)" in result

    assert Dynamo0p3Build(tmpdir).code_compiles(psy)


def test_rc_all_disc_prev_depend_no_depth():
    ''' Test that the loop bounds for a discontinuous kernel
    (iterating over cells) are modified appropriately and set_clean()
    added correctly and halo_exchange added appropriately in the case
    where the field now requiring a halo exchange has a previous
    non-halo dependence after applying the redundant computation
    transformation with no halo depth value. '''
    _, info = parse(os.path.join(BASE_PATH,
                                 "4.12_multikernel_invokes_w2v.f90"),
                    api=TEST_API)
    psy = PSyFactory(TEST_API, distributed_memory=True).create(info)
    invoke = psy.invokes.invoke_list[0]
    schedule = invoke.schedule
    rc_trans = Dynamo0p3RedundantComputationTrans()
    loop = schedule.children[1]
    schedule, _ = rc_trans.apply(loop)
    invoke.schedule = schedule
    result = str(psy.gen)
    print(result)
    assert "CALL f1_proxy%set_dirty()" in result
    assert ("IF (f1_proxy%is_dirty(depth=mesh%get_halo_depth())) "
            "THEN") not in result
    assert ("CALL f1_proxy%halo_exchange(depth=mesh%get_halo_dept"
            "h())") in result
    assert "DO cell=1,mesh%get_last_halo_cell()" in result
    assert "CALL f3_proxy%set_clean(mesh%get_halo_depth())" in result


def test_rc_all_disc_prev_dep_depth_vector(tmpdir):
    ''' Test that the loop bounds for a discontinuous kernel (iterating
    over cells) with discontinuous reads are modified appropriately
    and set_clean() added correctly and halo_exchange added
    appropriately in the case where the vector field requiring a halo
    exchange has a previous non-halo dependence, after applying the
    redundant computation transformation with a fixed value for halo
    depth. '''
    _, info = parse(os.path.join(BASE_PATH,
                                 "8.2.1_multikernel_invokes_w3_vector.f90"),
                    api=TEST_API)
    psy = PSyFactory(TEST_API, distributed_memory=True).create(info)
    invoke = psy.invokes.invoke_list[0]
    schedule = invoke.schedule
    rc_trans = Dynamo0p3RedundantComputationTrans()
    loop = schedule.children[1]
    schedule, _ = rc_trans.apply(loop, depth=3)
    invoke.schedule = schedule
    result = str(psy.gen)
    print(result)
    for idx in range(1, 4):
        assert ("IF (f1_proxy({0})%is_dirty(depth="
                "3)) THEN".format(idx)) not in result
        assert ("CALL f1_proxy({0})%halo_exchange("
                "depth=3)".format(idx)) in result
    assert "DO cell=1,mesh%get_last_halo_cell(3)" in result
    for idx in range(1, 4):
        assert "CALL f1_proxy({0})%set_dirty()".format(idx) in result
        assert "CALL f3_proxy({0})%set_dirty()".format(idx) in result
        assert "CALL f3_proxy({0})%set_clean(3)".format(idx) in result

    assert Dynamo0p3Build(tmpdir).code_compiles(psy)


def test_rc_all_disc_prev_dep_no_depth_vect(tmpdir):
    ''' Test that the loop bounds for a discontinuous kernel (iterating
    over cells) are modified appropriately and set_clean() added
    correctly and halo_exchange added appropriately in the case where
    the vector field now requiring a halo exchange has a previous non-halo
    dependence after applying the redundant computation transformation
    with no halo depth value. '''
    _, info = parse(
        os.path.join(BASE_PATH,
                     "8.2.1_multikernel_invokes_w3_vector.f90"),
        api=TEST_API)
    psy = PSyFactory(TEST_API, distributed_memory=True).create(info)
    invoke = psy.invokes.invoke_list[0]
    schedule = invoke.schedule
    rc_trans = Dynamo0p3RedundantComputationTrans()
    loop = schedule.children[1]
    schedule, _ = rc_trans.apply(loop)
    invoke.schedule = schedule
    result = str(psy.gen)
    print(result)
    assert "is_dirty" not in result
    for idx in range(1, 4):
        assert ("CALL f1_proxy({0})%halo_exchange(depth=mesh%get_halo_"
                "depth())".format(idx)) in result
    assert "DO cell=1,mesh%get_last_halo_cell()" in result
    for idx in range(1, 4):
        assert "CALL f1_proxy({0})%set_dirty()".format(idx) in result
        assert ("CALL f3_proxy({0})%set_clean(mesh%get_halo_depth())".
                format(idx)) in result

    assert Dynamo0p3Build(tmpdir).code_compiles(psy)


def test_rc_all_disc_prev_dep_no_depth_vect_readwrite(tmpdir):
    ''' Test that the loop bounds for a discontinuous kernel (iterating
    over cells) are modified appropriately and set_clean() added
    correctly and halo_exchange added appropriately in the case where
    the vector field now requiring a halo exchange has a previous halo
    dependence (readwrite access) after applying the redundant computation
    transformation with no halo depth value. '''
    _, info = parse(
        os.path.join(BASE_PATH,
                     "8.2.2_multikernel_invokes_wtheta_vector.f90"),
        api=TEST_API)
    psy = PSyFactory(TEST_API, distributed_memory=True).create(info)
    invoke = psy.invokes.invoke_list[0]
    schedule = invoke.schedule
    rc_trans = Dynamo0p3RedundantComputationTrans()
    loop = schedule.children[1]
    schedule, _ = rc_trans.apply(loop)
    invoke.schedule = schedule
    result = str(psy.gen)
    print(result)
    # f3 has readwrite access so need to check the halos
    for idx in range(1, 4):
        assert ("IF (f3_proxy({0})%is_dirty(depth=mesh%get_halo_"
                "depth()))".format(idx)) in result
        assert ("CALL f3_proxy({0})%halo_exchange(depth=mesh%get_halo_"
                "depth())".format(idx)) in result
    # f1 has RW to W dependency
    for idx in range(1, 4):
        assert ("CALL f1_proxy({0})%halo_exchange(depth=mesh%get_halo_"
                "depth())".format(idx)) in result
    assert "DO cell=1,mesh%get_last_halo_cell()" in result
    for idx in range(1, 4):
        assert "CALL f1_proxy({0})%set_dirty()".format(idx) in result
        assert ("CALL f3_proxy({0})%set_clean(mesh%get_halo_depth())".
                format(idx)) in result

    assert Dynamo0p3Build(tmpdir).code_compiles(psy)


def test_rc_dofs_depth():
    '''Test that the loop bounds when iterating over dofs are modified
    appropriately and set_clean() added correctly and halo_exchange
    added appropriately after applying the redundant computation
    transformation with a fixed value for halo depth where the halo
    fields have no previous dependence. '''
    _, info = parse(os.path.join(BASE_PATH,
                                 "15.1.2_inc_X_plus_Y_builtin.f90"),
                    api=TEST_API)
    psy = PSyFactory(TEST_API, distributed_memory=True).create(info)
    invoke = psy.invokes.invoke_list[0]
    schedule = invoke.schedule
    rc_trans = Dynamo0p3RedundantComputationTrans()
    loop = schedule.children[0]
    schedule, _ = rc_trans.apply(loop, depth=3)
    invoke.schedule = schedule
    result = str(psy.gen)
    print(result)
    for field_name in ["f1", "f2"]:
        assert ("IF ({0}_proxy%is_dirty(depth=3)) "
                "THEN".format(field_name)) in result
        assert ("CALL {0}_proxy%halo_exchange(depth=3"
                ")".format(field_name)) in result
    assert "DO df=1,f1_proxy%vspace%get_last_dof_halo(3)" in result
    assert "CALL f1_proxy%set_dirty()" in result
    assert "CALL f1_proxy%set_clean(3)" in result


def test_rc_dofs_no_depth():
    '''Test that the loop bounds when iterating over dofs are modified
    appropriately and set_clean() added correctly and halo_exchange
    added appropriately after applying the redundant computation
    transformation with no halo depth value where the halo fields have
    no previous dependence. '''
    _, info = parse(os.path.join(BASE_PATH,
                                 "15.1.2_inc_X_plus_Y_builtin.f90"),
                    api=TEST_API)
    psy = PSyFactory(TEST_API, distributed_memory=True).create(info)
    invoke = psy.invokes.invoke_list[0]
    schedule = invoke.schedule
    rc_trans = Dynamo0p3RedundantComputationTrans()
    loop = schedule.children[0]
    schedule, _ = rc_trans.apply(loop)
    invoke.schedule = schedule
    result = str(psy.gen)
    print(result)
    for field_name in ["f1", "f2"]:
        assert ("IF ({0}_proxy%is_dirty(depth=mesh%get_halo_depth())) "
                "THEN".format(field_name)) in result
        assert ("CALL {0}_proxy%halo_exchange(depth=mesh%"
                "get_halo_depth())".format(field_name)) in result
    assert "DO df=1,f1_proxy%vspace%get_last_dof_halo()" in result
    assert "CALL f1_proxy%set_dirty()" not in result
    assert "CALL f1_proxy%set_clean(mesh%get_halo_depth())" in result


def test_rc_dofs_depth_prev_dep(monkeypatch, annexed):
    '''Test that the loop bounds when iterating over dofs are modified
    appropriately and set_clean() added correctly and halo_exchange
    added appropriately after applying the redundant computation
    transformation with a fixed value for halo depth where the halo
    fields have a previous (non-halo-exchange) dependence. Also test
    with and without annexed dofs.

    '''
    api_config = Config.get().api_conf(TEST_API)
    monkeypatch.setattr(api_config, "_compute_annexed_dofs", annexed)
    _, info = parse(os.path.join(
        BASE_PATH, "15.1.1_builtin_and_normal_kernel_invoke_2.f90"),
                    api=TEST_API)
    psy = PSyFactory(TEST_API, distributed_memory=True).create(info)
    invoke = psy.invokes.invoke_list[0]
    schedule = invoke.schedule
    rc_trans = Dynamo0p3RedundantComputationTrans()
    loop = schedule.children[4]
    schedule, _ = rc_trans.apply(loop, depth=3)
    invoke.schedule = schedule
    result = str(psy.gen)
    # check the f1 halo exchange is added and the f2 halo exchange is
    # modified
    for field_name in ["f1", "f2"]:
        assert ("CALL {0}_proxy%halo_exchange(depth=3"
                ")".format(field_name)) in result
    # there is no need for a run-time is_dirty check for field f1 as
    # we know that we need a halo exchange. We know this as f1 is
    # modified in an earlier loop which leaves all of f1's halo
    # dirty. As we know that we need the halo to be clean to depth 3
    # we can be certain we need a halo exchange.
    assert ("IF (f1_proxy%is_dirty(depth=3)) "
            "THEN") not in result
    # there is a need for a run-time is_dirty check for field f2 as
    # this field is not modified in this invoke and therefore its halo
    # is in an unknown state before it is read
    assert ("IF (f2_proxy%is_dirty(depth=3)) "
            "THEN") in result

    # check the existing m1 and m2 halo exchanges (for the first
    # un-modified loop) remain unchanged
    for field_name in ["m1", "m2"]:
        assert ("IF ({0}_proxy%is_dirty(depth=1)) "
                "THEN".format(field_name)) in result
        assert ("CALL {0}_proxy%halo_exchange(depth=1"
                ")".format(field_name)) in result
    assert "DO df=1,f1_proxy%vspace%get_last_dof_halo(3)" in result
    assert "CALL f1_proxy%set_dirty()" in result
    assert "CALL f1_proxy%set_clean(3)" in result


def test_rc_dofs_no_depth_prev_dep():
    '''Test that the loop bounds when iterating over dofs are modified
    appropriately and set_clean() added correctly and halo_exchange
    added appropriately after applying the redundant computation
    transformation with no halo depth value where the halo
    fields have a previous (non-halo-exchange) dependence. '''
    _, info = parse(os.path.join(
        BASE_PATH, "15.1.1_builtin_and_normal_kernel_invoke_2.f90"),
                    api=TEST_API)
    psy = PSyFactory(TEST_API, distributed_memory=True).create(info)
    invoke = psy.invokes.invoke_list[0]
    schedule = invoke.schedule
    rc_trans = Dynamo0p3RedundantComputationTrans()
    loop = schedule.children[4]
    schedule, _ = rc_trans.apply(loop)
    invoke.schedule = schedule
    result = str(psy.gen)
    print(result)
    # check the f1 halo exchange is added and the f2 halo exchange is
    # modified
    for field_name in ["f1", "f2"]:
        assert ("CALL {0}_proxy%halo_exchange(depth=mesh%get_halo_depth()"
                ")".format(field_name)) in result
    assert ("IF (f1_proxy%is_dirty(depth=mesh%get_halo_depth())) "
            "THEN") not in result
    assert ("IF (f2_proxy%is_dirty(depth=mesh%get_halo_depth())) "
            "THEN") in result
    # check the existing m1 and m2 halo exchanges remain unchanged
    for field_name in ["m1", "m2"]:
        assert ("IF ({0}_proxy%is_dirty(depth=1)) "
                "THEN".format(field_name)) in result
        assert ("CALL {0}_proxy%halo_exchange(depth=1"
                ")".format(field_name)) in result
    assert "DO df=1,f1_proxy%vspace%get_last_dof_halo()" in result
    assert "CALL f1_proxy%set_dirty()" in result
    assert "CALL f1_proxy%set_clean(mesh%get_halo_depth())" in result


def test_continuous_no_set_clean():
    '''Test that set_clean is not added for the default iteration space of
    a continuous loop. This is probably covered from tests in
    dynamo0p3_test.py but it is good to have a specific test. '''
    _, info = parse(os.path.join(BASE_PATH,
                                 "1_single_invoke.f90"),
                    api=TEST_API)
    psy = PSyFactory(TEST_API, distributed_memory=True).create(info)
    result = str(psy.gen)
    print(result)
    assert "DO cell=1,mesh%get_last_halo_cell(1)" in result
    assert "CALL f1_proxy%set_dirty()" in result
    assert "CALL f1_proxy%set_clean(" not in result


def test_discontinuous_no_set_clean():
    ''' Test that set_clean is not added for the default iteration
    space of a discontinuous loop. This is probably covered from tests
    in dynamo0p3_test.py but it is good to have a specific test. '''
    _, info = parse(os.path.join(BASE_PATH,
                                 "1_single_invoke_w3.f90"),
                    api=TEST_API)
    psy = PSyFactory(TEST_API, distributed_memory=True).create(info)
    result = str(psy.gen)
    print(result)
    assert "DO cell=1,mesh%get_last_edge_cell()" in result
    assert "CALL m2_proxy%set_dirty()" in result
    assert "CALL m2_proxy%set_clean(" not in result


def test_dofs_no_set_clean(monkeypatch, annexed):
    '''Test that set_clean is not added for the default iteration space of
    a loop over dofs. This is probably covered from tests in
    dynamo0p3_builtins_test.py but it is good to have a specific
    test. Also test with and without annexed dofs being computed as
    this affects the generated code.

    '''
    api_config = Config.get().api_conf(TEST_API)
    monkeypatch.setattr(api_config, "_compute_annexed_dofs", annexed)
    _, info = parse(os.path.join(BASE_PATH,
                                 "15.7.1_setval_c_builtin.f90"),
                    api=TEST_API)
    psy = PSyFactory(TEST_API, distributed_memory=True).create(info)
    result = str(psy.gen)
    print(result)
    assert "halo_exchange" not in result
    if annexed:
        assert "DO df=1,f1_proxy%vspace%get_last_dof_annexed()" in result
    else:
        assert "DO df=1,f1_proxy%vspace%get_last_dof_owned()" in result
    assert "CALL f1_proxy%set_dirty()" in result
    assert "CALL f1_proxy%set_clean(" not in result


def test_rc_vector_depth():
    '''Test that the loop bounds for a (continuous) vector are modified
    appropriately and set_clean() added correctly and halo_exchange
    added/modified appropriately after applying the redundant
    computation transformation with a fixed value for halo depth. '''
    _, info = parse(os.path.join(BASE_PATH,
                                 "8_vector_field.f90"),
                    api=TEST_API)
    psy = PSyFactory(TEST_API, distributed_memory=True).create(info)
    invoke = psy.invokes.invoke_list[0]
    schedule = invoke.schedule
    rc_trans = Dynamo0p3RedundantComputationTrans()
    loop = schedule.children[1]
    schedule, _ = rc_trans.apply(loop, depth=3)
    invoke.schedule = schedule
    result = str(psy.gen)
    print(result)
    assert "IF (f2_proxy%is_dirty(depth=3)) THEN" in result
    assert "CALL f2_proxy%halo_exchange(depth=3)" in result
    assert "DO cell=1,mesh%get_last_halo_cell(3)" in result
    for index in range(1, 4):
        assert "CALL chi_proxy({0})%set_dirty()".format(index) in result
    for index in range(1, 4):
        assert "CALL chi_proxy({0})%set_clean(2)".format(index) in result


def test_rc_vector_no_depth():
    '''Test that the loop bounds for a (continuous) vector are modified
    appropriately and set_clean() added correctly and halo_exchange
    added/modified appropriately after applying the redundant
    computation transformation with no halo depth value. '''
    _, info = parse(os.path.join(BASE_PATH,
                                 "8_vector_field.f90"),
                    api=TEST_API)
    psy = PSyFactory(TEST_API, distributed_memory=True).create(info)
    invoke = psy.invokes.invoke_list[0]
    schedule = invoke.schedule
    rc_trans = Dynamo0p3RedundantComputationTrans()
    loop = schedule.children[1]
    schedule, _ = rc_trans.apply(loop)
    invoke.schedule = schedule
    result = str(psy.gen)
    print(result)
    assert ("IF (f2_proxy%is_dirty(depth=mesh%get_halo_depth())) "
            "THEN") in result
    assert ("CALL f2_proxy%halo_exchange(depth=mesh%"
            "get_halo_depth())") in result
    assert "DO cell=1,mesh%get_last_halo_cell()" in result
    for index in range(1, 4):
        assert "CALL chi_proxy({0})%set_dirty()".format(index) in result
    for index in range(1, 4):
        assert ("CALL chi_proxy({0})%set_clean(mesh%get_halo_depth()"
                "-1)".format(index) in result)


def test_rc_no_halo_decrease():
    '''Test that we do not decrease an existing halo size when setting it
    to a particular value. This situation may happen when the
    redundant computation affects the same field in two different
    loops and both depend on the same halo exchange. '''
    _, info = parse(os.path.join(
        BASE_PATH, "15.1.1_builtin_and_normal_kernel_invoke_2.f90"),
                    api=TEST_API)
    psy = PSyFactory(TEST_API, distributed_memory=True).create(info)
    invoke = psy.invokes.invoke_list[0]
    schedule = invoke.schedule
    rc_trans = Dynamo0p3RedundantComputationTrans()
    # first, change the size of the f2 halo exchange to 3 by performing
    # redundant computation in the first loop
    loop = schedule.children[3]
    schedule, _ = rc_trans.apply(loop, depth=3)
    invoke.schedule = schedule
    result = str(psy.gen)
    assert "IF (f2_proxy%is_dirty(depth=3)) THEN" in result
    assert "IF (m1_proxy%is_dirty(depth=3)) THEN" in result
    assert "IF (m2_proxy%is_dirty(depth=3)) THEN" in result
    # second, try to change the size of the f2 halo exchange to 2 by
    # performing redundant computation in the second loop
    loop = schedule.children[4]
    schedule, _ = rc_trans.apply(loop, depth=2)
    invoke.schedule = schedule
    result = str(psy.gen)
    assert "IF (f2_proxy%is_dirty(depth=3)) THEN" in result
    assert "IF (m1_proxy%is_dirty(depth=3)) THEN" in result
    assert "IF (m2_proxy%is_dirty(depth=3)) THEN" in result
    # third, set the size of the f2 halo exchange to the full halo
    # depth by performing redundant computation in the second loop
    schedule, _ = rc_trans.apply(loop)
    invoke.schedule = schedule
    result = str(psy.gen)
    assert ("IF (f2_proxy%is_dirty(depth=mesh%get_halo_depth())) "
            "THEN") in result
    assert "IF (m1_proxy%is_dirty(depth=3)) THEN" in result
    assert "IF (m2_proxy%is_dirty(depth=3)) THEN" in result
    # fourth, try to change the size of the f2 halo exchange to 4 by
    # performing redundant computation in the first loop
    loop = schedule.children[3]
    schedule, _ = rc_trans.apply(loop, depth=4)
    invoke.schedule = schedule
    result = str(psy.gen)
    print(result)
    assert ("IF (f2_proxy%is_dirty(depth=mesh%get_halo_depth())) "
            "THEN") in result
    assert "IF (m1_proxy%is_dirty(depth=4)) THEN" in result
    assert "IF (m2_proxy%is_dirty(depth=4)) THEN" in result


def test_rc_updated_dependence_analysis():
    ''' Test that the dependence analysis updates when new halo exchanges
    are added to the schedule. '''
    _, info = parse(os.path.join(
        BASE_PATH, "1_single_invoke_wtheta.f90"),
                    api=TEST_API)
    psy = PSyFactory(TEST_API, distributed_memory=True).create(info)
    invoke = psy.invokes.invoke_list[0]
    schedule = invoke.schedule
    loop = schedule.children[0]
    kernel = loop.children[0]
    f2_field = kernel.args[1]
    assert not f2_field.backward_dependence()
    # set our loop to redundantly compute to the level 2 halo. This
    # introduces a new halo exchange
    rc_trans = Dynamo0p3RedundantComputationTrans()
    loop = schedule.children[0]
    schedule, _ = rc_trans.apply(loop, depth=2)
    invoke.schedule = schedule
    previous_field = f2_field.backward_dependence()
    previous_node = previous_field.call
    from psyclone.dynamo0p3 import DynHaloExchange
    # check f2_field has a backward dependence with the new halo
    # exchange field
    assert isinstance(previous_node, DynHaloExchange)
    # check the new halo exchange field has a forward dependence with
    # the kernel f2_field
    assert previous_field.forward_dependence() == f2_field


def test_rc_no_loop_decrease():
    ''' Test that we raise an exception if we try to reduce the size of a
    loop halo when using the redundant computation transformation. This is
    not allowed partly for simplicity but also because, in the current
    implementation we might not decrease the size of the relevant halo
    exchange as these can only be increased with the current logic. '''
    _, info = parse(os.path.join(
        BASE_PATH, "1_single_invoke_w2v.f90"),
                    api=TEST_API)
    psy = PSyFactory(TEST_API, distributed_memory=True).create(info)
    invoke = psy.invokes.invoke_list[0]
    schedule = invoke.schedule
    rc_trans = Dynamo0p3RedundantComputationTrans()
    # first set our loop to redundantly compute to the level 2 halo
    loop = schedule.children[0]
    schedule, _ = rc_trans.apply(loop, depth=2)
    invoke.schedule = schedule
    # now try to reduce the redundant computation to the level 1 halo
    # f1 and f2 have read accesses (readwrite and read) so there
    # is one halo exchange for each before the loop
    loop = schedule.children[2]
    with pytest.raises(TransformationError) as excinfo:
        schedule, _ = rc_trans.apply(loop, depth=1)
    assert ("supplied depth (1) must be greater than the existing halo depth "
            "(2)") in str(excinfo)
    # second set our loop to redundantly compute to the maximum halo depth
    schedule, _ = rc_trans.apply(loop)
    invoke.schedule = schedule
    # now try to reduce the redundant computation to a fixed value
    with pytest.raises(TransformationError) as excinfo:
        schedule, _ = rc_trans.apply(loop, depth=2)
    assert ("loop is already set to the maximum halo depth so can't be "
            "set to a fixed value") in str(excinfo)
    # now try to set the redundant computation to the same (max) value
    # it is now
    with pytest.raises(TransformationError) as excinfo:
        schedule, _ = rc_trans.apply(loop)
    assert ("loop is already set to the maximum halo depth so this "
            "transformation does nothing") in str(excinfo)


def test_rc_remove_halo_exchange(tmpdir, monkeypatch):
    '''Test that a halo exchange is removed if redundant computation means
    that it is no longer required. Halo exchanges are not required in
    this example when we compute annexed dofs. Therefore we ensure we
    compute over owned dofs (via monkeypatch) to perform the test.

    '''
    api_config = Config.get().api_conf(TEST_API)
    monkeypatch.setattr(api_config, "_compute_annexed_dofs", False)
    _, info = parse(os.path.join(
        BASE_PATH, "14.7_halo_annexed.f90"),
                    api=TEST_API)
    psy = PSyFactory(TEST_API, distributed_memory=True).create(info)
    result = str(psy.gen)
    assert "CALL f1_proxy%halo_exchange(depth=1)" in result
    assert "CALL f2_proxy%halo_exchange(depth=1)" in result
    assert "IF (m1_proxy%is_dirty(depth=1)) THEN" in result
    assert "CALL m1_proxy%halo_exchange(depth=1)" in result

    assert Dynamo0p3Build(tmpdir).code_compiles(psy)

    #
    invoke = psy.invokes.invoke_list[0]
    schedule = invoke.schedule
    #
    rc_trans = Dynamo0p3RedundantComputationTrans()
    loop = schedule.children[0]
    rc_trans.apply(loop, depth=1)
    result = str(psy.gen)
    assert "CALL f1_proxy%halo_exchange(depth=1)" not in result
    assert "CALL f2_proxy%halo_exchange(depth=1)" in result
    assert "IF (m1_proxy%is_dirty(depth=1)) THEN" in result
    assert "CALL m1_proxy%halo_exchange(depth=1)" in result
    #
    loop = schedule.children[1]
    rc_trans.apply(loop, depth=1)
    result = str(psy.gen)
    assert "CALL f1_proxy%halo_exchange(depth=1)" not in result
    assert "CALL f2_proxy%halo_exchange(depth=1)" not in result
    assert "IF (m1_proxy%is_dirty(depth=1)) THEN" in result
    assert "CALL m1_proxy%halo_exchange(depth=1)" in result


def test_rc_max_remove_halo_exchange(tmpdir):
    ''' Add test to redundantly compute a discontinuous (wtheta) and
    continuous (w2) field to the maximum halo depth and then check
    that a discontinuous halo exchange is removed in this case as we
    always remove the halo exchange if we write to a discontinuous
    field to maximum depth. Also check that the halo exchange is not
    removed for the continuous case as the outer halo stays dirty.
    The halo should also have an if round it as we do not know how
    much redundant computation we are doing. '''
    _, info = parse(os.path.join(BASE_PATH,
                                 "15.1.2_builtin_and_normal_kernel_"
                                 "invoke.f90"),
                    api=TEST_API)
    psy = PSyFactory(TEST_API, distributed_memory=True).create(info)
    invoke = psy.invokes.invoke_list[0]
    schedule = invoke.schedule
    result = str(psy.gen)
    #
    # at this point we know we need a halo exchange of depth 1 for f3
    assert "CALL f3_proxy%halo_exchange(depth=1)" in result
    assert "IF (f3_proxy%is_dirty(depth=1)) THEN" not in result
    rc_trans = Dynamo0p3RedundantComputationTrans()
    loop = schedule.children[3]
    rc_trans.apply(loop)
    result = str(psy.gen)
    print(result)
    # f3 halo exchange is not removed even though we redundantly
    # compute f3 as the redundant computation is on a continuous field
    # and therefore the outermost halo stays dirty. We can not be
    # certain whether the halo exchange is required or not as we don't
    # know the depth of the halo.
    assert "CALL f3_proxy%halo_exchange(depth=1)" in result
    # we do not know whether we need the halo exchange so we include an if
    assert "IF (f3_proxy%is_dirty(depth=1)) THEN" in result
    #
    assert "CALL f4_proxy%halo_exchange(depth=1)" in result
    loop = schedule.children[4]
    rc_trans.apply(loop)
    result = str(psy.gen)
    # f4 halo exchange is removed as it is redundantly computed to the
    # last level halo and is discontinuous so all levels of the halo
    # are clean. However, we introduce a new halo exchange for
    # f5. This could be removed by redundant computation but we don't
    # bother as that is not relevant to this test.
    assert "CALL f4_proxy%halo_exchange(depth=1)" not in result

    assert Dynamo0p3Build(tmpdir).code_compiles(psy)


def test_rc_continuous_halo_remove():
    ''' Check that we do not remove a halo exchange when the field is
    continuous and the redundant computation depth equals the required
    halo access depth. The reason for this is that the outer halo
    remains invalid when written to for a continuous field. Also check
    that we do remove the halo exchange when the redundant computation
    depth is one more than the required halo access depth. '''
    _, info = parse(os.path.join(BASE_PATH,
                                 "15.1.2_builtin_and_normal_kernel_"
                                 "invoke.f90"),
                    api=TEST_API)
    psy = PSyFactory(TEST_API, distributed_memory=True).create(info)
    result = str(psy.gen)
    invoke = psy.invokes.invoke_list[0]
    schedule = invoke.schedule
    rc_trans = Dynamo0p3RedundantComputationTrans()
    f3_write_loop = schedule.children[3]
    f3_read_loop = schedule.children[7]
    assert "CALL f3_proxy%halo_exchange(depth=1)" in result
    assert "IF (f3_proxy%is_dirty(depth=1)) THEN" not in result
    rc_trans.apply(f3_read_loop, depth=3)
    rc_trans.apply(f3_write_loop, depth=3)
    result = str(psy.gen)
    assert "CALL f3_proxy%halo_exchange(depth=3)" in result
    assert "IF (f3_proxy%is_dirty(depth=3)) THEN" not in result
    #
    rc_trans.apply(f3_write_loop, depth=4)
    result = str(psy.gen)
    assert "CALL f3_proxy%halo_exchange(depth=" not in result
    assert "IF (f3_proxy%is_dirty(depth=" not in result


def test_rc_discontinuous_halo_remove(monkeypatch):
    ''' Check that we do remove a halo exchange when the field is
    discontinuous and the redundant computation depth equals the
    required halo access depth. Also check that we do not remove the
    halo exchange when the redundant computation depth is one less
    than the required halo access depth. '''
    _, info = parse(os.path.join(BASE_PATH,
                                 "15.1.2_builtin_and_normal_kernel_"
                                 "invoke.f90"),
                    api=TEST_API)
    psy = PSyFactory(TEST_API, distributed_memory=True).create(info)
    result = str(psy.gen)
    invoke = psy.invokes.invoke_list[0]
    schedule = invoke.schedule
    rc_trans = Dynamo0p3RedundantComputationTrans()
    f4_write_loop = schedule.children[4]
    f4_read_loop = schedule.children[7]
    assert "CALL f4_proxy%halo_exchange(depth=1)" in result
    assert "IF (f4_proxy%is_dirty(depth=1)) THEN" not in result
    rc_trans.apply(f4_read_loop, depth=3)
    rc_trans.apply(f4_write_loop, depth=2)
    result = str(psy.gen)
    assert "CALL f4_proxy%halo_exchange(depth=3)" in result
    assert "IF (f4_proxy%is_dirty(depth=3)) THEN" not in result
    # Increase RC depth to 3 and check that halo exchange is removed
    # when a discontinuous field has write access
    rc_trans.apply(f4_write_loop, depth=3)
    result = str(psy.gen)
    assert "CALL f4_proxy%halo_exchange(depth=" not in result
    assert "IF (f4_proxy%is_dirty(depth=" not in result
    # Increase RC depth to 3 and check that halo exchange is not removed
    # when a discontinuous field has readwrite access
    call = f4_write_loop.children[0]
    f4_arg = call.arguments.args[0]
    monkeypatch.setattr(f4_arg, "_access", value="gh_readwrite")
    monkeypatch.setattr(f4_write_loop, "_upper_bound_halo_depth", value=2)
    rc_trans.apply(f4_write_loop, depth=3)
    result = str(psy.gen)
    assert "CALL f4_proxy%halo_exchange(depth=" in result
    assert "IF (f4_proxy%is_dirty(depth=" in result


def test_rc_reader_halo_remove():
    '''check that we do not add an unnecessary halo exchange when we
    increase the depth of halo that a loop computes but the previous loop
    still computes deep enough into the halo to avoid needing a halo
    exchange.'''

    _, info = parse(os.path.join(BASE_PATH,
                                 "15.1.2_builtin_and_normal_kernel_"
                                 "invoke.f90"),
                    api=TEST_API)
    psy = PSyFactory(TEST_API, distributed_memory=True).create(info)
    result = str(psy.gen)
    invoke = psy.invokes.invoke_list[0]
    schedule = invoke.schedule

    invoke.schedule = schedule
    result = str(psy.gen)
    assert "CALL f2_proxy%halo_exchange(depth=1)" in result

    rc_trans = Dynamo0p3RedundantComputationTrans()

    # redundant computation to avoid halo exchange for f2
    schedule, _ = rc_trans.apply(schedule.children[1], depth=2)
    invoke.schedule = schedule
    result = str(psy.gen)
    assert "CALL f2_proxy%halo_exchange(" not in result

    # redundant computation to depth 2 in f2 reader loop should not
    # cause a new halo exchange as it is still covered by depth=2 in
    # the writer loop
    schedule, _ = rc_trans.apply(schedule.children[2], depth=2)
    invoke.schedule = schedule
    result = str(psy.gen)
    assert "CALL f2_proxy%halo_exchange(" not in result


def test_rc_vector_reader_halo_remove():
    ''' Check that we do not add unnecessary halo exchanges for a vector
    field when we increase the depth of halo that a loop computes but
    the previous loop still computes deep enough into the halo to
    avoid needing halo exchanges. '''
    _, info = parse(os.path.join(BASE_PATH,
                                 "8.2.1_multikernel_invokes_w3_vector.f90"),
                    api=TEST_API)
    psy = PSyFactory(TEST_API, distributed_memory=True).create(info)
    result = str(psy.gen)
    invoke = psy.invokes.invoke_list[0]
    schedule = invoke.schedule

    assert "is_dirty" not in result
    assert "halo_exchange" not in result

    rc_trans = Dynamo0p3RedundantComputationTrans()

    # Redundant computation for first loop
    schedule, _ = rc_trans.apply(schedule.children[0], depth=1)
    invoke.schedule = schedule
    result = str(psy.gen)
    assert result.count("is_dirty") == 3
    assert result.count("halo_exchange") == 3

    # Redundant computation in reader loop should not
    # cause a new halo exchange as it is still covered by depth=1 in
    # the writer loop
    schedule, _ = rc_trans.apply(schedule.children[4], depth=1)
    invoke.schedule = schedule
    result = str(psy.gen)
    assert result.count("is_dirty") == 3
    assert result.count("halo_exchange") == 3


def test_rc_vector_reader_halo_readwrite():
    ''' When we increase the depth of halo that a loop computes but the
    previous loop still computes deep enough into the halo the added
    halo exchanges stem from the vector readwrite access. '''
    _, info = parse(os.path.join(
        BASE_PATH, "8.2.2_multikernel_invokes_wtheta_vector.f90"),
                    api=TEST_API)
    psy = PSyFactory(TEST_API, distributed_memory=True).create(info)
    result = str(psy.gen)
    invoke = psy.invokes.invoke_list[0]
    schedule = invoke.schedule

    assert "is_dirty" not in result
    assert "halo_exchange" not in result

    rc_trans = Dynamo0p3RedundantComputationTrans()

    # Redundant computation for first loop: both fields have
    # read dependencies for all three components
    schedule, _ = rc_trans.apply(schedule.children[0], depth=1)
    invoke.schedule = schedule
    result = str(psy.gen)
    assert result.count("is_dirty") == 6
    assert result.count("halo_exchange") == 6

    # Redundant computation in reader loop causes new halo exchanges
    # due to readwrite dependency in f3
    schedule, _ = rc_trans.apply(schedule.children[7], depth=1)
    invoke.schedule = schedule
    result = str(psy.gen)
    assert result.count("is_dirty") == 9
    assert result.count("halo_exchange") == 9

    # Now increase RC depth of the reader loop to 2 to check for
    # additional halo exchanges (3 more due to readwrite to read
    # dependency in f1)
    schedule, _ = rc_trans.apply(schedule.children[10], depth=2)
    invoke.schedule = schedule
    result = str(psy.gen)
    # Check for additional halo exchanges
    assert result.count("halo_exchange") == 12
    # Check that additional halo exchanges for all three f1
    # vector field components are of depth 2 and that they
    # do not have if tests around them
    for idvct in range(1, 4):
        idx = str(idvct)
        assert (
            "CALL f1_proxy(" + idx + ")%halo_exchange(depth=2)") in result
        assert (
            "      IF (f1_proxy(" + idx + ")%is_dirty(depth=2)) THEN\n"
            "         CALL f1_proxy(" + idx + ")%halo_exchange(depth=2)\n"
            "      END IF\n") not in result


def test_stencil_rc_max_depth_1(monkeypatch):
    '''If a loop contains a kernel with a stencil access and the loop
    attempts to compute redundantly into the halo to the maximum depth
    then the stencil will access beyond the halo bounds. This is
    therefore not allowed and exceptions are raised in the
    Dynamo0p3RedundantComputationTrans transformation and in
    _compute_single_halo_info. This test checks these exceptions are
    raised correctly. '''
    _, info = parse(os.path.join(BASE_PATH,
                                 "19.1_single_stencil.f90"),
                    api="dynamo0.3")
    psy = PSyFactory(TEST_API, distributed_memory=True).create(info)
    schedule = psy.invokes.invoke_list[0].schedule
    loop = schedule.children[3]
    rc_trans = Dynamo0p3RedundantComputationTrans()
    with pytest.raises(TransformationError) as excinfo:
        rc_trans.apply(loop)
    assert ("In the Dynamo0p3RedundantComputation transformation apply method "
            "the loop contains field 'f2' with a stencil access in kernel "
            "'testkern_stencil_code', so it is invalid to set redundant "
            "computation to maximum depth" in str(excinfo.value))

    halo_exchange = schedule.children[0]
    monkeypatch.setattr(loop, "_upper_bound_halo_depth", None)
    with pytest.raises(GenerationError) as excinfo:
        _ = halo_exchange._compute_halo_read_info()
    assert ("redundant computation to max depth with a stencil is "
            "invalid" in str(excinfo.value))


def test_rc_invalid_depth_type():
    '''If an incorrect type is passed as a depth value to the redundant
    computation transformation an exception should be raised. This test
    checks that this exception is raised as expected.'''
    _, info = parse(os.path.join(BASE_PATH,
                                 "1_single_invoke.f90"),
                    api="dynamo0.3")
    psy = PSyFactory(TEST_API, distributed_memory=True).create(info)
    schedule = psy.invokes.invoke_list[0].schedule
    loop = schedule.children[3]
    rc_trans = Dynamo0p3RedundantComputationTrans()
    with pytest.raises(TransformationError) as excinfo:
        rc_trans.apply(loop, depth="2")
    assert ("the supplied depth should be an integer but found "
            "type '%s'" % (type("2")) in str(excinfo.value))


def test_loop_fusion_different_loop_depth(monkeypatch, annexed):
    '''We can only loop fuse if two loops iterate over the same entities
    and iterate over the same depth. The loop fusion transformation
    raises an exception if this is not the case. This test checks that
    the exception is raised correctly. We also test when annexed is
    False and True as it affects how many halo exchanges are
    generated.

    '''

    config = Config.get()
    dyn_config = config.api_conf("dynamo0.3")
    monkeypatch.setattr(dyn_config, "_compute_annexed_dofs", annexed)
    _, info = parse(os.path.join(BASE_PATH,
                                 "4.6_multikernel_invokes.f90"),
                    api="dynamo0.3")
    psy = PSyFactory(TEST_API, distributed_memory=True).create(info)
    schedule = psy.invokes.invoke_list[0].schedule
    if annexed:
        index = 5
    else:
        index = 7
        # move the halo exchange between the two loops
        move_trans = MoveTrans()
        move_trans.apply(schedule.children[7], schedule.children[6])
    # make the first loop redundantly compute to halo level 3
    rc_trans = Dynamo0p3RedundantComputationTrans()
    rc_trans.apply(schedule.children[index], depth=3)
    # try to fuse the loops. This should fail as the depths are different
    if annexed:
        # we now have an additional halo exchange for the gh_inc
        # access in the first loop
        index += 1
    f_trans = DynamoLoopFuseTrans()
    with pytest.raises(TransformationError) as excinfo:
        f_trans.apply(schedule.children[index], schedule.children[index+1])
    assert ("Error in DynamoLoopFuse transformation. The halo-depth indices "
            "are not the same. Found '3' and '1'" in str(excinfo.value))
    # now redundantly compute to the full halo
    rc_trans.apply(schedule.children[index+1])
    if annexed:
        # we now have a halo exchange between the 2 loops due to
        # redundant computation
        index = 7
        # move the halo exchange between the two loops
        move_trans = MoveTrans()
        move_trans.apply(schedule.children[7], schedule.children[6])
    # try to fuse the loops. This should fail as the depths are different
    f_trans = DynamoLoopFuseTrans()
    with pytest.raises(TransformationError) as excinfo:
        f_trans.apply(schedule.children[index], schedule.children[index+1])
    assert ("Error in DynamoLoopFuse transformation. The halo-depth indices "
            "are not the same. Found '3' and 'None'" in str(excinfo.value))


def test_loop_fusion_different_loop_name(monkeypatch):
    ''' We can only loop fuse if two loops iterate over the same entities
    and iterate over the same depth. The loop fusion transformation
    raises an exception if this is not the case. This test checks that
    the exception is raised correctly. '''
    _, info = parse(os.path.join(BASE_PATH,
                                 "4.12_multikernel_invokes_w2v.f90"),
                    api="dynamo0.3")
    # First test for f1 readwrite to read dependency
    psy = PSyFactory(TEST_API, distributed_memory=True).create(info)
    schedule = psy.invokes.invoke_list[0].schedule
    rc_trans = Dynamo0p3RedundantComputationTrans()
    rc_trans.apply(schedule.children[0], depth=3)
    f_trans = DynamoLoopFuseTrans()
    with pytest.raises(TransformationError) as excinfo:
        # Indices of loops to fuse in the schedule
        f_trans.apply(schedule.children[2], schedule.children[3])
    assert ("Error in DynamoLoopFuse transformation. The upper bound names "
            "are not the same. Found 'cell_halo' and 'ncells'"
            in str(excinfo.value))
    # Now test for f1 write to read dependency
    psy = PSyFactory(TEST_API, distributed_memory=True).create(info)
    schedule = psy.invokes.invoke_list[0].schedule
    call = schedule.children[0].children[0]
    f1_arg = call.arguments.args[0]
    monkeypatch.setattr(f1_arg, "_access", value="gh_write")
    rc_trans.apply(schedule.children[0], depth=3)
    with pytest.raises(TransformationError) as excinfo:
        f_trans.apply(schedule.children[1], schedule.children[2])
    assert ("Error in DynamoLoopFuse transformation. The upper bound names "
            "are not the same. Found 'cell_halo' and 'ncells'"
            in str(excinfo.value))


def test_rc_max_w_to_r_continuous_known_halo(monkeypatch, annexed):
    '''If we have a continuous field being written to in one loop to the
    maximum halo depth and then being read in a following (dependent)
    loop to the maximum halo depth we can determine that we definitely
    need a halo exchange (at the outermost halo level). This test
    checks that a halo with no runtime checking is produced for this
    case. We also test when annexed is False and True as it affects
    how many halo exchanges are generated.

    '''
    config = Config.get()
    dyn_config = config.api_conf("dynamo0.3")
    monkeypatch.setattr(dyn_config, "_compute_annexed_dofs", annexed)
    _, invoke_info = parse(os.path.join(
        BASE_PATH, "14.10_halo_continuous_cell_w_to_r.f90"), api="dynamo0.3")
    psy = PSyFactory(TEST_API, distributed_memory=True).create(invoke_info)
    schedule = psy.invokes.invoke_list[0].schedule

    if annexed:
        index1 = 1
        index2 = 3
    else:
        index1 = 2
        index2 = 5
    w_loop = schedule.children[index1]
    r_loop = schedule.children[index2]

    # make both the writer and reader loops use the full halo
    rc_trans = Dynamo0p3RedundantComputationTrans()
    rc_trans.apply(w_loop)
    rc_trans.apply(r_loop)

    if annexed:
        w_to_r_halo_exchange = schedule.children[3]
    else:
        w_to_r_halo_exchange = schedule.children[4]

    # sanity check that the halo exchange goes to the full halo depth
    assert (w_to_r_halo_exchange._compute_halo_depth() ==
            "mesh%get_halo_depth()")

    # the halo exchange should be both required to be added and known
    # to be needed
    required, known = w_to_r_halo_exchange.required()
    assert required
    assert known


def test_red_comp_w_to_n_r_clean_gt_cleaned():
    '''Tests the case where we have multiple (derived) read dependence
    entries and one of them has a literal depth value (and no
    associated variable) and we write redundantly into the halo with a
    literal depth. Depending on the literal values of the halo-reads
    and the halo-depth of the redundant write we may, or may not, know
    that we need a halo exchange. This test checks that we get the
    expected behaviour.

    '''
    # The initial test case writes to a field over dofs, then reads
    # the halo to depth 2 with a stencil, then reads the halo to a
    # variable depth with a stencil
    _, invoke_info = parse(os.path.join(
        BASE_PATH, "14.11_halo_required_clean_multi.f90"), api="dynamo0.3")
    psy = PSyFactory(TEST_API, distributed_memory=True).create(invoke_info)
    schedule = psy.invokes.invoke_list[0].schedule

    w_loop = schedule.children[0]
    w_to_r_halo_exchange = schedule.children[1]

    # make the writer loop write redundantly into the level 1 halo. We
    # now make the level one halo clean but we still definitely need a
    # halo exchange as one of the readers reads the halo to level 2
    rc_trans = Dynamo0p3RedundantComputationTrans()
    rc_trans.apply(w_loop, depth=1)

    # the halo exchange should be both required and known to be needed
    required, known = w_to_r_halo_exchange.required()
    assert required
    assert known

    # make the writer loop write redundantly into the level 2 halo. We
    # now make the level two halo clean so the reader that reads to
    # the level 2 halo does not need a halo exchange, but another
    # reader reads to a variable level so we are not sure if we need a
    # halo exchange or not.
    rc_trans.apply(w_loop, depth=2)

    w_to_r_halo_exchange = schedule.children[1]

    # the halo exchange should be required but not known to be needed
    required, known = w_to_r_halo_exchange.required()
    assert required
    assert not known

    # make the reader loop with a variable size also write redundantly
    # into the level 3 halo. We now know that we need a halo exchange
    # as the minimum halo depth that needs to be clean is level 3 and
    # we only clean up to the level 2 halo.
    r_var_stencil_loop = schedule.children[2]
    rc_trans.apply(r_var_stencil_loop, depth=3)

    w_to_r_halo_exchange = schedule.children[1]

    # the halo exchange should be required and known to be needed
    required, known = w_to_r_halo_exchange.required()
    assert required
    assert known


def test_rc_no_directive():
    '''When the redundant computation transformation is given a Loop whose
    parent is a directive an exception is raised as this is not
    supported (redundant computation transformations must be applied
    before directives are added). This test checks that this exception
    is raised correctly.'''
    _, invoke_info = parse(os.path.join(
        BASE_PATH, "1_single_invoke.f90"), api="dynamo0.3")
    psy = PSyFactory(TEST_API, distributed_memory=True).create(invoke_info)
    invoke = psy.invokes.invoke_list[0]
    schedule = invoke.schedule

    # create a colouring transformation and apply this to the loop
    ctrans = Dynamo0p3ColourTrans()
    schedule, _ = ctrans.apply(schedule.children[3])

    # create an openmp transformation and apply this to the loop
    otrans = DynamoOMPParallelLoopTrans()
    schedule, _ = otrans.apply(schedule.children[3].children[0])

    # create a redundant computation transformation and apply this to the loop
    rc_trans = Dynamo0p3RedundantComputationTrans()
    with pytest.raises(TransformationError) as excinfo:
        schedule, _ = rc_trans.apply(
            schedule.children[3].children[0].children[0], depth=1)
    assert ("Redundant computation must be applied before directives are added"
            in str(excinfo.value))


def test_rc_wrong_parent(monkeypatch):
    '''When the redundant computation transformation is given a Loop which
    has the wrong parent, and that parent is not a Directive (which is
    handled in a separate case) an exception is raised. This test
    checks that this exception is raised correctly.'''
    _, invoke_info = parse(os.path.join(
        BASE_PATH, "1_single_invoke.f90"), api="dynamo0.3")
    psy = PSyFactory(TEST_API, distributed_memory=True).create(invoke_info)
    invoke = psy.invokes.invoke_list[0]
    schedule = invoke.schedule

    # make the parent of the loop a halo exchange
    monkeypatch.setattr(schedule.children[3], "parent", schedule.children[0])

    rc_trans = Dynamo0p3RedundantComputationTrans()
    # apply redundant computation to the loop
    with pytest.raises(TransformationError) as excinfo:
        schedule, _ = rc_trans.apply(schedule.children[3], depth=1)
    assert ("the parent of the supplied loop must be the Schedule, or a Loop"
            in str(excinfo.value))


def test_rc_parent_loop_colour(monkeypatch):
    '''If the parent of the loop supplied to the redundant computation
    transformation is a loop then

    1) the parent loop's parent should be a schedule. If this is not
    the case then an exception is raised.

    2) the parent loop should iterate over 'colours'. If this is not
    the case then an exception is raised.

    3) the supplied loop should iterate over cells of a given
    colour. If this is not the case then an exception is raised.

    This test checks that the appropriate exceptions are correctly
    raised for these three situations.

    '''

    _, invoke_info = parse(os.path.join(
        BASE_PATH, "1_single_invoke.f90"), api="dynamo0.3")
    psy = PSyFactory(TEST_API, distributed_memory=True).create(invoke_info)
    invoke = psy.invokes.invoke_list[0]
    schedule = invoke.schedule

    # apply colouring
    # create colour transformation
    ctrans = Dynamo0p3ColourTrans()
    # Colour the loop
    schedule, _ = ctrans.apply(schedule.children[3])

    # make the parent of the outermost loop something other than
    # Schedule (we use halo exchange in this case)
    monkeypatch.setattr(schedule.children[3], "parent", schedule.children[0])

    rc_trans = Dynamo0p3RedundantComputationTrans()
    # apply redundant computation to the loop
    with pytest.raises(TransformationError) as excinfo:
        _, _ = rc_trans.apply(schedule.children[3].children[0], depth=1)
    assert ("if the parent of the supplied Loop is also a Loop then the "
            "parent's parent must be the Schedule" in str(excinfo.value))

    # make the outermost loop iterate over cells (it should be
    # colours). We can ignore the previous monkeypatch as this
    # exception is ecountered before the previous one.
    monkeypatch.setattr(schedule.children[3], "_loop_type", "cells")

    rc_trans = Dynamo0p3RedundantComputationTrans()
    # apply redundant computation to the loop
    with pytest.raises(TransformationError) as excinfo:
        _, _ = rc_trans.apply(schedule.children[3].children[0], depth=1)
    assert ("if the parent of the supplied Loop is also a Loop then the "
            "parent must iterate over 'colours'" in str(excinfo.value))

    # make the innermost loop iterate over cells (it should be
    # colour). We can ignore the previous monkeypatches as this
    # exception is encountered before the previous ones.
    monkeypatch.setattr(schedule.children[3].children[0], "_loop_type",
                        "cells")

    rc_trans = Dynamo0p3RedundantComputationTrans()
    # apply redundant computation to the loop
    with pytest.raises(TransformationError) as excinfo:
        _, _ = rc_trans.apply(schedule.children[3].children[0], depth=1)
    assert ("if the parent of the supplied Loop is also a Loop then the "
            "supplied Loop must iterate over 'colour'" in str(excinfo.value))


def test_rc_unsupported_loop_type(monkeypatch):
    '''When an unsupported loop type is provided to the redundant
    computation apply method an exception is raised. It is not
    possible to get to this exception in normal circumstances due to
    the validation tests so we monkey patch it. This test checks that
    the exception is raised correctly.

    '''
    _, invoke_info = parse(os.path.join(
        BASE_PATH, "1_single_invoke.f90"), api="dynamo0.3")
    psy = PSyFactory(TEST_API, distributed_memory=True).create(invoke_info)
    invoke = psy.invokes.invoke_list[0]
    schedule = invoke.schedule

    # apply colouring
    # create colour transformation
    ctrans = Dynamo0p3ColourTrans()
    # Colour the loop
    schedule, _ = ctrans.apply(schedule.children[3])

    # make the loop type invalid
    monkeypatch.setattr(schedule.children[3].children[0], "_loop_type",
                        "invalid")

    rc_trans = Dynamo0p3RedundantComputationTrans()

    # switch off validation
    monkeypatch.setattr(rc_trans, "_validate",
                        lambda loop, depth: None)

    # apply redundant computation to the loop
    with pytest.raises(TransformationError) as excinfo:
        _, _ = rc_trans.apply(schedule.children[3].children[0], depth=1)
    assert "Unsupported loop_type 'invalid' found" in str(excinfo.value)


def test_rc_colour_no_loop_decrease():
    '''Test that we raise an exception if we try to reduce the size of a
    loop halo depth when using the redundant computation
    transformation. This is not allowed partly for simplicity but also
    because, in the current implementation we might not decrease the
    size of the relevant halo exchange as these can only be increased
    with the current logic.

    '''
    _, info = parse(os.path.join(
        BASE_PATH, "1_single_invoke.f90"),
                    api=TEST_API)
    psy = PSyFactory(TEST_API, distributed_memory=True).create(info)
    invoke = psy.invokes.invoke_list[0]
    schedule = invoke.schedule

    # create our colour transformation
    ctrans = Dynamo0p3ColourTrans()
    # Colour the loop
    schedule, _ = ctrans.apply(schedule.children[3])

    rc_trans = Dynamo0p3RedundantComputationTrans()
    # first set our loop to redundantly compute to the level 2 halo
    loop = schedule.children[3].children[0]
    schedule, _ = rc_trans.apply(loop, depth=2)
    invoke.schedule = schedule
    # now try to reduce the redundant computation to the level 1 halo
    with pytest.raises(TransformationError) as excinfo:
        schedule, _ = rc_trans.apply(loop, depth=1)
    assert ("supplied depth (1) must be greater than the existing halo depth "
            "(2)") in str(excinfo)
    # second set our loop to redundantly compute to the maximum halo depth
    schedule, _ = rc_trans.apply(loop)
    invoke.schedule = schedule
    # now try to reduce the redundant computation to a fixed value
    with pytest.raises(TransformationError) as excinfo:
        schedule, _ = rc_trans.apply(loop, depth=2)
    assert ("loop is already set to the maximum halo depth so can't be "
            "set to a fixed value") in str(excinfo)
    # now try to set the redundant computation to the same (max) value
    # it is now
    with pytest.raises(TransformationError) as excinfo:
        schedule, _ = rc_trans.apply(loop)
    assert ("loop is already set to the maximum halo depth so this "
            "transformation does nothing") in str(excinfo)


def test_rc_colour(tmpdir):
    '''Test that we can redundantly compute over a colour in a coloured
    loop.'''
    _, invoke_info = parse(os.path.join(
        BASE_PATH, "1_single_invoke.f90"), api="dynamo0.3")
    psy = PSyFactory(TEST_API, distributed_memory=True).create(invoke_info)
    invoke = psy.invokes.invoke_list[0]
    schedule = invoke.schedule

    # create our colour transformation
    ctrans = Dynamo0p3ColourTrans()
    # Colour the loop
    cschedule, _ = ctrans.apply(schedule.children[3])

    # create our redundant computation transformation
    rc_trans = Dynamo0p3RedundantComputationTrans()
    # apply redundant computation to the colour loop
    rc_trans.apply(cschedule.children[3].children[0], depth=2)

    result = str(psy.gen)

    assert (
        "      IF (f2_proxy%is_dirty(depth=2)) THEN\n"
        "        CALL f2_proxy%halo_exchange(depth=2)\n"
        "      END IF \n"
        "      !\n"
        "      IF (m1_proxy%is_dirty(depth=2)) THEN\n"
        "        CALL m1_proxy%halo_exchange(depth=2)\n"
        "      END IF \n"
        "      !\n"
        "      IF (m2_proxy%is_dirty(depth=2)) THEN\n"
        "        CALL m2_proxy%halo_exchange(depth=2)\n"
        "      END IF \n" in result)
    assert "      cmap => mesh%get_colour_map()\n" in result
    assert (
        "      DO colour=1,ncolour\n"
        "        DO cell=1,mesh%get_last_halo_cell_per_colour(colour,2)\n"
        in result)

    # We've requested redundant computation out to the level 2 halo
    # but f1 is continuous and so the outermost halo depth (2) remains
    # dirty. This means that all of the halo is dirty apart from level
    # 1.
    assert (
        "      CALL f1_proxy%set_dirty()\n"
        "      CALL f1_proxy%set_clean(1)" in result)

    assert Dynamo0p3Build(tmpdir).code_compiles(psy)


def test_rc_max_colour(tmpdir):
    '''Test that we can redundantly compute over a colour to the maximum
    depth in a coloured loop.'''
    _, invoke_info = parse(os.path.join(
        BASE_PATH, "1_single_invoke.f90"), api="dynamo0.3")
    psy = PSyFactory(TEST_API, distributed_memory=True).create(invoke_info)
    invoke = psy.invokes.invoke_list[0]
    schedule = invoke.schedule

    # create our colour transformation
    ctrans = Dynamo0p3ColourTrans()
    # Colour the loop
    cschedule, _ = ctrans.apply(schedule.children[3])

    # create our redundant computation transformation
    rc_trans = Dynamo0p3RedundantComputationTrans()
    # apply redundant computation to the colour loop out to the full
    # halo depth
    rc_trans.apply(cschedule.children[3].children[0])

    result = str(psy.gen)
    assert (
        "      IF (f2_proxy%is_dirty(depth=mesh%get_halo_depth())) THEN\n"
        "        CALL f2_proxy%halo_exchange(depth=mesh%get_halo_depth())\n"
        "      END IF \n"
        "      !\n"
        "      IF (m1_proxy%is_dirty(depth=mesh%get_halo_depth())) THEN\n"
        "        CALL m1_proxy%halo_exchange(depth=mesh%get_halo_depth())\n"
        "      END IF \n"
        "      !\n"
        "      IF (m2_proxy%is_dirty(depth=mesh%get_halo_depth())) THEN\n"
        "        CALL m2_proxy%halo_exchange(depth=mesh%get_halo_depth())\n"
        "      END IF \n" in result)
    assert "      cmap => mesh%get_colour_map()\n" in result
    assert (
        "      DO colour=1,ncolour\n"
        "        DO cell=1,mesh%get_last_halo_cell_per_colour(colour)\n"
        in result)

    assert (
        "      CALL f1_proxy%set_dirty()\n"
        "      CALL f1_proxy%set_clean(mesh%get_halo_depth()-1)" in result)

    assert Dynamo0p3Build(tmpdir).code_compiles(psy)


def test_colour_discontinuous():
    ''' Test that we raise an exception if we try to colour a loop
    containing a kernel that modifies a discontinuous field.
    The test is performed twice: first for a discontinuous wtheta writer
    and then for a discontinuous w2v readwriter. '''
    fsnames = ["wtheta", "w2v"]
    for name in fsnames:
        filename = "1_single_invoke_" + name + ".f90"
        _, invoke_info = parse(os.path.join(BASE_PATH, filename),
                               api=TEST_API)
        psy = PSyFactory(TEST_API, distributed_memory=True).create(invoke_info)
        invoke = psy.invokes.invoke_list[0]
        schedule = invoke.schedule

        # Create our colour transformation
        ctrans = Dynamo0p3ColourTrans()

        with pytest.raises(TransformationError) as excinfo:
            # Colour the loop
            _, _ = ctrans.apply(schedule.children[0])
        assert ("Loops iterating over a discontinuous function space are "
                "not currently supported") in str(excinfo)


def test_rc_then_colour(tmpdir):
    '''Test that we generate correct code when we first perform redundant
    computation to a fixed depth then colour the loop.

    '''
    _, invoke_info = parse(os.path.join(BASE_PATH,
                                        "1_single_invoke.f90"),
                           api=TEST_API)
    psy = PSyFactory(TEST_API, distributed_memory=True).create(invoke_info)
    invoke = psy.invokes.invoke_list[0]
    schedule = invoke.schedule

    # create our colour transformation
    ctrans = Dynamo0p3ColourTrans()

    # create our redundant computation transformation
    rc_trans = Dynamo0p3RedundantComputationTrans()

    # apply redundant computation to the loop, out to the level-3 halo
    schedule, _ = rc_trans.apply(schedule.children[3], 3)

    # Colour the loop
    schedule, _ = ctrans.apply(schedule.children[3])

    psy.invokes.invoke_list[0].schedule = schedule

    result = str(psy.gen)

    assert (
        "      IF (f2_proxy%is_dirty(depth=3)) THEN\n"
        "        CALL f2_proxy%halo_exchange(depth=3)\n"
        "      END IF \n"
        "      !\n"
        "      IF (m1_proxy%is_dirty(depth=3)) THEN\n"
        "        CALL m1_proxy%halo_exchange(depth=3)\n"
        "      END IF \n"
        "      !\n"
        "      IF (m2_proxy%is_dirty(depth=3)) THEN\n"
        "        CALL m2_proxy%halo_exchange(depth=3)\n"
        "      END IF \n" in result)
    assert "      cmap => mesh%get_colour_map()\n" in result
    assert (
        "      DO colour=1,ncolour\n"
        "        DO cell=1,mesh%get_last_halo_cell_per_colour(colour,3)\n"
        "          !\n"
        "          CALL testkern_code(nlayers, a, f1_proxy%data,"
        " f2_proxy%data, m1_proxy%data, m2_proxy%data, ndf_w1, undf_w1, "
        "map_w1(:,cmap(colour, cell)), ndf_w2, undf_w2, "
        "map_w2(:,cmap(colour, cell)), ndf_w3, undf_w3, "
        "map_w3(:,cmap(colour, cell)))\n" in result)

    assert (
        "      CALL f1_proxy%set_dirty()\n"
        "      CALL f1_proxy%set_clean(2)" in result)

    assert Dynamo0p3Build(tmpdir).code_compiles(psy)


def test_rc_then_colour2(tmpdir):
    '''Test that we generate correct code when we first perform redundant
    computation to the full depth then colour the loop.

    '''
    _, invoke_info = parse(os.path.join(BASE_PATH,
                                        "1_single_invoke.f90"),
                           api=TEST_API)
    psy = PSyFactory(TEST_API, distributed_memory=True).create(invoke_info)
    invoke = psy.invokes.invoke_list[0]
    schedule = invoke.schedule

    # create our colour transformation
    ctrans = Dynamo0p3ColourTrans()

    # create our redundant computation transformation
    rc_trans = Dynamo0p3RedundantComputationTrans()

    # apply redundant computation to the loop to the full halo depth
    schedule, _ = rc_trans.apply(schedule.children[3])

    # Colour the loop
    schedule, _ = ctrans.apply(schedule.children[3])

    psy.invokes.invoke_list[0].schedule = schedule

    result = str(psy.gen)

    assert (
        "      IF (f2_proxy%is_dirty(depth=mesh%get_halo_depth())) THEN\n"
        "        CALL f2_proxy%halo_exchange(depth=mesh%get_halo_depth())\n"
        "      END IF \n"
        "      !\n"
        "      IF (m1_proxy%is_dirty(depth=mesh%get_halo_depth())) THEN\n"
        "        CALL m1_proxy%halo_exchange(depth=mesh%get_halo_depth())\n"
        "      END IF \n"
        "      !\n"
        "      IF (m2_proxy%is_dirty(depth=mesh%get_halo_depth())) THEN\n"
        "        CALL m2_proxy%halo_exchange(depth=mesh%get_halo_depth())\n"
        "      END IF \n" in result)
    assert "      cmap => mesh%get_colour_map()\n" in result
    assert (
        "      DO colour=1,ncolour\n"
        "        DO cell=1,mesh%get_last_halo_cell_per_colour(colour)\n"
        in result)

    assert (
        "      CALL f1_proxy%set_dirty()\n"
        "      CALL f1_proxy%set_clean(mesh%get_halo_depth()-1)" in result)

    assert Dynamo0p3Build(tmpdir).code_compiles(psy)


def test_loop_fuse_then_rc(tmpdir):
    '''Test that we are able to fuse two loops together, perform
    redundant computation and then colour.'''
    _, info = parse(os.path.join(os.path.dirname(os.path.abspath(__file__)),
                                 "test_files", "dynamo0p3",
                                 "4_multikernel_invokes.f90"),
                    api=TEST_API)
    psy = PSyFactory(TEST_API, distributed_memory=True).create(info)
    invoke = psy.invokes.get('invoke_0')
    schedule = invoke.schedule

    ftrans = DynamoLoopFuseTrans()

    # fuse the loops
    schedule, _ = ftrans.apply(schedule.children[3],
                               schedule.children[4])

    # create our redundant computation transformation
    rc_trans = Dynamo0p3RedundantComputationTrans()

    # apply redundant computation to the loop
    schedule, _ = rc_trans.apply(schedule.children[3])

    # create our colour transformation
    ctrans = Dynamo0p3ColourTrans()

    # Colour the loop
    schedule, _ = ctrans.apply(schedule.children[3])

    psy.invokes.invoke_list[0].schedule = schedule

    result = str(psy.gen)

    assert (
        "      IF (f2_proxy%is_dirty(depth=mesh%get_halo_depth())) THEN\n"
        "        CALL f2_proxy%halo_exchange(depth=mesh%get_halo_depth())\n"
        "      END IF \n"
        "      !\n"
        "      IF (m1_proxy%is_dirty(depth=mesh%get_halo_depth())) THEN\n"
        "        CALL m1_proxy%halo_exchange(depth=mesh%get_halo_depth())\n"
        "      END IF \n"
        "      !\n"
        "      IF (m2_proxy%is_dirty(depth=mesh%get_halo_depth())) THEN\n"
        "        CALL m2_proxy%halo_exchange(depth=mesh%get_halo_depth())\n"
        "      END IF \n" in result)
    assert "      cmap => mesh%get_colour_map()\n" in result
    assert (
        "      DO colour=1,ncolour\n"
        "        DO cell=1,mesh%get_last_halo_cell_per_colour(colour)\n"
        in result)

    assert (
        "      CALL f1_proxy%set_dirty()\n"
        "      CALL f1_proxy%set_clean(mesh%get_halo_depth()-1)" in result)

    assert Dynamo0p3Build(tmpdir).code_compiles(psy)


def test_haloex_colouring(tmpdir, monkeypatch, annexed):
    '''Check that the halo exchange logic for halo exchanges between loops
    works when we colour the loops. We also test when annexed is False
    and True as it affects how many halo exchanges are generated.

    '''

    def check_halo_exchange(halo_exchange):
        '''internal function to check the validity of a halo exchange for
        field f1 which is guaranteed (has no runtime logic to
        determine whether it is needed or not) and is of depth 1.

        '''
        # check halo exchange has the expected values
        assert halo_exchange.field.name == "f1"
        assert halo_exchange._compute_stencil_type() == "region"
        assert halo_exchange._compute_halo_depth() == "1"
        assert halo_exchange.required() == (True, True)
        # check that the write_access information (information based on
        # the previous writer) has been computed correctly
        write_access = halo_exchange._compute_halo_write_info()
        assert write_access.set_by_value
        assert not write_access.var_depth
        assert not write_access.max_depth
        assert write_access.literal_depth == 1
        assert write_access.dirty_outer
        assert not write_access.annexed_only
        # check that the read_access information is correct
        depth_info_list = halo_exchange._compute_halo_read_depth_info()
        assert len(depth_info_list) == 1
        depth_info = depth_info_list[0]
        assert not depth_info.annexed_only
        assert depth_info.literal_depth == 1
        assert not depth_info.max_depth
        assert not depth_info.var_depth

    config = Config.get()
    dyn_config = config.api_conf("dynamo0.3")
    monkeypatch.setattr(dyn_config, "_compute_annexed_dofs", annexed)
    if annexed:
        w_loop_idx = 1
        r_loop_idx = 3
        halo_idx = 2
    else:
        w_loop_idx = 2
        r_loop_idx = 5
        halo_idx = 4
    ctrans = Dynamo0p3ColourTrans()

    # Begin with a loop which modifies the continuous field f1
    # followed by a loop which modifies the continuous field f3 and
    # reads field f1. This will produce a guaranteed halo exchange of
    # depth 1 for field f1. Next, check that loop colouring the first
    # loop makes no difference to the halo exchange.  Next, check that
    # loop colouring the first and second loops makes no difference to
    # the halo exchange.  Finally, check that loop colouring just the
    # second loop makes no difference to the halo exchange.
    for idx, cloop_idxs in enumerate([[], [r_loop_idx],
                                      [r_loop_idx, w_loop_idx], [w_loop_idx]]):

        _, invoke_info = parse(os.path.join(
            BASE_PATH, "14.10_halo_continuous_cell_w_to_r.f90"),
                               api="dynamo0.3")
        psy = PSyFactory(TEST_API, distributed_memory=True).create(invoke_info)
        invoke = psy.invokes.invoke_list[0]
        schedule = invoke.schedule

        for cloop_idx in cloop_idxs:
            schedule, _ = ctrans.apply(schedule.children[cloop_idx])

        invoke.schedule = schedule
        halo_exchange = schedule.children[halo_idx]
        check_halo_exchange(halo_exchange)

        assert Dynamo0p3Build(tmpdir).code_compiles(psy)

        print("OK for iteration ", idx)


def test_haloex_rc1_colouring(tmpdir, monkeypatch, annexed):
    '''Check that the halo exchange logic for halo exchanges between loops
    works when we colour the loops and apply redundant computation to
    the maximum depth for the reader. We first check the halo exchange
    properties are correct with no colouring then apply colouring to
    the first loop, then the second and finally both. In each case we
    check that the halo exchange properties do not change. We expect
    to see a definite (no runtime check) halo exchange to the maximum
    halo depth. We also test when annexed is False and True as it
    affects how many halo exchanges are generated.

    '''

    def check_halo_exchange(halo_exchange):
        '''Internal method to check the validity of a halo exchange for field
        f1 which is guaranteed (has no runtime logic to determine
        whether it is needed or not) and is to the full depth of the
        halo.

        '''
        # check halo exchange has the expected values
        assert halo_exchange.field.name == "f1"
        assert halo_exchange._compute_stencil_type() == "region"
        assert halo_exchange._compute_halo_depth() == "mesh%get_halo_depth()"
        assert halo_exchange.required
        # check that the write_access information (information based on
        # the previous writer) has been computed correctly
        write_access = halo_exchange._compute_halo_write_info()
        assert write_access.set_by_value
        assert not write_access.var_depth
        assert not write_access.max_depth
        assert write_access.literal_depth == 1
        assert write_access.dirty_outer
        assert not write_access.annexed_only
        # check that the read_access information is correct
        depth_info_list = halo_exchange._compute_halo_read_depth_info()
        assert len(depth_info_list) == 1
        depth_info = depth_info_list[0]
        assert not depth_info.annexed_only
        assert not depth_info.literal_depth
        assert depth_info.max_depth
        assert not depth_info.var_depth

    config = Config.get()
    dyn_config = config.api_conf("dynamo0.3")
    monkeypatch.setattr(dyn_config, "_compute_annexed_dofs", annexed)

    if annexed:
        w_loop_idx = 1
        r_loop_idx = 4
    else:
        w_loop_idx = 2
        r_loop_idx = 5
    ctrans = Dynamo0p3ColourTrans()
    rc_trans = Dynamo0p3RedundantComputationTrans()

    # Begin with a loop which modifies the continuous field f1
    # followed by a loop which modifies the continuous field f3 to the
    # maximum depth and reads field f1. This will produce a guaranteed
    # halo exchange of maximum depth for field f1. Next, check that
    # loop colouring the first loop makes no difference to the halo
    # exchange. Next, check that loop colouring the first and second
    # loops makes no difference to the halo exchange. Finally, check
    # that loop colouring just the second loop makes no difference to
    # the halo exchange.
    for idx, cloop_idxs in enumerate([[], [r_loop_idx],
                                      [w_loop_idx, r_loop_idx], [w_loop_idx]]):

        _, invoke_info = parse(os.path.join(
            BASE_PATH, "14.10_halo_continuous_cell_w_to_r.f90"),
                               api="dynamo0.3")
        psy = PSyFactory(TEST_API, distributed_memory=True).create(invoke_info)

        invoke = psy.invokes.invoke_list[0]
        schedule = invoke.schedule

        if annexed:
            index = 3
        else:
            index = 5
        schedule, _ = rc_trans.apply(schedule.children[index])

        for cloop_idx in cloop_idxs:
            schedule, _ = ctrans.apply(schedule.children[cloop_idx])

        invoke.schedule = schedule
        if annexed:
            halo_exchange = schedule.children[2]
        else:
            halo_exchange = schedule.children[4]
        check_halo_exchange(halo_exchange)

        assert Dynamo0p3Build(tmpdir).code_compiles(psy)

        print("OK for iteration ", idx)


def test_haloex_rc2_colouring(tmpdir, monkeypatch, annexed):
    '''Check that the halo exchange logic for halo exchanges between loops
    works when we colour the loops and apply redundant computation to
    the maximum depth for the writer. We first check the halo exchange
    properties are correct with no colouring then apply colouring to
    the first loop, then the second and finally both. In each case we
    check that the halo exchange properties do not change. We expect
    to see a potential (runtime check) halo exchange of depth 1. This
    is because we do not know the depth of the halo and the writer
    ends up with its outermost halo-depth dirty. So, if the maximum
    depth of the halo is 1 then we need a halo exchange but if it is 2
    or more we do not. We also test when annexed is False and True
    as it affects how many halo exchanges are generated.

    '''

    def check_halo_exchange(halo_exchange):
        '''Internal method to check the validity of a potential (has a runtime
        check) halo exchange for field f1 of depth 1.

        '''
        # check halo exchange has the expected values
        assert halo_exchange.field.name == "f1"
        assert halo_exchange._compute_stencil_type() == "region"
        assert halo_exchange._compute_halo_depth() == "1"
        assert halo_exchange.required() == (True, False)
        # check that the write_access information (information based on
        # the previous writer) has been computed correctly
        write_access = halo_exchange._compute_halo_write_info()
        assert write_access.set_by_value
        assert not write_access.var_depth
        assert write_access.max_depth
        assert not write_access.literal_depth
        assert write_access.dirty_outer
        assert not write_access.annexed_only
        # check that the read_access information is correct
        depth_info_list = halo_exchange._compute_halo_read_depth_info()
        assert len(depth_info_list) == 1
        depth_info = depth_info_list[0]
        assert not depth_info.annexed_only
        assert depth_info.literal_depth == 1
        assert not depth_info.max_depth
        assert not depth_info.var_depth

    config = Config.get()
    dyn_config = config.api_conf("dynamo0.3")
    monkeypatch.setattr(dyn_config, "_compute_annexed_dofs", annexed)
    w_loop_idx = 2
    if annexed:
        r_loop_idx = 4
    else:
        r_loop_idx = 5
    ctrans = Dynamo0p3ColourTrans()
    rc_trans = Dynamo0p3RedundantComputationTrans()

    # Begin with a loop which modifies the continuous field f1 to the
    # maximum depth followed by a loop which modifies the continuous
    # field f3 and reads field f1. This will produce a potential
    # (runtime check) halo exchange of depth 1 for field f1. Next,
    # check that loop colouring the first loop makes no difference to
    # the halo exchange. Next, check that loop colouring the first and
    # second loops makes no difference to the halo exchange. Finally,
    # check that loop colouring just the second loop makes no
    # difference to the halo exchange.
    for idx, cloops in enumerate([[], [r_loop_idx], [r_loop_idx, w_loop_idx],
                                  [w_loop_idx]]):

        _, invoke_info = parse(os.path.join(
            BASE_PATH, "14.10_halo_continuous_cell_w_to_r.f90"),
                               api="dynamo0.3")
        psy = PSyFactory(TEST_API, distributed_memory=True).create(invoke_info)

        invoke = psy.invokes.invoke_list[0]
        schedule = invoke.schedule

        if annexed:
            index = 1
        else:
            index = w_loop_idx
        schedule, _ = rc_trans.apply(schedule.children[index])

        for cloop in cloops:
            schedule, _ = ctrans.apply(schedule.children[cloop])

        invoke.schedule = schedule
        if annexed:
            index = 3
        else:
            index = 4
        halo_exchange = schedule.children[index]
        check_halo_exchange(halo_exchange)

        assert Dynamo0p3Build(tmpdir).code_compiles(psy)

        print("OK for iteration ", idx)


def test_haloex_rc3_colouring(tmpdir, monkeypatch, annexed):
    '''Check that the halo exchange logic for halo exchanges between loops
    works when we colour the loops and apply redundant computation to
    the maximum depth for the writer and the reader. We first check
    the halo exchange properties are correct with no colouring then
    apply colouring to the first loop, then the second and finally
    both. In each case we check that the halo exchange properties do
    not change. We expect to see a definite (no runtime check) halo
    exchange to the maximum halo depth. We could halo exchange only
    the outermost halo depth but the LFRic API does not currently
    support this option. We also test when annexed is False and True
    as it affects how many halo exchanges are generated.'''

    def check_halo_exchange(halo_exchange):
        '''internal method to check the validity of a halo exchange for field
        f1 which is guaranteed (has no runtime logic to determine
        whether it is needed or not) and is to the full depth of the
        halo.

        '''
        # check halo exchange has the expected values
        assert halo_exchange.field.name == "f1"
        assert halo_exchange._compute_stencil_type() == "region"
        assert halo_exchange._compute_halo_depth() == "mesh%get_halo_depth()"
        assert halo_exchange.required() == (True, True)
        # check that the write_access information (information based on
        # the previous writer) has been computed correctly
        write_access = halo_exchange._compute_halo_write_info()
        assert write_access.set_by_value
        assert not write_access.var_depth
        assert write_access.max_depth
        assert not write_access.literal_depth
        assert write_access.dirty_outer
        assert not write_access.annexed_only
        # check that the read_access information is correct
        depth_info_list = halo_exchange._compute_halo_read_depth_info()
        assert len(depth_info_list) == 1
        depth_info = depth_info_list[0]
        assert not depth_info.annexed_only
        assert not depth_info.literal_depth
        assert depth_info.max_depth
        assert not depth_info.var_depth

    config = Config.get()
    dyn_config = config.api_conf("dynamo0.3")
    monkeypatch.setattr(dyn_config, "_compute_annexed_dofs", annexed)
    w_loop_idx = 2
    r_loop_idx = 5
    ctrans = Dynamo0p3ColourTrans()
    rc_trans = Dynamo0p3RedundantComputationTrans()

    # Begin with a loop which modifies the continuous field f1 to the
    # maximum depth followed by a loop which modifies the continuous
    # field f3 to the maximum depth and reads field f1. This will
    # produce a guaranteed halo exchange of maximum depth for field
    # f1. Next, check that loop colouring the first loop makes no
    # difference to the halo exchange. Next, check that loop colouring
    # the first and second loops makes no difference to the halo
    # exchange. Finally, check that loop colouring just the second
    # loop makes no difference to the halo exchange.
    for idx, cloop_idxs in enumerate([[], [r_loop_idx],
                                      [r_loop_idx, w_loop_idx], [w_loop_idx]]):
        _, invoke_info = parse(
            os.path.join(BASE_PATH, "14.10_halo_continuous_cell_w_to_r.f90"),
            api="dynamo0.3")
        psy = PSyFactory(TEST_API, distributed_memory=True).create(invoke_info)

        invoke = psy.invokes.invoke_list[0]
        schedule = invoke.schedule

        if annexed:
            index1 = 1
            index2 = 4
        else:
            index1 = w_loop_idx
            index2 = r_loop_idx
        schedule, _ = rc_trans.apply(schedule.children[index1])
        schedule, _ = rc_trans.apply(schedule.children[index2])

        for cloop_idx in cloop_idxs:
            schedule, _ = ctrans.apply(schedule.children[cloop_idx])

        invoke.schedule = schedule
        if annexed:
            index = 3
        else:
            index = 4
        halo_exchange = schedule.children[index]
        check_halo_exchange(halo_exchange)

        assert Dynamo0p3Build(tmpdir).code_compiles(psy)

        print("OK for iteration ", idx)


def test_haloex_rc4_colouring(tmpdir, monkeypatch, annexed):
    '''Check that the halo exchange logic for halo exchanges between loops
    works when we colour the loops and apply redundant computation to
    depth 2 for the writer. We first check a halo exchange is not
    generated. We then apply colouring to the first loop, then the
    second and finally both. In each case we check that a halo
    exchange is not generated. We also test when annexed is False and
    True as it affects how many halo exchanges are generated.

    '''

    config = Config.get()
    dyn_config = config.api_conf("dynamo0.3")
    monkeypatch.setattr(dyn_config, "_compute_annexed_dofs", annexed)
    # At the start we have two halo exchange calls for field f1, one
    # before the first loop and one between the two loops when annexed
    # is False, and just the latter halo exchange when annexed is True
    _, invoke_info = parse(os.path.join(
        BASE_PATH, "14.10_halo_continuous_cell_w_to_r.f90"), api="dynamo0.3")
    psy = PSyFactory(TEST_API, distributed_memory=True).create(invoke_info)
    result = str(psy.gen)
    invoke = psy.invokes.invoke_list[0]
    schedule = invoke.schedule

    from psyclone.dynamo0p3 import DynHaloExchange
    if annexed:
        assert result.count("f1_proxy%halo_exchange(depth=1)") == 1
        assert isinstance(schedule.children[2], DynHaloExchange)
        assert schedule.children[2].field.name == "f1"
    else:
        assert result.count("f1_proxy%halo_exchange(depth=1)") == 2
        assert isinstance(schedule.children[0], DynHaloExchange)
        assert schedule.children[0].field.name == "f1"
        assert isinstance(schedule.children[4], DynHaloExchange)
        assert schedule.children[4].field.name == "f1"

    w_loop_idx = 2
    if annexed:
        r_loop_idx = 3
    else:
        r_loop_idx = 4
    ctrans = Dynamo0p3ColourTrans()
    rc_trans = Dynamo0p3RedundantComputationTrans()

    # We then apply redundant computation so that the loop which
    # modifies the continuous field f1 does so to depth=2. The code
    # will no longer produce a halo exchange between the two loops for
    # field f1. We will therefore only have one halo exchange for
    # field f1 (before the first loop). Next, check that loop
    # colouring the first loop makes no difference to the halo
    # exchange. Next, check that loop colouring the first and second
    # loops makes no difference to the halo exchange. Finally, check
    # that loop colouring just the second loop makes no difference to
    # the halo exchange.
    for idx, cloop_idxs in enumerate([[], [r_loop_idx],
                                      [r_loop_idx, w_loop_idx], [w_loop_idx]]):

        _, invoke_info = parse(os.path.join(
            BASE_PATH, "14.10_halo_continuous_cell_w_to_r.f90"),
                               api="dynamo0.3")
        psy = PSyFactory("dynamo0.3").create(invoke_info)
        result = str(psy.gen)

        invoke = psy.invokes.invoke_list[0]
        schedule = invoke.schedule

        if annexed:
            index = 1
        else:
            index = w_loop_idx

        schedule, _ = rc_trans.apply(schedule.children[index], depth=2)

        for cloop_idx in cloop_idxs:
            schedule, _ = ctrans.apply(schedule.children[cloop_idx])

        invoke.schedule = schedule
        result = str(psy.gen)

        # the redundant computation code has one halo exchange for field f1
        assert result.count("f1_proxy%halo_exchange(depth=1)") == 1
        if annexed:
            index = 1
        else:
            index = 0
        assert isinstance(schedule.children[index], DynHaloExchange)
        assert schedule.children[index].field.name == "f1"

        assert Dynamo0p3Build(tmpdir).code_compiles(psy)

        print("OK for iteration ", idx)


def test_intergrid_colour(dist_mem):
    ''' Check that we can apply colouring to a loop containing
    an inter-grid kernel. '''
    # Use an example that contains both prolongation and restriction
    # kernels
    _, invoke_info = parse(os.path.join(
        BASE_PATH, "22.2_intergrid_3levels.f90"), api=TEST_API)
    psy = PSyFactory(TEST_API, distributed_memory=dist_mem).create(invoke_info)
    schedule = psy.invokes.invoke_list[0].schedule
    # First two kernels are prolongation, last two are restriction
    loops = schedule.walk(schedule.children, psyGen.Loop)
    ctrans = Dynamo0p3ColourTrans()
    # To a prolong kernel
    _, _ = ctrans.apply(loops[1])
    # To a restrict kernel
    _, _ = ctrans.apply(loops[3])
    gen = str(psy.gen).lower()
    expected = '''\
      ncolour_fld_m = mesh_fld_m%get_ncolours()
      cmap_fld_m => mesh_fld_m%get_colour_map()'''
    assert expected in gen
    expected = '''\
      ncolour_fld_c = mesh_fld_c%get_ncolours()
      cmap_fld_c => mesh_fld_c%get_colour_map()'''
    assert expected in gen
    if dist_mem:
        expected = (
            "      do colour=1,ncolour_fld_m\n"
            "        do cell=1,mesh_fld_m%get_last_halo_cell_per_colour("
            "colour,1)\n")
    else:
        expected = (
            "      do colour=1,ncolour_fld_m\n"
            "        do cell=1,mesh_fld_m%get_last_edge_cell_per_colour("
            "colour)\n")
    assert expected in gen
    expected = (
        "          call prolong_kernel_code(nlayers, cell_map_fld_m(:,"
        "cmap_fld_m(colour, cell)), ncpc_fld_f_fld_m, ncell_fld_f, "
        "fld_f_proxy%data, fld_m_proxy%data, ndf_w1, undf_w1, map_w1, "
        "undf_w2, map_w2(:,cmap_fld_m(colour, cell)))\n")
    assert expected in gen


def test_intergrid_colour_errors(dist_mem, monkeypatch):
    ''' Check that we raise the expected error when colouring is not applied
    correctly to inter-grid kernels within a loop over colours. '''
    ctrans = Dynamo0p3ColourTrans()
    # Use an example that contains both prolongation and restriction kernels
    _, invoke_info = parse(os.path.join(
        BASE_PATH, "22.2_intergrid_3levels.f90"), api=TEST_API)
    psy = PSyFactory(TEST_API, distributed_memory=dist_mem).create(invoke_info)
    schedule = psy.invokes.invoke_list[0].schedule
    # First two kernels are prolongation, last two are restriction
    loops = schedule.walk(schedule.children, psyGen.Loop)
    loop = loops[1]
    # To a prolong kernel
    new_sched, _ = ctrans.apply(loop)
    # Update our list of loops
    loops = new_sched.walk(schedule.children, psyGen.Loop)
    # Trigger the error by calling the internal method to get the upper
    # bound before the colourmaps have been set-up
    with pytest.raises(InternalError) as err:
        _ = loops[1]._upper_bound_fortran()
    assert ("All kernels within a loop over colours must have been coloured "
            "but kernel 'prolong_kernel_code' has not" in str(err))
    # Set-up the colourmaps
    psy.invokes.invoke_list[0].meshes._colourmap_init()
    # Check that the upper bound is now correct
    upperbound = loops[1]._upper_bound_fortran()
    assert upperbound == "ncolour_fld_m"
    # Manually add an un-coloured kernel to the loop that we coloured
    loop = loops[2]
    monkeypatch.setattr(loops[3].children[0], "is_coloured", lambda: True)
    loop.children.append(loops[3].children[0])
    with pytest.raises(InternalError) as err:
        _ = loops[1]._upper_bound_fortran()
    assert ("All kernels within a loop over colours must have been coloured "
            "but kernel 'restrict_kernel_code' has not" in str(err))


def test_intergrid_omp_parado(dist_mem, tmpdir):
    '''Check that we can add an OpenMP parallel loop to a loop containing
    an inter-grid kernel call.

    '''
    # Use an example that contains both prolongation and restriction
    # kernels
    _, invoke_info = parse(os.path.join(
        BASE_PATH, "22.2_intergrid_3levels.f90"), api=TEST_API)
    psy = PSyFactory(TEST_API, distributed_memory=dist_mem).create(invoke_info)
    schedule = psy.invokes.invoke_list[0].schedule
    # First two kernels are prolongation, last two are restriction
    loops = schedule.walk(schedule.children, psyGen.Loop)
    ctrans = Dynamo0p3ColourTrans()
    # To a prolong kernel
    _, _ = ctrans.apply(loops[1])
    # To a restrict kernel
    _, _ = ctrans.apply(loops[3])
    loops = schedule.walk(schedule.children, psyGen.Loop)
    otrans = DynamoOMPParallelLoopTrans()
    # Apply OMP to loops over coloured cells
    _, _ = otrans.apply(loops[2])
    _, _ = otrans.apply(loops[5])
    gen = str(psy.gen)
    assert ("      DO colour=1,ncolour_fld_c\n"
            "        !$omp parallel do default(shared), private(cell), "
            "schedule(static)\n" in gen)
    if dist_mem:
        assert ("        DO cell=1,mesh_fld_c%get_last_halo_cell_per_colour("
                "colour,1)\n" in gen)
    else:
        assert ("        DO cell=1,mesh_fld_c%get_last_edge_cell_per_colour("
                "colour)\n" in gen)
    assert Dynamo0p3Build(tmpdir).code_compiles(psy)


def test_intergrid_omp_para_region1(dist_mem, tmpdir):
    ''' Check that we can create an OpenMP-parallel region containing
    a single inter-grid kernel call. '''
    _, invoke_info = parse(os.path.join(
        BASE_PATH, "22.2_intergrid_3levels.f90"), api=TEST_API)
    psy = PSyFactory(TEST_API, distributed_memory=dist_mem).create(invoke_info)
    schedule = psy.invokes.invoke_list[0].schedule
    # Get the various transformations we need
    ctrans = Dynamo0p3ColourTrans()
    ptrans = OMPParallelTrans()
    otrans = Dynamo0p3OMPLoopTrans()
    # Colour the first loop
    loops = schedule.walk(schedule.children, psyGen.Loop)
    _, _ = ctrans.apply(loops[0])
    # Parallelise the loop over cells of a given colour
    loops = schedule.walk(schedule.children, psyGen.Loop)
    _, _ = otrans.apply(loops[1])
    # Put the parallel loop inside a parallel region
    dirs = schedule.walk(schedule.children, psyGen.Directive)
    _, _ = ptrans.apply(dirs[0])
    gen = str(psy.gen)
    if dist_mem:
        upper_bound = "mesh_fld_c%get_last_halo_cell_per_colour(colour,1)"
    else:
        upper_bound = "mesh_fld_c%get_last_edge_cell_per_colour(colour)"
    assert ("      DO colour=1,ncolour_fld_m\n"
            "        !$omp parallel default(shared), private(cell)\n"
            "        !$omp do schedule(static)\n"
            "        DO cell=1,{0}\n"
            "          !\n"
            "          CALL prolong_kernel_code(nlayers, cell_map_fld_c(:,"
            "cmap_fld_m(colour, cell)), ncpc_fld_m_fld_c, ncell_fld_m, "
            "fld_m_proxy%data, fld_c_proxy%data, ndf_w1, undf_w1, map_w1, "
            "undf_w2, map_w2(:,cmap_fld_m(colour, cell)))\n"
            "        END DO \n"
            "        !$omp end do\n"
            "        !$omp end parallel\n"
            "      END DO \n".format(upper_bound) in gen)
    assert Dynamo0p3Build(tmpdir).code_compiles(psy)


@pytest.mark.xfail(reason="Loop-fusion not yet supported for inter-grid "
                   "kernels")
def test_intergrid_omp_para_region2(dist_mem, tmpdir):
    ''' Check that we can create an OpenMP-parallel region containing
    multiple inter-grid kernels. '''
    _, invoke_info = parse(os.path.join(
        BASE_PATH, "22.2_intergrid_3levels.f90"), api=TEST_API)
    psy = PSyFactory(TEST_API, distributed_memory=dist_mem).create(invoke_info)
    schedule = psy.invokes.invoke_list[0].schedule
    schedule.view()
    loops = schedule.walk(schedule.children, psyGen.Loop)
    ctrans = Dynamo0p3ColourTrans()
    ftrans = DynamoLoopFuseTrans()
    _, _ = ctrans.apply(loops[0])
    _, _ = ctrans.apply(loops[1])
    schedule.view()
    loops = schedule.walk(schedule.children, psyGen.Loop)
    _, _ = ftrans.apply(loops[0], loops[2])
    schedule.view()
    assert Dynamo0p3Build(tmpdir).code_compiles(psy)


def test_intergrid_err(dist_mem):
    ''' Check that we cannot apply redundant computation or loop
    fusion to loops containing inter-grid kernels. '''
    # Use an example that contains both prolongation and restriction
    # kernels
    _, invoke_info = parse(os.path.join(
        BASE_PATH, "22.2_intergrid_3levels.f90"), api=TEST_API)
    psy = PSyFactory(TEST_API, distributed_memory=dist_mem).create(invoke_info)
    schedule = psy.invokes.invoke_list[0].schedule
    # First two kernels are prolongation, last two are restriction
    loops = schedule.walk(schedule.children, psyGen.Loop)

    expected_err = (
        "cannot currently be applied to nodes which have inter-grid "
        "kernels as children and ")

    if dist_mem:
        # Cannot apply redundant computation unless DM is enabled
        rc_trans = Dynamo0p3RedundantComputationTrans()
        with pytest.raises(TransformationError) as excinfo:
            rc_trans.apply(loops[2], depth=2)
            assert expected_err in str(excinfo)

    lftrans = DynamoLoopFuseTrans()
    with pytest.raises(TransformationError) as excinfo:
        lftrans.apply(loops[0], loops[1])
    assert expected_err in str(excinfo)


def test_no_acc():
    '''
    Check that attempting to add any sort of OpenACC directive to a
    dynamo0p3 Schedule causes an error.

    '''
    from psyclone.transformations import ACCDataTrans, ACCLoopTrans, \
        ACCParallelTrans
    accdt = ACCDataTrans()
    accpt = ACCParallelTrans()
    acclt = ACCLoopTrans()

    _, info = parse(os.path.join(os.path.dirname(os.path.abspath(__file__)),
                                 "test_files", "dynamo0p3",
                                 "1_single_invoke.f90"),
                    api=TEST_API)
    psy = PSyFactory(TEST_API, distributed_memory=False).create(info)
    sched = psy.invokes.get('invoke_0_testkern_type').schedule

    with pytest.raises(NotImplementedError) as err:
        _ = accdt.apply(sched)
    assert ("ACCDataDirective not implemented for a schedule of type "
            in str(err))

    with pytest.raises(NotImplementedError) as err:
        _ = accpt.apply(sched.children)
    assert ("OpenACC parallel regions are currently only supported for "
            "the gocean 1.0 API" in str(err))

    with pytest.raises(NotImplementedError) as err:
        _ = acclt.apply(sched.children[0])
    assert ("OpenACC loop transformations are currently only supported for "
            "the gocean 1.0 API" in str(err))


def test_no_ocl():
    ''' Check that attempting to apply an OpenCL transformation to a Dynamo
    Schedule raises the expected error. '''
    from psyclone.transformations import OCLTrans
    _, info = parse(os.path.join(os.path.dirname(os.path.abspath(__file__)),
                                 "test_files", "dynamo0p3",
                                 "1_single_invoke.f90"),
                    api=TEST_API)
    psy = PSyFactory(TEST_API, distributed_memory=False).create(info)
    sched = psy.invokes.get('invoke_0_testkern_type').schedule
    trans = OCLTrans()
    with pytest.raises(TransformationError) as err:
        _ = trans.apply(sched)
    assert ("OpenCL generation is currently only supported for the GOcean "
            "API but got a Schedule of type:" in str(err))


def test_async_hex_wrong_node():
    '''Test that we raise the expected exception if an asynchronous halo
    exchange transformation is applied to a node that is not a halo
    exchange.

    '''
    from psyclone.psyGen import Loop
    node = Loop()
    ahex = Dynamo0p3AsyncHaloExchangeTrans()
    with pytest.raises(TransformationError) as err:
        _, _ = ahex.apply(node)
    assert "node must be a synchronous halo exchange" in str(err.value)


def test_async_hex_name():
    ''' Name test for the Dynamo0p3AsyncHaloExchangeTrans class. '''
    ahex = Dynamo0p3AsyncHaloExchangeTrans()
    assert ahex.name == "Dynamo0p3AsyncHaloExchangeTrans"


def test_async_hex_str():
    ''' String test for the Dynamo0p3AsyncHaloExchangeTrans class. '''
    ahex = Dynamo0p3AsyncHaloExchangeTrans()
    assert (str(ahex) == "Changes a synchronous halo exchange into an "
            "asynchronous one.")


def test_async_hex(tmpdir):
    '''Test that we can convert a synchronous halo exchange to an
    asynchronous one using the Dynamo0p3AsyncHaloExchangeTrans transformation.

    '''
    _, invoke_info = parse(os.path.join(
        os.path.dirname(os.path.abspath(__file__)),
        "test_files", "dynamo0p3",
        "1_single_invoke.f90"),
                           api=TEST_API)
    psy = PSyFactory(TEST_API, distributed_memory=True).create(invoke_info)
    schedule = psy.invokes.invoke_list[0].schedule
    f2_hex = schedule.children[0]
    ahex_trans = Dynamo0p3AsyncHaloExchangeTrans()
    schedule, _ = ahex_trans.apply(f2_hex)
    result = str(psy.gen)
    assert (
        "      ! Call kernels and communication routines\n"
        "      !\n"
        "      IF (f2_proxy%is_dirty(depth=1)) THEN\n"
        "        CALL f2_proxy%halo_exchange_start(depth=1)\n"
        "      END IF \n"
        "      !\n"
        "      IF (f2_proxy%is_dirty(depth=1)) THEN\n"
        "        CALL f2_proxy%halo_exchange_finish(depth=1)\n"
        "      END IF \n"
        "      !\n") in result

    assert Dynamo0p3Build(tmpdir).code_compiles(psy)


def test_async_hex_move_1(tmpdir):
    '''Test that we can convert a synchronous halo exchange to an
    asynchronous one using the Dynamo0p3AsyncHaloExchangeTrans
    transformation and then move them to new valid locations. In this
    case we move them before and after other halo exchanges
    respectively.

    '''
    _, invoke_info = parse(os.path.join(
        os.path.dirname(os.path.abspath(__file__)),
        "test_files", "dynamo0p3",
        "1_single_invoke.f90"),
                           api=TEST_API)
    psy = PSyFactory(TEST_API, distributed_memory=True).create(invoke_info)
    schedule = psy.invokes.invoke_list[0].schedule
    m1_hex = schedule.children[1]
    ahex_trans = Dynamo0p3AsyncHaloExchangeTrans()
    schedule, _ = ahex_trans.apply(m1_hex)

    mtrans = MoveTrans()
    schedule, _ = mtrans.apply(schedule.children[1],
                               schedule.children[0])
    schedule, _ = mtrans.apply(schedule.children[3],
                               schedule.children[2])
    result = str(psy.gen)
    assert (
        "      IF (m1_proxy%is_dirty(depth=1)) THEN\n"
        "        CALL m1_proxy%halo_exchange_start(depth=1)\n"
        "      END IF \n"
        "      !\n"
        "      IF (f2_proxy%is_dirty(depth=1)) THEN\n"
        "        CALL f2_proxy%halo_exchange(depth=1)\n"
        "      END IF \n"
        "      !\n"
        "      IF (m2_proxy%is_dirty(depth=1)) THEN\n"
        "        CALL m2_proxy%halo_exchange(depth=1)\n"
        "      END IF \n"
        "      !\n"
        "      IF (m1_proxy%is_dirty(depth=1)) THEN\n"
        "        CALL m1_proxy%halo_exchange_finish(depth=1)\n"
        "      END IF \n") in result

    assert Dynamo0p3Build(tmpdir).code_compiles(psy)


def test_async_hex_preserve_properties():
    '''Test that an asynchronous halo exchange created by the
    Dynamo0p3AsyncHaloExchangeTrans transformation maintains the properties
    of the original halo exchange.

    '''
    _, invoke_info = parse(os.path.join(
        os.path.dirname(os.path.abspath(__file__)),
        "test_files", "dynamo0p3",
        "4.3_multikernel_invokes.f90"),
                           api=TEST_API)
    psy = PSyFactory(TEST_API, distributed_memory=True).create(invoke_info)
    schedule = psy.invokes.invoke_list[0].schedule

    # We don't need this halo exchange
    f2_hex = schedule.children[0]
    _, known = f2_hex.required()
    field_name = f2_hex.field.name
    stencil_type = f2_hex._compute_stencil_type()
    halo_depth = f2_hex._compute_halo_depth()

    ahex_trans = Dynamo0p3AsyncHaloExchangeTrans()
    schedule, _ = ahex_trans.apply(f2_hex)
    f2_async_hex_start = schedule.children[0]

    _, f2_async_start_known = f2_async_hex_start.required()
    assert f2_async_start_known == known
    assert f2_async_hex_start.field.name == field_name
    assert f2_async_hex_start._compute_stencil_type() == stencil_type
    assert f2_async_hex_start._compute_halo_depth() == halo_depth

    f2_async_hex_end = schedule.children[1]
    _, f2_async_end_known = f2_async_hex_end.required()
    assert f2_async_end_known == known
    assert f2_async_hex_end.field.name == field_name
    assert f2_async_hex_end._compute_stencil_type() == stencil_type
    assert f2_async_hex_end._compute_halo_depth() == halo_depth

    # we do need this halo exchange
    f1_hex = schedule.children[6]
    _, known = f1_hex.required()
    field_name = f1_hex.field.name
    stencil_type = f1_hex._compute_stencil_type()
    halo_depth = f1_hex._compute_halo_depth()

    ahex_trans = Dynamo0p3AsyncHaloExchangeTrans()
    schedule, _ = ahex_trans.apply(f1_hex)

    f1_async_hex_start = schedule.children[6]
    _, f1_async_start_known = f1_async_hex_start.required()
    assert f1_async_start_known == known
    assert f1_async_hex_start.field.name == field_name
    assert f1_async_hex_start._compute_stencil_type() == stencil_type
    assert f1_async_hex_start._compute_halo_depth() == halo_depth

    f1_async_hex_end = schedule.children[7]
    _, f1_async_end_known = f1_async_hex_end.required()
    assert f1_async_end_known == known
    assert f1_async_hex_end.field.name == field_name
    assert f1_async_hex_end._compute_stencil_type() == stencil_type
    assert f1_async_hex_end._compute_halo_depth() == halo_depth


def test_async_hex_move_2(tmpdir, monkeypatch):
    '''Test that we can convert a synchronous halo exchange to an
    asynchronous one using the Dynamo0p3AsyncHaloExchangeTrans
    transformation and then move them to new valid locations. In this
    case we move a haloexchangestart before a loop.

    '''

    config = Config.get()
    dyn_config = config.api_conf("dynamo0.3")
    monkeypatch.setattr(dyn_config, "_compute_annexed_dofs", False)
    _, invoke_info = parse(os.path.join(
        os.path.dirname(os.path.abspath(__file__)),
        "test_files", "dynamo0p3",
        "4.5.2_multikernel_invokes.f90"),
                           api=TEST_API)
    psy = PSyFactory(TEST_API, distributed_memory=True).create(invoke_info)
    schedule = psy.invokes.invoke_list[0].schedule
    f2_hex = schedule.children[10]
    ahex_trans = Dynamo0p3AsyncHaloExchangeTrans()
    schedule, _ = ahex_trans.apply(f2_hex)

    mtrans = MoveTrans()
    schedule, _ = mtrans.apply(schedule.children[10],
                               schedule.children[9])
    result = str(psy.gen)
    assert (
        "      CALL f2_proxy%halo_exchange_start(depth=1)\n"
        "      !\n"
        "      DO cell=1,mesh%get_last_halo_cell(1)\n"
        "        !\n"
        "        CALL testkern_any_space_3_code(cell, nlayers, "
        "op_proxy%ncell_3d, op_proxy%local_stencil, ndf_any_space_1_op, "
        "ndf_any_space_2_op)\n"
        "      END DO \n"
        "      CALL f2_proxy%halo_exchange_finish(depth=1)\n") in result

    assert Dynamo0p3Build(tmpdir).code_compiles(psy)


def test_async_hex_move_error_1():
    '''Test that an asynchronous halo exchange start can not be moved
    after its end and its end cannot be moved before its start.

    '''
    _, invoke_info = parse(os.path.join(
        os.path.dirname(os.path.abspath(__file__)),
        "test_files", "dynamo0p3",
        "1_single_invoke.f90"),
                           api=TEST_API)
    psy = PSyFactory(TEST_API, distributed_memory=True).create(invoke_info)
    schedule = psy.invokes.invoke_list[0].schedule

    m1_hex = schedule.children[1]
    ahex_trans = Dynamo0p3AsyncHaloExchangeTrans()
    schedule, _ = ahex_trans.apply(m1_hex)

    mtrans = MoveTrans()

    # end before start
    with pytest.raises(TransformationError) as excinfo:
        schedule, _ = mtrans.apply(schedule.children[2],
                                   schedule.children[1])
    assert "dependencies forbid" in str(excinfo.value)

    # start after end
    with pytest.raises(TransformationError) as excinfo:
        schedule, _ = mtrans.apply(schedule.children[1],
                                   schedule.children[3])
    assert "dependencies forbid" in str(excinfo.value)


def test_async_hex_move_error_2():
    '''Test that an asynchronous halo exchange start can not be moved
    before a kernel that modifies the field and its end cannot be
    moved after a kernel that reads the field.

    '''
    _, invoke_info = parse(os.path.join(
        os.path.dirname(os.path.abspath(__file__)),
        "test_files", "dynamo0p3",
        "4.3_multikernel_invokes.f90"),
                           api=TEST_API)
    psy = PSyFactory(TEST_API, distributed_memory=True).create(invoke_info)
    schedule = psy.invokes.invoke_list[0].schedule

    f1_hex = schedule.children[5]
    ahex_trans = Dynamo0p3AsyncHaloExchangeTrans()
    schedule, _ = ahex_trans.apply(f1_hex)

    mtrans = MoveTrans()

    # start before prev modifier
    with pytest.raises(TransformationError) as excinfo:
        schedule, _ = mtrans.apply(schedule.children[5],
                                   schedule.children[4])
    assert "dependencies forbid" in str(excinfo.value)

    # end after following reader
    with pytest.raises(TransformationError) as excinfo:
        schedule, _ = mtrans.apply(schedule.children[6],
                                   schedule.children[7],
                                   position="after")
    assert "dependencies forbid" in str(excinfo.value)


def test_rc_remove_async_halo_exchange(monkeypatch, tmpdir):
    '''Test that an asynchronous halo exchange is removed if redundant
    computation means that it is no longer required. Halo exchanges
    are not required in this example when we compute annexed
    dofs. Therefore we ensure we compute over owned dofs (via
    monkeypatch) to perform the test.

    '''
    api_config = Config.get().api_conf(TEST_API)
    monkeypatch.setattr(api_config, "_compute_annexed_dofs", False)
    _, info = parse(os.path.join(
        BASE_PATH, "14.7_halo_annexed.f90"),
                    api=TEST_API)
    psy = PSyFactory(TEST_API, distributed_memory=True).create(info)
    schedule = psy.invokes.invoke_list[0].schedule

    ahex_trans = Dynamo0p3AsyncHaloExchangeTrans()

    f2_hex = schedule.children[3]
    schedule, _ = ahex_trans.apply(f2_hex)
    f1_hex = schedule.children[2]
    schedule, _ = ahex_trans.apply(f1_hex)

    result = str(psy.gen)
    assert "CALL f1_proxy%halo_exchange_start(depth=1)" in result
    assert "CALL f1_proxy%halo_exchange_finish(depth=1)" in result
    assert "CALL f2_proxy%halo_exchange_start(depth=1)" in result
    assert "CALL f2_proxy%halo_exchange_finish(depth=1)" in result
    assert "IF (m1_proxy%is_dirty(depth=1)) THEN" in result
    assert "CALL m1_proxy%halo_exchange(depth=1)" in result

    rc_trans = Dynamo0p3RedundantComputationTrans()
    loop = schedule.children[0]
    rc_trans.apply(loop, depth=1)
    result = str(psy.gen)
    assert "CALL f1_proxy%halo_exchange_start(depth=1)" not in result
    assert "CALL f1_proxy%halo_exchange_finish(depth=1)" not in result
    assert "CALL f2_proxy%halo_exchange_start(depth=1)" in result
    assert "CALL f2_proxy%halo_exchange_finish(depth=1)" in result
    assert "IF (m1_proxy%is_dirty(depth=1)) THEN" in result
    assert "CALL m1_proxy%halo_exchange(depth=1)" in result
    #
    loop = schedule.children[1]
    rc_trans.apply(loop, depth=1)
    result = str(psy.gen)
    assert "CALL f1_proxy%halo_exchange_start(depth=1)" not in result
    assert "CALL f1_proxy%halo_exchange_finish(depth=1)" not in result
    assert "CALL f2_proxy%halo_exchange_start(depth=1)" not in result
    assert "CALL f2_proxy%halo_exchange_finish(depth=1)" not in result
    assert "IF (m1_proxy%is_dirty(depth=1)) THEN" in result
    assert "CALL m1_proxy%halo_exchange(depth=1)" in result

    assert Dynamo0p3Build(tmpdir).code_compiles(psy)


def test_rc_redund_async_halo_exchange(monkeypatch, tmpdir):
    '''Test that an asynchronous halo exchange works correctly with
    redundant computation being applied.
    '''

    # ensure we compute over annexed dofs so no halo exchanges are required
    api_config = Config.get().api_conf(TEST_API)
    monkeypatch.setattr(api_config, "_compute_annexed_dofs", True)
    _, info = parse(os.path.join(
        BASE_PATH, "14.7_halo_annexed.f90"),
                    api=TEST_API)
    psy = PSyFactory(TEST_API, distributed_memory=True).create(info)
    schedule = psy.invokes.invoke_list[0].schedule

    # Make it so that halo exchanges are required to depth 2 for
    # fields m1, m2, f1 and f2. m2 will have a set clean for depth 1
    # after the last loop.
    rc_trans = Dynamo0p3RedundantComputationTrans()
    loop = schedule.children[2]
    rc_trans.apply(loop, depth=2)

    # make m2 halo exchange asynchronous and check depths and set
    # clean are generated correctly for m2
    ahex_trans = Dynamo0p3AsyncHaloExchangeTrans()
    m2_hex = schedule.children[5]
    schedule, _ = ahex_trans.apply(m2_hex)
    result = str(psy.gen)
    assert (
        "      IF (m2_proxy%is_dirty(depth=2)) THEN\n"
        "        CALL m2_proxy%halo_exchange_start(depth=2)\n"
        "      END IF \n"
        "      !\n"
        "      IF (m2_proxy%is_dirty(depth=2)) THEN\n"
        "        CALL m2_proxy%halo_exchange_finish(depth=2)\n"
        "      END IF \n") in result
    assert (
        "      ! Set halos dirty/clean for fields modified in the above loop\n"
        "      !\n"
        "      CALL m2_proxy%set_dirty()\n"
        "      CALL m2_proxy%set_clean(2)\n") in result

    # move m2 async halo exchange start and end then check depths and
    # set clean are still generated correctly for m2
    mtrans = MoveTrans()
    schedule, _ = mtrans.apply(schedule.children[5],
                               schedule.children[0])
    schedule, _ = mtrans.apply(schedule.children[6],
                               schedule.children[2])
    result = str(psy.gen)
    assert (
        "      IF (m2_proxy%is_dirty(depth=2)) THEN\n"
        "        CALL m2_proxy%halo_exchange_start(depth=2)\n"
        "      END IF \n") in result
    assert (
        "      IF (m2_proxy%is_dirty(depth=2)) THEN\n"
        "        CALL m2_proxy%halo_exchange_finish(depth=2)\n"
        "      END IF \n") in result
    assert (
        "      ! Set halos dirty/clean for fields modified in the above loop\n"
        "      !\n"
        "      CALL m2_proxy%set_dirty()\n"
        "      CALL m2_proxy%set_clean(2)\n") in result

    # increase depth of redundant computation. We do this to all loops
    # to remove halo exchanges for f1 and f2 just because we can :-)
    # Check depths and set clean are still generated correctly for m2
    rc_trans = Dynamo0p3RedundantComputationTrans()
    for index in [7, 1, 3]:
        loop = schedule.children[index]
        rc_trans.apply(loop, depth=3)
    result = str(psy.gen)
    assert (
        "      IF (m2_proxy%is_dirty(depth=3)) THEN\n"
        "        CALL m2_proxy%halo_exchange_start(depth=3)\n"
        "      END IF \n") in result
    assert (
        "      IF (m2_proxy%is_dirty(depth=3)) THEN\n"
        "        CALL m2_proxy%halo_exchange_finish(depth=3)\n"
        "      END IF \n") in result
    assert (
        "      ! Set halos dirty/clean for fields modified in the above loop\n"
        "      !\n"
        "      CALL m2_proxy%set_dirty()\n"
        "      CALL m2_proxy%set_clean(3)\n") in result

    assert Dynamo0p3Build(tmpdir).code_compiles(psy)


@pytest.mark.xfail(reason="dependence analysis thinks independent vectors "
                   "depend on each other")
def test_move_vector_halo_exchange():
    '''Test that halo exchanges for different vectors for the same field
    are independent of each other, i.e. they do not depend on
    each other.

    '''
    _, info = parse(os.path.join(
        BASE_PATH, "8.3_multikernel_invokes_vector.f90"),
                    api=TEST_API)
    psy = PSyFactory(TEST_API, distributed_memory=True).create(info)
    schedule = psy.invokes.invoke_list[0].schedule
    schedule.view()

    # reverse the order of the vector halo exchanges
    mtrans = MoveTrans()
    schedule, _ = mtrans.apply(schedule.children[1],
                               schedule.children[0])
    schedule, _ = mtrans.apply(schedule.children[2],
                               schedule.children[1])
    # When the test is fixed, add a check for re-ordered output here


def test_vector_halo_exchange_remove():
    '''test that we remove vector halo exchanges when they are no longer
    required.

    '''
    _, info = parse(os.path.join(
        BASE_PATH, "8.3_multikernel_invokes_vector.f90"),
                    api=TEST_API)
    psy = PSyFactory(TEST_API, distributed_memory=True).create(info)
    schedule = psy.invokes.invoke_list[0].schedule

    # remove second set of halo exchanges via redundant
    # computation. If they are removed correctly then the two loops
    # will be adjacent to each other and will follow 3 haloexchange
    # calls.
    rc_trans = Dynamo0p3RedundantComputationTrans()
    rc_trans.apply(schedule.children[3], depth=2)
    assert len(schedule.children) == 5
    from psyclone.dynamo0p3 import DynHaloExchange, DynLoop
    for index in [0, 1, 2]:
        assert isinstance(schedule.children[index], DynHaloExchange)
    assert isinstance(schedule.children[3], DynLoop)
    assert isinstance(schedule.children[4], DynLoop)


def test_vector_async_halo_exchange(tmpdir):
    '''Test that an asynchronous halo exchange works correctly with
    vector fields.
    '''
    _, info = parse(os.path.join(
        BASE_PATH, "8.3_multikernel_invokes_vector.f90"),
                    api=TEST_API)
    psy = PSyFactory(TEST_API, distributed_memory=True).create(info)
    schedule = psy.invokes.invoke_list[0].schedule

    # Create vector halo exchanges after the first loop by performing
    # redundant computation.
    rc_trans = Dynamo0p3RedundantComputationTrans()
    rc_trans.apply(schedule.children[4], depth=2)
    # make all f1 vector halo exchanges asynchronous before the first
    # loop and one of them before the second loop, then check depths
    # and set clean are still generated correctly
    ahex_trans = Dynamo0p3AsyncHaloExchangeTrans()
    for index in [5, 2, 1, 0]:
        my_hex = schedule.children[index]
        schedule, _ = ahex_trans.apply(my_hex)
    result = str(psy.gen)
    for index in [1, 2, 3]:
        assert (
            "      IF (f1_proxy({0})%is_dirty(depth=1)) THEN\n"
            "        CALL f1_proxy({0})%halo_exchange_start(depth=1)\n"
            "      END IF \n"
            "      !\n"
            "      IF (f1_proxy({0})%is_dirty(depth=1)) THEN\n"
            "        CALL f1_proxy({0})%halo_exchange_finish(depth=1)\n"
            "      END IF \n".format(index)) in result
    assert (
        "      CALL f1_proxy(1)%halo_exchange(depth=1)\n"
        "      !\n"
        "      CALL f1_proxy(2)%halo_exchange_start(depth=1)\n"
        "      !\n"
        "      CALL f1_proxy(2)%halo_exchange_finish(depth=1)\n"
        "      !\n"
        "      CALL f1_proxy(3)%halo_exchange(depth=1)\n") in result

    # we are not able to test re-ordering of vector halo exchanges as
    # the dependence analysis does not currently support it
    # mtrans = MoveTrans()
    # schedule, _ = mtrans.apply(schedule.children[2],
    #                            schedule.children[1])
    # schedule, _ = mtrans.apply(schedule.children[4],
    #                            schedule.children[2])

    # remove second set of halo exchanges via redundant
    # computation. If they are removed correctly then the two loops
    # will be adjacent to each other and will follow 6 haloexchange
    # start and end calls.
    rc_trans = Dynamo0p3RedundantComputationTrans()
    rc_trans.apply(schedule.children[6], depth=2)
    schedule.view()
    from psyclone.dynamo0p3 import DynLoop, DynHaloExchangeStart, \
        DynHaloExchangeEnd
    assert len(schedule.children) == 8
    for index in [0, 2, 4]:
        assert isinstance(schedule.children[index], DynHaloExchangeStart)
        assert isinstance(schedule.children[index+1], DynHaloExchangeEnd)
    assert isinstance(schedule.children[6], DynLoop)
    assert isinstance(schedule.children[7], DynLoop)

    assert Dynamo0p3Build(tmpdir).code_compiles(psy)


def test_async_halo_exchange_nomatch1():
    '''Test that an exception is raised if an asynchronous halo exchange
    start matches with something other than the expected halo exchange
    end.

    '''
    _, info = parse(os.path.join(
        BASE_PATH, "8.3_multikernel_invokes_vector.f90"),
                    api=TEST_API)
    psy = PSyFactory(TEST_API, distributed_memory=True).create(info)
    schedule = psy.invokes.invoke_list[0].schedule

    # create vector halo exchanges after the first loop by performing
    # redundant computation
    rc_trans = Dynamo0p3RedundantComputationTrans()
    rc_trans.apply(schedule.children[4], depth=2)

    # make the first vector component of the halo exchange for f1
    # asynchronous before the first loop.
    ahex_trans = Dynamo0p3AsyncHaloExchangeTrans()
    my_hex = schedule.children[0]
    schedule, _ = ahex_trans.apply(my_hex)

    # now remove the generated halo exchange end. This will mean that
    # the halo exchange start will now match with the halo exchange
    # for the first vector component after the loop (which is a
    # standard halo exchange). This should cause an exception to be
    # raised.
    del schedule.children[1]

    hex_start = schedule.children[0]
    with pytest.raises(GenerationError) as excinfo:
        _ = hex_start._get_hex_end()
    assert ("Halo exchange start for field 'f1' should match with a halo "
            "exchange end, but found <class 'psyclone.dynamo0p3."
            "DynHaloExchange'>") in str(excinfo.value)


def test_async_halo_exchange_nomatch2():
    '''Test that an exception is raised if an asynchronous halo exchange
    start matches with no other halo exchange with the same name.

    '''
    _, info = parse(os.path.join(
        BASE_PATH, "8.3_multikernel_invokes_vector.f90"),
                    api=TEST_API)
    psy = PSyFactory(TEST_API, distributed_memory=True).create(info)
    schedule = psy.invokes.invoke_list[0].schedule

    # make the last vector component of the halo exchange for f1
    # asynchronous after the first loop.
    ahex_trans = Dynamo0p3AsyncHaloExchangeTrans()
    my_hex = schedule.children[0]
    schedule, _ = ahex_trans.apply(my_hex)

    # now remove the generated halo exchange end. This will mean that
    # the halo exchange start will now match with nothing as it is the
    # last halo exchange in the schedule. This should cause an
    # exception to be raised.
    del schedule.children[1]

    hex_start = schedule.children[0]
    with pytest.raises(GenerationError) as excinfo:
        _ = hex_start._get_hex_end()
    assert ("Halo exchange start for field 'f1' has no matching halo "
            "exchange end") in str(excinfo.value)<|MERGE_RESOLUTION|>--- conflicted
+++ resolved
@@ -883,9 +883,7 @@
     # Enclose all of these OpenMP'd loops within a single region
     schedule, _ = rtrans.apply(schedule.children[index:index+2])
 
-<<<<<<< HEAD
     code = str(psy.gen)
-    print(code)
 
     omp_do_idx = -1
     omp_end_do_idx = -1
@@ -918,42 +916,8 @@
     assert (omp_end_do_idx - end_do_idx) == 1
 
 
-def test_multi_different_kernel_omp(monkeypatch, annexed, dist_mem):
-=======
-        omp_do_idx = -1
-        omp_end_do_idx = -1
-        omp_para_idx = -1
-        omp_end_para_idx = -1
-        cell_loop_idx = -1
-        end_do_idx = -1
-        if dist_mem:
-            loop_str = "DO cell=1,mesh%get_last_halo_cell(1)"
-        else:
-            loop_str = "DO cell=1,f1_proxy%vspace%get_ncell()"
-        for idx, line in enumerate(code.split('\n')):
-            if (cell_loop_idx == -1) and (loop_str in line):
-                cell_loop_idx = idx
-            if (omp_do_idx == -1) and ("!$omp do" in line):
-                omp_do_idx = idx
-            if "!$omp end do" in line:
-                omp_end_do_idx = idx
-            if "!$omp parallel default(shared), " +\
-               "private(cell)" in line:
-                omp_para_idx = idx
-            if "END DO" in line:
-                end_do_idx = idx
-            if "!$omp end parallel" in line:
-                omp_end_para_idx = idx
-
-        assert (omp_do_idx - omp_para_idx) == 1
-        assert (cell_loop_idx - omp_do_idx) == 1
-        assert (omp_end_para_idx - omp_end_do_idx) > 0
-        assert (omp_end_do_idx - end_do_idx) == 1
-
-
 def test_multi_different_kernel_omp(
         tmpdir, monkeypatch, dist_mem, annexed):
->>>>>>> a9cf78f1
     '''Test that we correctly generate the OpenMP private lists when we
     have more than one kernel of a different type (requiring a
     different private list) within an invoke. Test with and without
@@ -968,18 +932,11 @@
                                  "test_files", "dynamo0p3",
                                  "4.7_multikernel_invokes.f90"),
                     api=TEST_API)
-<<<<<<< HEAD
+
     psy = PSyFactory(TEST_API, distributed_memory=dist_mem).create(info)
     invoke = psy.invokes.get('invoke_0')
     schedule = invoke.schedule
 
-=======
-
-    psy = PSyFactory(TEST_API, distributed_memory=dist_mem).create(info)
-    invoke = psy.invokes.get('invoke_0')
-    schedule = invoke.schedule
-
->>>>>>> a9cf78f1
     if dist_mem:
         if annexed:
             index1 = 5
@@ -994,11 +951,7 @@
     ctrans = Dynamo0p3ColourTrans()
     otrans = DynamoOMPParallelLoopTrans()
 
-<<<<<<< HEAD
-    # colour each loop
-=======
     # Colour each loop
->>>>>>> a9cf78f1
     schedule, _ = ctrans.apply(schedule.children[index1])
     schedule, _ = ctrans.apply(schedule.children[index2])
 
@@ -1007,16 +960,10 @@
     schedule, _ = otrans.apply(schedule.children[index2].children[0])
 
     code = str(psy.gen)
-<<<<<<< HEAD
-    print(code)
 
     assert "private(cell)" in code
-=======
-
-    assert "private(cell)" in code
 
     assert Dynamo0p3Build(tmpdir).code_compiles(psy)
->>>>>>> a9cf78f1
 
 
 def test_loop_fuse_different_spaces(monkeypatch, dist_mem):
