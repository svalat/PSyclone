# -----------------------------------------------------------------------------
# BSD 3-Clause License
#
# Copyright (c) 2017-2018, Science and Technology Facilities Council
# All rights reserved.
#
# Redistribution and use in source and binary forms, with or without
# modification, are permitted provided that the following conditions are met:
#
# * Redistributions of source code must retain the above copyright notice, this
#   list of conditions and the following disclaimer.
#
# * Redistributions in binary form must reproduce the above copyright notice,
#   this list of conditions and the following disclaimer in the documentation
#   and/or other materials provided with the distribution.
#
# * Neither the name of the copyright holder nor the names of its
#   contributors may be used to endorse or promote products derived from
#   this software without specific prior written permission.
#
# THIS SOFTWARE IS PROVIDED BY THE COPYRIGHT HOLDERS AND CONTRIBUTORS
# "AS IS" AND ANY EXPRESS OR IMPLIED WARRANTIES, INCLUDING, BUT NOT
# LIMITED TO, THE IMPLIED WARRANTIES OF MERCHANTABILITY AND FITNESS
# FOR A PARTICULAR PURPOSE ARE DISCLAIMED. IN NO EVENT SHALL THE
# COPYRIGHT HOLDER OR CONTRIBUTORS BE LIABLE FOR ANY DIRECT, INDIRECT,
# INCIDENTAL, SPECIAL, EXEMPLARY, OR CONSEQUENTIAL DAMAGES (INCLUDING,
# BUT NOT LIMITED TO, PROCUREMENT OF SUBSTITUTE GOODS OR SERVICES;
# LOSS OF USE, DATA, OR PROFITS; OR BUSINESS INTERRUPTION) HOWEVER
# CAUSED AND ON ANY THEORY OF LIABILITY, WHETHER IN CONTRACT, STRICT
# LIABILITY, OR TORT (INCLUDING NEGLIGENCE OR OTHERWISE) ARISING IN
# ANY WAY OUT OF THE USE OF THIS SOFTWARE, EVEN IF ADVISED OF THE
# POSSIBILITY OF SUCH DAMAGE.
# -----------------------------------------------------------------------------
# Authors R. W. Ford and A. R. Porter, STFC Daresbury Lab
# Modified I. Kavcic, Met Office

''' Tests of transformations with the Dynamo 0.3 API '''

from __future__ import absolute_import, print_function
import os
import pytest
from psyclone.parse import parse
from psyclone import psyGen
from psyclone.psyGen import PSyFactory, GenerationError, InternalError
from psyclone.transformations import TransformationError, \
    OMPParallelTrans, \
    Dynamo0p3ColourTrans, \
    Dynamo0p3OMPLoopTrans, \
    DynamoOMPParallelLoopTrans, \
    DynamoLoopFuseTrans, \
    KernelModuleInlineTrans, \
    MoveTrans, \
    Dynamo0p3RedundantComputationTrans, \
    Dynamo0p3AsyncHaloExchangeTrans
from psyclone.configuration import Config
from psyclone_test_utils import TEST_COMPILE, code_compiles


# The version of the API that the tests in this file
# exercise.
TEST_API = "dynamo0.3"
BASE_PATH = os.path.join(os.path.dirname(os.path.abspath(__file__)),
                         "test_files", "dynamo0p3")


def test_colour_trans_declarations(tmpdir, f90, f90flags, dist_mem):
    '''Check that we generate the correct variable declarations when
    doing a colouring transformation. We check when distributed memory
    is both off and on. '''
    # test of the colouring transformation of a single loop
    _, info = parse(os.path.join(os.path.dirname(os.path.abspath(__file__)),
                                 "test_files", "dynamo0p3",
                                 "1_single_invoke.f90"),
                    api=TEST_API)
    psy = PSyFactory(TEST_API, distributed_memory=dist_mem).create(info)
    invoke = psy.invokes.get('invoke_0_testkern_type')
    schedule = invoke.schedule
    ctrans = Dynamo0p3ColourTrans()

    if dist_mem:
        index = 3
    else:
        index = 0

    # Colour the loop
    cschedule, _ = ctrans.apply(schedule.children[index])

    # Replace the original loop schedule with the transformed one
    invoke.schedule = cschedule

    # Store the results of applying this code transformation as
    # a string (Fortran is not case sensitive)
    gen = str(psy.gen).lower()

    # Check that we've declared the loop-related variables
    # and colour-map pointers
    assert "integer, pointer :: cmap(:,:)" in gen
    assert "integer ncolour" in gen
    assert "integer colour" in gen

    if TEST_COMPILE:
        # If compilation testing has been enabled (--compile flag
        # to py.test)
        assert code_compiles("dynamo0.3", psy, tmpdir, f90, f90flags)


def test_colour_trans(tmpdir, f90, f90flags, dist_mem):
    '''test of the colouring transformation of a single loop. We test
    when distributed memory is both off and on. '''
    _, info = parse(os.path.join(os.path.dirname(os.path.abspath(__file__)),
                                 "test_files", "dynamo0p3",
                                 "1_single_invoke.f90"),
                    api=TEST_API)
    psy = PSyFactory(TEST_API, distributed_memory=dist_mem).create(info)
    invoke = psy.invokes.get('invoke_0_testkern_type')
    schedule = invoke.schedule
    ctrans = Dynamo0p3ColourTrans()

    if dist_mem:
        index = 3
    else:
        index = 0

    # Colour the loop
    cschedule, _ = ctrans.apply(schedule.children[index])
    # Replace the original loop schedule with the transformed one
    invoke.schedule = cschedule

    # Store the results of applying this code transformation as
    # a string (Fortran is not case sensitive)
    gen = str(psy.gen).lower()

    # Check that we're calling the API to get the no. of colours
    # and the generated loop bounds are correct
    output = ("      ncolour = mesh%get_ncolours()\n"
              "      cmap => mesh%get_colour_map()\n")
    assert output in gen
    if dist_mem:
        output = (
            "      do colour=1,ncolour\n"
            "        do cell=1,mesh%get_last_halo_cell_per_colour("
            "colour,1)\n")
    else:  # not dist_mem
        output = (
            "      do colour=1,ncolour\n"
            "        do cell=1,mesh%get_last_edge_cell_per_colour("
            "colour)\n")
    assert output in gen

    # Check that we're using the colour map when getting the cell dof maps
    assert (
        "call testkern_code(nlayers, a, f1_proxy%data, f2_proxy%data, "
        "m1_proxy%data, m2_proxy%data, ndf_w1, undf_w1, "
        "map_w1(:,cmap(colour, cell)), ndf_w2, undf_w2, "
        "map_w2(:,cmap(colour, cell)), ndf_w3, undf_w3, "
        "map_w3(:,cmap(colour, cell)))" in gen)

    if dist_mem:
        # Check that we get the right number of set_dirty halo calls in
        # the correct location
        dirty_str = (
            "      end do \n"
            "      !\n"
            "      ! set halos dirty/clean for fields modified in the "
            "above loop\n"
            "      !\n"
            "      call f1_proxy%set_dirty()\n")
        assert dirty_str in gen
        assert gen.count("set_dirty()") == 1

    if TEST_COMPILE:
        # If compilation testing has been enabled (--compile flag
        # to py.test)
        assert code_compiles("dynamo0.3", psy, tmpdir, f90, f90flags)


def test_colour_trans_operator(tmpdir, f90, f90flags):
    '''test of the colouring transformation of a single loop with an
    operator. We check that the first argument is a colourmap lookup,
    not a direct cell index. We test when distributed memory is both
    off and on. '''
    _, info = parse(os.path.join(os.path.dirname(os.path.abspath(__file__)),
                                 "test_files", "dynamo0p3",
                                 "10_operator.f90"),
                    api=TEST_API)
    for dist_mem in [False, True]:
        psy = PSyFactory(TEST_API, distributed_memory=dist_mem).create(info)
        invoke = psy.invokes.get('invoke_0_testkern_operator_type')
        schedule = invoke.schedule
        ctrans = Dynamo0p3ColourTrans()

        if dist_mem:
            index = 3
        else:
            index = 0

        # Colour the loop
        schedule, _ = ctrans.apply(schedule.children[index])

        # Store the results of applying this code transformation as a
        # string
        gen = str(psy.gen)
        print(gen)

        # check the first argument is a colourmap lookup
        assert "CALL testkern_operator_code(cmap(colour, cell), nlayers" in gen

        if TEST_COMPILE:
            # If compilation testing has been enabled (--compile flag
            # to py.test)
            assert code_compiles("dynamo0.3", psy, tmpdir, f90, f90flags)


def test_colour_trans_cma_operator(tmpdir, f90, f90flags, dist_mem):
    '''test of the colouring transformation of a single loop with a CMA
    operator. We check that the first argument is a colourmap lookup,
    not a direct cell index. We test when distributed memory is both
    off and on. '''
    _, info = parse(os.path.join(os.path.dirname(os.path.abspath(__file__)),
                                 "test_files", "dynamo0p3",
                                 "20.3_cma_assembly_field.f90"),
                    api=TEST_API)
    psy = PSyFactory(TEST_API, distributed_memory=dist_mem).create(info)
    invoke = psy.invokes.get(
        'invoke_0_columnwise_op_asm_field_kernel_type')
    schedule = invoke.schedule
    ctrans = Dynamo0p3ColourTrans()

    if dist_mem:
        index = 1
    else:
        index = 0

    # Colour the loop
    schedule, _ = ctrans.apply(schedule.children[index])

    # Store the results of applying this code transformation as a
    # string
    gen = str(psy.gen)

    if dist_mem:
        lookup = "get_last_halo_cell_per_colour(colour,1)"
    else:
        lookup = "get_last_edge_cell_per_colour(colour)"

    assert (
        "      DO colour=1,ncolour\n"
        "        DO cell=1,mesh%{0}\n"
        "          !\n"
        "          CALL columnwise_op_asm_field_kernel_code("
        "cmap(colour, ".format(lookup)) in gen

    assert (
        "          CALL columnwise_op_asm_field_kernel_code(cmap(colour, "
        "cell), nlayers, ncell_2d, afield_proxy%data, "
        "lma_op1_proxy%ncell_3d, lma_op1_proxy%local_stencil, "
        "cma_op1_matrix, cma_op1_nrow, cma_op1_ncol, cma_op1_bandwidth, "
        "cma_op1_alpha, cma_op1_beta, cma_op1_gamma_m, cma_op1_gamma_p, "
        "ndf_any_space_1_afield, undf_any_space_1_afield, "
        "map_any_space_1_afield(:,cmap(colour, cell)), "
        "cbanded_map_any_space_1_afield, ndf_any_space_2_lma_op1, "
        "cbanded_map_any_space_2_lma_op1)\n"
        "        END DO \n"
        "      END DO \n") in gen

    if TEST_COMPILE:
        # If compilation testing has been enabled (--compile flag
        # to py.test)
        assert code_compiles("dynamo0.3", psy, tmpdir, f90, f90flags)


def test_colour_trans_stencil():
    '''test of the colouring transformation of a single loop with a
    stencil access. We test when distributed memory is both off and
    on. '''
    _, info = parse(os.path.join(os.path.dirname(os.path.abspath(__file__)),
                                 "test_files", "dynamo0p3",
                                 "19.1_single_stencil.f90"),
                    api=TEST_API)
    for dist_mem in [False, True]:
        psy = PSyFactory(TEST_API, distributed_memory=dist_mem).create(info)
        invoke = psy.invokes.get('invoke_0_testkern_stencil_type')
        schedule = invoke.schedule
        ctrans = Dynamo0p3ColourTrans()

        if dist_mem:
            index = 3
        else:
            index = 0

        # Colour the loop
        cschedule, _ = ctrans.apply(schedule.children[index])

        # Replace the original loop schedule with the transformed one
        invoke.schedule = cschedule

        # Store the results of applying this code transformation as
        # a string
        gen = str(psy.gen)
        print(gen)

        # Check that we index the stencil dofmap appropriately
        assert (
            "          CALL testkern_stencil_code(nlayers, f1_proxy%data, "
            "f2_proxy%data, f2_stencil_size, "
            "f2_stencil_dofmap(:,:,cmap(colour, cell)), f3_proxy%data, "
            "f4_proxy%data, ndf_w1, undf_w1, map_w1(:,cmap(colour, cell)), "
            "ndf_w2, undf_w2, map_w2(:,cmap(colour, cell)), ndf_w3, "
            "undf_w3, map_w3(:,cmap(colour, cell)))" in gen)


def test_colouring_not_a_loop():
    '''Test that we raise an appropriate error if we attempt to colour
    something that is not a loop. We test when distributed memory is
    on or off. '''
    _, info = parse(os.path.join(os.path.dirname(os.path.abspath(__file__)),
                                 "test_files", "dynamo0p3",
                                 "1_single_invoke.f90"),
                    api=TEST_API)
    for dist_mem in [False, True]:
        psy = PSyFactory(TEST_API, distributed_memory=dist_mem).create(info)
        invoke = psy.invokes.get('invoke_0_testkern_type')
        schedule = invoke.schedule
        ctrans = Dynamo0p3ColourTrans()

        # Erroneously attempt to colour the schedule rather than the loop
        with pytest.raises(TransformationError) as excinfo:
            _, _ = ctrans.apply(schedule)
        assert "Error in DynamoColour transformation" in str(excinfo.value)
        assert "The supplied node is not a loop" in str(excinfo.value)


def test_no_colour_dofs():
    ''' Test that we raise the correct exception when attempting to apply
    the loop-colouring tranformation to a loop that is over dofs rather than
    cells. '''
    _, info = parse(os.path.join(os.path.dirname(os.path.abspath(__file__)),
                                 "test_files", "dynamo0p3",
                                 "15.12.3_single_pointwise_builtin.f90"),
                    api=TEST_API)
    ctrans = Dynamo0p3ColourTrans()
    for dist_mem in [False, True]:
        psy = PSyFactory(TEST_API, distributed_memory=dist_mem).create(info)
        invoke = psy.invokes.get('invoke_0')
        schedule = invoke.schedule
        with pytest.raises(TransformationError) as excinfo:
            _, _ = ctrans.apply(schedule.children[0])
        val = str(excinfo.value)
        assert "Error in DynamoColour transformation" in val
        assert ("Only loops over cells may be coloured but this loop is over "
                "dofs" in val)


def test_omp_name():
    ''' Test the name property of the Dynamo0p3OMPLoopTrans class. '''
    olooptrans = Dynamo0p3OMPLoopTrans()
    oname = olooptrans.name
    assert oname == "Dynamo0p3OMPLoopTrans"


def test_omp_str():
    ''' Test the str method of the Dynamo0p3OMPLoopTrans class. '''
    olooptrans = Dynamo0p3OMPLoopTrans()
    oname = str(olooptrans)
    assert oname == "Add an OpenMP DO directive to a Dynamo 0.3 loop"


def test_omp_not_a_loop():
    '''Test that we raise an appropriate error if we attempt to apply an
    OpenMP DO transformation to something that is not a loop. We test
    when distributed memory is on or off. '''
    _, info = parse(os.path.join(os.path.dirname(os.path.abspath(__file__)),
                                 "test_files", "dynamo0p3",
                                 "1_single_invoke.f90"),
                    api=TEST_API)
    for dist_mem in [False, True]:
        psy = PSyFactory(TEST_API, distributed_memory=dist_mem).create(info)
        invoke = psy.invokes.get('invoke_0_testkern_type')
        schedule = invoke.schedule
        otrans = Dynamo0p3OMPLoopTrans()

        # Erroneously attempt to apply OpenMP to the schedule rather than
        # the loop
        with pytest.raises(TransformationError) as excinfo:
            _, _ = otrans.apply(schedule)

        assert ("Cannot apply a parallel-loop directive to something "
                "that is not a loop" in str(excinfo))


def test_omp_parallel_not_a_loop():
    '''Test that we raise an appropriate error if we attempt to apply an
    OpenMP PARALLEL DO transformation to something that is not a
    loop. We test when distributed memory is on or off. '''
    _, info = parse(os.path.join(os.path.dirname(os.path.abspath(__file__)),
                                 "test_files", "dynamo0p3",
                                 "1_single_invoke.f90"),
                    api=TEST_API)
    for dist_mem in [False, True]:
        psy = PSyFactory(TEST_API, distributed_memory=dist_mem).create(info)
        invoke = psy.invokes.get('invoke_0_testkern_type')
        schedule = invoke.schedule
        otrans = DynamoOMPParallelLoopTrans()

        # Erroneously attempt to apply OpenMP to the schedule rather than
        # the loop
        with pytest.raises(TransformationError) as excinfo:
            _, _ = otrans.apply(schedule)
        assert "Error in DynamoOMPParallelLoopTrans tra" in str(excinfo.value)
        assert "The node is not a loop" in str(excinfo.value)


def test_colour_name():
    ''' Test the name property of the Dynamo0p3ColourTrans class. '''
    ctrans = Dynamo0p3ColourTrans()
    cname = ctrans.name
    assert cname == "Dynamo0p3LoopColourTrans"


def test_colour_str():
    ''' Test the str method of the Dynamo0p3ColourTrans class. '''
    ctrans = Dynamo0p3ColourTrans()
    cstr = str(ctrans)
    assert cstr == "Split a Dynamo 0.3 loop over cells into colours"


def test_omp_colour_trans(tmpdir, f90, f90flags, dist_mem):
    '''Test the OpenMP transformation applied to a coloured loop. We test
    when distributed memory is on or off. '''
    _, info = parse(os.path.join(os.path.dirname(os.path.abspath(__file__)),
                                 "test_files", "dynamo0p3",
                                 "1_single_invoke.f90"),
                    api=TEST_API)
    psy = PSyFactory(TEST_API, distributed_memory=dist_mem).create(info)
    invoke = psy.invokes.get('invoke_0_testkern_type')
    schedule = invoke.schedule

    ctrans = Dynamo0p3ColourTrans()
    otrans = DynamoOMPParallelLoopTrans()

    if dist_mem:
        index = 3
    else:
        index = 0

    # Colour the loop
    cschedule, _ = ctrans.apply(schedule.children[index])

    # Then apply OpenMP to the inner loop
    schedule, _ = otrans.apply(cschedule.children[index].children[0])

    invoke.schedule = schedule
    code = str(psy.gen)

    assert ("      ncolour = mesh%get_ncolours()\n"
            "      cmap => mesh%get_colour_map()\n" in code)
    if dist_mem:
        lookup = "get_last_halo_cell_per_colour(colour,1)"
    else:
        lookup = "get_last_edge_cell_per_colour(colour)"
    output = (
        "      DO colour=1,ncolour\n"
        "        !$omp parallel do default(shared), private(cell), "
        "schedule(static)\n"
        "        DO cell=1,mesh%{0}\n".format(lookup))
    assert output in code

    if TEST_COMPILE:
        # If compilation testing has been enabled (--compile flag
        # to py.test)
        assert code_compiles("dynamo0.3", psy, tmpdir, f90, f90flags)


def test_omp_colour_orient_trans(monkeypatch, annexed):
    '''Test the OpenMP transformation applied to a coloured loop when the
    kernel expects orientation information. We test when distributed
    memory is on or off. We also test when annexed is False and True
    as it affects how many halo exchanges are generated.

    '''
    config = Config.get()
    dyn_config = config.api_conf("dynamo0.3")
    monkeypatch.setattr(dyn_config, "_compute_annexed_dofs", annexed)
    _, info = parse(os.path.join(os.path.dirname(os.path.abspath(__file__)),
                                 "test_files", "dynamo0p3",
                                 "9.1_orientation2.f90"),
                    api=TEST_API)
    for dist_mem in [False, True]:
        psy = PSyFactory(TEST_API, distributed_memory=dist_mem).create(info)
        invoke = psy.invokes.get('invoke_0_testkern_orientation2_type')
        schedule = invoke.schedule

        ctrans = Dynamo0p3ColourTrans()
        otrans = DynamoOMPParallelLoopTrans()

        if dist_mem:
            if annexed:
                index = 4
            else:
                index = 5
        else:
            index = 0

        # Colour the loop
        cschedule, _ = ctrans.apply(schedule.children[index])

        # Then apply OpenMP to the inner loop
        schedule, _ = otrans.apply(cschedule.children[index].children[0])

        invoke.schedule = schedule
        code = str(psy.gen)

        # Check that we're using the colour map when getting the orientation
        assert "get_cell_orientation(cmap(colour, cell))" in code

        # Check that the list of private variables is correct
        assert "private(cell,orientation_w2)" in code


def test_omp_parallel_colouring_needed(monkeypatch, annexed):
    '''Test that we raise an error when applying an OpenMP PARALLEL DO
    transformation to a loop that requires colouring (i.e. has a field
    with 'INC' access) but is not coloured. We test when distributed
    memory is on or off. We also test when annexed is False and True
    as it affects how many halo exchanges are generated.

    '''
    config = Config.get()
    dyn_config = config.api_conf("dynamo0.3")
    monkeypatch.setattr(dyn_config, "_compute_annexed_dofs", annexed)
    _, info = parse(os.path.join(os.path.dirname(os.path.abspath(__file__)),
                                 "test_files", "dynamo0p3",
                                 "11_any_space.f90"),
                    api=TEST_API)
    for dist_mem in [False, True]:
        if dist_mem:
            if annexed:
                index = 4
            else:
                index = 5
        else:
            index = 0
        psy = PSyFactory(TEST_API, distributed_memory=dist_mem).create(info)
        invoke = psy.invokes.get('invoke_0_testkern_any_space_1_type')
        schedule = invoke.schedule
        otrans = DynamoOMPParallelLoopTrans()
        # Apply OpenMP to the loop
        with pytest.raises(TransformationError) as excinfo:
            schedule, _ = otrans.apply(schedule.children[index])
        assert "Error in DynamoOMPParallelLoopTrans" in str(excinfo.value)
        assert "kernel has an argument with INC access" in str(excinfo.value)
        assert "Colouring is required" in str(excinfo.value)


def test_omp_colouring_needed(monkeypatch, annexed):
    '''Test that we raise an error when applying an OpenMP DO
    transformation to a loop that requires colouring (i.e. has a field
    with 'INC' access) but is not coloured. We test when distributed
    memory is on or off. We also test when annexed is False and True
    as it affects how many halo exchanges are generated.

    '''
    config = Config.get()
    dyn_config = config.api_conf("dynamo0.3")
    monkeypatch.setattr(dyn_config, "_compute_annexed_dofs", annexed)
    _, info = parse(os.path.join(os.path.dirname(os.path.abspath(__file__)),
                                 "test_files", "dynamo0p3",
                                 "11_any_space.f90"),
                    api=TEST_API)
    for dist_mem in [False, True]:
        if dist_mem:
            if annexed:
                index = 4
            else:
                index = 5
        else:
            index = 0
        psy = PSyFactory(TEST_API, distributed_memory=dist_mem).create(info)
        invoke = psy.invokes.get('invoke_0_testkern_any_space_1_type')
        schedule = invoke.schedule

        otrans = Dynamo0p3OMPLoopTrans()
        # Apply OpenMP to the loop
        with pytest.raises(TransformationError) as excinfo:
            schedule, _ = otrans.apply(schedule.children[index])
        assert "Error in Dynamo0p3OMPLoopTrans transfo" in str(excinfo.value)
        assert "kernel has an argument with INC access" in str(excinfo.value)
        assert "Colouring is required" in str(excinfo.value)


def test_check_seq_colours_omp_parallel_do(monkeypatch, annexed):
    '''Test that we raise an error if the user attempts to apply an OpenMP
    PARALLEL DO transformation to a loop over colours (since any such
    loop must be sequential). We test when distributed memory is on or
    off. We also test when annexed is False and True as it affects how
    many halo exchanges are generated.

    '''
    config = Config.get()
    dyn_config = config.api_conf("dynamo0.3")
    monkeypatch.setattr(dyn_config, "_compute_annexed_dofs", annexed)
    _, info = parse(os.path.join(os.path.dirname(os.path.abspath(__file__)),
                                 "test_files", "dynamo0p3",
                                 "9.1_orientation2.f90"),
                    api=TEST_API)
    for dist_mem in [False, True]:
        psy = PSyFactory(TEST_API, distributed_memory=dist_mem).create(info)
        invoke = psy.invokes.get('invoke_0_testkern_orientation2_type')
        schedule = invoke.schedule
        if dist_mem:
            if annexed:
                index = 4
            else:
                index = 5
        else:
            index = 0

        ctrans = Dynamo0p3ColourTrans()
        otrans = DynamoOMPParallelLoopTrans()

        # Colour the loop
        cschedule, _ = ctrans.apply(schedule.children[index])

        # Then erroneously attempt to apply OpenMP to the loop over
        # colours
        with pytest.raises(TransformationError) as excinfo:
            schedule, _ = otrans.apply(cschedule.children[index])
        assert "Error in DynamoOMPParallelLoopTrans" in str(excinfo.value)
        assert "requested loop is over colours" in str(excinfo.value)
        assert "must be computed serially" in str(excinfo.value)


def test_check_seq_colours_omp_do(tmpdir, f90, f90flags, monkeypatch, annexed):
    '''Test that we raise an error if the user attempts to apply an OpenMP
    DO transformation to a loop over colours (since any such loop must
    be sequential). We test when distributed memory is on or off. We
    also test when annexed is False and True as it affects how many
    halo exchanges are generated.

    '''
    config = Config.get()
    dyn_config = config.api_conf("dynamo0.3")
    monkeypatch.setattr(dyn_config, "_compute_annexed_dofs", annexed)
    _, info = parse(os.path.join(os.path.dirname(os.path.abspath(__file__)),
                                 "test_files", "dynamo0p3",
                                 "9.1_orientation2.f90"),
                    api=TEST_API)
    for dist_mem in [False, True]:
        psy = PSyFactory(TEST_API, distributed_memory=dist_mem).create(info)
        invoke = psy.invokes.get('invoke_0_testkern_orientation2_type')
        schedule = invoke.schedule
        if dist_mem:
            if annexed:
                index = 4
            else:
                index = 5
        else:
            index = 0

        ctrans = Dynamo0p3ColourTrans()
        otrans = Dynamo0p3OMPLoopTrans()

        # Colour the loop
        cschedule, _ = ctrans.apply(schedule.children[index])

        # Then erroneously attempt to apply OpenMP to the loop over
        # colours
        with pytest.raises(TransformationError) as excinfo:
            schedule, _ = otrans.apply(cschedule.children[index])

        assert "Error in Dynamo0p3OMPLoopTrans" in str(excinfo.value)
        assert "target loop is over colours" in str(excinfo.value)
        assert "must be computed serially" in str(excinfo.value)

        if TEST_COMPILE:
            # If compilation testing has been enabled (--compile flag
            # to py.test) This test checks the code without OpenMP as
            # this transformation fails
            assert code_compiles("dynamo0.3", psy, tmpdir, f90, f90flags)


def test_colouring_after_openmp():
    '''Test that we raise an error if the user attempts to colour a loop
    that is already within an OpenMP parallel region. We test when
    distributed memory is on or off. '''
    _, info = parse(os.path.join(os.path.dirname(os.path.abspath(__file__)),
                                 "test_files", "dynamo0p3",
                                 "1_single_invoke.f90"),
                    api=TEST_API)
    for dist_mem in [False, True]:
        psy = PSyFactory(TEST_API, distributed_memory=dist_mem).create(info)
        invoke = psy.invokes.get('invoke_0_testkern_type')
        schedule = invoke.schedule

        ctrans = Dynamo0p3ColourTrans()
        otrans = DynamoOMPParallelLoopTrans()

        if dist_mem:
            index = 3
        else:
            index = 0

        # Apply OpenMP to the loop
        schedule, _ = otrans.apply(schedule.children[index])

        # Now attempt to colour the loop within this OpenMP region
        with pytest.raises(TransformationError) as excinfo:
            schedule, _ = ctrans.apply(schedule.children[index].children[0])
        assert "Cannot have a loop over colours" in str(excinfo.value)
        assert "within an OpenMP parallel region" in str(excinfo.value)


def test_colouring_multi_kernel(monkeypatch, annexed, dist_mem):
    '''Test that we correctly generate all the map-lookups etc.  when an
    invoke contains more than one kernel. We test when distributed
    memory is on or off. We also test when annexed is False and True
    as it affects how many halo exchanges are generated.

    '''
    config = Config.get()
    dyn_config = config.api_conf("dynamo0.3")
    monkeypatch.setattr(dyn_config, "_compute_annexed_dofs", annexed)
    _, info = parse(os.path.join(os.path.dirname(os.path.abspath(__file__)),
                                 "test_files", "dynamo0p3",
                                 "4.6_multikernel_invokes.f90"),
                    api=TEST_API)
    psy = PSyFactory(TEST_API, distributed_memory=dist_mem).create(info)
    invoke = psy.invokes.get('invoke_0')
    schedule = invoke.schedule

    ctrans = Dynamo0p3ColourTrans()
    otrans = DynamoOMPParallelLoopTrans()
    mtrans = MoveTrans()

    if dist_mem:
        if annexed:
            index = 5
        else:
            # f is required but can be moved before the first loop
            schedule, _ = mtrans.apply(schedule.children[7],
                                       schedule.children[6])
            index = 7
    else:
        index = 0

    # colour each loop
    schedule, _ = ctrans.apply(schedule.children[index])
    schedule, _ = ctrans.apply(schedule.children[index+1])

    # Apply OpenMP to each of the colour loops
    schedule, _ = otrans.apply(schedule.children[index].children[0])
    schedule, _ = otrans.apply(schedule.children[index+1].children[0])

    gen = str(psy.gen)

    # Check that we're calling the API to get the no. of colours
    assert gen.count("cmap => mesh%get_colour_map()") == 1
    assert "private(cell)" in gen
    assert gen.count("private(cell)") == 2


def test_omp_region_omp_do():
    '''Test that we correctly generate code for the case of a single OMP
    DO within an OMP PARALLEL region without colouring. We test when
    distributed memory is on or off. '''
    _, info = parse(os.path.join(os.path.dirname(os.path.abspath(__file__)),
                                 "test_files", "dynamo0p3",
                                 "1_single_invoke.f90"),
                    api=TEST_API)
    for dist_mem in [False, True]:
        psy = PSyFactory(TEST_API, distributed_memory=dist_mem).create(info)
        invoke = psy.invokes.get('invoke_0_testkern_type')
        schedule = invoke.schedule
        olooptrans = Dynamo0p3OMPLoopTrans()
        ptrans = OMPParallelTrans()

        if dist_mem:
            index = 3
        else:
            index = 0

        # Put an OMP PARALLEL around this loop
        child = schedule.children[index]
        oschedule, _ = ptrans.apply(child)

        # Put an OMP DO around this loop
        schedule, _ = olooptrans.apply(oschedule.children[index].children[0])

        # Replace the original loop schedule with the transformed one
        invoke.schedule = schedule

        # Store the results of applying this code transformation as
        # a string
        code = str(psy.gen)

        print(code)

        omp_do_idx = -1
        omp_para_idx = -1
        cell_loop_idx = -1
        omp_enddo_idx = -1
        if dist_mem:
            loop_str = "DO cell=1,mesh%get_last_halo_cell(1)"
        else:
            loop_str = "DO cell=1,f1_proxy%vspace%get_ncell()"
        for idx, line in enumerate(code.split('\n')):
            if loop_str in line:
                cell_loop_idx = idx
            if "!$omp do" in line:
                omp_do_idx = idx
            if "!$omp parallel default" in line:
                omp_para_idx = idx
            if "!$omp end do" in line:
                omp_enddo_idx = idx
            if "END DO" in line:
                cell_end_loop_idx = idx

        assert (omp_do_idx - omp_para_idx) == 1
        assert (cell_loop_idx - omp_do_idx) == 1
        assert (omp_enddo_idx - cell_end_loop_idx) == 1


def test_omp_region_omp_do_rwdisc(monkeypatch, annexed):
    '''Test that we correctly generate code for the case of a single OMP
    DO within an OMP PARALLEL region without colouring when a
    discontinuous field has readwrite access. We test when distributed
    memory is on or off. Also test with and without annexed dofs being
    computed as this affects the generated code.

    '''
    api_config = Config.get().api_conf(TEST_API)
    monkeypatch.setattr(api_config, "_compute_annexed_dofs", annexed)
    _, info = parse(os.path.join(os.path.dirname(os.path.abspath(__file__)),
                                 "test_files", "dynamo0p3",
                                 "1_single_invoke_w3.f90"),
                    api=TEST_API)
    for dist_mem in [False, True]:
        psy = PSyFactory(TEST_API, distributed_memory=dist_mem).create(info)
        invoke = psy.invokes.get('invoke_0_testkern_w3_type')
        schedule = invoke.schedule
        olooptrans = Dynamo0p3OMPLoopTrans()
        ptrans = OMPParallelTrans()
        # Put an OMP PARALLEL around this loop
        if dist_mem and not annexed:
            # there are 3 halo exchange calls
            index = 3
        else:
            # there are no halo exchange calls
            index = 0
        child = schedule.children[index]
        oschedule, _ = ptrans.apply(child)

        # Put an OMP DO around this loop
        schedule, _ = olooptrans.apply(oschedule.children[index].children[0])

        # Replace the original loop schedule with the transformed one
        invoke.schedule = schedule

        # Store the results of applying this code transformation as
        # a string
        code = str(psy.gen)

        print(code)

        omp_do_idx = -1
        omp_para_idx = -1
        cell_loop_idx = -1
        omp_enddo_idx = -1
        if dist_mem:
            loop_str = "cell=1,mesh%get_last_edge_cell()"
        else:
            loop_str = "DO cell=1,m2_proxy%vspace%get_ncell()"
        for idx, line in enumerate(code.split('\n')):
            if loop_str in line:
                cell_loop_idx = idx
            if "!$omp do" in line:
                omp_do_idx = idx
            if "!$omp parallel default" in line:
                omp_para_idx = idx
            if "!$omp end do" in line:
                omp_enddo_idx = idx
            if "END DO" in line:
                cell_end_loop_idx = idx

        assert (omp_do_idx - omp_para_idx) == 1
        assert (cell_loop_idx - omp_do_idx) == 1
        assert (omp_enddo_idx - cell_end_loop_idx) == 1


def test_multi_kernel_single_omp_region():
    ''' Test that we correctly generate all the map-lookups etc.
    when an invoke contains more than one kernel that are all contained
    within a single OMP region. '''
    _, info = parse(os.path.join(os.path.dirname(os.path.abspath(__file__)),
                                 "test_files", "dynamo0p3",
                                 "4_multikernel_invokes.f90"),
                    api=TEST_API)
    for dist_mem in [False, True]:
        psy = PSyFactory(TEST_API, distributed_memory=dist_mem).create(info)
        invoke = psy.invokes.get('invoke_0')
        schedule = invoke.schedule

        if dist_mem:
            index = 3
        else:
            index = 0

        otrans = Dynamo0p3OMPLoopTrans()
        rtrans = OMPParallelTrans()

        # Apply OpenMP to each of the loops
        schedule, _ = otrans.apply(schedule.children[index])
        schedule, _ = otrans.apply(schedule.children[index+1])

        # Enclose all of these OpenMP'd loops within a single region
        schedule, _ = rtrans.apply(schedule.children[index:index+2])

        code = str(psy.gen)
        print(code)

        omp_do_idx = -1
        omp_end_do_idx = -1
        omp_para_idx = -1
        omp_end_para_idx = -1
        cell_loop_idx = -1
        end_do_idx = -1
        if dist_mem:
            loop_str = "DO cell=1,mesh%get_last_halo_cell(1)"
        else:
            loop_str = "DO cell=1,f1_proxy%vspace%get_ncell()"
        for idx, line in enumerate(code.split('\n')):
            if (cell_loop_idx == -1) and (loop_str in line):
                cell_loop_idx = idx
            if (omp_do_idx == -1) and ("!$omp do" in line):
                omp_do_idx = idx
            if "!$omp end do" in line:
                omp_end_do_idx = idx
            if "!$omp parallel default(shared), " +\
               "private(cell)" in line:
                omp_para_idx = idx
            if "END DO" in line:
                end_do_idx = idx
            if "!$omp end parallel" in line:
                omp_end_para_idx = idx

        assert (omp_do_idx - omp_para_idx) == 1
        assert (cell_loop_idx - omp_do_idx) == 1
        assert (omp_end_para_idx - omp_end_do_idx) > 0
        assert (omp_end_do_idx - end_do_idx) == 1


def test_multi_different_kernel_omp(monkeypatch, annexed):
    '''Test that we correctly generate the OpenMP private lists when we
    have more than one kernel of a different type (requiring a
    different private list) within an invoke. Test with and without
    DM. We also test when annexed is False and True as it affects how
    many halo exchanges are generated.

    '''
    config = Config.get()
    dyn_config = config.api_conf("dynamo0.3")
    monkeypatch.setattr(dyn_config, "_compute_annexed_dofs", annexed)
    _, info = parse(os.path.join(os.path.dirname(os.path.abspath(__file__)),
                                 "test_files", "dynamo0p3",
                                 "4.7_multikernel_invokes.f90"),
                    api=TEST_API)
    for dist_mem in [False, True]:
        psy = PSyFactory(TEST_API, distributed_memory=dist_mem).create(info)
        invoke = psy.invokes.get('invoke_0')
        schedule = invoke.schedule

        if dist_mem:
            if annexed:
                index1 = 5
                index2 = 8
            else:
                index1 = 6
                index2 = 9
        else:
            index1 = 0
            index2 = 1

        ctrans = Dynamo0p3ColourTrans()
        otrans = DynamoOMPParallelLoopTrans()

        # colour each loop
        schedule, _ = ctrans.apply(schedule.children[index1])
        schedule, _ = ctrans.apply(schedule.children[index2])

        # Apply OpenMP to each of the colour loops
        schedule, _ = otrans.apply(schedule.children[index1].children[0])
        schedule, _ = otrans.apply(schedule.children[index2].children[0])

        code = str(psy.gen)
        print(code)

        assert "private(cell)" in code


def test_loop_fuse_different_spaces(monkeypatch):
    '''Test that we raise an appropriate error if the user attempts to
    fuse loops that are on different spaces. We test with annexed is
    False as this is how the test has been set up.

    '''
    config = Config.get()
    dyn_config = config.api_conf("dynamo0.3")
    monkeypatch.setattr(dyn_config, "_compute_annexed_dofs", False)
    _, info = parse(os.path.join(os.path.dirname(os.path.abspath(__file__)),
                                 "test_files", "dynamo0p3",
                                 "4.7_multikernel_invokes.f90"),
                    api=TEST_API)
    for same_space in [False, True]:
        for dist_mem in [False, True]:
            psy = PSyFactory(TEST_API,
                             distributed_memory=dist_mem).create(info)
            invoke = psy.invokes.get('invoke_0')
            schedule = invoke.schedule

            ftrans = DynamoLoopFuseTrans()
            mtrans = MoveTrans()
            if dist_mem:
                # c and g halo exchange between loops can be moved before
                # 1st loop as they are not accessed in first loop
                schedule, _ = mtrans.apply(schedule.children[7],
                                           schedule.children[6])
                schedule, _ = mtrans.apply(schedule.children[8],
                                           schedule.children[7])
                index = 8
            else:
                index = 0

            with pytest.raises(TransformationError) as excinfo:
                _, _ = ftrans.apply(schedule.children[index],
                                    schedule.children[index+1],
                                    same_space=same_space)
            assert "Error in DynamoLoopFuse transformation" in \
                str(excinfo.value)
            assert "Cannot fuse loops that are over different spaces" in \
                str(excinfo.value)
            same_space_warning = ("Note, the same_space flag was set, but "
                                  "does not apply because neither field "
                                  "is ANY_SPACE.")

            if same_space:
                assert same_space_warning in str(excinfo.value)
            else:
                assert same_space_warning not in str(excinfo.value)


def test_loop_fuse_unexpected_error():
    ''' Test that we catch an unexpected error when loop fusing. '''
    _, info = parse(os.path.join(os.path.dirname(os.path.abspath(__file__)),
                                 "test_files", "dynamo0p3",
                                 "4_multikernel_invokes.f90"),
                    api=TEST_API)
    for dist_mem in [False, True]:
        psy = PSyFactory(TEST_API, distributed_memory=dist_mem).create(info)
        invoke = psy.invokes.get('invoke_0')
        schedule = invoke.schedule

        if dist_mem:
            index = 3
        else:
            index = 0

        ftrans = DynamoLoopFuseTrans()

        # cause an unexpected error
        schedule.children[index].children = None

        with pytest.raises(TransformationError) as excinfo:
            _, _ = ftrans.apply(schedule.children[index],
                                schedule.children[index+1])
        assert 'Unexpected exception' in str(excinfo.value)


def test_loop_fuse():
    ''' Test that we are able to fuse two loops together. '''
    _, info = parse(os.path.join(os.path.dirname(os.path.abspath(__file__)),
                                 "test_files", "dynamo0p3",
                                 "4_multikernel_invokes.f90"),
                    api=TEST_API)
    for dist_mem in [False, True]:
        psy = PSyFactory(TEST_API, distributed_memory=dist_mem).create(info)
        invoke = psy.invokes.get('invoke_0')
        schedule = invoke.schedule

        if dist_mem:
            index = 3
        else:
            index = 0

        ftrans = DynamoLoopFuseTrans()

        # fuse the loops
        schedule, _ = ftrans.apply(schedule.children[index],
                                   schedule.children[index+1])

        gen = str(psy.gen)

        cell_loop_idx = -1
        end_loop_idx = -1
        call_idx1 = -1
        call_idx2 = -1
        if dist_mem:
            loop_str = "DO cell=1,mesh%get_last_halo_cell(1)"
        else:
            loop_str = "DO cell=1,f1_proxy%vspace%get_ncell()"
        for idx, line in enumerate(gen.split('\n')):
            if loop_str in line:
                cell_loop_idx = idx
            if "CALL testkern_code" in line:
                if call_idx1 == -1:
                    call_idx1 = idx
                else:
                    call_idx2 = idx
            if "END DO" in line:
                end_loop_idx = idx

        assert cell_loop_idx != -1
        assert cell_loop_idx < call_idx1
        assert call_idx1 < call_idx2
        assert call_idx2 < end_loop_idx


def test_loop_fuse_set_dirty():
    ''' Test that we are able to fuse two loops together and produce
    the expected set_dirty() calls. '''
    _, info = parse(os.path.join(os.path.dirname(os.path.abspath(__file__)),
                                 "test_files", "dynamo0p3",
                                 "4_multikernel_invokes.f90"),
                    api=TEST_API)
    psy = PSyFactory(TEST_API, distributed_memory=True).create(info)
    invoke = psy.invokes.get('invoke_0')
    schedule = invoke.schedule
    ftrans = DynamoLoopFuseTrans()
    # Fuse the loops
    schedule, _ = ftrans.apply(schedule.children[3],
                               schedule.children[4])
    schedule.view()
    gen = str(psy.gen)
    print(gen)
    assert gen.count("set_dirty()") == 1


def test_loop_fuse_omp():
    '''Test that we can loop-fuse two loop nests and enclose them in an
       OpenMP parallel region. '''
    # pylint: disable=too-many-branches
    _, info = parse(os.path.join(os.path.dirname(os.path.abspath(__file__)),
                                 "test_files", "dynamo0p3",
                                 "4_multikernel_invokes.f90"),
                    api=TEST_API)
    for dist_mem in [False, True]:
        psy = PSyFactory(TEST_API, distributed_memory=dist_mem).create(info)
        invoke = psy.invokes.get('invoke_0')
        schedule = invoke.schedule

        if dist_mem:
            index = 3
        else:
            index = 0

        ftrans = DynamoLoopFuseTrans()
        otrans = DynamoOMPParallelLoopTrans()

        schedule, _ = ftrans.apply(schedule.children[index],
                                   schedule.children[index+1])

        schedule, _ = otrans.apply(schedule.children[index])

        code = str(psy.gen)
        print(code)

        # Check generated code
        omp_para_idx = -1
        omp_endpara_idx = -1
        cell_do_idx = -1
        cell_enddo_idx = -1
        call1_idx = -1
        call2_idx = -1
        if dist_mem:
            loop_str = "DO cell=1,mesh%get_last_halo_cell(1)"
        else:
            loop_str = "DO cell=1,f1_proxy%vspace%get_ncell()"
        for idx, line in enumerate(code.split('\n')):
            if loop_str in line:
                cell_do_idx = idx
            if "!$omp parallel do default(shared), " +\
               "private(cell), schedule(static)" in line:
                omp_para_idx = idx
            if "CALL testkern_code" in line:
                if call1_idx == -1:
                    call1_idx = idx
                else:
                    call2_idx = idx
            if "END DO" in line:
                cell_enddo_idx = idx
            if "!$omp end parallel do" in line:
                omp_endpara_idx = idx

        assert cell_do_idx - omp_para_idx == 1
        assert call1_idx > cell_do_idx
        assert call2_idx > call1_idx
        assert cell_enddo_idx > call2_idx
        assert omp_endpara_idx - cell_enddo_idx == 1


def test_loop_fuse_omp_rwdisc(tmpdir, f90, f90flags, monkeypatch, annexed):
    '''Test that we can loop-fuse two loop nests and enclose them in an
    OpenMP parallel region for a kernel with a discontinuous field has
    readwrite access. We test when distributed memory is on or
    off. Also test with and without annexed dofs being computed as
    this affects the generated code.

    '''
    # pylint: disable=too-many-branches
    api_config = Config.get().api_conf(TEST_API)
    monkeypatch.setattr(api_config, "_compute_annexed_dofs", annexed)
    _, info = parse(os.path.join(os.path.dirname(os.path.abspath(__file__)),
                                 "test_files", "dynamo0p3",
                                 "4.13_multikernel_invokes_w3.f90"),
                    api=TEST_API)
    for dist_mem in [False, True]:
        psy = PSyFactory(TEST_API, distributed_memory=dist_mem).create(info)
        invoke = psy.invokes.get('invoke_0')
        schedule = invoke.schedule

        ftrans = DynamoLoopFuseTrans()
        otrans = DynamoOMPParallelLoopTrans()

        if dist_mem and not annexed:
            # there are 3 halo exchange calls
            index = 3
        else:
            # there are no halo exchange calls
            index = 0
        schedule, _ = ftrans.apply(schedule.children[index],
                                   schedule.children[index+1])

        schedule, _ = otrans.apply(schedule.children[index])

        code = str(psy.gen)
        print(code)

        # Check generated code
        omp_para_idx = -1
        omp_endpara_idx = -1
        cell_do_idx = -1
        cell_enddo_idx = -1
        call1_idx = -1
        call2_idx = -1
        if dist_mem:
            loop_str = "DO cell=1,mesh%get_last_edge_cell()"
        else:
            loop_str = "DO cell=1,m2_proxy%vspace%get_ncell()"
        for idx, line in enumerate(code.split('\n')):
            if loop_str in line:
                cell_do_idx = idx
            if "!$omp parallel do default(shared), " +\
               "private(cell), schedule(static)" in line:
                omp_para_idx = idx
            if "CALL testkern_w3_code" in line:
                if call1_idx == -1:
                    call1_idx = idx
                else:
                    call2_idx = idx
            if "END DO" in line:
                cell_enddo_idx = idx
            if "!$omp end parallel do" in line:
                omp_endpara_idx = idx

        assert cell_do_idx - omp_para_idx == 1
        assert call1_idx > cell_do_idx
        assert call2_idx > call1_idx
        assert cell_enddo_idx > call2_idx
        assert omp_endpara_idx - cell_enddo_idx == 1

        if TEST_COMPILE:
            # If compilation testing has been enabled (--compile flag
            # to py.test)
            assert code_compiles("dynamo0.3", psy, tmpdir, f90, f90flags)


def test_fuse_colour_loops(tmpdir, f90, f90flags, monkeypatch, annexed,
                           dist_mem):
    '''Test that we can fuse colour loops , enclose them in an OpenMP
    parallel region and preceed each by an OpenMP DO for both
    sequential and distributed-memory code. We also test when annexed
    is False and True as it affects how many halo exchanges are
    generated.

    '''
    config = Config.get()
    dyn_config = config.api_conf("dynamo0.3")
    monkeypatch.setattr(dyn_config, "_compute_annexed_dofs", annexed)
    _, info = parse(os.path.join(os.path.dirname(os.path.abspath(__file__)),
                                 "test_files", "dynamo0p3",
                                 "4.6_multikernel_invokes.f90"),
                    api=TEST_API)
    psy = PSyFactory(TEST_API, distributed_memory=dist_mem).create(info)
    invoke = psy.invokes.get('invoke_0')
    schedule = invoke.schedule

    ctrans = Dynamo0p3ColourTrans()
    otrans = Dynamo0p3OMPLoopTrans()
    rtrans = OMPParallelTrans()
    ftrans = DynamoLoopFuseTrans()
    mtrans = MoveTrans()

    if dist_mem:
        if annexed:
            index = 5
        else:
            # f is required but can be moved before the first loop
            schedule, _ = mtrans.apply(schedule.children[7],
                                       schedule.children[6])
            index = 7
    else:
        index = 0

    # colour each loop
    schedule, _ = ctrans.apply(schedule.children[index])
    schedule, _ = ctrans.apply(schedule.children[index+1])

    # fuse the sequential colours loop
    schedule, _ = ftrans.apply(schedule.children[index],
                               schedule.children[index+1])

    # Enclose the colour loops within an OMP parallel region
    schedule, _ = rtrans.apply(schedule.children[index].children)

    # Put an OMP DO around each of the colour loops
    for loop in schedule.children[index].children[0].children:
        schedule, _ = otrans.apply(loop)

    code = str(psy.gen)
    assert "      ncolour = mesh%get_ncolours()" in code
    assert "      cmap => mesh%get_colour_map()\n" in code

    if dist_mem:
        lookup = "get_last_halo_cell_per_colour(colour,1)"
    else:
        lookup = "get_last_edge_cell_per_colour(colour)"

    output = (
        "      !\n"
        "      DO colour=1,ncolour\n"
        "        !$omp parallel default(shared), private(cell)\n"
        "        !$omp do schedule(static)\n"
        "        DO cell=1,mesh%{0}\n"
        "          !\n"
        "          CALL ru_code(nlayers, a_proxy%data, b_proxy%data, "
        "istp, rdt, d_proxy%data, e_proxy(1)%data, e_proxy(2)%data, "
        "e_proxy(3)%data, ndf_w2, undf_w2, map_w2(:,cmap(colour, "
        "cell)), basis_w2_qr, diff_basis_w2_qr, ndf_w3, undf_w3, "
        "map_w3(:,cmap(colour, cell)), basis_w3_qr, ndf_w0, undf_w0, "
        "map_w0(:,cmap(colour, cell)), basis_w0_qr, diff_basis_w0_qr, "
        "np_xy_qr, np_z_qr, weights_xy_qr, weights_z_qr)\n"
        "        END DO \n"
        "        !$omp end do\n"
        "        !$omp do schedule(static)\n"
        "        DO cell=1,mesh%{0}\n"
        "          !\n"
        "          CALL ru_code(nlayers, f_proxy%data, b_proxy%data, "
        "istp, rdt, d_proxy%data, e_proxy(1)%data, e_proxy(2)%data, "
        "e_proxy(3)%data, ndf_w2, undf_w2, map_w2(:,cmap(colour, "
        "cell)), basis_w2_qr, diff_basis_w2_qr, ndf_w3, undf_w3, "
        "map_w3(:,cmap(colour, cell)), basis_w3_qr, ndf_w0, undf_w0, "
        "map_w0(:,cmap(colour, cell)), basis_w0_qr, diff_basis_w0_qr, "
        "np_xy_qr, np_z_qr, weights_xy_qr, weights_z_qr)\n"
        "        END DO \n"
        "        !$omp end do\n"
        "        !$omp end parallel\n"
        "      END DO \n".format(lookup))

    assert output in code

    if dist_mem:
        set_dirty_str = (
            "      ! Set halos dirty/clean for fields modified in the "
            "above loop\n"
            "      !\n"
            "      CALL a_proxy%set_dirty()\n"
            "      CALL f_proxy%set_dirty()\n")
        assert set_dirty_str in code
        assert code.count("set_dirty()") == 2

    if TEST_COMPILE:
        # If compilation testing has been enabled (--compile flag
        # to py.test)
        assert code_compiles("dynamo0.3", psy, tmpdir, f90, f90flags)


def test_loop_fuse_cma():
    ''' Test that we can loop fuse two loops when one contains a
    call to a CMA-related kernel. '''
    _, info = parse(os.path.join(os.path.dirname(os.path.abspath(__file__)),
                                 "test_files", "dynamo0p3",
                                 "20.6_multi_invoke_with_cma.f90"),
                    api=TEST_API)
    ftrans = DynamoLoopFuseTrans()
    mtrans = MoveTrans()
    for dist_mem in [False, True]:
        psy = PSyFactory(TEST_API, distributed_memory=dist_mem).create(info)
        invoke = psy.invokes.get('invoke_0')
        schedule = invoke.schedule
        if dist_mem:
            # move halo exchanges before the first loop
            schedule, _ = mtrans.apply(schedule.children[2],
                                       schedule.children[1])
            schedule, _ = mtrans.apply(schedule.children[3],
                                       schedule.children[2])
            schedule, _ = mtrans.apply(schedule.children[4],
                                       schedule.children[3])
            index = 4
        else:
            index = 0

        # Fuse the loops
        schedule, _ = ftrans.apply(schedule.children[index],
                                   schedule.children[index+1],
                                   same_space=True)
        code = str(psy.gen)
        print(code)
        assert (
            "      ! Look-up required column-banded dofmaps\n"
            "      !\n"
            "      cbanded_map_any_space_1_afield => "
            "cma_op1_proxy%column_banded_dofmap_to\n"
            "      cbanded_map_any_space_2_lma_op1 => "
            "cma_op1_proxy%column_banded_dofmap_from\n") in code
        assert (
            "      ! Look-up information for each CMA operator\n"
            "      !\n"
            "      cma_op1_matrix => cma_op1_proxy%columnwise_matrix\n"
            "      cma_op1_nrow = cma_op1_proxy%nrow\n"
            "      cma_op1_ncol = cma_op1_proxy%ncol\n"
            "      cma_op1_bandwidth = cma_op1_proxy%bandwidth\n"
            "      cma_op1_alpha = cma_op1_proxy%alpha\n"
            "      cma_op1_beta = cma_op1_proxy%beta\n"
            "      cma_op1_gamma_m = cma_op1_proxy%gamma_m\n"
            "      cma_op1_gamma_p = cma_op1_proxy%gamma_p\n"
        ) in code
        assert (
            "CALL columnwise_op_asm_field_kernel_code(cell, nlayers, "
            "ncell_2d, afield_proxy%data, lma_op1_proxy%ncell_3d, "
            "lma_op1_proxy%local_stencil, cma_op1_matrix, cma_op1_nrow, "
            "cma_op1_ncol, cma_op1_bandwidth, cma_op1_alpha, cma_op1_beta, "
            "cma_op1_gamma_m, cma_op1_gamma_p, ndf_any_space_1_afield, "
            "undf_any_space_1_afield, map_any_space_1_afield(:,cell), "
            "cbanded_map_any_space_1_afield, ndf_any_space_2_lma_op1, "
            "cbanded_map_any_space_2_lma_op1)\n"
            "        !\n"
            "        CALL testkern_code(nlayers, scalar1, "
            "afield_proxy%data, bfield_proxy%data, cfield_proxy%data, "
            "dfield_proxy%data, scalar2, ndf_w1, undf_w1, map_w1(:,cell), "
            "ndf_w2, undf_w2, map_w2(:,cell), ndf_w3, undf_w3, "
            "map_w3(:,cell))\n") in code


def test_omp_par_and_halo_exchange_error():
    '''Tests that we raise an error if we try to apply an omp parallel
    transformation to a list containing halo_exchange calls. If this is
    allowed then it is likely that we will get incorrect results, or that
    the code will fail. Fixing this problem is the subject of ticket #526. '''
    _, info = parse(os.path.join(os.path.dirname(os.path.abspath(__file__)),
                                 "test_files", "dynamo0p3",
                                 "4_multikernel_invokes.f90"),
                    api=TEST_API)
    psy = PSyFactory(TEST_API, distributed_memory=True).create(info)
    invoke = psy.invokes.get('invoke_0')
    schedule = invoke.schedule

    otrans = Dynamo0p3OMPLoopTrans()
    rtrans = OMPParallelTrans()

    # Apply OpenMP to each of the loops
    schedule, _ = otrans.apply(schedule.children[3])
    schedule, _ = otrans.apply(schedule.children[4])

    # Enclose the invoke code within a single region
    with pytest.raises(TransformationError) as excinfo:
        schedule, _ = rtrans.apply(schedule.children)
    assert "A halo exchange within a parallel region is not supported" \
        in str(excinfo.value)


def test_module_inline(monkeypatch, annexed):
    '''Tests that correct results are obtained when a kernel is inlined
    into the psy-layer in the dynamo0.3 API. More in-depth tests can
    be found in the gocean1p0_transformations.py file. We also test
    when annexed is False and True as it affects how many halo
    exchanges are generated.

    '''
    config = Config.get()
    dyn_config = config.api_conf("dynamo0.3")
    monkeypatch.setattr(dyn_config, "_compute_annexed_dofs", annexed)
    _, info = parse(os.path.join(os.path.dirname(os.path.abspath(__file__)),
                                 "test_files", "dynamo0p3",
                                 "4.6_multikernel_invokes.f90"),
                    api=TEST_API)
    for dist_mem in [False, True]:
        psy = PSyFactory(TEST_API, distributed_memory=dist_mem).create(info)
        invoke = psy.invokes.get('invoke_0')
        schedule = invoke.schedule
        if dist_mem:
            if annexed:
                index = 6
            else:
                index = 8
        else:
            index = 1
        kern_call = schedule.children[index].children[0]
        inline_trans = KernelModuleInlineTrans()
        schedule, _ = inline_trans.apply(kern_call)
        gen = str(psy.gen)
        # check that the subroutine has been inlined
        assert 'SUBROUTINE ru_code(' in gen
        # check that the associated psy "use" does not exist
        assert 'USE ru_kernel_mod, only : ru_code' not in gen


def test_builtin_single_OpenMP_pdo(monkeypatch, annexed):
    '''Test that we generate correct code if an OpenMP parallel do is
    applied to a single builtin. Also test with and without annexed
    dofs being computed as this affects the generated code.

    '''
    api_config = Config.get().api_conf(TEST_API)
    monkeypatch.setattr(api_config, "_compute_annexed_dofs", annexed)
    for dist_mem in [False, True]:
        _, info = parse(os.path.join(BASE_PATH,
                                     "15.7.2_setval_X_builtin.f90"),
                        api=TEST_API, distributed_memory=dist_mem)
        psy = PSyFactory(TEST_API, distributed_memory=dist_mem).create(info)
        invoke = psy.invokes.invoke_list[0]
        schedule = invoke.schedule
        otrans = DynamoOMPParallelLoopTrans()
        # Apply OpenMP parallelisation to the loop
        schedule, _ = otrans.apply(schedule.children[0])
        invoke.schedule = schedule
        result = str(psy.gen)
        print(result)
        if dist_mem:  # annexed can be True or False
            code = (
                "      !$omp parallel do default(shared), private(df), "
                "schedule(static)\n"
                "      DO df=1,f2_proxy%vspace%get_last_dof_annexed()\n"
                "        f2_proxy%data(df) = f1_proxy%data(df)\n"
                "      END DO \n"
                "      !$omp end parallel do\n"
                "      !\n"
                "      ! Set halos dirty/clean for fields modified in the "
                "above loop\n"
                "      !\n"
                "      CALL f2_proxy%set_dirty()")
            if not annexed:
                code = code.replace("dof_annexed", "dof_owned")
            assert code in result
        else:  # not distmem. annexed can be True or False
            assert (
                "      !$omp parallel do default(shared), private(df), "
                "schedule(static)\n"
                "      DO df=1,undf_any_space_1_f2\n"
                "        f2_proxy%data(df) = f1_proxy%data(df)\n"
                "      END DO \n"
                "      !$omp end parallel do") in result


def test_builtin_multiple_OpenMP_pdo(monkeypatch, annexed):
    '''Test that we generate correct code if OpenMP parallel do's are
    applied to multiple builtins. Also test with and without annexed
    dofs being computed as this affects the generated code.

    '''
    api_config = Config.get().api_conf(TEST_API)
    monkeypatch.setattr(api_config, "_compute_annexed_dofs", annexed)
    for dist_mem in [False, True]:
        _, info = parse(os.path.join(BASE_PATH,
                                     "15.14.2_multiple_set_kernels.f90"),
                        api=TEST_API, distributed_memory=dist_mem)
        psy = PSyFactory(TEST_API, distributed_memory=dist_mem).create(info)
        invoke = psy.invokes.invoke_list[0]
        schedule = invoke.schedule
        otrans = DynamoOMPParallelLoopTrans()
        # Apply OpenMP parallelisation to the loop
        for child in schedule.children:
            schedule, _ = otrans.apply(child)
        invoke.schedule = schedule
        result = str(psy.gen)
        print(result)
        if dist_mem:  # annexed can be True or False
            code = (
                "      !$omp parallel do default(shared), private(df), "
                "schedule(static)\n"
                "      DO df=1,f1_proxy%vspace%get_last_dof_annexed()\n"
                "        f1_proxy%data(df) = fred\n"
                "      END DO \n"
                "      !$omp end parallel do\n"
                "      !\n"
                "      ! Set halos dirty/clean for fields modified in the "
                "above loop\n"
                "      !\n"
                "      CALL f1_proxy%set_dirty()\n"
                "      !\n"
                "      !$omp parallel do default(shared), private(df), "
                "schedule(static)\n"
                "      DO df=1,f2_proxy%vspace%get_last_dof_annexed()\n"
                "        f2_proxy%data(df) = 3.0\n"
                "      END DO \n"
                "      !$omp end parallel do\n"
                "      !\n"
                "      ! Set halos dirty/clean for fields modified in the "
                "above loop\n"
                "      !\n"
                "      CALL f2_proxy%set_dirty()\n"
                "      !\n"
                "      !$omp parallel do default(shared), private(df), "
                "schedule(static)\n"
                "      DO df=1,f3_proxy%vspace%get_last_dof_annexed()\n"
                "        f3_proxy%data(df) = ginger\n"
                "      END DO \n"
                "      !$omp end parallel do\n"
                "      !\n"
                "      ! Set halos dirty/clean for fields modified in the "
                "above loop\n"
                "      !\n"
                "      CALL f3_proxy%set_dirty()")
            if not annexed:
                code = code.replace("dof_annexed", "dof_owned")
            assert code in result
        else:  # not distmem. annexed can be True or False
            assert (
                "      !$omp parallel do default(shared), private(df), "
                "schedule(static)\n"
                "      DO df=1,undf_any_space_1_f1\n"
                "        f1_proxy%data(df) = fred\n"
                "      END DO \n"
                "      !$omp end parallel do\n"
                "      !$omp parallel do default(shared), private(df), "
                "schedule(static)\n"
                "      DO df=1,undf_any_space_1_f2\n"
                "        f2_proxy%data(df) = 3.0\n"
                "      END DO \n"
                "      !$omp end parallel do\n"
                "      !$omp parallel do default(shared), private(df), "
                "schedule(static)\n"
                "      DO df=1,undf_any_space_1_f3\n"
                "        f3_proxy%data(df) = ginger\n"
                "      END DO \n"
                "      !$omp end parallel do\n") in result


def test_builtin_loop_fuse_pdo(monkeypatch, annexed):
    '''Test that we generate correct code if an OpenMP parallel do is
    applied to multiple loop fused builtins. We have to assert that it
    is safe to loop fuse. Also test with and without annexed
    dofs being computed as this affects the generated code. '''
    api_config = Config.get().api_conf(TEST_API)
    monkeypatch.setattr(api_config, "_compute_annexed_dofs", annexed)
    for dist_mem in [False, True]:
        _, info = parse(os.path.join(BASE_PATH,
                                     "15.14.2_multiple_set_kernels.f90"),
                        api=TEST_API, distributed_memory=dist_mem)
        psy = PSyFactory(TEST_API, distributed_memory=dist_mem).create(info)
        invoke = psy.invokes.invoke_list[0]
        schedule = invoke.schedule
        ftrans = DynamoLoopFuseTrans()
        schedule, _ = ftrans.apply(schedule.children[0], schedule.children[1],
                                   same_space=True)
        schedule, _ = ftrans.apply(schedule.children[0], schedule.children[1],
                                   same_space=True)
        otrans = DynamoOMPParallelLoopTrans()
        # Apply OpenMP parallelisation to the loop
        schedule, _ = otrans.apply(schedule.children[0])
        invoke.schedule = schedule
        result = str(psy.gen)
        print(result)
        if dist_mem:  # annexed can be True or False
            code = (
                "      !$omp parallel do default(shared), private(df), "
                "schedule(static)\n"
                "      DO df=1,f1_proxy%vspace%get_last_dof_annexed()\n"
                "        f1_proxy%data(df) = fred\n"
                "        f2_proxy%data(df) = 3.0\n"
                "        f3_proxy%data(df) = ginger\n"
                "      END DO \n"
                "      !$omp end parallel do\n"
                "      !\n"
                "      ! Set halos dirty/clean for fields modified in the "
                "above loop\n"
                "      !\n"
                "      CALL f1_proxy%set_dirty()\n"
                "      CALL f2_proxy%set_dirty()\n"
                "      CALL f3_proxy%set_dirty()")
            if not annexed:
                code = code.replace("dof_annexed", "dof_owned")
            assert code in result
        else:  # distmem is False. annexed can be True or False
            assert (
                "      !$omp parallel do default(shared), private(df), "
                "schedule(static)\n"
                "      DO df=1,undf_any_space_1_f1\n"
                "        f1_proxy%data(df) = fred\n"
                "        f2_proxy%data(df) = 3.0\n"
                "        f3_proxy%data(df) = ginger\n"
                "      END DO \n"
                "      !$omp end parallel do") in result


def test_builtin_single_OpenMP_do(monkeypatch, annexed):
    '''Test that we generate correct code if an OpenMP do (with an outer
    OpenMP parallel) is applied to a single builtin. Also test with
    and without annexed dofs being computed as this affects the
    generated code.

    '''
    api_config = Config.get().api_conf(TEST_API)
    monkeypatch.setattr(api_config, "_compute_annexed_dofs", annexed)
    for dist_mem in [False, True]:
        _, info = parse(os.path.join(BASE_PATH,
                                     "15.7.2_setval_X_builtin.f90"),
                        api=TEST_API, distributed_memory=dist_mem)
        psy = PSyFactory(TEST_API, distributed_memory=dist_mem).create(info)
        invoke = psy.invokes.invoke_list[0]
        schedule = invoke.schedule

        olooptrans = Dynamo0p3OMPLoopTrans()
        ptrans = OMPParallelTrans()

        # Put an OMP PARALLEL around this loop
        child = schedule.children[0]
        schedule, _ = ptrans.apply(child)
        # Put an OMP DO around this loop
        schedule, _ = olooptrans.apply(schedule.children[0].children[0])
        result = str(psy.gen)
        print(result)
        if dist_mem:  # annexed can be True or False
            code = (
                "      !$omp parallel default(shared), private(df)\n"
                "      !$omp do schedule(static)\n"
                "      DO df=1,f2_proxy%vspace%get_last_dof_annexed()\n"
                "        f2_proxy%data(df) = f1_proxy%data(df)\n"
                "      END DO \n"
                "      !$omp end do\n"
                "      !\n"
                "      ! Set halos dirty/clean for fields modified in the "
                "above loop\n"
                "      !\n"
                "      !$omp master\n"
                "      CALL f2_proxy%set_dirty()\n"
                "      !$omp end master\n"
                "      !\n"
                "      !$omp end parallel")
            if not annexed:
                code = code.replace("dof_annexed", "dof_owned")
            assert code in result
        else:  # distmem is False. annexed can be True or False
            assert (
                "      !$omp parallel default(shared), private(df)\n"
                "      !$omp do schedule(static)\n"
                "      DO df=1,undf_any_space_1_f2\n"
                "        f2_proxy%data(df) = f1_proxy%data(df)\n"
                "      END DO \n"
                "      !$omp end do\n"
                "      !$omp end parallel\n") in result


def test_builtin_multiple_OpenMP_do(monkeypatch, annexed):
    '''Test that we generate correct code if OpenMP do's are applied to
    multiple builtins. Also test with and without annexed dofs being
    computed as this affects the generated code.

    '''
    api_config = Config.get().api_conf(TEST_API)
    monkeypatch.setattr(api_config, "_compute_annexed_dofs", annexed)
    for dist_mem in [False, True]:
        _, info = parse(os.path.join(BASE_PATH,
                                     "15.14.2_multiple_set_kernels.f90"),
                        api=TEST_API, distributed_memory=dist_mem)
        psy = PSyFactory(TEST_API, distributed_memory=dist_mem).create(info)
        invoke = psy.invokes.invoke_list[0]
        schedule = invoke.schedule

        olooptrans = Dynamo0p3OMPLoopTrans()
        ptrans = OMPParallelTrans()

        # Put an OMP PARALLEL around the loops
        children = schedule.children
        schedule, _ = ptrans.apply(children)
        # Put an OMP DO around the loops
        for child in schedule.children[0].children:
            schedule, _ = olooptrans.apply(child)
        result = str(psy.gen)
        print(result)
        if dist_mem:  # annexed can be True or False
            code = (
                "      !$omp parallel default(shared), private(df)\n"
                "      !$omp do schedule(static)\n"
                "      DO df=1,f1_proxy%vspace%get_last_dof_annexed()\n"
                "        f1_proxy%data(df) = fred\n"
                "      END DO \n"
                "      !$omp end do\n"
                "      !\n"
                "      ! Set halos dirty/clean for fields modified in the "
                "above loop\n"
                "      !\n"
                "      !$omp master\n"
                "      CALL f1_proxy%set_dirty()\n"
                "      !$omp end master\n"
                "      !\n"
                "      !$omp do schedule(static)\n"
                "      DO df=1,f2_proxy%vspace%get_last_dof_annexed()\n"
                "        f2_proxy%data(df) = 3.0\n"
                "      END DO \n"
                "      !$omp end do\n"
                "      !\n"
                "      ! Set halos dirty/clean for fields modified in the "
                "above loop\n"
                "      !\n"
                "      !$omp master\n"
                "      CALL f2_proxy%set_dirty()\n"
                "      !$omp end master\n"
                "      !\n"
                "      !$omp do schedule(static)\n"
                "      DO df=1,f3_proxy%vspace%get_last_dof_annexed()\n"
                "        f3_proxy%data(df) = ginger\n"
                "      END DO \n"
                "      !$omp end do\n"
                "      !\n"
                "      ! Set halos dirty/clean for fields modified in the "
                "above loop\n"
                "      !\n"
                "      !$omp master\n"
                "      CALL f3_proxy%set_dirty()\n"
                "      !$omp end master\n"
                "      !\n"
                "      !$omp end parallel")
            if not annexed:
                code = code.replace("dof_annexed", "dof_owned")
            assert code in result
        else:  # distmem is False. annexed can be True or False
            assert (
                "      !$omp parallel default(shared), private(df)\n"
                "      !$omp do schedule(static)\n"
                "      DO df=1,undf_any_space_1_f1\n"
                "        f1_proxy%data(df) = fred\n"
                "      END DO \n"
                "      !$omp end do\n"
                "      !$omp do schedule(static)\n"
                "      DO df=1,undf_any_space_1_f2\n"
                "        f2_proxy%data(df) = 3.0\n"
                "      END DO \n"
                "      !$omp end do\n"
                "      !$omp do schedule(static)\n"
                "      DO df=1,undf_any_space_1_f3\n"
                "        f3_proxy%data(df) = ginger\n"
                "      END DO \n"
                "      !$omp end do\n"
                "      !$omp end parallel") in result


def test_builtin_loop_fuse_do(monkeypatch, annexed):
    '''Test that we generate correct code if an OpenMP do is applied to
    multiple loop fused builtins. We need to assert it is safe to
    perform loop fusion. Also test with and without annexed dofs being
    computed as this affects the generated code.

    '''
    api_config = Config.get().api_conf(TEST_API)
    monkeypatch.setattr(api_config, "_compute_annexed_dofs", annexed)
    for dist_mem in [False, True]:
        _, info = parse(os.path.join(BASE_PATH,
                                     "15.14.2_multiple_set_kernels.f90"),
                        api=TEST_API, distributed_memory=dist_mem)
        psy = PSyFactory(TEST_API, distributed_memory=dist_mem).create(info)
        invoke = psy.invokes.invoke_list[0]
        schedule = invoke.schedule
        ftrans = DynamoLoopFuseTrans()
        schedule, _ = ftrans.apply(schedule.children[0], schedule.children[1],
                                   same_space=True)
        schedule, _ = ftrans.apply(schedule.children[0], schedule.children[1],
                                   same_space=True)

        olooptrans = Dynamo0p3OMPLoopTrans()
        ptrans = OMPParallelTrans()

        # Put an OMP PARALLEL around the loop
        children = schedule.children[0]
        schedule, _ = ptrans.apply(children)
        # Put an OMP DO around the loop
        schedule, _ = olooptrans.apply(schedule.children[0].children[0])
        result = str(psy.gen)
        print(result)
        if dist_mem:  # annexed can be True or False
            code = (
                "      !$omp parallel default(shared), private(df)\n"
                "      !$omp do schedule(static)\n"
                "      DO df=1,f1_proxy%vspace%get_last_dof_annexed()\n"
                "        f1_proxy%data(df) = fred\n"
                "        f2_proxy%data(df) = 3.0\n"
                "        f3_proxy%data(df) = ginger\n"
                "      END DO \n"
                "      !$omp end do\n"
                "      !\n"
                "      ! Set halos dirty/clean for fields modified in the "
                "above loop\n"
                "      !\n"
                "      !$omp master\n"
                "      CALL f1_proxy%set_dirty()\n"
                "      CALL f2_proxy%set_dirty()\n"
                "      CALL f3_proxy%set_dirty()\n"
                "      !$omp end master\n"
                "      !\n"
                "      !$omp end parallel")
            if not annexed:
                code = code.replace("dof_annexed", "dof_owned")
            assert code in result
        else:  # distmem is False. annexed can be True or False
            assert (
                "      !$omp parallel default(shared), private(df)\n"
                "      !$omp do schedule(static)\n"
                "      DO df=1,undf_any_space_1_f1\n"
                "        f1_proxy%data(df) = fred\n"
                "        f2_proxy%data(df) = 3.0\n"
                "        f3_proxy%data(df) = ginger\n"
                "      END DO \n"
                "      !$omp end do\n"
                "      !$omp end parallel") in result


def test_reduction_real_pdo():
    '''test that we generate a correct OpenMP parallel do reduction for a
    real scalar summed in a builtin. We use inner product in this case. '''
    for distmem in [False, True]:
        _, invoke_info = parse(
            os.path.join(BASE_PATH,
                         "15.9.1_X_innerproduct_Y_builtin.f90"),
            distributed_memory=distmem,
            api="dynamo0.3")
        psy = PSyFactory("dynamo0.3",
                         distributed_memory=distmem).create(invoke_info)
        invoke = psy.invokes.invoke_list[0]
        schedule = invoke.schedule
        otrans = DynamoOMPParallelLoopTrans()
        # Apply OpenMP parallelisation to the loop
        schedule, _ = otrans.apply(schedule.children[0])
        invoke.schedule = schedule
        code = str(psy.gen)
        print(code)
        if distmem:
            assert (
                "      !$omp parallel do default(shared), private(df), "
                "schedule(static), reduction(+:asum)\n"
                "      DO df=1,f1_proxy%vspace%get_last_dof_owned()\n"
                "        asum = asum+f1_proxy%data(df)*f2_proxy%data(df)\n"
                "      END DO \n"
                "      !$omp end parallel do\n"
                "      global_sum%value = asum\n"
                "      asum = global_sum%get_sum()\n") in code

        else:
            assert (
                "      !$omp parallel do default(shared), private(df), "
                "schedule(static), reduction(+:asum)\n"
                "      DO df=1,undf_any_space_1_f1\n"
                "        asum = asum+f1_proxy%data(df)*f2_proxy%data(df)\n"
                "      END DO \n"
                "      !$omp end parallel do\n") in code


def test_reduction_real_do():
    '''test that we generate a correct OpenMP do reduction for a real
    scalar summed in a builtin. We use inner product in this case. '''
    for distmem in [False, True]:
        _, invoke_info = parse(
            os.path.join(BASE_PATH,
                         "15.9.1_X_innerproduct_Y_builtin.f90"),
            distributed_memory=distmem,
            api="dynamo0.3")
        psy = PSyFactory("dynamo0.3",
                         distributed_memory=distmem).create(invoke_info)
        invoke = psy.invokes.invoke_list[0]
        schedule = invoke.schedule
        otrans = Dynamo0p3OMPLoopTrans()
        rtrans = OMPParallelTrans()
        # Apply an OpenMP do directive to the loop
        schedule, _ = otrans.apply(schedule.children[0], reprod=False)
        # Apply an OpenMP Parallel directive around the OpenMP do directive
        schedule, _ = rtrans.apply(schedule.children[0])
        invoke.schedule = schedule
        code = str(psy.gen)
        print(code)
        if distmem:
            assert (
                "      !$omp parallel default(shared), private(df)\n"
                "      !$omp do schedule(static), reduction(+:asum)\n"
                "      DO df=1,f1_proxy%vspace%get_last_dof_owned()\n"
                "        asum = asum+f1_proxy%data(df)*f2_proxy%data(df)\n"
                "      END DO \n"
                "      !$omp end do\n"
                "      !$omp end parallel\n"
                "      global_sum%value = asum\n"
                "      asum = global_sum%get_sum()\n") in code
        else:
            assert (
                "      !$omp parallel default(shared), private(df)\n"
                "      !$omp do schedule(static), reduction(+:asum)\n"
                "      DO df=1,undf_any_space_1_f1\n"
                "        asum = asum+f1_proxy%data(df)*f2_proxy%data(df)\n"
                "      END DO \n"
                "      !$omp end do\n"
                "      !$omp end parallel\n") in code


def test_multi_reduction_real_pdo():
    '''test that we generate a correct OpenMP parallel do reduction for a
    real scalar summed in a builtin. We use inner product in this case. '''
    for distmem in [False, True]:
        _, invoke_info = parse(
            os.path.join(BASE_PATH,
                         "15.15.1_two_same_builtin_reductions.f90"),
            distributed_memory=distmem,
            api="dynamo0.3")
        psy = PSyFactory("dynamo0.3",
                         distributed_memory=distmem).create(invoke_info)
        invoke = psy.invokes.invoke_list[0]
        schedule = invoke.schedule
        otrans = DynamoOMPParallelLoopTrans()
        # Apply OpenMP parallelisation to the loop
        for child in schedule.children:
            if isinstance(child, psyGen.Loop):
                schedule, _ = otrans.apply(child)
        invoke.schedule = schedule
        code = str(psy.gen)
        print(code)
        if distmem:
            assert (
                "      ! Zero summation variables\n"
                "      !\n"
                "      asum = 0.0_r_def\n"
                "      !\n"
                "      !$omp parallel do default(shared), private(df), "
                "schedule(static), reduction(+:asum)\n"
                "      DO df=1,f1_proxy%vspace%get_last_dof_owned()\n"
                "        asum = asum+f1_proxy%data(df)*f2_proxy%data(df)\n"
                "      END DO \n"
                "      !$omp end parallel do\n"
                "      global_sum%value = asum\n"
                "      asum = global_sum%get_sum()\n"
                "      !\n"
                "      ! Zero summation variables\n"
                "      !\n"
                "      asum = 0.0_r_def\n"
                "      !\n"
                "      !$omp parallel do default(shared), private(df), "
                "schedule(static), reduction(+:asum)\n"
                "      DO df=1,f1_proxy%vspace%get_last_dof_owned()\n"
                "        asum = asum+f1_proxy%data(df)*f2_proxy%data(df)\n"
                "      END DO \n"
                "      !$omp end parallel do\n"
                "      global_sum%value = asum\n"
                "      asum = global_sum%get_sum()\n") in code
        else:
            assert (
                "      asum = 0.0_r_def\n"
                "      !\n"
                "      !$omp parallel do default(shared), private(df), "
                "schedule(static), reduction(+:asum)\n"
                "      DO df=1,undf_any_space_1_f1\n"
                "        asum = asum+f1_proxy%data(df)*f2_proxy%data(df)\n"
                "      END DO \n"
                "      !$omp end parallel do\n"
                "      !\n"
                "      ! Zero summation variables\n"
                "      !\n"
                "      asum = 0.0_r_def\n"
                "      !\n"
                "      !$omp parallel do default(shared), private(df), "
                "schedule(static), reduction(+:asum)\n"
                "      DO df=1,undf_any_space_1_f1\n"
                "        asum = asum+f1_proxy%data(df)*f2_proxy%data(df)\n"
                "      END DO \n"
                "      !$omp end parallel do\n") in code


def test_reduction_after_normal_real_do(monkeypatch, annexed):
    '''test that we produce correct code when we have a reduction after a
    "normal" builtin and we use OpenMP DO loops for parallelisation
    with a single parallel region over all calls. Also test with and
    without annexed dofs being computed as this affects the generated
    code.

    '''
    file_name = "15.17.2_one_standard_builtin_one_reduction.f90"
    api_config = Config.get().api_conf(TEST_API)
    monkeypatch.setattr(api_config, "_compute_annexed_dofs", annexed)
    for distmem in [False, True]:
        _, invoke_info = parse(
            os.path.join(BASE_PATH, file_name),
            distributed_memory=distmem,
            api="dynamo0.3")
        psy = PSyFactory(
            "dynamo0.3",
            distributed_memory=distmem).create(invoke_info)
        invoke = psy.invokes.invoke_list[0]
        schedule = invoke.schedule
        otrans = Dynamo0p3OMPLoopTrans()
        rtrans = OMPParallelTrans()
        # Apply an OpenMP do to the loop
        for child in schedule.children:
            if isinstance(child, psyGen.Loop):
                schedule, _ = otrans.apply(child, reprod=False)
        # Apply an OpenMP Parallel for all loops
        schedule, _ = rtrans.apply(schedule.children[0:2])
        invoke.schedule = schedule
        result = str(psy.gen)
        print(result)
        if distmem:  # annexed can be True or False
            expected_output = (
                "      ! Zero summation variables\n"
                "      !\n"
                "      asum = 0.0_r_def\n"
                "      !\n"
                "      !$omp parallel default(shared), private(df)\n"
                "      !$omp do schedule(static)\n"
                "      DO df=1,f1_proxy%vspace%get_last_dof_annexed()\n"
                "        f1_proxy%data(df) = bvalue*f1_proxy%data(df)\n"
                "      END DO \n"
                "      !$omp end do\n"
                "      !\n"
                "      ! Set halos dirty/clean for fields modified in the "
                "above loop\n"
                "      !\n"
                "      !$omp master\n"
                "      CALL f1_proxy%set_dirty()\n"
                "      !$omp end master\n"
                "      !\n"
                "      !$omp do schedule(static), reduction(+:asum)\n"
                "      DO df=1,f1_proxy%vspace%get_last_dof_owned()\n"
                "        asum = asum+f1_proxy%data(df)\n"
                "      END DO \n"
                "      !$omp end do\n"
                "      !$omp end parallel\n"
                "      global_sum%value = asum\n"
                "      asum = global_sum%get_sum()")
            if not annexed:
                expected_output = expected_output.replace("dof_annexed",
                                                          "dof_owned")
        else:  # not distmem. annexed can be True or False
            expected_output = (
                "      ! Zero summation variables\n"
                "      !\n"
                "      asum = 0.0_r_def\n"
                "      !\n"
                "      !$omp parallel default(shared), private(df)\n"
                "      !$omp do schedule(static)\n"
                "      DO df=1,undf_any_space_1_f1\n"
                "        f1_proxy%data(df) = bvalue*f1_proxy%data(df)\n"
                "      END DO \n"
                "      !$omp end do\n"
                "      !$omp do schedule(static), reduction(+:asum)\n"
                "      DO df=1,undf_any_space_1_f1\n"
                "        asum = asum+f1_proxy%data(df)\n"
                "      END DO \n"
                "      !$omp end do\n"
                "      !$omp end parallel")
        assert expected_output in result


def test_reprod_red_after_normal_real_do(monkeypatch, annexed):
    '''test that we produce correct code when we have a reproducible
    reduction after a "normal" builtin and we use OpenMP DO loops for
    parallelisation with a single parallel region over all calls. Also
    test with and without annexed dofs being computed as this affects
    the generated code.

    '''
    file_name = "15.17.2_one_standard_builtin_one_reduction.f90"
    api_config = Config.get().api_conf(TEST_API)
    monkeypatch.setattr(api_config, "_compute_annexed_dofs", annexed)
    for distmem in [False, True]:
        _, invoke_info = parse(
            os.path.join(BASE_PATH, file_name),
            distributed_memory=distmem,
            api="dynamo0.3")
        psy = PSyFactory(
            "dynamo0.3",
            distributed_memory=distmem).create(invoke_info)
        invoke = psy.invokes.invoke_list[0]
        schedule = invoke.schedule
        otrans = Dynamo0p3OMPLoopTrans()
        rtrans = OMPParallelTrans()
        # Apply an OpenMP do to the loop
        for child in schedule.children:
            if isinstance(child, psyGen.Loop):
                schedule, _ = otrans.apply(child, reprod=True)
        # Apply an OpenMP Parallel for all loops
        schedule, _ = rtrans.apply(schedule.children[0:2])
        invoke.schedule = schedule
        result = str(psy.gen)
        print(result)
        if distmem:  # annexed can be True or False
            expected_output = (
                "      ! Zero summation variables\n"
                "      !\n"
                "      asum = 0.0_r_def\n"
                "      ALLOCATE (l_asum(8,nthreads))\n"
                "      l_asum = 0.0_r_def\n"
                "      !\n"
                "      !$omp parallel default(shared), private(df,th_idx)\n"
                "      th_idx = omp_get_thread_num()+1\n"
                "      !$omp do schedule(static)\n"
                "      DO df=1,f1_proxy%vspace%get_last_dof_annexed()\n"
                "        f1_proxy%data(df) = bvalue*f1_proxy%data(df)\n"
                "      END DO \n"
                "      !$omp end do\n"
                "      !\n"
                "      ! Set halos dirty/clean for fields modified in the "
                "above loop\n"
                "      !\n"
                "      !$omp master\n"
                "      CALL f1_proxy%set_dirty()\n"
                "      !$omp end master\n"
                "      !\n"
                "      !$omp do schedule(static)\n"
                "      DO df=1,f1_proxy%vspace%get_last_dof_owned()\n"
                "        l_asum(1,th_idx) = l_asum(1,th_idx)+"
                "f1_proxy%data(df)\n"
                "      END DO \n"
                "      !$omp end do\n"
                "      !$omp end parallel\n"
                "      !\n"
                "      ! sum the partial results sequentially\n"
                "      !\n"
                "      DO th_idx=1,nthreads\n"
                "        asum = asum+l_asum(1,th_idx)\n"
                "      END DO \n"
                "      DEALLOCATE (l_asum)\n"
                "      global_sum%value = asum\n"
                "      asum = global_sum%get_sum()")
            if not annexed:
                expected_output = expected_output.replace("dof_annexed",
                                                          "dof_owned")
        else:  # not distmem. annexed can be True or False
            expected_output = (
                "      ! Zero summation variables\n"
                "      !\n"
                "      asum = 0.0_r_def\n"
                "      ALLOCATE (l_asum(8,nthreads))\n"
                "      l_asum = 0.0_r_def\n"
                "      !\n"
                "      !$omp parallel default(shared), private(df,th_idx)\n"
                "      th_idx = omp_get_thread_num()+1\n"
                "      !$omp do schedule(static)\n"
                "      DO df=1,undf_any_space_1_f1\n"
                "        f1_proxy%data(df) = bvalue*f1_proxy%data(df)\n"
                "      END DO \n"
                "      !$omp end do\n"
                "      !$omp do schedule(static)\n"
                "      DO df=1,undf_any_space_1_f1\n"
                "        l_asum(1,th_idx) = l_asum(1,th_idx)+"
                "f1_proxy%data(df)\n"
                "      END DO \n"
                "      !$omp end do\n"
                "      !$omp end parallel\n"
                "      !\n"
                "      ! sum the partial results sequentially\n"
                "      !\n"
                "      DO th_idx=1,nthreads\n"
                "        asum = asum+l_asum(1,th_idx)\n"
                "      END DO \n"
                "      DEALLOCATE (l_asum)\n")
        assert expected_output in result


def test_two_reductions_real_do():
    '''test that we produce correct code when we have more than one
    builtin with a reduction, with each reduction using a different
    variable, and we use OpenMP DO loops for parallelisation with a
    single parallel region over all calls. '''
    file_name = "15.16.1_two_different_builtin_reductions.f90"
    for distmem in [False, True]:
        _, invoke_info = parse(
            os.path.join(BASE_PATH, file_name),
            distributed_memory=distmem,
            api="dynamo0.3")
        psy = PSyFactory(
            "dynamo0.3",
            distributed_memory=distmem).create(invoke_info)
        invoke = psy.invokes.invoke_list[0]
        schedule = invoke.schedule
        if distmem:
            # move the first global sum after the second loop
            mtrans = MoveTrans()
            schedule, _ = mtrans.apply(schedule.children[1],
                                       schedule.children[2],
                                       position="after")
        otrans = Dynamo0p3OMPLoopTrans()
        rtrans = OMPParallelTrans()
        # Apply an OpenMP do to the loop
        for child in schedule.children:
            if isinstance(child, psyGen.Loop):
                schedule, _ = otrans.apply(child, reprod=False)
        # Apply an OpenMP Parallel for all loops
        schedule, _ = rtrans.apply(schedule.children[0:2])
        invoke.schedule = schedule
        result = str(psy.gen)
        print(result)
        if distmem:
            expected_output = (
                "      ! Zero summation variables\n"
                "      !\n"
                "      asum = 0.0_r_def\n"
                "      bsum = 0.0_r_def\n"
                "      !\n"
                "      !$omp parallel default(shared), private(df)\n"
                "      !$omp do schedule(static), reduction(+:asum)\n"
                "      DO df=1,f1_proxy%vspace%get_last_dof_owned()\n"
                "        asum = asum+f1_proxy%data(df)*f2_proxy%data(df)\n"
                "      END DO \n"
                "      !$omp end do\n"
                "      !$omp do schedule(static), reduction(+:bsum)\n"
                "      DO df=1,f1_proxy%vspace%get_last_dof_owned()\n"
                "        bsum = bsum+f1_proxy%data(df)\n"
                "      END DO \n"
                "      !$omp end do\n"
                "      !$omp end parallel\n"
                "      global_sum%value = asum\n"
                "      asum = global_sum%get_sum()\n"
                "      global_sum%value = bsum\n"
                "      bsum = global_sum%get_sum()")
        else:
            expected_output = (
                "      ! Zero summation variables\n"
                "      !\n"
                "      asum = 0.0_r_def\n"
                "      bsum = 0.0_r_def\n"
                "      !\n"
                "      !$omp parallel default(shared), private(df)\n"
                "      !$omp do schedule(static), reduction(+:asum)\n"
                "      DO df=1,undf_any_space_1_f1\n"
                "        asum = asum+f1_proxy%data(df)*f2_proxy%data(df)\n"
                "      END DO \n"
                "      !$omp end do\n"
                "      !$omp do schedule(static), reduction(+:bsum)\n"
                "      DO df=1,undf_any_space_1_f1\n"
                "        bsum = bsum+f1_proxy%data(df)\n"
                "      END DO \n"
                "      !$omp end do\n"
                "      !$omp end parallel")
        assert expected_output in result


def test_two_reprod_reductions_real_do():
    '''test that we produce correct code when we have more than one
    builtin with a reproducible reduction, with each reduction using a
    different variable, and we use OpenMP DO loops for parallelisation
    with a single parallel region over all calls. '''
    file_name = "15.16.1_two_different_builtin_reductions.f90"
    for distmem in [False, True]:
        _, invoke_info = parse(
            os.path.join(BASE_PATH, file_name),
            distributed_memory=distmem,
            api="dynamo0.3")
        psy = PSyFactory(
            "dynamo0.3",
            distributed_memory=distmem).create(invoke_info)
        invoke = psy.invokes.invoke_list[0]
        schedule = invoke.schedule
        if distmem:
            # move the first global sum after the second loop
            mtrans = MoveTrans()
            schedule, _ = mtrans.apply(schedule.children[1],
                                       schedule.children[2],
                                       position="after")
        otrans = Dynamo0p3OMPLoopTrans()
        rtrans = OMPParallelTrans()
        # Apply an OpenMP do to the loop
        for child in schedule.children:
            if isinstance(child, psyGen.Loop):
                schedule, _ = otrans.apply(child, reprod=True)
        # Apply an OpenMP Parallel for all loops
        schedule, _ = rtrans.apply(schedule.children[0:2])
        invoke.schedule = schedule
        result = str(psy.gen)
        print(result)
        if distmem:
            expected_output = (
                "      ! Zero summation variables\n"
                "      !\n"
                "      asum = 0.0_r_def\n"
                "      ALLOCATE (l_asum(8,nthreads))\n"
                "      l_asum = 0.0_r_def\n"
                "      bsum = 0.0_r_def\n"
                "      ALLOCATE (l_bsum(8,nthreads))\n"
                "      l_bsum = 0.0_r_def\n"
                "      !\n"
                "      !$omp parallel default(shared), private(df,th_idx)\n"
                "      th_idx = omp_get_thread_num()+1\n"
                "      !$omp do schedule(static)\n"
                "      DO df=1,f1_proxy%vspace%get_last_dof_owned()\n"
                "        l_asum(1,th_idx) = l_asum(1,th_idx)+"
                "f1_proxy%data(df)*f2_proxy%data(df)\n"
                "      END DO \n"
                "      !$omp end do\n"
                "      !$omp do schedule(static)\n"
                "      DO df=1,f1_proxy%vspace%get_last_dof_owned()\n"
                "        l_bsum(1,th_idx) = l_bsum(1,th_idx)+"
                "f1_proxy%data(df)\n"
                "      END DO \n"
                "      !$omp end do\n"
                "      !$omp end parallel\n"
                "      !\n"
                "      ! sum the partial results sequentially\n"
                "      !\n"
                "      DO th_idx=1,nthreads\n"
                "        asum = asum+l_asum(1,th_idx)\n"
                "      END DO \n"
                "      DEALLOCATE (l_asum)\n"
                "      DO th_idx=1,nthreads\n"
                "        bsum = bsum+l_bsum(1,th_idx)\n"
                "      END DO \n"
                "      DEALLOCATE (l_bsum)\n"
                "      global_sum%value = asum\n"
                "      asum = global_sum%get_sum()\n"
                "      global_sum%value = bsum\n"
                "      bsum = global_sum%get_sum()")
        else:
            expected_output = (
                "      ! Zero summation variables\n"
                "      !\n"
                "      asum = 0.0_r_def\n"
                "      ALLOCATE (l_asum(8,nthreads))\n"
                "      l_asum = 0.0_r_def\n"
                "      bsum = 0.0_r_def\n"
                "      ALLOCATE (l_bsum(8,nthreads))\n"
                "      l_bsum = 0.0_r_def\n"
                "      !\n"
                "      !$omp parallel default(shared), private(df,th_idx)\n"
                "      th_idx = omp_get_thread_num()+1\n"
                "      !$omp do schedule(static)\n"
                "      DO df=1,undf_any_space_1_f1\n"
                "        l_asum(1,th_idx) = l_asum(1,th_idx)+"
                "f1_proxy%data(df)*f2_proxy%data(df)\n"
                "      END DO \n"
                "      !$omp end do\n"
                "      !$omp do schedule(static)\n"
                "      DO df=1,undf_any_space_1_f1\n"
                "        l_bsum(1,th_idx) = l_bsum(1,th_idx)+"
                "f1_proxy%data(df)\n"
                "      END DO \n"
                "      !$omp end do\n"
                "      !$omp end parallel\n"
                "      !\n"
                "      ! sum the partial results sequentially\n"
                "      !\n"
                "      DO th_idx=1,nthreads\n"
                "        asum = asum+l_asum(1,th_idx)\n"
                "      END DO \n"
                "      DEALLOCATE (l_asum)\n"
                "      DO th_idx=1,nthreads\n"
                "        bsum = bsum+l_bsum(1,th_idx)\n"
                "      END DO \n"
                "      DEALLOCATE (l_bsum)")
        assert expected_output in result


def test_multi_reduction_same_name_real_do():
    '''test that we raise an exception when we have multiple reductions in
    an invoke with the same name as this is not supported (it would
    cause incorrect code to be created in certain cases). '''
    file_name = "15.15.1_two_same_builtin_reductions.f90"
    for reprod in [True, False]:
        for distmem in [False, True]:
            _, invoke_info = parse(
                os.path.join(BASE_PATH, file_name),
                distributed_memory=distmem,
                api="dynamo0.3")
            psy = PSyFactory(
                "dynamo0.3",
                distributed_memory=distmem).create(invoke_info)
            invoke = psy.invokes.invoke_list[0]
            schedule = invoke.schedule
            otrans = Dynamo0p3OMPLoopTrans()
            rtrans = OMPParallelTrans()
            # Apply an OpenMP do to the loop
            for child in schedule.children:
                if isinstance(child, psyGen.Loop):
                    schedule, _ = otrans.apply(child, reprod=reprod)
            if distmem:
                # We have to move/delete a
                # global sum to get to the stage where we can raise an
                # error. This makes incorrect code in this example but
                # in general it could be valid to move the global sum
                del schedule.children[1]
            schedule, _ = rtrans.apply(schedule.children[0:2])
            invoke.schedule = schedule
            with pytest.raises(GenerationError) as excinfo:
                _ = str(psy.gen)
            assert (
                "Reduction variables can only be used once in an "
                "invoke") in str(excinfo.value)


def test_multi_reduction_real_fuse():
    '''test that we raise an exception when we loop fuse two kernels with
    reductions. We need to specify that the loop-fuse is valid in terms of
    iteration spaces.'''
    for file_name in ["15.15.1_two_same_builtin_reductions.f90",
                      "15.16.1_two_different_builtin_reductions.f90"]:

        for distmem in [False, True]:
            _, invoke_info = parse(
                os.path.join(BASE_PATH, file_name),
                distributed_memory=distmem,
                api="dynamo0.3")
            psy = PSyFactory("dynamo0.3",
                             distributed_memory=distmem).create(invoke_info)
            invoke = psy.invokes.invoke_list[0]
            schedule = invoke.schedule

            ftrans = DynamoLoopFuseTrans()
            if distmem:
                # We need to remove the global sum. This makes the
                # code invalid in this particular case but allows us
                # to perform our check
                del schedule.children[1]
            with pytest.raises(TransformationError) as excinfo:
                schedule, _ = ftrans.apply(schedule.children[0],
                                           schedule.children[1],
                                           same_space=True)
            assert (
                "Error in DynamoLoopFuse transformation. Cannot fuse loops "
                "when each loop already contains a "
                "reduction") in str(excinfo.value)


def test_multi_different_reduction_real_pdo():
    '''test that we generate a correct OpenMP parallel do reduction for
    two different builtins. We use inner product and sum_X. '''
    for distmem in [False, True]:
        _, invoke_info = parse(
            os.path.join(BASE_PATH,
                         "15.16.1_two_different_builtin_reductions.f90"),
            distributed_memory=distmem,
            api="dynamo0.3")
        psy = PSyFactory("dynamo0.3",
                         distributed_memory=distmem).create(invoke_info)
        invoke = psy.invokes.invoke_list[0]
        schedule = invoke.schedule
        otrans = DynamoOMPParallelLoopTrans()
        # Apply OpenMP parallelisation to the loop
        for child in schedule.children:
            if isinstance(child, psyGen.Loop):
                schedule, _ = otrans.apply(child)
        invoke.schedule = schedule
        code = str(psy.gen)
        print(code)
        if distmem:
            assert (
                "      ! Zero summation variables\n"
                "      !\n"
                "      asum = 0.0_r_def\n"
                "      !\n"
                "      !$omp parallel do default(shared), private(df), "
                "schedule(static), reduction(+:asum)\n"
                "      DO df=1,f1_proxy%vspace%get_last_dof_owned()\n"
                "        asum = asum+f1_proxy%data(df)*f2_proxy%data(df)\n"
                "      END DO \n"
                "      !$omp end parallel do\n"
                "      global_sum%value = asum\n"
                "      asum = global_sum%get_sum()\n"
                "      !\n"
                "      ! Zero summation variables\n"
                "      !\n"
                "      bsum = 0.0_r_def\n"
                "      !\n"
                "      !$omp parallel do default(shared), private(df), "
                "schedule(static), reduction(+:bsum)\n"
                "      DO df=1,f1_proxy%vspace%get_last_dof_owned()\n"
                "        bsum = bsum+f1_proxy%data(df)\n"
                "      END DO \n"
                "      !$omp end parallel do\n"
                "      global_sum%value = bsum\n"
                "      bsum = global_sum%get_sum()\n") in code
        else:
            assert (
                "      ! Zero summation variables\n"
                "      !\n"
                "      asum = 0.0_r_def\n"
                "      !\n"
                "      !$omp parallel do default(shared), private(df), "
                "schedule(static), reduction(+:asum)\n"
                "      DO df=1,undf_any_space_1_f1\n"
                "        asum = asum+f1_proxy%data(df)*f2_proxy%data(df)\n"
                "      END DO \n"
                "      !$omp end parallel do\n"
                "      !\n"
                "      ! Zero summation variables\n"
                "      !\n"
                "      bsum = 0.0_r_def\n"
                "      !\n"
                "      !$omp parallel do default(shared), private(df), "
                "schedule(static), reduction(+:bsum)\n"
                "      DO df=1,undf_any_space_1_f1\n"
                "        bsum = bsum+f1_proxy%data(df)\n"
                "      END DO \n"
                "      !$omp end parallel do\n") in code


def test_multi_builtins_red_then_pdo(monkeypatch, annexed):
    '''test that we generate a correct OpenMP parallel do reduction for
    two different builtins, first a reduction then not. Also test with
    and without annexed dofs being computed as this affects the
    generated code.

    '''
    api_config = Config.get().api_conf(TEST_API)
    monkeypatch.setattr(api_config, "_compute_annexed_dofs", annexed)
    for distmem in [False, True]:
        _, invoke_info = parse(
            os.path.join(BASE_PATH,
                         "15.17.1_one_reduction_one_standard_builtin.f90"),
            distributed_memory=distmem,
            api="dynamo0.3")
        psy = PSyFactory("dynamo0.3",
                         distributed_memory=distmem).create(invoke_info)
        invoke = psy.invokes.invoke_list[0]
        schedule = invoke.schedule
        otrans = DynamoOMPParallelLoopTrans()
        # Apply OpenMP parallelisation to the loop
        for child in schedule.children:
            if isinstance(child, psyGen.Loop):
                schedule, _ = otrans.apply(child)
        invoke.schedule = schedule
        result = str(psy.gen)
        print(result)
        if distmem:  # annexed can be True or False
            code = (
                "      ! Zero summation variables\n"
                "      !\n"
                "      asum = 0.0_r_def\n"
                "      !\n"
                "      !$omp parallel do default(shared), private(df), "
                "schedule(static), reduction(+:asum)\n"
                "      DO df=1,f1_proxy%vspace%get_last_dof_owned()\n"
                "        asum = asum+f1_proxy%data(df)*f2_proxy%data(df)\n"
                "      END DO \n"
                "      !$omp end parallel do\n"
                "      global_sum%value = asum\n"
                "      asum = global_sum%get_sum()\n"
                "      !$omp parallel do default(shared), private(df), "
                "schedule(static)\n"
                "      DO df=1,f1_proxy%vspace%get_last_dof_annexed()\n"
                "        f1_proxy%data(df) = bsum*f1_proxy%data(df)\n"
                "      END DO \n"
                "      !$omp end parallel do\n"
                "      !\n"
                "      ! Set halos dirty/clean for fields modified in the "
                "above loop\n"
                "      !\n"
                "      CALL f1_proxy%set_dirty()\n")
            if not annexed:
                code = code.replace("dof_annexed", "dof_owned")
            assert code in result
        else:  # not distmem. annexed can be True or False
            assert (
                "      ! Zero summation variables\n"
                "      !\n"
                "      asum = 0.0_r_def\n"
                "      !\n"
                "      !$omp parallel do default(shared), private(df), "
                "schedule(static), reduction(+:asum)\n"
                "      DO df=1,undf_any_space_1_f1\n"
                "        asum = asum+f1_proxy%data(df)*f2_proxy%data(df)\n"
                "      END DO \n"
                "      !$omp end parallel do\n"
                "      !$omp parallel do default(shared), private(df), "
                "schedule(static)\n"
                "      DO df=1,undf_any_space_1_f1\n"
                "        f1_proxy%data(df) = bsum*f1_proxy%data(df)\n"
                "      END DO \n"
                "      !$omp end parallel do\n") in result


def test_multi_builtins_red_then_do(monkeypatch, annexed):
    '''test that we generate a correct OpenMP do reduction for two
    different builtins, first a reduction then not. Also test with and
    without annexed dofs being computed as this affects the generated
    code.

    '''
    api_config = Config.get().api_conf(TEST_API)
    monkeypatch.setattr(api_config, "_compute_annexed_dofs", annexed)
    for distmem in [False, True]:
        _, invoke_info = parse(
            os.path.join(BASE_PATH,
                         "15.17.1_one_reduction_one_standard_builtin.f90"),
            distributed_memory=distmem,
            api="dynamo0.3")
        psy = PSyFactory("dynamo0.3",
                         distributed_memory=distmem).create(invoke_info)
        invoke = psy.invokes.invoke_list[0]
        schedule = invoke.schedule
        otrans = Dynamo0p3OMPLoopTrans()
        rtrans = OMPParallelTrans()
        # Apply an OpenMP do to the loop
        for child in schedule.children:
            if isinstance(child, psyGen.Loop):
                schedule, _ = otrans.apply(child, reprod=False)
        if distmem:  # annexed can be True or False
            mtrans = MoveTrans()
            schedule, _ = mtrans.apply(schedule.children[1],
                                       schedule.children[2],
                                       position="after")
        schedule, _ = rtrans.apply(schedule.children[0:2])
        invoke.schedule = schedule
        result = str(psy.gen)
        print(result)
        if distmem:  # annexed can be True or False
            code = (
                "      ! Zero summation variables\n"
                "      !\n"
                "      asum = 0.0_r_def\n"
                "      !\n"
                "      !$omp parallel default(shared), private(df)\n"
                "      !$omp do schedule(static), reduction(+:asum)\n"
                "      DO df=1,f1_proxy%vspace%get_last_dof_owned()\n"
                "        asum = asum+f1_proxy%data(df)*f2_proxy%data(df)\n"
                "      END DO \n"
                "      !$omp end do\n"
                "      !$omp do schedule(static)\n"
                "      DO df=1,f1_proxy%vspace%get_last_dof_annexed()\n"
                "        f1_proxy%data(df) = bsum*f1_proxy%data(df)\n"
                "      END DO \n"
                "      !$omp end do\n"
                "      !\n"
                "      ! Set halos dirty/clean for fields modified in the "
                "above loop\n"
                "      !\n"
                "      !$omp master\n"
                "      CALL f1_proxy%set_dirty()\n"
                "      !$omp end master\n"
                "      !\n"
                "      !$omp end parallel\n"
                "      global_sum%value = asum\n"
                "      asum = global_sum%get_sum()\n")
            if not annexed:
                code = code.replace("dof_annexed", "dof_owned")
            assert code in result
        else:  # not distmem. annexed can be True or False
            assert (
                "      ! Zero summation variables\n"
                "      !\n"
                "      asum = 0.0_r_def\n"
                "      !\n"
                "      !$omp parallel default(shared), private(df)\n"
                "      !$omp do schedule(static), reduction(+:asum)\n"
                "      DO df=1,undf_any_space_1_f1\n"
                "        asum = asum+f1_proxy%data(df)*f2_proxy%data(df)\n"
                "      END DO \n"
                "      !$omp end do\n"
                "      !$omp do schedule(static)\n"
                "      DO df=1,undf_any_space_1_f1\n"
                "        f1_proxy%data(df) = bsum*f1_proxy%data(df)\n"
                "      END DO \n"
                "      !$omp end do\n"
                "      !$omp end parallel\n") in result


def test_multi_builtins_red_then_fuse_pdo(monkeypatch, annexed):
    '''test that we generate a correct OpenMP parallel do reduction for
    two different loop-fused builtins, first a reduction then not. We
    need to specify that the fused loops are on the same iteration
    space. Also test with and without annexed dofs being computed as
    this affects the validity of the transform.

    '''
    api_config = Config.get().api_conf(TEST_API)
    monkeypatch.setattr(api_config, "_compute_annexed_dofs", annexed)
    for distmem in [False, True]:
        _, invoke_info = parse(
            os.path.join(BASE_PATH,
                         "15.17.1_one_reduction_one_standard_builtin.f90"),
            distributed_memory=distmem,
            api="dynamo0.3")
        psy = PSyFactory("dynamo0.3",
                         distributed_memory=distmem).create(invoke_info)
        invoke = psy.invokes.invoke_list[0]
        schedule = invoke.schedule
        ftrans = DynamoLoopFuseTrans()
        if distmem and annexed:
            mtrans = MoveTrans()
            schedule, _ = mtrans.apply(schedule.children[1],
                                       schedule.children[2],
                                       position="after")
            with pytest.raises(TransformationError) as excinfo:
                schedule, _ = ftrans.apply(schedule.children[0],
                                           schedule.children[1],
                                           same_space=True)
            assert ("The upper bound names are not the same"
                    in str(excinfo.value))
        else:  # not (distmem and annexed)
            if distmem:  # annexed must be False here
                # first move the loop as the global sum is in the way
                mtrans = MoveTrans()
                schedule, _ = mtrans.apply(schedule.children[1],
                                           schedule.children[2],
                                           position="after")
            rtrans = DynamoOMPParallelLoopTrans()
            schedule, _ = ftrans.apply(schedule.children[0],
                                       schedule.children[1],
                                       same_space=True)
            schedule, _ = rtrans.apply(schedule.children[0])
            invoke.schedule = schedule
            result = str(psy.gen)
            print(result)
            if distmem:  # annexed must be False here
                code = (
                    "      ! Zero summation variables\n"
                    "      !\n"
                    "      asum = 0.0_r_def\n"
                    "      !\n"
                    "      !$omp parallel do default(shared), private(df), "
                    "schedule(static), reduction(+:asum)\n"
                    "      DO df=1,f1_proxy%vspace%get_last_dof_owned()\n"
                    "        asum = asum+f1_proxy%data(df)*f2_proxy%data(df)\n"
                    "        f1_proxy%data(df) = bsum*f1_proxy%data(df)\n"
                    "      END DO \n"
                    "      !$omp end parallel do\n"
                    "      !\n"
                    "      ! Set halos dirty/clean for fields modified in the "
                    "above loop\n"
                    "      !\n"
                    "      CALL f1_proxy%set_dirty()\n"
                    "      !\n"
                    "      global_sum%value = asum\n"
                    "      asum = global_sum%get_sum()\n")
            else:  # not distmem. annexed can be True or False
                code = (
                    "      ! Zero summation variables\n"
                    "      !\n"
                    "      asum = 0.0_r_def\n"
                    "      !\n"
                    "      !$omp parallel do default(shared), private(df), "
                    "schedule(static), reduction(+:asum)\n"
                    "      DO df=1,undf_any_space_1_f1\n"
                    "        asum = asum+f1_proxy%data(df)*f2_proxy%data(df)\n"
                    "        f1_proxy%data(df) = bsum*f1_proxy%data(df)\n"
                    "      END DO \n"
                    "      !$omp end parallel do\n")
            assert code in result


def test_multi_builtins_red_then_fuse_do(monkeypatch, annexed):
    '''test that we generate a correct OpenMP do reduction for two
    different loop-fused builtins, first a reduction then not. We need
    to specify that the fused loops are on the same iteration
    space. Also test with and without annexed dofs being computed as
    this affects the generated code.

    '''
    api_config = Config.get().api_conf(TEST_API)
    monkeypatch.setattr(api_config, "_compute_annexed_dofs", annexed)
    for distmem in [False, True]:
        _, invoke_info = parse(
            os.path.join(BASE_PATH,
                         "15.17.1_one_reduction_one_standard_builtin.f90"),
            distributed_memory=distmem,
            api="dynamo0.3")
        psy = PSyFactory("dynamo0.3",
                         distributed_memory=distmem).create(invoke_info)
        invoke = psy.invokes.invoke_list[0]
        schedule = invoke.schedule
        ftrans = DynamoLoopFuseTrans()
        if distmem and annexed:
            mtrans = MoveTrans()
            schedule, _ = mtrans.apply(schedule.children[1],
                                       schedule.children[2],
                                       position="after")
            with pytest.raises(TransformationError) as excinfo:
                schedule, _ = ftrans.apply(schedule.children[0],
                                           schedule.children[1],
                                           same_space=True)
            assert ("The upper bound names are not the same"
                    in str(excinfo.value))
        else:  # not (distmem and annexed)
            if distmem:  # annexed must be False here
                mtrans = MoveTrans()
                schedule, _ = mtrans.apply(schedule.children[1],
                                           schedule.children[2],
                                           position="after")
            rtrans = OMPParallelTrans()
            otrans = Dynamo0p3OMPLoopTrans()
            schedule, _ = ftrans.apply(schedule.children[0],
                                       schedule.children[1],
                                       same_space=True)
            schedule, _ = otrans.apply(schedule.children[0], reprod=False)
            schedule, _ = rtrans.apply(schedule.children[0])
            invoke.schedule = schedule
            result = str(psy.gen)
            print(result)
            if distmem:  # annexed must be False here
                code = (
                    "      asum = 0.0_r_def\n"
                    "      !\n"
                    "      !$omp parallel default(shared), private(df)\n"
                    "      !$omp do schedule(static), reduction(+:asum)\n"
                    "      DO df=1,f1_proxy%vspace%get_last_dof_owned()\n"
                    "        asum = asum+f1_proxy%data(df)*f2_proxy%data(df)\n"
                    "        f1_proxy%data(df) = bsum*f1_proxy%data(df)\n"
                    "      END DO \n"
                    "      !$omp end do\n"
                    "      !\n"
                    "      ! Set halos dirty/clean for fields modified in the "
                    "above loop\n"
                    "      !\n"
                    "      !$omp master\n"
                    "      CALL f1_proxy%set_dirty()\n"
                    "      !$omp end master\n"
                    "      !\n"
                    "      !$omp end parallel\n"
                    "      global_sum%value = asum\n"
                    "      asum = global_sum%get_sum()\n")
            else:  # not distmem, annexed is True or False
                code = (
                    "      asum = 0.0_r_def\n"
                    "      !\n"
                    "      !$omp parallel default(shared), private(df)\n"
                    "      !$omp do schedule(static), reduction(+:asum)\n"
                    "      DO df=1,undf_any_space_1_f1\n"
                    "        asum = asum+f1_proxy%data(df)*f2_proxy%data(df)\n"
                    "        f1_proxy%data(df) = bsum*f1_proxy%data(df)\n"
                    "      END DO \n"
                    "      !$omp end do\n"
                    "      !$omp end parallel\n")
            assert code in result


def test_multi_builtins_usual_then_red_pdo(monkeypatch, annexed):
    '''test that we generate a correct OpenMP parallel do reduction for
    two different builtins, first a standard builtin then a
    reduction. Also test with and without annexed dofs being computed
    as this affects the generated code.

    '''
    api_config = Config.get().api_conf(TEST_API)
    monkeypatch.setattr(api_config, "_compute_annexed_dofs", annexed)
    for distmem in [False, True]:
        _, invoke_info = parse(
            os.path.join(BASE_PATH,
                         "15.17.2_one_standard_builtin_one_reduction.f90"),
            distributed_memory=distmem,
            api="dynamo0.3")
        psy = PSyFactory("dynamo0.3",
                         distributed_memory=distmem).create(invoke_info)
        invoke = psy.invokes.invoke_list[0]
        schedule = invoke.schedule
        otrans = DynamoOMPParallelLoopTrans()
        # Apply OpenMP parallelisation to the loop
        for child in schedule.children:
            if isinstance(child, psyGen.Loop):
                schedule, _ = otrans.apply(child)
        invoke.schedule = schedule
        result = str(psy.gen)
        print(result)
        if distmem:  # annexed can be True or False
            code = (
                "      !$omp parallel do default(shared), private(df), "
                "schedule(static)\n"
                "      DO df=1,f1_proxy%vspace%get_last_dof_annexed()\n"
                "        f1_proxy%data(df) = bvalue*f1_proxy%data(df)\n"
                "      END DO \n"
                "      !$omp end parallel do\n"
                "      !\n"
                "      ! Set halos dirty/clean for fields modified in the "
                "above loop\n"
                "      !\n"
                "      CALL f1_proxy%set_dirty()\n"
                "      !\n"
                "      !\n"
                "      ! Zero summation variables\n"
                "      !\n"
                "      asum = 0.0_r_def\n"
                "      !\n"
                "      !$omp parallel do default(shared), private(df), "
                "schedule(static), reduction(+:asum)\n"
                "      DO df=1,f1_proxy%vspace%get_last_dof_owned()\n"
                "        asum = asum+f1_proxy%data(df)\n"
                "      END DO \n"
                "      !$omp end parallel do\n"
                "      global_sum%value = asum\n"
                "      asum = global_sum%get_sum()\n")
            if not annexed:
                code = code.replace("dof_annexed", "dof_owned", 1)
            assert code in result
        else:  # not distmem. annexed can be True or False
            assert (
                "      !$omp parallel do default(shared), private(df), "
                "schedule(static)\n"
                "      DO df=1,undf_any_space_1_f1\n"
                "        f1_proxy%data(df) = bvalue*f1_proxy%data(df)\n"
                "      END DO \n"
                "      !$omp end parallel do\n"
                "      !\n"
                "      ! Zero summation variables\n"
                "      !\n"
                "      asum = 0.0_r_def\n"
                "      !\n"
                "      !$omp parallel do default(shared), private(df), "
                "schedule(static), reduction(+:asum)\n"
                "      DO df=1,undf_any_space_1_f1\n"
                "        asum = asum+f1_proxy%data(df)\n"
                "      END DO \n"
                "      !$omp end parallel do\n") in result


def test_builtins_usual_then_red_fuse_pdo(monkeypatch, annexed):
    '''test that we generate a correct OpenMP parallel do reduction for
    two different loop-fused builtins, first a normal builtin then a
    reduction. We need to specify that the fused loops iterate over
    the same space. Also test with and without annexed dofs being
    computed as this affects the generated code.

    '''
    api_config = Config.get().api_conf(TEST_API)
    monkeypatch.setattr(api_config, "_compute_annexed_dofs", annexed)
    for distmem in [False, True]:
        _, invoke_info = parse(
            os.path.join(BASE_PATH,
                         "15.17.2_one_standard_builtin_one_reduction.f90"),
            distributed_memory=distmem,
            api="dynamo0.3")
        psy = PSyFactory("dynamo0.3",
                         distributed_memory=distmem).create(invoke_info)
        invoke = psy.invokes.invoke_list[0]
        schedule = invoke.schedule
        ftrans = DynamoLoopFuseTrans()
        if distmem and annexed:
            with pytest.raises(TransformationError) as excinfo:
                schedule, _ = ftrans.apply(schedule.children[0],
                                           schedule.children[1],
                                           same_space=True)
            assert ("The upper bound names are not the same"
                    in str(excinfo.value))
        else:  # not (distmem and annexed)
            otrans = DynamoOMPParallelLoopTrans()
            schedule, _ = ftrans.apply(schedule.children[0],
                                       schedule.children[1],
                                       same_space=True)
            schedule, _ = otrans.apply(schedule.children[0])
            invoke.schedule = schedule
            result = str(psy.gen)
            print(result)
            if distmem:  # annexed is False here
                code = (
                    "      ! Zero summation variables\n"
                    "      !\n"
                    "      asum = 0.0_r_def\n"
                    "      !\n"
                    "      !$omp parallel do default(shared), private(df), "
                    "schedule(static), reduction(+:asum)\n"
                    "      DO df=1,f1_proxy%vspace%get_last_dof_owned()\n"
                    "        f1_proxy%data(df) = bvalue*f1_proxy%data(df)\n"
                    "        asum = asum+f1_proxy%data(df)\n"
                    "      END DO \n"
                    "      !$omp end parallel do\n"
                    "      !\n"
                    "      ! Set halos dirty/clean for fields modified in the "
                    "above loop\n"
                    "      !\n"
                    "      CALL f1_proxy%set_dirty()\n"
                    "      !\n"
                    "      global_sum%value = asum\n"
                    "      asum = global_sum%get_sum()\n")
            else:  # not distmem. annexed can be True or False
                code = (
                    "      ! Zero summation variables\n"
                    "      !\n"
                    "      asum = 0.0_r_def\n"
                    "      !\n"
                    "      !$omp parallel do default(shared), private(df), "
                    "schedule(static), reduction(+:asum)\n"
                    "      DO df=1,undf_any_space_1_f1\n"
                    "        f1_proxy%data(df) = bvalue*f1_proxy%data(df)\n"
                    "        asum = asum+f1_proxy%data(df)\n"
                    "      END DO \n"
                    "      !$omp end parallel do\n")
            assert code in result


def test_builtins_usual_then_red_fuse_do(monkeypatch, annexed):
    '''test that we generate a correct OpenMP parallel do reduction for
    two different loop-fused builtins, first a normal builtin then a
    reduction. We need to specify that the fused loops iterate over
    the same space. Also test with and without annexed dofs being
    computed as this affects the generated code.

    '''
    api_config = Config.get().api_conf(TEST_API)
    monkeypatch.setattr(api_config, "_compute_annexed_dofs", annexed)
    for distmem in [False, True]:
        _, invoke_info = parse(
            os.path.join(BASE_PATH,
                         "15.17.2_one_standard_builtin_one_reduction.f90"),
            distributed_memory=distmem,
            api="dynamo0.3")
        psy = PSyFactory("dynamo0.3",
                         distributed_memory=distmem).create(invoke_info)
        invoke = psy.invokes.invoke_list[0]
        schedule = invoke.schedule
        ftrans = DynamoLoopFuseTrans()
        if distmem and annexed:
            with pytest.raises(TransformationError) as excinfo:
                schedule, _ = ftrans.apply(schedule.children[0],
                                           schedule.children[1],
                                           same_space=True)
            assert ("The upper bound names are not the same"
                    in str(excinfo.value))
        else:  # not (distmem and annexed)
            rtrans = OMPParallelTrans()
            otrans = Dynamo0p3OMPLoopTrans()
            schedule, _ = ftrans.apply(schedule.children[0],
                                       schedule.children[1],
                                       same_space=True)
            schedule, _ = otrans.apply(schedule.children[0], reprod=False)
            schedule, _ = rtrans.apply(schedule.children[0])
            invoke.schedule = schedule
            result = str(psy.gen)
            print(result)
            if distmem:  # annexed is False here
                code = (
                    "      asum = 0.0_r_def\n"
                    "      !\n"
                    "      !$omp parallel default(shared), private(df)\n"
                    "      !$omp do schedule(static), reduction(+:asum)\n"
                    "      DO df=1,f1_proxy%vspace%get_last_dof_owned()\n"
                    "        f1_proxy%data(df) = bvalue*f1_proxy%data(df)\n"
                    "        asum = asum+f1_proxy%data(df)\n"
                    "      END DO \n"
                    "      !$omp end do\n"
                    "      !\n"
                    "      ! Set halos dirty/clean for fields modified in the "
                    "above loop\n"
                    "      !\n"
                    "      !$omp master\n"
                    "      CALL f1_proxy%set_dirty()\n"
                    "      !$omp end master\n"
                    "      !\n"
                    "      !$omp end parallel\n"
                    "      global_sum%value = asum\n"
                    "      asum = global_sum%get_sum()\n")
            else:  # not distmem. annexed can be True or False
                code = (
                    "      asum = 0.0_r_def\n"
                    "      !\n"
                    "      !$omp parallel default(shared), private(df)\n"
                    "      !$omp do schedule(static), reduction(+:asum)\n"
                    "      DO df=1,undf_any_space_1_f1\n"
                    "        f1_proxy%data(df) = bvalue*f1_proxy%data(df)\n"
                    "        asum = asum+f1_proxy%data(df)\n"
                    "      END DO \n"
                    "      !$omp end do\n"
                    "      !$omp end parallel\n")
            assert code in result

# There are no tests requires for integer reduction and no tests
# required for a builtin with more than 1 reduction as we have no
# examples in either case


def test_multi_builtins_fuse_error():
    '''test that we raise an exception when we try to loop fuse a
    reduction with another builtin that uses the value of the
    reduction as it will give us incorrect results. Only required for
    distmem=False as the global sum stops the loop fusion for
    distmem=True. We need to assert that the loop fusion is valid as
    if we don't we get a different error. '''

    _, invoke_info = parse(
        os.path.join(BASE_PATH,
                     "15.18.1_builtins_reduction_fuse_error.f90"),
        distributed_memory=False,
        api="dynamo0.3")
    psy = PSyFactory("dynamo0.3",
                     distributed_memory=False).create(invoke_info)
    invoke = psy.invokes.invoke_list[0]
    schedule = invoke.schedule
    ftrans = DynamoLoopFuseTrans()
    schedule, _ = ftrans.apply(schedule.children[0], schedule.children[1],
                               same_space=True)
    with pytest.raises(TransformationError) as excinfo:
        schedule, _ = ftrans.apply(schedule.children[0], schedule.children[1],
                                   same_space=True)
    assert ("Cannot fuse loops as the first loop has a reduction and "
            "the second loop reads the result of the "
            "reduction") in str(excinfo.value)


def test_loop_fuse_error():
    '''Test that we raise an exception in loop fusion if one or more of
    the loops has an any_space iteration space.'''
    for dist_mem in [False, True]:
        _, info = parse(os.path.join(BASE_PATH,
                                     "15.14.2_multiple_set_kernels.f90"),
                        api=TEST_API, distributed_memory=dist_mem)
        psy = PSyFactory(TEST_API, distributed_memory=dist_mem).create(info)
        invoke = psy.invokes.invoke_list[0]
        schedule = invoke.schedule
        ftrans = DynamoLoopFuseTrans()
        with pytest.raises(TransformationError) as excinfo:
            schedule, _ = ftrans.apply(schedule.children[0],
                                       schedule.children[1])
        assert ("One or more of the iteration spaces is unknown "
                "('any_space') so loop fusion might be "
                "invalid") in str(excinfo.value)

# Repeat the reduction tests for the reproducible version


def test_reprod_reduction_real_pdo():
    '''Test that we raise an exception if we try to use the reprod flag
    for an OpenMP Parallel Do. '''
    for distmem in [False, True]:
        _, invoke_info = parse(
            os.path.join(BASE_PATH,
                         "15.9.1_X_innerproduct_Y_builtin.f90"),
            distributed_memory=distmem,
            api="dynamo0.3")
        psy = PSyFactory("dynamo0.3",
                         distributed_memory=distmem).create(invoke_info)
        invoke = psy.invokes.invoke_list[0]
        schedule = invoke.schedule
        otrans = DynamoOMPParallelLoopTrans()
        # Apply OpenMP parallelisation to the loop
        with pytest.raises(TypeError) as excinfo:
            schedule, _ = otrans.apply(schedule.children[0], reprod=True)
        assert "apply() got an unexpected keyword argument 'reprod'" \
            in str(excinfo.value)


def test_reprod_reduction_real_do():
    '''test that we generate a correct reproducible OpenMP do reduction
    for a real scalar summed in a builtin. We use inner product in
    this case. '''
    for distmem in [True, False]:
        _, invoke_info = parse(
            os.path.join(BASE_PATH,
                         "15.9.1_X_innerproduct_Y_builtin.f90"),
            distributed_memory=distmem,
            api="dynamo0.3")
        psy = PSyFactory("dynamo0.3",
                         distributed_memory=distmem).create(invoke_info)
        invoke = psy.invokes.invoke_list[0]
        schedule = invoke.schedule
        otrans = Dynamo0p3OMPLoopTrans()
        rtrans = OMPParallelTrans()
        # Apply an OpenMP do directive to the loop
        schedule, _ = otrans.apply(schedule.children[0], reprod=True)
        # Apply an OpenMP Parallel directive around the OpenMP do directive
        schedule, _ = rtrans.apply(schedule.children[0])
        invoke.schedule = schedule
        code = str(psy.gen)
        print(code)
        assert (
            "      USE omp_lib, ONLY: omp_get_thread_num\n"
            "      USE omp_lib, ONLY: omp_get_max_threads\n") in code
        assert (
            "      REAL(KIND=r_def), allocatable, dimension(:,:) "
            ":: l_asum\n") in code
        assert "      INTEGER th_idx\n" in code
        assert "      INTEGER nthreads\n" in code
        assert (
            "      !\n"
            "      ! Determine the number of OpenMP threads\n"
            "      !\n"
            "      nthreads = omp_get_max_threads()\n"
            "      !\n") in code
        if distmem:
            assert (
                "      ! Zero summation variables\n"
                "      !\n"
                "      asum = 0.0_r_def\n"
                "      ALLOCATE (l_asum(8,nthreads))\n"
                "      l_asum = 0.0_r_def\n"
                "      !\n"
                "      !$omp parallel default(shared), private(df,th_idx)\n"
                "      th_idx = omp_get_thread_num()+1\n"
                "      !$omp do schedule(static)\n"
                "      DO df=1,f1_proxy%vspace%get_last_dof_owned()\n"
                "        l_asum(1,th_idx) = l_asum(1,th_idx)+f1_proxy%data(df)"
                "*f2_proxy%data(df)\n"
                "      END DO \n"
                "      !$omp end do\n"
                "      !$omp end parallel\n"
                "      !\n"
                "      ! sum the partial results sequentially\n"
                "      !\n"
                "      DO th_idx=1,nthreads\n"
                "        asum = asum+l_asum(1,th_idx)\n"
                "      END DO \n"
                "      DEALLOCATE (l_asum)\n"
                "      global_sum%value = asum\n"
                "      asum = global_sum%get_sum()") in code
        else:
            assert (
                "      asum = 0.0_r_def\n"
                "      ALLOCATE (l_asum(8,nthreads))\n"
                "      l_asum = 0.0_r_def\n"
                "      !\n"
                "      !$omp parallel default(shared), private(df,th_idx)\n"
                "      th_idx = omp_get_thread_num()+1\n"
                "      !$omp do schedule(static)\n"
                "      DO df=1,undf_any_space_1_f1\n"
                "        l_asum(1,th_idx) = l_asum(1,th_idx)+f1_proxy%data(df)"
                "*f2_proxy%data(df)\n"
                "      END DO \n"
                "      !$omp end do\n"
                "      !$omp end parallel\n"
                "      !\n"
                "      ! sum the partial results sequentially\n"
                "      !\n"
                "      DO th_idx=1,nthreads\n"
                "        asum = asum+l_asum(1,th_idx)\n"
                "      END DO \n"
                "      DEALLOCATE (l_asum)\n") in code


def test_no_global_sum_in_parallel_region():
    '''test that we raise an error if we try to put a parallel region
    around loops with a global sum. '''
    for distmem in [True]:
        _, invoke_info = parse(
            os.path.join(BASE_PATH,
                         "15.17.1_one_reduction_one_standard_builtin.f90"),
            distributed_memory=distmem,
            api="dynamo0.3")
        psy = PSyFactory("dynamo0.3",
                         distributed_memory=distmem).create(invoke_info)
        invoke = psy.invokes.invoke_list[0]
        schedule = invoke.schedule
        otrans = Dynamo0p3OMPLoopTrans()
        rtrans = OMPParallelTrans()
        # Apply an OpenMP do to the loop
        for child in schedule.children:
            if isinstance(child, psyGen.Loop):
                schedule, _ = otrans.apply(child, reprod=True)
        schedule, _ = rtrans.apply(schedule.children)
        invoke.schedule = schedule
        with pytest.raises(NotImplementedError) as excinfo:
            _ = str(psy.gen)
        assert(
            "Cannot correctly generate code for an OpenMP parallel region "
            "containing children of different types") in str(excinfo.value)


def test_reprod_builtins_red_then_usual_do(monkeypatch, annexed):
    '''test that we generate a correct reproducible OpenMP do reduction
    for two different builtins, first a reduction then not when we
    have reprod set to True. Also test with and without annexed dofs
    being computed as this affects the generated code.

    '''
    api_config = Config.get().api_conf(TEST_API)
    monkeypatch.setattr(api_config, "_compute_annexed_dofs", annexed)
    for distmem in [False, True]:
        _, invoke_info = parse(
            os.path.join(BASE_PATH,
                         "15.17.1_one_reduction_one_standard_builtin.f90"),
            distributed_memory=distmem,
            api="dynamo0.3")
        psy = PSyFactory("dynamo0.3",
                         distributed_memory=distmem).create(invoke_info)
        invoke = psy.invokes.invoke_list[0]
        schedule = invoke.schedule
        otrans = Dynamo0p3OMPLoopTrans()
        rtrans = OMPParallelTrans()
        # Apply an OpenMP do to the loop
        for child in schedule.children:
            if isinstance(child, psyGen.Loop):
                schedule, _ = otrans.apply(child, reprod=True)
        if distmem:  # annexed can be True or False
            mtrans = MoveTrans()
            schedule, _ = mtrans.apply(schedule.children[1],
                                       schedule.children[2],
                                       position="after")
        schedule, _ = rtrans.apply(schedule.children[0:2])
        invoke.schedule = schedule
        result = str(psy.gen)
        print(result)
        assert (
            "      USE omp_lib, ONLY: omp_get_thread_num\n"
            "      USE omp_lib, ONLY: omp_get_max_threads\n") in result
        assert (
            "      REAL(KIND=r_def), allocatable, dimension(:,:) "
            ":: l_asum\n") in result
        assert "      INTEGER th_idx\n" in result
        assert "      INTEGER nthreads\n" in result
        assert (
            "      !\n"
            "      ! Determine the number of OpenMP threads\n"
            "      !\n"
            "      nthreads = omp_get_max_threads()\n"
            "      !\n") in result
        if distmem:  # annexed can be True or False
            code = (
                "      asum = 0.0_r_def\n"
                "      ALLOCATE (l_asum(8,nthreads))\n"
                "      l_asum = 0.0_r_def\n"
                "      !\n"
                "      !$omp parallel default(shared), private(df,th_idx)\n"
                "      th_idx = omp_get_thread_num()+1\n"
                "      !$omp do schedule(static)\n"
                "      DO df=1,f1_proxy%vspace%get_last_dof_owned()\n"
                "        l_asum(1,th_idx) = l_asum(1,th_idx)+f1_proxy%data(df)"
                "*f2_proxy%data(df)\n"
                "      END DO \n"
                "      !$omp end do\n"
                "      !$omp do schedule(static)\n"
                "      DO df=1,f1_proxy%vspace%get_last_dof_annexed()\n"
                "        f1_proxy%data(df) = bsum*f1_proxy%data(df)\n"
                "      END DO \n"
                "      !$omp end do\n"
                "      !\n"
                "      ! Set halos dirty/clean for fields modified in the "
                "above loop\n"
                "      !\n"
                "      !$omp master\n"
                "      CALL f1_proxy%set_dirty()\n"
                "      !$omp end master\n"
                "      !\n"
                "      !$omp end parallel\n"
                "      !\n"
                "      ! sum the partial results sequentially\n"
                "      !\n"
                "      DO th_idx=1,nthreads\n"
                "        asum = asum+l_asum(1,th_idx)\n"
                "      END DO \n"
                "      DEALLOCATE (l_asum)\n"
                "      global_sum%value = asum\n"
                "      asum = global_sum%get_sum()\n")
            if not annexed:
                code = code.replace("dof_annexed", "dof_owned")
            assert code in result
        else:  # not distmem. annexed can be True or False
            assert (
                "      asum = 0.0_r_def\n"
                "      ALLOCATE (l_asum(8,nthreads))\n"
                "      l_asum = 0.0_r_def\n"
                "      !\n"
                "      !$omp parallel default(shared), private(df,th_idx)\n"
                "      th_idx = omp_get_thread_num()+1\n"
                "      !$omp do schedule(static)\n"
                "      DO df=1,undf_any_space_1_f1\n"
                "        l_asum(1,th_idx) = l_asum(1,th_idx)+f1_proxy%data(df)"
                "*f2_proxy%data(df)\n"
                "      END DO \n"
                "      !$omp end do\n"
                "      !$omp do schedule(static)\n"
                "      DO df=1,undf_any_space_1_f1\n"
                "        f1_proxy%data(df) = bsum*f1_proxy%data(df)\n"
                "      END DO \n"
                "      !$omp end do\n"
                "      !$omp end parallel\n"
                "      !\n"
                "      ! sum the partial results sequentially\n"
                "      !\n"
                "      DO th_idx=1,nthreads\n"
                "        asum = asum+l_asum(1,th_idx)\n"
                "      END DO \n"
                "      DEALLOCATE (l_asum)\n") in result


def test_repr_bltins_red_then_usual_fuse_do(monkeypatch, annexed):
    '''test that we generate a correct reproducible OpenMP do reduction
    for two different loop-fused builtins, first a reduction then
    not. We need to specify that the fused loops are on the same
    iteration space. Also test with and without annexed dofs being
    computed as this affects the generated code.

    '''
    api_config = Config.get().api_conf(TEST_API)
    monkeypatch.setattr(api_config, "_compute_annexed_dofs", annexed)
    for distmem in [False, True]:
        _, invoke_info = parse(
            os.path.join(BASE_PATH,
                         "15.17.1_one_reduction_one_standard_builtin.f90"),
            distributed_memory=distmem,
            api=TEST_API)
        psy = PSyFactory(TEST_API,
                         distributed_memory=distmem).create(invoke_info)
        invoke = psy.invokes.invoke_list[0]
        schedule = invoke.schedule
        ftrans = DynamoLoopFuseTrans()
        if distmem:  # annexed can be True or False
            mtrans = MoveTrans()
            schedule, _ = mtrans.apply(schedule.children[1],
                                       schedule.children[2],
                                       position="after")
        if distmem and annexed:
            # we can't loop fuse as the loop bounds differ
            with pytest.raises(TransformationError) as excinfo:
                schedule, _ = ftrans.apply(schedule.children[0],
                                           schedule.children[1],
                                           same_space=True)
            assert ("The upper bound names are not the same"
                    in str(excinfo.value))
        else:  # not (distmem and annexed)
            # we can loop fuse as the loop bounds are the same
            schedule, _ = ftrans.apply(schedule.children[0],
                                       schedule.children[1],
                                       same_space=True)
            rtrans = OMPParallelTrans()
            otrans = Dynamo0p3OMPLoopTrans()
            schedule, _ = otrans.apply(schedule.children[0], reprod=True)
            schedule, _ = rtrans.apply(schedule.children[0])
            invoke.schedule = schedule
            result = str(psy.gen)
            print(result)
            assert (
                "      USE omp_lib, ONLY: omp_get_thread_num\n"
                "      USE omp_lib, ONLY: omp_get_max_threads\n") in result
            assert (
                "      REAL(KIND=r_def), allocatable, dimension(:,:) "
                ":: l_asum\n") in result
            assert "      INTEGER th_idx\n" in result
            assert "      INTEGER nthreads\n" in result
            assert (
                "      !\n"
                "      ! Determine the number of OpenMP threads\n"
                "      !\n"
                "      nthreads = omp_get_max_threads()\n"
                "      !\n") in result
            if distmem:  # annexed is False here
                assert (
                    "      asum = 0.0_r_def\n"
                    "      ALLOCATE (l_asum(8,nthreads))\n"
                    "      l_asum = 0.0_r_def\n"
                    "      !\n"
                    "      !$omp parallel default(shared), "
                    "private(df,th_idx)\n"
                    "      th_idx = omp_get_thread_num()+1\n"
                    "      !$omp do schedule(static)\n"
                    "      DO df=1,f1_proxy%vspace%get_last_dof_owned()\n"
                    "        l_asum(1,th_idx) = l_asum(1,th_idx)+"
                    "f1_proxy%data(df)*f2_proxy%data(df)\n"
                    "        f1_proxy%data(df) = bsum*f1_proxy%data(df)\n"
                    "      END DO \n"
                    "      !$omp end do\n"
                    "      !\n"
                    "      ! Set halos dirty/clean for fields modified in the "
                    "above loop\n"
                    "      !\n"
                    "      !$omp master\n"
                    "      CALL f1_proxy%set_dirty()\n"
                    "      !$omp end master\n"
                    "      !\n"
                    "      !$omp end parallel\n"
                    "      !\n"
                    "      ! sum the partial results sequentially\n"
                    "      !\n"
                    "      DO th_idx=1,nthreads\n"
                    "        asum = asum+l_asum(1,th_idx)\n"
                    "      END DO \n"
                    "      DEALLOCATE (l_asum)\n"
                    "      global_sum%value = asum\n"
                    "      asum = global_sum%get_sum()\n") in result
            else:  # not distmem. annexed can be True or False
                assert (
                    "      asum = 0.0_r_def\n"
                    "      ALLOCATE (l_asum(8,nthreads))\n"
                    "      l_asum = 0.0_r_def\n"
                    "      !\n"
                    "      !$omp parallel default(shared), "
                    "private(df,th_idx)\n"
                    "      th_idx = omp_get_thread_num()+1\n"
                    "      !$omp do schedule(static)\n"
                    "      DO df=1,undf_any_space_1_f1\n"
                    "        l_asum(1,th_idx) = l_asum(1,th_idx)+"
                    "f1_proxy%data(df)"
                    "*f2_proxy%data(df)\n"
                    "        f1_proxy%data(df) = bsum*f1_proxy%data(df)\n"
                    "      END DO \n"
                    "      !$omp end do\n"
                    "      !$omp end parallel\n"
                    "      !\n"
                    "      ! sum the partial results sequentially\n"
                    "      !\n"
                    "      DO th_idx=1,nthreads\n"
                    "        asum = asum+l_asum(1,th_idx)\n"
                    "      END DO \n"
                    "      DEALLOCATE (l_asum)\n") in result


def test_repr_bltins_usual_then_red_fuse_do(monkeypatch, annexed):
    '''test that we generate a correct OpenMP do reduction for two
    different loop-fused builtins, first a normal builtin then a
    reduction. We need to specify that the fused loops iterate over
    the same space. Also test with and without annexed dofs being
    computed as this affects the generated code.

    '''
    api_config = Config.get().api_conf(TEST_API)
    monkeypatch.setattr(api_config, "_compute_annexed_dofs", annexed)
    for distmem in [False, True]:
        _, invoke_info = parse(
            os.path.join(BASE_PATH,
                         "15.17.2_one_standard_builtin_one_reduction.f90"),
            distributed_memory=distmem,
            api="dynamo0.3")
        psy = PSyFactory("dynamo0.3",
                         distributed_memory=distmem).create(invoke_info)
        invoke = psy.invokes.invoke_list[0]
        schedule = invoke.schedule
        ftrans = DynamoLoopFuseTrans()
        if distmem and annexed:
            with pytest.raises(TransformationError) as excinfo:
                schedule, _ = ftrans.apply(schedule.children[0],
                                           schedule.children[1],
                                           same_space=True)
            assert ("The upper bound names are not the same"
                    in str(excinfo.value))
        else:  # not distmem and annexed
            rtrans = OMPParallelTrans()
            otrans = Dynamo0p3OMPLoopTrans()
            schedule, _ = ftrans.apply(schedule.children[0],
                                       schedule.children[1],
                                       same_space=True)
            schedule, _ = otrans.apply(schedule.children[0], reprod=True)
            schedule, _ = rtrans.apply(schedule.children[0])
            invoke.schedule = schedule
            result = str(psy.gen)
            print(result)
            assert "      INTEGER th_idx\n" in result
            if distmem:  # annexed is False here
                assert (
                    "      asum = 0.0_r_def\n"
                    "      ALLOCATE (l_asum(8,nthreads))\n"
                    "      l_asum = 0.0_r_def\n"
                    "      !\n"
                    "      !$omp parallel default(shared), "
                    "private(df,th_idx)\n"
                    "      th_idx = omp_get_thread_num()+1\n"
                    "      !$omp do schedule(static)\n"
                    "      DO df=1,f1_proxy%vspace%get_last_dof_owned()\n"
                    "        f1_proxy%data(df) = bvalue*f1_proxy%data(df)\n"
                    "        l_asum(1,th_idx) = l_asum(1,th_idx)+"
                    "f1_proxy%data(df)\n"
                    "      END DO \n"
                    "      !$omp end do\n"
                    "      !\n"
                    "      ! Set halos dirty/clean for fields modified in the "
                    "above loop\n"
                    "      !\n"
                    "      !$omp master\n"
                    "      CALL f1_proxy%set_dirty()\n"
                    "      !$omp end master\n"
                    "      !\n"
                    "      !$omp end parallel\n"
                    "      !\n"
                    "      ! sum the partial results sequentially\n"
                    "      !\n"
                    "      DO th_idx=1,nthreads\n"
                    "        asum = asum+l_asum(1,th_idx)\n"
                    "      END DO \n"
                    "      DEALLOCATE (l_asum)\n"
                    "      global_sum%value = asum\n"
                    "      asum = global_sum%get_sum()\n") in result
            else:  # distmem is False. annexed can be True or False
                assert (
                    "      asum = 0.0_r_def\n"
                    "      ALLOCATE (l_asum(8,nthreads))\n"
                    "      l_asum = 0.0_r_def\n"
                    "      !\n"
                    "      !$omp parallel default(shared), "
                    "private(df,th_idx)\n"
                    "      th_idx = omp_get_thread_num()+1\n"
                    "      !$omp do schedule(static)\n"
                    "      DO df=1,undf_any_space_1_f1\n"
                    "        f1_proxy%data(df) = bvalue*f1_proxy%data(df)\n"
                    "        l_asum(1,th_idx) = l_asum(1,th_idx)+"
                    "f1_proxy%data(df)\n"
                    "      END DO \n"
                    "      !$omp end do\n"
                    "      !$omp end parallel\n"
                    "      !\n"
                    "      ! sum the partial results sequentially\n"
                    "      !\n"
                    "      DO th_idx=1,nthreads\n"
                    "        asum = asum+l_asum(1,th_idx)\n"
                    "      END DO \n"
                    "      DEALLOCATE (l_asum)\n") in result


def test_repr_3_builtins_2_reductions_do():
    '''test that we generate correct reproducible OpenMP do reductions
    when we have three different builtins, first a reduction, then a
    normal builtin then a reduction. '''
    from psyclone.dynamo0p3 import DynLoop
    from psyclone.psyGen import OMPDoDirective
    for distmem in [False, True]:
        _, invoke_info = parse(
            os.path.join(BASE_PATH,
                         "15.19.1_three_builtins_two_reductions.f90"),
            distributed_memory=distmem,
            api="dynamo0.3")
        psy = PSyFactory("dynamo0.3",
                         distributed_memory=distmem).create(invoke_info)
        invoke = psy.invokes.invoke_list[0]
        schedule = invoke.schedule
        rtrans = OMPParallelTrans()
        otrans = Dynamo0p3OMPLoopTrans()
        for child in schedule.children:
            if isinstance(child, DynLoop):
                schedule, _ = otrans.apply(child, reprod=True)
        for child in schedule.children:
            if isinstance(child, OMPDoDirective):
                schedule, _ = rtrans.apply(child)
        invoke.schedule = schedule
        code = str(psy.gen)
        print(code)
        assert "INTEGER th_idx\n" in code
        if distmem:
            for names in [
                    {"var": "asum", "lvar": "l_asum",
                     "bounds": "f1_proxy%vspace%get_last_dof_owned()",
                     "rhs": "f1_proxy%data(df)*f2_proxy%data(df)"},
                    {"var": "bsum", "lvar": "l_bsum",
                     "bounds": "f2_proxy%vspace%get_last_dof_owned()",
                     "rhs": "f2_proxy%data(df)"}]:
                assert (
                    "      " + names["var"] + " = 0.0_r_def\n"
                    "      ALLOCATE (" + names["lvar"] + "(8,nthreads))\n"
                    "      " + names["lvar"] + " = 0.0_r_def\n"
                    "      !\n"
                    "      !$omp parallel default(shared), "
                    "private(df,th_idx)\n"
                    "      th_idx = omp_get_thread_num()+1\n"
                    "      !$omp do schedule(static)\n"
                    "      DO df=1," + names["bounds"] + "\n"
                    "        " + names["lvar"] + "(1,th_idx) = " +
                    names["lvar"] + "(1,th_idx)+" + names["rhs"] + "\n"
                    "      END DO \n"
                    "      !$omp end do\n"
                    "      !$omp end parallel\n"
                    "      !\n"
                    "      ! sum the partial results sequentially\n"
                    "      !\n"
                    "      DO th_idx=1,nthreads\n"
                    "        " + names["var"] + " = " + names["var"] + "+" +
                    names["lvar"] + "(1,th_idx)\n"
                    "      END DO \n"
                    "      DEALLOCATE (" + names["lvar"] + ")\n"
                    "      global_sum%value = " + names["var"] + "\n"
                    "      " + names["var"] + " = "
                    "global_sum%get_sum()\n") in code
        else:
            for names in [
                    {"var": "asum", "lvar": "l_asum",
                     "bounds": "undf_any_space_1_f1",
                     "rhs": "f1_proxy%data(df)*f2_proxy%data(df)"},
                    {"var": "bsum", "lvar": "l_bsum",
                     "bounds": "undf_any_space_1_f2",
                     "rhs": "f2_proxy%data(df)"}]:
                assert (
                    "      " + names["var"] + " = 0.0_r_def\n"
                    "      ALLOCATE (" + names["lvar"] + "(8,nthreads))\n"
                    "      " + names["lvar"] + " = 0.0_r_def\n"
                    "      !\n"
                    "      !$omp parallel default(shared), "
                    "private(df,th_idx)\n"
                    "      th_idx = omp_get_thread_num()+1\n"
                    "      !$omp do schedule(static)\n"
                    "      DO df=1," + names["bounds"] + "\n"
                    "        " + names["lvar"] + "(1,th_idx) = " +
                    names["lvar"] + "(1,th_idx)+" + names["rhs"] + "\n"
                    "      END DO \n"
                    "      !$omp end do\n"
                    "      !$omp end parallel\n"
                    "      !\n"
                    "      ! sum the partial results sequentially\n"
                    "      !\n"
                    "      DO th_idx=1,nthreads\n"
                    "        " + names["var"] + " = " + names["var"] + "+" +
                    names["lvar"] + "(1,th_idx)\n"
                    "      END DO \n"
                    "      DEALLOCATE (" + names["lvar"] + ")\n") in code


def test_reprod_view(capsys, monkeypatch, annexed):
    '''test that we generate a correct view() for OpenMP do
    reductions. Also test with and without annexed dofs being computed
    as this affects the output.

    '''
    api_config = Config.get().api_conf(TEST_API)
    monkeypatch.setattr(api_config, "_compute_annexed_dofs", annexed)
    from psyclone.dynamo0p3 import DynLoop
    from psyclone.psyGen import OMPDoDirective, colored, SCHEDULE_COLOUR_MAP

    # Ensure we check to text containing the correct (colour) control codes
    sched = colored("Schedule", SCHEDULE_COLOUR_MAP["Schedule"])
    directive = colored("Directive", SCHEDULE_COLOUR_MAP["Directive"])
    gsum = colored("GlobalSum", SCHEDULE_COLOUR_MAP["GlobalSum"])
    loop = colored("Loop", SCHEDULE_COLOUR_MAP["Loop"])
    call = colored("Call", SCHEDULE_COLOUR_MAP["Call"])

    for distmem in [False, True]:
        _, invoke_info = parse(
            os.path.join(BASE_PATH,
                         "15.19.1_three_builtins_two_reductions.f90"),
            distributed_memory=distmem,
            api="dynamo0.3")
        psy = PSyFactory("dynamo0.3",
                         distributed_memory=distmem).create(invoke_info)
        invoke = psy.invokes.invoke_list[0]
        schedule = invoke.schedule
        rtrans = OMPParallelTrans()
        otrans = Dynamo0p3OMPLoopTrans()
        for child in schedule.children:
            if isinstance(child, DynLoop):
                schedule, _ = otrans.apply(child, reprod=True)
        for child in schedule.children:
            if isinstance(child, OMPDoDirective):
                schedule, _ = rtrans.apply(child)
        invoke.schedule = schedule
        schedule.view()
        # only display reprod in schedule view if a reduction
        result, _ = capsys.readouterr()
        if distmem:  # annexed can be True or False
            expected = (
                sched + "[invoke='invoke_0' dm=True]\n"
                "    " + directive+"[OMP parallel]\n"
                "        " + directive + "[OMP do][reprod=True]\n"
                "            " + loop + "[type='dofs',"
                "field_space='any_space_1',it_space='dofs', "
                "upper_bound='ndofs']\n"
                "                " + call + " x_innerproduct_y(asum,f1,f2)\n"
                "    " + gsum + "[scalar='asum']\n"
                "    " + directive + "[OMP parallel]\n"
                "        " + directive + "[OMP do]\n"
                "            " + loop + "[type='dofs',"
                "field_space='any_space_1',it_space='dofs', "
                "upper_bound='nannexed']\n"
                "                " + call + " inc_a_times_x(asum,f1)\n"
                "    " + directive + "[OMP parallel]\n"
                "        " + directive + "[OMP do][reprod=True]\n"
                "            " + loop + "[type='dofs',"
                "field_space='any_space_1',it_space='dofs', "
                "upper_bound='ndofs']\n"
                "                " + call + " sum_x(bsum,f2)\n"
                "    " + gsum + "[scalar='bsum']\n")
            if not annexed:
                expected = expected.replace("nannexed", "ndofs")
        else:  # not distmem. annexed can be True or False
            expected = (
                sched + "[invoke='invoke_0' dm=False]\n"
                "    " + directive + "[OMP parallel]\n"
                "        " + directive + "[OMP do][reprod=True]\n"
                "            " + loop + "[type='dofs',"
                "field_space='any_space_1',it_space='dofs', "
                "upper_bound='ndofs']\n"
                "                " + call + " x_innerproduct_y(asum,f1,f2)\n"
                "    " + directive + "[OMP parallel]\n"
                "        " + directive + "[OMP do]\n"
                "            " + loop + "[type='dofs',"
                "field_space='any_space_1',it_space='dofs', "
                "upper_bound='ndofs']\n"
                "                " + call + " inc_a_times_x(asum,f1)\n"
                "    " + directive + "[OMP parallel]\n"
                "        " + directive + "[OMP do][reprod=True]\n"
                "            " + loop + "[type='dofs',"
                "field_space='any_space_1',it_space='dofs', "
                "upper_bound='ndofs']\n"
                "                " + call + " sum_x(bsum,f2)\n")
        if expected not in result:
            print("Expected ...")
            print(expected)
            print("Found ...")
            print(result)
            assert 0


def test_reductions_reprod():
    '''Check that the optional reprod argument to reductions() method
    works as expected. '''
    for reprod in [False, True]:
        for distmem in [True, False]:
            _, invoke_info = parse(
                os.path.join(BASE_PATH,
                             "15.9.1_X_innerproduct_Y_builtin.f90"),
                distributed_memory=distmem,
                api="dynamo0.3")
            psy = PSyFactory("dynamo0.3",
                             distributed_memory=distmem).create(invoke_info)
            invoke = psy.invokes.invoke_list[0]
            schedule = invoke.schedule
            otrans = Dynamo0p3OMPLoopTrans()
            rtrans = OMPParallelTrans()
            # Apply an OpenMP do directive to the loop
            schedule, _ = otrans.apply(schedule.children[0], reprod=reprod)
            # Apply an OpenMP Parallel directive around the OpenMP do directive
            schedule, _ = rtrans.apply(schedule.children[0])
            invoke.schedule = schedule
            assert len(schedule.reductions(reprod=reprod)) == 1
            assert not schedule.reductions(reprod=not reprod)
            assert len(schedule.reductions()) == 1
            from psyclone.dynamo0p3_builtins import DynXInnerproductYKern
            assert (isinstance(schedule.reductions(reprod=reprod)[0],
                               DynXInnerproductYKern))


def test_list_multiple_reductions():
    '''test that we produce correct reduction lists when there is more
    than one reduction in a OpenMP parallel directive. As only one
    reduction per OpenMP parallel region is currently supported we
    need to modify the internal representation after the
    transformations have been performed to enable this test. '''
    for distmem in [False, True]:
        _, invoke_info = parse(
            os.path.join(BASE_PATH,
                         "15.9.1_X_innerproduct_Y_builtin.f90"),
            distributed_memory=distmem,
            api="dynamo0.3")
        psy = PSyFactory("dynamo0.3",
                         distributed_memory=distmem).create(invoke_info)
        invoke = psy.invokes.invoke_list[0]
        schedule = invoke.schedule
        otrans = Dynamo0p3OMPLoopTrans()
        rtrans = OMPParallelTrans()
        # Apply an OpenMP do directive to the loop
        schedule, _ = otrans.apply(schedule.children[0], reprod=False)
        # Apply an OpenMP Parallel directive around the OpenMP do directive
        schedule, _ = rtrans.apply(schedule.children[0])
        invoke.schedule = schedule
        omp_loop_directive = schedule.children[0].children[0]
        call = omp_loop_directive.children[0].children[0]
        arg = call.arguments.args[2]
        arg._type = "gh_real"
        arg.descriptor._access = "gh_sum"
        result = omp_loop_directive._reduction_string()
        assert ", reduction(+:asum), reduction(+:f2)" in result


def test_move_name():
    ''' Test the name property of the MoveTrans class. '''
    move_trans = MoveTrans()
    name = move_trans.name
    assert name == "Move"


def test_move_str():
    ''' Test the str method of the MoveTrans class. '''
    move_trans = MoveTrans()
    name = str(move_trans)
    assert name == "Move a node to a different location"


def test_move_valid_node():
    '''Test that MoveTrans raises an exception if an invalid node
    argument is passed. '''
    _, info = parse(os.path.join(BASE_PATH,
                                 "4.2_multikernel_invokes.f90"),
                    api=TEST_API)
    psy = PSyFactory(TEST_API, distributed_memory=True).create(info)
    invoke = psy.invokes.invoke_list[0]
    schedule = invoke.schedule
    move_trans = MoveTrans()
    with pytest.raises(TransformationError) as excinfo:
        move_trans.apply(None, schedule.children[0])
    assert ("In the Move transformation apply method the "
            "first argument is not a Node") in str(excinfo)


def test_move_back():
    '''Test that MoveTrans moves the node backwards to the expected
    location. '''
    _, info = parse(os.path.join(BASE_PATH,
                                 "15.14.2_multiple_set_kernels.f90"),
                    api=TEST_API)
    psy = PSyFactory(TEST_API, distributed_memory=True).create(info)
    invoke = psy.invokes.invoke_list[0]
    schedule = invoke.schedule
    move_trans = MoveTrans()
    initial_index = 2
    target_index = 0
    orig_arg = schedule.children[initial_index]
    new_arg = schedule.children[target_index]
    assert orig_arg != new_arg

    move_trans.apply(schedule.children[initial_index],
                     schedule.children[target_index])

    new_arg = schedule.children[target_index]
    assert orig_arg == new_arg


def test_move_back_after():
    '''Test that MoveTrans moves the node backwards to the expected
    location when location="after". '''
    _, info = parse(os.path.join(BASE_PATH,
                                 "15.14.2_multiple_set_kernels.f90"),
                    api=TEST_API)
    psy = PSyFactory(TEST_API, distributed_memory=True).create(info)
    invoke = psy.invokes.invoke_list[0]
    schedule = invoke.schedule
    move_trans = MoveTrans()
    initial_index = 2
    target_index = 0
    orig_arg = schedule.children[initial_index]
    new_arg = schedule.children[target_index]
    assert orig_arg != new_arg

    move_trans.apply(schedule.children[initial_index],
                     schedule.children[target_index],
                     position="after")

    new_arg = schedule.children[target_index+1]
    assert orig_arg == new_arg


def test_move_forward():
    '''Test that MoveTrans moves the node forwards to the expected
    location. '''
    _, info = parse(os.path.join(BASE_PATH,
                                 "15.14.2_multiple_set_kernels.f90"),
                    api=TEST_API)
    psy = PSyFactory(TEST_API, distributed_memory=True).create(info)
    invoke = psy.invokes.invoke_list[0]
    schedule = invoke.schedule
    move_trans = MoveTrans()
    initial_index = 0
    target_index = 2
    orig_arg = schedule.children[initial_index]
    new_arg = schedule.children[target_index]
    schedule.view()
    assert orig_arg != new_arg

    move_trans.apply(schedule.children[initial_index],
                     schedule.children[target_index])

    new_arg = schedule.children[target_index-1]
    schedule.view()
    assert orig_arg == new_arg


def test_move_forward_after():
    '''Test that MoveTrans moves the node forwards to the expected
    location when location="after". '''
    _, info = parse(os.path.join(BASE_PATH,
                                 "15.14.2_multiple_set_kernels.f90"),
                    api=TEST_API)
    psy = PSyFactory(TEST_API, distributed_memory=True).create(info)
    invoke = psy.invokes.invoke_list[0]
    schedule = invoke.schedule
    move_trans = MoveTrans()
    initial_index = 0
    target_index = 2
    orig_arg = schedule.children[initial_index]
    new_arg = schedule.children[target_index]
    schedule.view()
    assert orig_arg != new_arg

    move_trans.apply(schedule.children[initial_index],
                     schedule.children[target_index],
                     position="after")

    new_arg = schedule.children[target_index]
    schedule.view()
    assert orig_arg == new_arg


# test that move with dependencies fails
def test_move_fail():
    '''Test that MoveTrans fails to move the node backwards and forwards
    if there is a dependence. '''
    _, info = parse(os.path.join(BASE_PATH,
                                 "15.14.1_multi_aX_plus_Y_builtin.f90"),
                    api=TEST_API)
    psy = PSyFactory(TEST_API, distributed_memory=True).create(info)
    invoke = psy.invokes.invoke_list[0]
    schedule = invoke.schedule
    move_trans = MoveTrans()
    initial_index = 6
    target_index = 0
    with pytest.raises(TransformationError) as excinfo:
        move_trans.apply(schedule.children[initial_index],
                         schedule.children[target_index])
    assert "data dependencies forbid the move" in str(excinfo.value)

    initial_index = 0
    target_index = 6
    with pytest.raises(TransformationError) as excinfo:
        move_trans.apply(schedule.children[initial_index],
                         schedule.children[target_index])
    assert "data dependencies forbid the move" in str(excinfo.value)


def test_rc_str():
    '''Test the str method and name property of the
    Dynamo0p3RedundantComputationTrans class. '''
    rc_trans = Dynamo0p3RedundantComputationTrans()
    rc_name = str(rc_trans)
    assert rc_name == "Change iteration space to perform redundant computation"
    name = rc_trans.name
    assert name == "RedundantComputation"


def test_rc_node_not_loop():
    '''Test that Dynamo0p3RedundantComputationTrans raises an exception if the
    node argument is not a loop. '''
    _, info = parse(os.path.join(BASE_PATH,
                                 "1_single_invoke.f90"),
                    api=TEST_API)
    psy = PSyFactory(TEST_API, distributed_memory=True).create(info)
    invoke = psy.invokes.invoke_list[0]
    schedule = invoke.schedule
    rc_trans = Dynamo0p3RedundantComputationTrans()
    with pytest.raises(TransformationError) as excinfo:
        rc_trans.apply(schedule.children[0])
    assert ("In the Dynamo0p3RedundantComputation transformation apply method "
            "the first argument is not a Loop") in str(excinfo)


def test_rc_invalid_loop(monkeypatch):
    '''Test that Dynamo0p3RedundantComputationTrans raises an exception if the
    supplied loop does not iterate over cells or dofs. '''
    _, info = parse(os.path.join(BASE_PATH,
                                 "1_single_invoke.f90"),
                    api=TEST_API)
    psy = PSyFactory(TEST_API, distributed_memory=True).create(info)
    invoke = psy.invokes.invoke_list[0]
    schedule = invoke.schedule
    rc_trans = Dynamo0p3RedundantComputationTrans()
    loop = schedule.children[3]
    # set the loop to a type that should raise an exception
    monkeypatch.setattr(loop, "loop_type", value="colours")
    with pytest.raises(TransformationError) as excinfo:
        rc_trans.apply(loop)
    assert ("In the Dynamo0p3RedundantComputation transformation apply "
            "method the loop must iterate over cells, dofs or cells of a "
            "given colour, but found 'colours'") in str(excinfo)


def test_rc_nodm():
    '''Test that Dynamo0p3RedundantComputationTrans raises an exception if
    distributed memory is not set. '''
    _, info = parse(os.path.join(BASE_PATH,
                                 "1_single_invoke.f90"),
                    api=TEST_API)
    psy = PSyFactory(TEST_API, distributed_memory=False).create(info)
    invoke = psy.invokes.invoke_list[0]
    schedule = invoke.schedule
    rc_trans = Dynamo0p3RedundantComputationTrans()
    loop = schedule.children[0]
    with pytest.raises(TransformationError) as excinfo:
        rc_trans.apply(loop)
    assert ("In the Dynamo0p3RedundantComputation transformation apply method "
            "distributed memory must be switched on") in str(excinfo)


def test_rc_invalid_depth():
    '''Test that Dynamo0p3RedundantComputationTrans raises an exception if the
    supplied depth is less than 1. '''
    _, info = parse(os.path.join(BASE_PATH,
                                 "1_single_invoke.f90"),
                    api=TEST_API)
    psy = PSyFactory(TEST_API, distributed_memory=True).create(info)
    invoke = psy.invokes.invoke_list[0]
    schedule = invoke.schedule
    rc_trans = Dynamo0p3RedundantComputationTrans()
    loop = schedule.children[3]
    with pytest.raises(TransformationError) as excinfo:
        rc_trans.apply(loop, depth=0)
    assert ("In the Dynamo0p3RedundantComputation transformation apply method "
            "the supplied depth is less than 1") in str(excinfo)


def test_rc_invalid_depth_continuous():
    '''Test that Dynamo0p3RedundantComputationTrans raises an exception if the
    supplied depth equals 1 when modifying a continuous field. '''
    _, info = parse(os.path.join(BASE_PATH,
                                 "1_single_invoke.f90"),
                    api=TEST_API)
    psy = PSyFactory(TEST_API, distributed_memory=True).create(info)
    invoke = psy.invokes.invoke_list[0]
    schedule = invoke.schedule
    rc_trans = Dynamo0p3RedundantComputationTrans()
    loop = schedule.children[3]
    with pytest.raises(TransformationError) as excinfo:
        rc_trans.apply(loop, depth=1)
    assert ("In the Dynamo0p3RedundantComputation transformation apply method "
            "the supplied depth (1) must be greater than the existing halo "
            "depth (1)") in str(excinfo)


def test_rc_continuous_depth():
    '''Test that the loop bounds for a continuous kernel (iterating over
    cells) are modified appropriately, that set_clean() is added
    correctly and halo_exchange modified appropriately after applying
    the redundant computation transformation with a fixed value for
    halo depth. '''
    _, info = parse(os.path.join(BASE_PATH,
                                 "1_single_invoke.f90"),
                    api=TEST_API)
    psy = PSyFactory(TEST_API, distributed_memory=True).create(info)
    invoke = psy.invokes.invoke_list[0]
    schedule = invoke.schedule
    rc_trans = Dynamo0p3RedundantComputationTrans()
    loop = schedule.children[3]
    schedule, _ = rc_trans.apply(loop, depth=3)
    invoke.schedule = schedule
    result = str(psy.gen)
    print(result)
    for field_name in ["f2", "m1", "m2"]:
        assert ("IF ({0}_proxy%is_dirty(depth=3)) THEN".
                format(field_name)) in result
        assert ("CALL {0}_proxy%halo_exchange(depth=3)".
                format(field_name)) in result
    assert "DO cell=1,mesh%get_last_halo_cell(3)" in result
    assert ("      CALL f1_proxy%set_dirty()\n"
            "      CALL f1_proxy%set_clean(2)") in result


def test_rc_continuous_no_depth():
    '''Test that the loop bounds for a continuous kernel (iterating over
    cells) are modified appropriately, that set_clean() is added
    correctly and halo_exchange modified appropriately after applying
    the redundant computation transformation with no value for halo
    depth. '''
    _, info = parse(os.path.join(BASE_PATH,
                                 "1_single_invoke.f90"),
                    api=TEST_API)
    psy = PSyFactory(TEST_API, distributed_memory=True).create(info)
    invoke = psy.invokes.invoke_list[0]
    schedule = invoke.schedule
    rc_trans = Dynamo0p3RedundantComputationTrans()
    loop = schedule.children[3]
    schedule, _ = rc_trans.apply(loop)
    invoke.schedule = schedule
    result = str(psy.gen)
    print(result)
    for field_name in ["f2", "m1", "m2"]:
        assert ("      IF ({0}_proxy%is_dirty(depth=mesh%get_halo_"
                "depth())) THEN\n"
                "        CALL {0}_proxy%halo_exchange(depth=mesh%"
                "get_halo_depth())".format(field_name)) in result
    assert "DO cell=1,mesh%get_last_halo_cell()" in result
    assert ("      CALL f1_proxy%set_dirty()\n"
            "      CALL f1_proxy%set_clean(mesh%get_halo_depth"
            "()-1)") in result


def test_rc_discontinuous_depth(tmpdir, f90, f90flags, monkeypatch, annexed):
    '''Test that the loop bounds for a discontinuous kernel (iterating
    over cells) with continuous reads are modified appropriately and
    set_clean() added correctly and halo_exchange added appropriately
    after applying the redundant computation transformation with a
    fixed value for halo depth. Also test with and without annexed
    dofs being computed as this affects the generated code.

    '''
    api_config = Config.get().api_conf(TEST_API)
    monkeypatch.setattr(api_config, "_compute_annexed_dofs", annexed)
    _, info = parse(os.path.join(BASE_PATH,
                                 "1_single_invoke_w3.f90"),
                    api=TEST_API)
    psy = PSyFactory(TEST_API, distributed_memory=True).create(info)
    invoke = psy.invokes.invoke_list[0]
    schedule = invoke.schedule
    rc_trans = Dynamo0p3RedundantComputationTrans()
    if annexed:
        # there are no halo exchange calls
        index = 0
    else:
        # there are 3 halo exchange calls
        index = 3
    loop = schedule.children[index]
    schedule, _ = rc_trans.apply(loop, depth=3)
    invoke.schedule = schedule
    result = str(psy.gen)
    print(result)
    for field_name in ["f1", "f2", "m1"]:
        assert ("      IF ({0}_proxy%is_dirty(depth=3)) THEN\n"
                "        CALL {0}_proxy%halo_exchange(depth=3)".
                format(field_name)) in result
    assert "DO cell=1,mesh%get_last_halo_cell(3)" in result
    assert ("      CALL m2_proxy%set_dirty()\n"
            "      CALL m2_proxy%set_clean(3)") in result

    if TEST_COMPILE:
        # If compilation testing has been enabled
        # (--compile --f90="<compiler_name>" flags to py.test)
        assert code_compiles("dynamo0.3", psy, tmpdir, f90, f90flags)


def test_rc_discontinuous_no_depth(monkeypatch, annexed):
    '''Test that the loop bounds for a discontinuous kernel (iterating
    over cells) with continuous reads are modified appropriately and
    set_clean() added correctly and halo_exchange added appropriately
    after applying the redundant computation transformation with no
    halo depth value. Also test with and without annexed dofs being
    computed as this affects the generated code.

    '''
    api_config = Config.get().api_conf(TEST_API)
    monkeypatch.setattr(api_config, "_compute_annexed_dofs", annexed)
    _, info = parse(os.path.join(BASE_PATH,
                                 "1_single_invoke_w3.f90"),
                    api=TEST_API)
    psy = PSyFactory(TEST_API, distributed_memory=True).create(info)
    invoke = psy.invokes.invoke_list[0]
    schedule = invoke.schedule
    rc_trans = Dynamo0p3RedundantComputationTrans()
    if annexed:
        # there are no halo exchange calls
        index = 0
    else:
        # there are 3 halo exchange calls
        index = 3
    loop = schedule.children[index]
    schedule, _ = rc_trans.apply(loop)
    invoke.schedule = schedule
    result = str(psy.gen)
    print(result)
    for field_name in ["f1", "f2", "m1"]:
        assert ("IF ({0}_proxy%is_dirty(depth=mesh%get_halo_depth())) "
                "THEN".format(field_name)) in result
        assert ("CALL {0}_proxy%halo_exchange(depth=mesh%"
                "get_halo_depth())".format(field_name)) in result
    assert "DO cell=1,mesh%get_last_halo_cell()" in result
    assert "CALL m2_proxy%set_dirty()" not in result
    assert "CALL m2_proxy%set_clean(mesh%get_halo_depth())" in result


def test_rc_all_discontinuous_depth(tmpdir, f90, f90flags):
    ''' Test that the loop bounds for a discontinuous kernel
    (iterating over cells) with discontinuous reads are modified
    appropriately and set_clean() added correctly and halo_exchange
    added appropriately after applying the redundant computation
    transformation with a fixed value for halo depth. '''
    _, info = parse(os.path.join(BASE_PATH,
                                 "1_single_invoke_wtheta.f90"),
                    api=TEST_API)
    psy = PSyFactory(TEST_API, distributed_memory=True).create(info)
    invoke = psy.invokes.invoke_list[0]
    schedule = invoke.schedule
    rc_trans = Dynamo0p3RedundantComputationTrans()
    loop = schedule.children[0]
    schedule, _ = rc_trans.apply(loop, depth=3)
    invoke.schedule = schedule
    result = str(psy.gen)
    print(result)
    assert "IF (f2_proxy%is_dirty(depth=3)) THEN" in result
    assert "CALL f2_proxy%halo_exchange(depth=3)" in result
    assert "DO cell=1,mesh%get_last_halo_cell(3)" in result
    assert "CALL f1_proxy%set_dirty()" in result
    assert "CALL f1_proxy%set_clean(3)" in result

    if TEST_COMPILE:
        # If compilation testing has been enabled
        # (--compile --f90="<compiler_name>" flags to py.test)
        assert code_compiles("dynamo0.3", psy, tmpdir, f90, f90flags)


def test_rc_all_discontinuous_no_depth(tmpdir, f90, f90flags):
    ''' Test that the loop bounds for a discontinuous kernel
    (iterating over cells) with discontinuous reads are modified
    appropriately and set_clean() added correctly and halo_exchange
    added appropriately after applying the redundant computation
    transformation with no halo depth value. '''
    _, info = parse(os.path.join(BASE_PATH,
                                 "1_single_invoke_w2v.f90"),
                    api=TEST_API)
    psy = PSyFactory(TEST_API, distributed_memory=True).create(info)
    invoke = psy.invokes.invoke_list[0]
    schedule = invoke.schedule
    rc_trans = Dynamo0p3RedundantComputationTrans()
    loop = schedule.children[0]
    schedule, _ = rc_trans.apply(loop)
    invoke.schedule = schedule
    result = str(psy.gen)
    print(result)
    assert ("IF (f2_proxy%is_dirty(depth=mesh%get_halo_depth())) "
            "THEN") in result
    assert ("CALL f2_proxy%halo_exchange(depth=mesh%get_halo_dep"
            "th())") in result
    assert "DO cell=1,mesh%get_last_halo_cell()" in result
    assert "CALL f1_proxy%set_clean(mesh%get_halo_depth())" in result

    if TEST_COMPILE:
        # If compilation testing has been enabled
        # (--compile --f90="<compiler_name>" flags to py.test)
        assert code_compiles("dynamo0.3", psy, tmpdir, f90, f90flags)


def test_rc_all_discontinuous_vector_depth(tmpdir, f90, f90flags):
    ''' Test that the loop bounds for a discontinuous kernel (iterating
    over cells) are modified appropriately and set_clean() added
    correctly and halo_exchange added appropriately for vector fields
    after applying the redundant computation transformation with a
    fixed value for halo depth. '''
    _, info = parse(os.path.join(BASE_PATH,
                                 "1_single_invoke_w3_only_vector.f90"),
                    api=TEST_API)
    psy = PSyFactory(TEST_API, distributed_memory=True).create(info)
    invoke = psy.invokes.invoke_list[0]
    schedule = invoke.schedule
    rc_trans = Dynamo0p3RedundantComputationTrans()
    loop = schedule.children[0]
    schedule, _ = rc_trans.apply(loop, depth=3)
    invoke.schedule = schedule
    result = str(psy.gen)
    print(result)
    for idx in range(1, 4):
        assert ("IF (f2_proxy({0})%is_dirty(depth=3)) THEN".
                format(idx)) in result
        assert ("CALL f2_proxy({0})%halo_exchange(depth=3)".
                format(idx)) in result
    assert "DO cell=1,mesh%get_last_halo_cell(3)" in result
    for idx in range(1, 4):
        assert "CALL f1_proxy({0})%set_dirty()".format(idx) in result
        assert "CALL f1_proxy({0})%set_clean(3)".format(idx) in result

    if TEST_COMPILE:
        # If compilation testing has been enabled
        # (--compile --f90="<compiler_name>" flags to py.test)
        assert code_compiles("dynamo0.3", psy, tmpdir, f90, f90flags)


def test_rc_all_discontinuous_vector_no_depth(tmpdir, f90, f90flags):
    ''' Test that the loop bounds for a discontinuous kernel (iterating
    over cells) are modified appropriately and set_clean() added
    correctly and halo_exchange added appropriately for vector fields
    after applying the redundant computation transformation with no
    halo depth value. '''
    _, info = parse(os.path.join(BASE_PATH,
                                 "1_single_invoke_wtheta_only_vector.f90"),
                    api=TEST_API)
    psy = PSyFactory(TEST_API, distributed_memory=True).create(info)
    invoke = psy.invokes.invoke_list[0]
    schedule = invoke.schedule
    rc_trans = Dynamo0p3RedundantComputationTrans()
    loop = schedule.children[0]
    schedule, _ = rc_trans.apply(loop)
    invoke.schedule = schedule
    result = str(psy.gen)
    print(result)
    for idx in range(1, 4):
        assert ("IF (f2_proxy({0})%is_dirty(depth=mesh%get_halo_depth"
                "())) THEN".format(idx)) in result
        assert ("CALL f2_proxy({0})%halo_exchange(depth=mesh%get_halo"
                "_depth())".format(idx)) in result
    assert "DO cell=1,mesh%get_last_halo_cell()" in result
    for idx in range(1, 4):
        assert ("CALL f1_proxy({0})%set_clean(mesh%get_halo_"
                "depth())".format(idx)) in result

    if TEST_COMPILE:
        # If compilation testing has been enabled
        # (--compile --f90="<compiler_name>" flags to py.test)
        assert code_compiles("dynamo0.3", psy, tmpdir, f90, f90flags)


def test_rc_all_disc_prev_depend_depth(tmpdir, f90, f90flags):
    ''' Test that the loop bounds for a discontinuous kernel
    (iterating over cells) with discontinuous reads are modified
    appropriately and set_clean() added correctly and halo_exchange
    added appropriately in the case where the field requiring a halo
    exchange has a previous non-halo dependence, after applying the
    redundant computation transformation with a fixed value for halo
    depth. '''
    _, info = parse(os.path.join(BASE_PATH,
                                 "4.12_multikernel_invokes_w2v.f90"),
                    api=TEST_API)
    psy = PSyFactory(TEST_API, distributed_memory=True).create(info)
    invoke = psy.invokes.invoke_list[0]
    schedule = invoke.schedule
    schedule.view()
    rc_trans = Dynamo0p3RedundantComputationTrans()
    loop = schedule.children[1]
    schedule, _ = rc_trans.apply(loop, depth=3)
    invoke.schedule = schedule
    result = str(psy.gen)
    print(result)
    assert "IF (f1_proxy%is_dirty(depth=3)) THEN" not in result
    assert "CALL f1_proxy%halo_exchange(depth=3)" in result
    assert "DO cell=1,mesh%get_last_halo_cell(3)" in result
    assert "CALL f1_proxy%set_dirty()" in result
    assert "CALL f3_proxy%set_dirty()" in result
    assert "CALL f3_proxy%set_clean(3)" in result

    if TEST_COMPILE:
        # If compilation testing has been enabled
        # (--compile --f90="<compiler_name>" flags to py.test)
        assert code_compiles("dynamo0.3", psy, tmpdir, f90, f90flags)


def test_rc_all_disc_prev_depend_no_depth():
    ''' Test that the loop bounds for a discontinuous kernel
    (iterating over cells) are modified appropriately and set_clean()
    added correctly and halo_exchange added appropriately in the case
    where the field now requiring a halo exchange has a previous
    non-halo dependence after applying the redundant computation
    transformation with no halo depth value. '''
    _, info = parse(os.path.join(BASE_PATH,
                                 "4.12_multikernel_invokes_w2v.f90"),
                    api=TEST_API)
    psy = PSyFactory(TEST_API, distributed_memory=True).create(info)
    invoke = psy.invokes.invoke_list[0]
    schedule = invoke.schedule
    rc_trans = Dynamo0p3RedundantComputationTrans()
    loop = schedule.children[1]
    schedule, _ = rc_trans.apply(loop)
    invoke.schedule = schedule
    result = str(psy.gen)
    print(result)
    assert "CALL f1_proxy%set_dirty()" in result
    assert ("IF (f1_proxy%is_dirty(depth=mesh%get_halo_depth())) "
            "THEN") not in result
    assert ("CALL f1_proxy%halo_exchange(depth=mesh%get_halo_dept"
            "h())") in result
    assert "DO cell=1,mesh%get_last_halo_cell()" in result
    assert "CALL f3_proxy%set_clean(mesh%get_halo_depth())" in result


def test_rc_all_disc_prev_dep_depth_vector(tmpdir, f90, f90flags):
    ''' Test that the loop bounds for a discontinuous kernel (iterating
    over cells) with discontinuous reads are modified appropriately
    and set_clean() added correctly and halo_exchange added
    appropriately in the case where the vector field requiring a halo
    exchange has a previous non-halo dependence, after applying the
    redundant computation transformation with a fixed value for halo
    depth. '''
    _, info = parse(os.path.join(BASE_PATH,
                                 "8.2.1_multikernel_invokes_w3_vector.f90"),
                    api=TEST_API)
    psy = PSyFactory(TEST_API, distributed_memory=True).create(info)
    invoke = psy.invokes.invoke_list[0]
    schedule = invoke.schedule
    rc_trans = Dynamo0p3RedundantComputationTrans()
    loop = schedule.children[1]
    schedule, _ = rc_trans.apply(loop, depth=3)
    invoke.schedule = schedule
    result = str(psy.gen)
    print(result)
    for idx in range(1, 4):
        assert ("IF (f1_proxy({0})%is_dirty(depth="
                "3)) THEN".format(idx)) not in result
        assert ("CALL f1_proxy({0})%halo_exchange("
                "depth=3)".format(idx)) in result
    assert "DO cell=1,mesh%get_last_halo_cell(3)" in result
    for idx in range(1, 4):
        assert "CALL f1_proxy({0})%set_dirty()".format(idx) in result
        assert "CALL f3_proxy({0})%set_dirty()".format(idx) in result
        assert "CALL f3_proxy({0})%set_clean(3)".format(idx) in result

    if TEST_COMPILE:
        # If compilation testing has been enabled
        # (--compile --f90="<compiler_name>" flags to py.test)
        assert code_compiles("dynamo0.3", psy, tmpdir, f90, f90flags)


def test_rc_all_disc_prev_dep_no_depth_vect(tmpdir, f90, f90flags):
    ''' Test that the loop bounds for a discontinuous kernel (iterating
    over cells) are modified appropriately and set_clean() added
    correctly and halo_exchange added appropriately in the case where
    the vector field now requiring a halo exchange has a previous non-halo
    dependence after applying the redundant computation transformation
    with no halo depth value. '''
    _, info = parse(
        os.path.join(BASE_PATH,
                     "8.2.1_multikernel_invokes_w3_vector.f90"),
        api=TEST_API)
    psy = PSyFactory(TEST_API, distributed_memory=True).create(info)
    invoke = psy.invokes.invoke_list[0]
    schedule = invoke.schedule
    rc_trans = Dynamo0p3RedundantComputationTrans()
    loop = schedule.children[1]
    schedule, _ = rc_trans.apply(loop)
    invoke.schedule = schedule
    result = str(psy.gen)
    print(result)
    assert "is_dirty" not in result
    for idx in range(1, 4):
        assert ("CALL f1_proxy({0})%halo_exchange(depth=mesh%get_halo_"
                "depth())".format(idx)) in result
    assert "DO cell=1,mesh%get_last_halo_cell()" in result
    for idx in range(1, 4):
        assert "CALL f1_proxy({0})%set_dirty()".format(idx) in result
        assert ("CALL f3_proxy({0})%set_clean(mesh%get_halo_depth())".
                format(idx)) in result

    if TEST_COMPILE:
        # If compilation testing has been enabled
        # (--compile --f90="<compiler_name>" flags to py.test)
        assert code_compiles("dynamo0.3", psy, tmpdir, f90, f90flags)


def test_rc_all_disc_prev_dep_no_depth_vect_readwrite(tmpdir, f90, f90flags):
    ''' Test that the loop bounds for a discontinuous kernel (iterating
    over cells) are modified appropriately and set_clean() added
    correctly and halo_exchange added appropriately in the case where
    the vector field now requiring a halo exchange has a previous halo
    dependence (readwrite access) after applying the redundant computation
    transformation with no halo depth value. '''
    _, info = parse(
        os.path.join(BASE_PATH,
                     "8.2.2_multikernel_invokes_wtheta_vector.f90"),
        api=TEST_API)
    psy = PSyFactory(TEST_API, distributed_memory=True).create(info)
    invoke = psy.invokes.invoke_list[0]
    schedule = invoke.schedule
    rc_trans = Dynamo0p3RedundantComputationTrans()
    loop = schedule.children[1]
    schedule, _ = rc_trans.apply(loop)
    invoke.schedule = schedule
    result = str(psy.gen)
    print(result)
    # f3 has readwrite access so need to check the halos
    for idx in range(1, 4):
        assert ("IF (f3_proxy({0})%is_dirty(depth=mesh%get_halo_"
                "depth()))".format(idx)) in result
        assert ("CALL f3_proxy({0})%halo_exchange(depth=mesh%get_halo_"
                "depth())".format(idx)) in result
    # f1 has RW to W dependency
    for idx in range(1, 4):
        assert ("CALL f1_proxy({0})%halo_exchange(depth=mesh%get_halo_"
                "depth())".format(idx)) in result
    assert "DO cell=1,mesh%get_last_halo_cell()" in result
    for idx in range(1, 4):
        assert "CALL f1_proxy({0})%set_dirty()".format(idx) in result
        assert ("CALL f3_proxy({0})%set_clean(mesh%get_halo_depth())".
                format(idx)) in result

    if TEST_COMPILE:
        # If compilation testing has been enabled
        # (--compile --f90="<compiler_name>" flags to py.test)
        assert code_compiles("dynamo0.3", psy, tmpdir, f90, f90flags)


def test_rc_dofs_depth():
    '''Test that the loop bounds when iterating over dofs are modified
    appropriately and set_clean() added correctly and halo_exchange
    added appropriately after applying the redundant computation
    transformation with a fixed value for halo depth where the halo
    fields have no previous dependence. '''
    _, info = parse(os.path.join(BASE_PATH,
                                 "15.1.2_inc_X_plus_Y_builtin.f90"),
                    api=TEST_API)
    psy = PSyFactory(TEST_API, distributed_memory=True).create(info)
    invoke = psy.invokes.invoke_list[0]
    schedule = invoke.schedule
    rc_trans = Dynamo0p3RedundantComputationTrans()
    loop = schedule.children[0]
    schedule, _ = rc_trans.apply(loop, depth=3)
    invoke.schedule = schedule
    result = str(psy.gen)
    print(result)
    for field_name in ["f1", "f2"]:
        assert ("IF ({0}_proxy%is_dirty(depth=3)) "
                "THEN".format(field_name)) in result
        assert ("CALL {0}_proxy%halo_exchange(depth=3"
                ")".format(field_name)) in result
    assert "DO df=1,f1_proxy%vspace%get_last_dof_halo(3)" in result
    assert "CALL f1_proxy%set_dirty()" in result
    assert "CALL f1_proxy%set_clean(3)" in result


def test_rc_dofs_no_depth():
    '''Test that the loop bounds when iterating over dofs are modified
    appropriately and set_clean() added correctly and halo_exchange
    added appropriately after applying the redundant computation
    transformation with no halo depth value where the halo fields have
    no previous dependence. '''
    _, info = parse(os.path.join(BASE_PATH,
                                 "15.1.2_inc_X_plus_Y_builtin.f90"),
                    api=TEST_API)
    psy = PSyFactory(TEST_API, distributed_memory=True).create(info)
    invoke = psy.invokes.invoke_list[0]
    schedule = invoke.schedule
    rc_trans = Dynamo0p3RedundantComputationTrans()
    loop = schedule.children[0]
    schedule, _ = rc_trans.apply(loop)
    invoke.schedule = schedule
    result = str(psy.gen)
    print(result)
    for field_name in ["f1", "f2"]:
        assert ("IF ({0}_proxy%is_dirty(depth=mesh%get_halo_depth())) "
                "THEN".format(field_name)) in result
        assert ("CALL {0}_proxy%halo_exchange(depth=mesh%"
                "get_halo_depth())".format(field_name)) in result
    assert "DO df=1,f1_proxy%vspace%get_last_dof_halo()" in result
    assert "CALL f1_proxy%set_dirty()" not in result
    assert "CALL f1_proxy%set_clean(mesh%get_halo_depth())" in result


def test_rc_dofs_depth_prev_dep(monkeypatch, annexed):
    '''Test that the loop bounds when iterating over dofs are modified
    appropriately and set_clean() added correctly and halo_exchange
    added appropriately after applying the redundant computation
    transformation with a fixed value for halo depth where the halo
    fields have a previous (non-halo-exchange) dependence. Also test
    with and without annexed dofs.

    '''
    api_config = Config.get().api_conf(TEST_API)
    monkeypatch.setattr(api_config, "_compute_annexed_dofs", annexed)
    _, info = parse(os.path.join(
        BASE_PATH, "15.1.1_builtin_and_normal_kernel_invoke_2.f90"),
                    api=TEST_API)
    psy = PSyFactory(TEST_API, distributed_memory=True).create(info)
    invoke = psy.invokes.invoke_list[0]
    schedule = invoke.schedule
    rc_trans = Dynamo0p3RedundantComputationTrans()
    loop = schedule.children[4]
    schedule, _ = rc_trans.apply(loop, depth=3)
    invoke.schedule = schedule
    result = str(psy.gen)
    # check the f1 halo exchange is added and the f2 halo exchange is
    # modified
    for field_name in ["f1", "f2"]:
        assert ("CALL {0}_proxy%halo_exchange(depth=3"
                ")".format(field_name)) in result
    # there is no need for a run-time is_dirty check for field f1 as
    # we know that we need a halo exchange. We know this as f1 is
    # modified in an earlier loop which leaves all of f1's halo
    # dirty. As we know that we need the halo to be clean to depth 3
    # we can be certain we need a halo exchange.
    assert ("IF (f1_proxy%is_dirty(depth=3)) "
            "THEN") not in result
    # there is a need for a run-time is_dirty check for field f2 as
    # this field is not modified in this invoke and therefore its halo
    # is in an unknown state before it is read
    assert ("IF (f2_proxy%is_dirty(depth=3)) "
            "THEN") in result

    # check the existing m1 and m2 halo exchanges (for the first
    # un-modified loop) remain unchanged
    for field_name in ["m1", "m2"]:
        assert ("IF ({0}_proxy%is_dirty(depth=1)) "
                "THEN".format(field_name)) in result
        assert ("CALL {0}_proxy%halo_exchange(depth=1"
                ")".format(field_name)) in result
    assert "DO df=1,f1_proxy%vspace%get_last_dof_halo(3)" in result
    assert "CALL f1_proxy%set_dirty()" in result
    assert "CALL f1_proxy%set_clean(3)" in result


def test_rc_dofs_no_depth_prev_dep():
    '''Test that the loop bounds when iterating over dofs are modified
    appropriately and set_clean() added correctly and halo_exchange
    added appropriately after applying the redundant computation
    transformation with no halo depth value where the halo
    fields have a previous (non-halo-exchange) dependence. '''
    _, info = parse(os.path.join(
        BASE_PATH, "15.1.1_builtin_and_normal_kernel_invoke_2.f90"),
                    api=TEST_API)
    psy = PSyFactory(TEST_API, distributed_memory=True).create(info)
    invoke = psy.invokes.invoke_list[0]
    schedule = invoke.schedule
    rc_trans = Dynamo0p3RedundantComputationTrans()
    loop = schedule.children[4]
    schedule, _ = rc_trans.apply(loop)
    invoke.schedule = schedule
    result = str(psy.gen)
    print(result)
    # check the f1 halo exchange is added and the f2 halo exchange is
    # modified
    for field_name in ["f1", "f2"]:
        assert ("CALL {0}_proxy%halo_exchange(depth=mesh%get_halo_depth()"
                ")".format(field_name)) in result
    assert ("IF (f1_proxy%is_dirty(depth=mesh%get_halo_depth())) "
            "THEN") not in result
    assert ("IF (f2_proxy%is_dirty(depth=mesh%get_halo_depth())) "
            "THEN") in result
    # check the existing m1 and m2 halo exchanges remain unchanged
    for field_name in ["m1", "m2"]:
        assert ("IF ({0}_proxy%is_dirty(depth=1)) "
                "THEN".format(field_name)) in result
        assert ("CALL {0}_proxy%halo_exchange(depth=1"
                ")".format(field_name)) in result
    assert "DO df=1,f1_proxy%vspace%get_last_dof_halo()" in result
    assert "CALL f1_proxy%set_dirty()" in result
    assert "CALL f1_proxy%set_clean(mesh%get_halo_depth())" in result


def test_continuous_no_set_clean():
    '''Test that set_clean is not added for the default iteration space of
    a continuous loop. This is probably covered from tests in
    dynamo0p3_test.py but it is good to have a specific test. '''
    _, info = parse(os.path.join(BASE_PATH,
                                 "1_single_invoke.f90"),
                    api=TEST_API)
    psy = PSyFactory(TEST_API, distributed_memory=True).create(info)
    result = str(psy.gen)
    print(result)
    assert "DO cell=1,mesh%get_last_halo_cell(1)" in result
    assert "CALL f1_proxy%set_dirty()" in result
    assert "CALL f1_proxy%set_clean(" not in result


def test_discontinuous_no_set_clean():
    ''' Test that set_clean is not added for the default iteration
    space of a discontinuous loop. This is probably covered from tests
    in dynamo0p3_test.py but it is good to have a specific test. '''
    _, info = parse(os.path.join(BASE_PATH,
                                 "1_single_invoke_w3.f90"),
                    api=TEST_API)
    psy = PSyFactory(TEST_API, distributed_memory=True).create(info)
    result = str(psy.gen)
    print(result)
    assert "DO cell=1,mesh%get_last_edge_cell()" in result
    assert "CALL m2_proxy%set_dirty()" in result
    assert "CALL m2_proxy%set_clean(" not in result


def test_dofs_no_set_clean(monkeypatch, annexed):
    '''Test that set_clean is not added for the default iteration space of
    a loop over dofs. This is probably covered from tests in
    dynamo0p3_builtins_test.py but it is good to have a specific
    test. Also test with and without annexed dofs being computed as
    this affects the generated code.

    '''
    api_config = Config.get().api_conf(TEST_API)
    monkeypatch.setattr(api_config, "_compute_annexed_dofs", annexed)
    _, info = parse(os.path.join(BASE_PATH,
                                 "15.7.1_setval_c_builtin.f90"),
                    api=TEST_API)
    psy = PSyFactory(TEST_API, distributed_memory=True).create(info)
    result = str(psy.gen)
    print(result)
    assert "halo_exchange" not in result
    if annexed:
        assert "DO df=1,f1_proxy%vspace%get_last_dof_annexed()" in result
    else:
        assert "DO df=1,f1_proxy%vspace%get_last_dof_owned()" in result
    assert "CALL f1_proxy%set_dirty()" in result
    assert "CALL f1_proxy%set_clean(" not in result


def test_rc_vector_depth():
    '''Test that the loop bounds for a (continuous) vector are modified
    appropriately and set_clean() added correctly and halo_exchange
    added/modified appropriately after applying the redundant
    computation transformation with a fixed value for halo depth. '''
    _, info = parse(os.path.join(BASE_PATH,
                                 "8_vector_field.f90"),
                    api=TEST_API)
    psy = PSyFactory(TEST_API, distributed_memory=True).create(info)
    invoke = psy.invokes.invoke_list[0]
    schedule = invoke.schedule
    rc_trans = Dynamo0p3RedundantComputationTrans()
    loop = schedule.children[1]
    schedule, _ = rc_trans.apply(loop, depth=3)
    invoke.schedule = schedule
    result = str(psy.gen)
    print(result)
    assert "IF (f2_proxy%is_dirty(depth=3)) THEN" in result
    assert "CALL f2_proxy%halo_exchange(depth=3)" in result
    assert "DO cell=1,mesh%get_last_halo_cell(3)" in result
    for index in range(1, 4):
        assert "CALL chi_proxy({0})%set_dirty()".format(index) in result
    for index in range(1, 4):
        assert "CALL chi_proxy({0})%set_clean(2)".format(index) in result


def test_rc_vector_no_depth():
    '''Test that the loop bounds for a (continuous) vector are modified
    appropriately and set_clean() added correctly and halo_exchange
    added/modified appropriately after applying the redundant
    computation transformation with no halo depth value. '''
    _, info = parse(os.path.join(BASE_PATH,
                                 "8_vector_field.f90"),
                    api=TEST_API)
    psy = PSyFactory(TEST_API, distributed_memory=True).create(info)
    invoke = psy.invokes.invoke_list[0]
    schedule = invoke.schedule
    rc_trans = Dynamo0p3RedundantComputationTrans()
    loop = schedule.children[1]
    schedule, _ = rc_trans.apply(loop)
    invoke.schedule = schedule
    result = str(psy.gen)
    print(result)
    assert ("IF (f2_proxy%is_dirty(depth=mesh%get_halo_depth())) "
            "THEN") in result
    assert ("CALL f2_proxy%halo_exchange(depth=mesh%"
            "get_halo_depth())") in result
    assert "DO cell=1,mesh%get_last_halo_cell()" in result
    for index in range(1, 4):
        assert "CALL chi_proxy({0})%set_dirty()".format(index) in result
    for index in range(1, 4):
        assert ("CALL chi_proxy({0})%set_clean(mesh%get_halo_depth()"
                "-1)".format(index) in result)


def test_rc_no_halo_decrease():
    '''Test that we do not decrease an existing halo size when setting it
    to a particular value. This situation may happen when the
    redundant computation affects the same field in two different
    loops and both depend on the same halo exchange. '''
    _, info = parse(os.path.join(
        BASE_PATH, "15.1.1_builtin_and_normal_kernel_invoke_2.f90"),
                    api=TEST_API)
    psy = PSyFactory(TEST_API, distributed_memory=True).create(info)
    invoke = psy.invokes.invoke_list[0]
    schedule = invoke.schedule
    rc_trans = Dynamo0p3RedundantComputationTrans()
    # first, change the size of the f2 halo exchange to 3 by performing
    # redundant computation in the first loop
    loop = schedule.children[3]
    schedule, _ = rc_trans.apply(loop, depth=3)
    invoke.schedule = schedule
    result = str(psy.gen)
    assert "IF (f2_proxy%is_dirty(depth=3)) THEN" in result
    assert "IF (m1_proxy%is_dirty(depth=3)) THEN" in result
    assert "IF (m2_proxy%is_dirty(depth=3)) THEN" in result
    # second, try to change the size of the f2 halo exchange to 2 by
    # performing redundant computation in the second loop
    loop = schedule.children[4]
    schedule, _ = rc_trans.apply(loop, depth=2)
    invoke.schedule = schedule
    result = str(psy.gen)
    assert "IF (f2_proxy%is_dirty(depth=3)) THEN" in result
    assert "IF (m1_proxy%is_dirty(depth=3)) THEN" in result
    assert "IF (m2_proxy%is_dirty(depth=3)) THEN" in result
    # third, set the size of the f2 halo exchange to the full halo
    # depth by performing redundant computation in the second loop
    schedule, _ = rc_trans.apply(loop)
    invoke.schedule = schedule
    result = str(psy.gen)
    assert ("IF (f2_proxy%is_dirty(depth=mesh%get_halo_depth())) "
            "THEN") in result
    assert "IF (m1_proxy%is_dirty(depth=3)) THEN" in result
    assert "IF (m2_proxy%is_dirty(depth=3)) THEN" in result
    # fourth, try to change the size of the f2 halo exchange to 4 by
    # performing redundant computation in the first loop
    loop = schedule.children[3]
    schedule, _ = rc_trans.apply(loop, depth=4)
    invoke.schedule = schedule
    result = str(psy.gen)
    print(result)
    assert ("IF (f2_proxy%is_dirty(depth=mesh%get_halo_depth())) "
            "THEN") in result
    assert "IF (m1_proxy%is_dirty(depth=4)) THEN" in result
    assert "IF (m2_proxy%is_dirty(depth=4)) THEN" in result


def test_rc_updated_dependence_analysis():
    ''' Test that the dependence analysis updates when new halo exchanges
    are added to the schedule. '''
    _, info = parse(os.path.join(
        BASE_PATH, "1_single_invoke_wtheta.f90"),
                    api=TEST_API)
    psy = PSyFactory(TEST_API, distributed_memory=True).create(info)
    invoke = psy.invokes.invoke_list[0]
    schedule = invoke.schedule
    loop = schedule.children[0]
    kernel = loop.children[0]
    f2_field = kernel.args[1]
    assert not f2_field.backward_dependence()
    # set our loop to redundantly compute to the level 2 halo. This
    # introduces a new halo exchange
    rc_trans = Dynamo0p3RedundantComputationTrans()
    loop = schedule.children[0]
    schedule, _ = rc_trans.apply(loop, depth=2)
    invoke.schedule = schedule
    previous_field = f2_field.backward_dependence()
    previous_node = previous_field.call
    from psyclone.dynamo0p3 import DynHaloExchange
    # check f2_field has a backward dependence with the new halo
    # exchange field
    assert isinstance(previous_node, DynHaloExchange)
    # check the new halo exchange field has a forward dependence with
    # the kernel f2_field
    assert previous_field.forward_dependence() == f2_field


def test_rc_no_loop_decrease():
    ''' Test that we raise an exception if we try to reduce the size of a
    loop halo when using the redundant computation transformation. This is
    not allowed partly for simplicity but also because, in the current
    implementation we might not decrease the size of the relevant halo
    exchange as these can only be increased with the current logic. '''
    _, info = parse(os.path.join(
        BASE_PATH, "1_single_invoke_w2v.f90"),
                    api=TEST_API)
    psy = PSyFactory(TEST_API, distributed_memory=True).create(info)
    invoke = psy.invokes.invoke_list[0]
    schedule = invoke.schedule
    rc_trans = Dynamo0p3RedundantComputationTrans()
    # first set our loop to redundantly compute to the level 2 halo
    loop = schedule.children[0]
    schedule, _ = rc_trans.apply(loop, depth=2)
    invoke.schedule = schedule
    # now try to reduce the redundant computation to the level 1 halo
    # f1 and f2 have read accesses (readwrite and read) so there
    # is one halo exchange for each before the loop
    loop = schedule.children[2]
    with pytest.raises(TransformationError) as excinfo:
        schedule, _ = rc_trans.apply(loop, depth=1)
    assert ("supplied depth (1) must be greater than the existing halo depth "
            "(2)") in str(excinfo)
    # second set our loop to redundantly compute to the maximum halo depth
    schedule, _ = rc_trans.apply(loop)
    invoke.schedule = schedule
    # now try to reduce the redundant computation to a fixed value
    with pytest.raises(TransformationError) as excinfo:
        schedule, _ = rc_trans.apply(loop, depth=2)
    assert ("loop is already set to the maximum halo depth so can't be "
            "set to a fixed value") in str(excinfo)
    # now try to set the redundant computation to the same (max) value
    # it is now
    with pytest.raises(TransformationError) as excinfo:
        schedule, _ = rc_trans.apply(loop)
    assert ("loop is already set to the maximum halo depth so this "
            "transformation does nothing") in str(excinfo)


def test_rc_remove_halo_exchange(tmpdir, f90, f90flags, monkeypatch):
    '''Test that a halo exchange is removed if redundant computation means
    that it is no longer required. Halo exchanges are not required in
    this example when we compute annexed dofs. Therefore we ensure we
    compute over owned dofs (via monkeypatch) to perform the test.

    '''
    api_config = Config.get().api_conf(TEST_API)
    monkeypatch.setattr(api_config, "_compute_annexed_dofs", False)
    _, info = parse(os.path.join(
        BASE_PATH, "14.7_halo_annexed.f90"),
                    api=TEST_API)
    psy = PSyFactory(TEST_API, distributed_memory=True).create(info)
    result = str(psy.gen)
    assert "CALL f1_proxy%halo_exchange(depth=1)" in result
    assert "CALL f2_proxy%halo_exchange(depth=1)" in result
    assert "IF (m1_proxy%is_dirty(depth=1)) THEN" in result
    assert "CALL m1_proxy%halo_exchange(depth=1)" in result

    if TEST_COMPILE:
        # If compilation testing has been enabled
        # (--compile --f90="<compiler_name>" flags to py.test)
        assert code_compiles("dynamo0.3", psy, tmpdir, f90, f90flags)

    #
    invoke = psy.invokes.invoke_list[0]
    schedule = invoke.schedule
    #
    rc_trans = Dynamo0p3RedundantComputationTrans()
    loop = schedule.children[0]
    rc_trans.apply(loop, depth=1)
    result = str(psy.gen)
    assert "CALL f1_proxy%halo_exchange(depth=1)" not in result
    assert "CALL f2_proxy%halo_exchange(depth=1)" in result
    assert "IF (m1_proxy%is_dirty(depth=1)) THEN" in result
    assert "CALL m1_proxy%halo_exchange(depth=1)" in result
    #
    loop = schedule.children[1]
    rc_trans.apply(loop, depth=1)
    result = str(psy.gen)
    assert "CALL f1_proxy%halo_exchange(depth=1)" not in result
    assert "CALL f2_proxy%halo_exchange(depth=1)" not in result
    assert "IF (m1_proxy%is_dirty(depth=1)) THEN" in result
    assert "CALL m1_proxy%halo_exchange(depth=1)" in result


def test_rc_max_remove_halo_exchange(tmpdir, f90, f90flags):
    ''' Add test to redundantly compute a discontinuous (wtheta) and
    continuous (w2) field to the maximum halo depth and then check
    that a discontinuous halo exchange is removed in this case as we
    always remove the halo exchange if we write to a discontinuous
    field to maximum depth. Also check that the halo exchange is not
    removed for the continuous case as the outer halo stays dirty.
    The halo should also have an if round it as we do not know how
    much redundant computation we are doing. '''
    _, info = parse(os.path.join(BASE_PATH,
                                 "15.1.2_builtin_and_normal_kernel_"
                                 "invoke.f90"),
                    api=TEST_API)
    psy = PSyFactory(TEST_API, distributed_memory=True).create(info)
    invoke = psy.invokes.invoke_list[0]
    schedule = invoke.schedule
    result = str(psy.gen)
    #
    # at this point we know we need a halo exchange of depth 1 for f3
    assert "CALL f3_proxy%halo_exchange(depth=1)" in result
    assert "IF (f3_proxy%is_dirty(depth=1)) THEN" not in result
    rc_trans = Dynamo0p3RedundantComputationTrans()
    loop = schedule.children[3]
    rc_trans.apply(loop)
    result = str(psy.gen)
    print(result)
    # f3 halo exchange is not removed even though we redundantly
    # compute f3 as the redundant computation is on a continuous field
    # and therefore the outermost halo stays dirty. We can not be
    # certain whether the halo exchange is required or not as we don't
    # know the depth of the halo.
    assert "CALL f3_proxy%halo_exchange(depth=1)" in result
    # we do not know whether we need the halo exchange so we include an if
    assert "IF (f3_proxy%is_dirty(depth=1)) THEN" in result
    #
    assert "CALL f4_proxy%halo_exchange(depth=1)" in result
    loop = schedule.children[4]
    rc_trans.apply(loop)
    result = str(psy.gen)
    # f4 halo exchange is removed as it is redundantly computed to the
    # last level halo and is discontinuous so all levels of the halo
    # are clean. However, we introduce a new halo exchange for
    # f5. This could be removed by redundant computation but we don't
    # bother as that is not relevant to this test.
    assert "CALL f4_proxy%halo_exchange(depth=1)" not in result

    if TEST_COMPILE:
        # If compilation testing has been enabled
        # (--compile --f90="<compiler_name>" flags to py.test)
        assert code_compiles("dynamo0.3", psy, tmpdir, f90, f90flags)


def test_rc_continuous_halo_remove():
    ''' Check that we do not remove a halo exchange when the field is
    continuous and the redundant computation depth equals the required
    halo access depth. The reason for this is that the outer halo
    remains invalid when written to for a continuous field. Also check
    that we do remove the halo exchange when the redundant computation
    depth is one more than the required halo access depth. '''
    _, info = parse(os.path.join(BASE_PATH,
                                 "15.1.2_builtin_and_normal_kernel_"
                                 "invoke.f90"),
                    api=TEST_API)
    psy = PSyFactory(TEST_API, distributed_memory=True).create(info)
    result = str(psy.gen)
    invoke = psy.invokes.invoke_list[0]
    schedule = invoke.schedule
    rc_trans = Dynamo0p3RedundantComputationTrans()
    f3_write_loop = schedule.children[3]
    f3_read_loop = schedule.children[7]
    assert "CALL f3_proxy%halo_exchange(depth=1)" in result
    assert "IF (f3_proxy%is_dirty(depth=1)) THEN" not in result
    rc_trans.apply(f3_read_loop, depth=3)
    rc_trans.apply(f3_write_loop, depth=3)
    result = str(psy.gen)
    assert "CALL f3_proxy%halo_exchange(depth=3)" in result
    assert "IF (f3_proxy%is_dirty(depth=3)) THEN" not in result
    #
    rc_trans.apply(f3_write_loop, depth=4)
    result = str(psy.gen)
    assert "CALL f3_proxy%halo_exchange(depth=" not in result
    assert "IF (f3_proxy%is_dirty(depth=" not in result


def test_rc_discontinuous_halo_remove(monkeypatch):
    ''' Check that we do remove a halo exchange when the field is
    discontinuous and the redundant computation depth equals the
    required halo access depth. Also check that we do not remove the
    halo exchange when the redundant computation depth is one less
    than the required halo access depth. '''
    _, info = parse(os.path.join(BASE_PATH,
                                 "15.1.2_builtin_and_normal_kernel_"
                                 "invoke.f90"),
                    api=TEST_API)
    psy = PSyFactory(TEST_API, distributed_memory=True).create(info)
    result = str(psy.gen)
    invoke = psy.invokes.invoke_list[0]
    schedule = invoke.schedule
    rc_trans = Dynamo0p3RedundantComputationTrans()
    f4_write_loop = schedule.children[4]
    f4_read_loop = schedule.children[7]
    assert "CALL f4_proxy%halo_exchange(depth=1)" in result
    assert "IF (f4_proxy%is_dirty(depth=1)) THEN" not in result
    rc_trans.apply(f4_read_loop, depth=3)
    rc_trans.apply(f4_write_loop, depth=2)
    result = str(psy.gen)
    assert "CALL f4_proxy%halo_exchange(depth=3)" in result
    assert "IF (f4_proxy%is_dirty(depth=3)) THEN" not in result
    # Increase RC depth to 3 and check that halo exchange is removed
    # when a discontinuous field has write access
    rc_trans.apply(f4_write_loop, depth=3)
    result = str(psy.gen)
    assert "CALL f4_proxy%halo_exchange(depth=" not in result
    assert "IF (f4_proxy%is_dirty(depth=" not in result
    # Increase RC depth to 3 and check that halo exchange is not removed
    # when a discontinuous field has readwrite access
    call = f4_write_loop.children[0]
    f4_arg = call.arguments.args[0]
    monkeypatch.setattr(f4_arg, "_access", value="gh_readwrite")
    monkeypatch.setattr(f4_write_loop, "_upper_bound_halo_depth", value=2)
    rc_trans.apply(f4_write_loop, depth=3)
    result = str(psy.gen)
    assert "CALL f4_proxy%halo_exchange(depth=" in result
    assert "IF (f4_proxy%is_dirty(depth=" in result


def test_rc_reader_halo_remove():
    '''check that we do not add an unnecessary halo exchange when we
    increase the depth of halo that a loop computes but the previous loop
    still computes deep enough into the halo to avoid needing a halo
    exchange.'''

    _, info = parse(os.path.join(BASE_PATH,
                                 "15.1.2_builtin_and_normal_kernel_"
                                 "invoke.f90"),
                    api=TEST_API)
    psy = PSyFactory(TEST_API, distributed_memory=True).create(info)
    result = str(psy.gen)
    invoke = psy.invokes.invoke_list[0]
    schedule = invoke.schedule

    invoke.schedule = schedule
    result = str(psy.gen)
    assert "CALL f2_proxy%halo_exchange(depth=1)" in result

    rc_trans = Dynamo0p3RedundantComputationTrans()

    # redundant computation to avoid halo exchange for f2
    schedule, _ = rc_trans.apply(schedule.children[1], depth=2)
    invoke.schedule = schedule
    result = str(psy.gen)
    assert "CALL f2_proxy%halo_exchange(" not in result

    # redundant computation to depth 2 in f2 reader loop should not
    # cause a new halo exchange as it is still covered by depth=2 in
    # the writer loop
    schedule, _ = rc_trans.apply(schedule.children[2], depth=2)
    invoke.schedule = schedule
    result = str(psy.gen)
    assert "CALL f2_proxy%halo_exchange(" not in result


def test_rc_vector_reader_halo_remove():
    ''' Check that we do not add unnecessary halo exchanges for a vector
    field when we increase the depth of halo that a loop computes but
    the previous loop still computes deep enough into the halo to
    avoid needing halo exchanges. '''
    _, info = parse(os.path.join(BASE_PATH,
                                 "8.2.1_multikernel_invokes_w3_vector.f90"),
                    api=TEST_API)
    psy = PSyFactory(TEST_API, distributed_memory=True).create(info)
    result = str(psy.gen)
    invoke = psy.invokes.invoke_list[0]
    schedule = invoke.schedule

    assert "is_dirty" not in result
    assert "halo_exchange" not in result

    rc_trans = Dynamo0p3RedundantComputationTrans()

    # Redundant computation for first loop
    schedule, _ = rc_trans.apply(schedule.children[0], depth=1)
    invoke.schedule = schedule
    result = str(psy.gen)
    assert result.count("is_dirty") == 3
    assert result.count("halo_exchange") == 3

    # Redundant computation in reader loop should not
    # cause a new halo exchange as it is still covered by depth=1 in
    # the writer loop
    schedule, _ = rc_trans.apply(schedule.children[4], depth=1)
    invoke.schedule = schedule
    result = str(psy.gen)
    assert result.count("is_dirty") == 3
    assert result.count("halo_exchange") == 3


def test_rc_vector_reader_halo_readwrite():
    ''' When we increase the depth of halo that a loop computes but the
    previous loop still computes deep enough into the halo the added
    halo exchanges stem from the vector readwrite access. '''
    _, info = parse(os.path.join(
        BASE_PATH, "8.2.2_multikernel_invokes_wtheta_vector.f90"),
                    api=TEST_API)
    psy = PSyFactory(TEST_API, distributed_memory=True).create(info)
    result = str(psy.gen)
    invoke = psy.invokes.invoke_list[0]
    schedule = invoke.schedule

    assert "is_dirty" not in result
    assert "halo_exchange" not in result

    rc_trans = Dynamo0p3RedundantComputationTrans()

    # Redundant computation for first loop: both fields have
    # read dependencies for all three components
    schedule, _ = rc_trans.apply(schedule.children[0], depth=1)
    invoke.schedule = schedule
    result = str(psy.gen)
    assert result.count("is_dirty") == 6
    assert result.count("halo_exchange") == 6

    # Redundant computation in reader loop causes new halo exchanges
    # due to readwrite dependency in f3
    schedule, _ = rc_trans.apply(schedule.children[7], depth=1)
    invoke.schedule = schedule
    result = str(psy.gen)
    assert result.count("is_dirty") == 9
    assert result.count("halo_exchange") == 9

    # Now increase RC depth of the reader loop to 2 to check for
    # additional halo exchanges (3 more due to readwrite to read
    # dependency in f1)
    schedule, _ = rc_trans.apply(schedule.children[10], depth=2)
    invoke.schedule = schedule
    result = str(psy.gen)
    # Check for additional halo exchanges
    assert result.count("halo_exchange") == 12
    # Check that additional halo exchanges for all three f1
    # vector field components are of depth 2 and that they
    # do not have if tests around them
    for idvct in range(1, 4):
        idx = str(idvct)
        assert (
            "CALL f1_proxy(" + idx + ")%halo_exchange(depth=2)") in result
        assert (
            "      IF (f1_proxy(" + idx + ")%is_dirty(depth=2)) THEN\n"
            "         CALL f1_proxy(" + idx + ")%halo_exchange(depth=2)\n"
            "      END IF\n") not in result


def test_stencil_rc_max_depth_1(monkeypatch):
    '''If a loop contains a kernel with a stencil access and the loop
    attempts to compute redundantly into the halo to the maximum depth
    then the stencil will access beyond the halo bounds. This is
    therefore not allowed and exceptions are raised in the
    Dynamo0p3RedundantComputationTrans transformation and in
    _compute_single_halo_info. This test checks these exceptions are
    raised correctly. '''
    _, info = parse(os.path.join(BASE_PATH,
                                 "19.1_single_stencil.f90"),
                    api="dynamo0.3")
    psy = PSyFactory(TEST_API, distributed_memory=True).create(info)
    schedule = psy.invokes.invoke_list[0].schedule
    loop = schedule.children[3]
    rc_trans = Dynamo0p3RedundantComputationTrans()
    with pytest.raises(TransformationError) as excinfo:
        rc_trans.apply(loop)
    assert ("In the Dynamo0p3RedundantComputation transformation apply method "
            "the loop contains field 'f2' with a stencil access in kernel "
            "'testkern_stencil_code', so it is invalid to set redundant "
            "computation to maximum depth" in str(excinfo.value))

    halo_exchange = schedule.children[0]
    monkeypatch.setattr(loop, "_upper_bound_halo_depth", None)
    with pytest.raises(GenerationError) as excinfo:
        _ = halo_exchange._compute_halo_read_info()
    assert ("redundant computation to max depth with a stencil is "
            "invalid" in str(excinfo.value))


def test_rc_invalid_depth_type():
    '''If an incorrect type is passed as a depth value to the redundant
    computation transformation an exception should be raised. This test
    checks that this exception is raised as expected.'''
    _, info = parse(os.path.join(BASE_PATH,
                                 "1_single_invoke.f90"),
                    api="dynamo0.3")
    psy = PSyFactory(TEST_API, distributed_memory=True).create(info)
    schedule = psy.invokes.invoke_list[0].schedule
    loop = schedule.children[3]
    rc_trans = Dynamo0p3RedundantComputationTrans()
    with pytest.raises(TransformationError) as excinfo:
        rc_trans.apply(loop, depth="2")
    assert ("the supplied depth should be an integer but found "
            "type '%s'" % (type("2")) in str(excinfo.value))


def test_loop_fusion_different_loop_depth(monkeypatch, annexed):
    '''We can only loop fuse if two loops iterate over the same entities
    and iterate over the same depth. The loop fusion transformation
    raises an exception if this is not the case. This test checks that
    the exception is raised correctly. We also test when annexed is
    False and True as it affects how many halo exchanges are
    generated.

    '''

    config = Config.get()
    dyn_config = config.api_conf("dynamo0.3")
    monkeypatch.setattr(dyn_config, "_compute_annexed_dofs", annexed)
    _, info = parse(os.path.join(BASE_PATH,
                                 "4.6_multikernel_invokes.f90"),
                    api="dynamo0.3")
    psy = PSyFactory(TEST_API, distributed_memory=True).create(info)
    schedule = psy.invokes.invoke_list[0].schedule
    if annexed:
        index = 5
    else:
        index = 7
        # move the halo exchange between the two loops
        move_trans = MoveTrans()
        move_trans.apply(schedule.children[7], schedule.children[6])
    # make the first loop redundantly compute to halo level 3
    rc_trans = Dynamo0p3RedundantComputationTrans()
    rc_trans.apply(schedule.children[index], depth=3)
    # try to fuse the loops. This should fail as the depths are different
    if annexed:
        # we now have an additional halo exchange for the gh_inc
        # access in the first loop
        index += 1
    f_trans = DynamoLoopFuseTrans()
    with pytest.raises(TransformationError) as excinfo:
        f_trans.apply(schedule.children[index], schedule.children[index+1])
    assert ("Error in DynamoLoopFuse transformation. The halo-depth indices "
            "are not the same. Found '3' and '1'" in str(excinfo.value))
    # now redundantly compute to the full halo
    rc_trans.apply(schedule.children[index+1])
    if annexed:
        # we now have a halo exchange between the 2 loops due to
        # redundant computation
        index = 7
        # move the halo exchange between the two loops
        move_trans = MoveTrans()
        move_trans.apply(schedule.children[7], schedule.children[6])
    # try to fuse the loops. This should fail as the depths are different
    f_trans = DynamoLoopFuseTrans()
    with pytest.raises(TransformationError) as excinfo:
        f_trans.apply(schedule.children[index], schedule.children[index+1])
    assert ("Error in DynamoLoopFuse transformation. The halo-depth indices "
            "are not the same. Found '3' and 'None'" in str(excinfo.value))


def test_loop_fusion_different_loop_name(monkeypatch):
    ''' We can only loop fuse if two loops iterate over the same entities
    and iterate over the same depth. The loop fusion transformation
    raises an exception if this is not the case. This test checks that
    the exception is raised correctly. '''
    _, info = parse(os.path.join(BASE_PATH,
                                 "4.12_multikernel_invokes_w2v.f90"),
                    api="dynamo0.3")
    # First test for f1 readwrite to read dependency
    psy = PSyFactory(TEST_API, distributed_memory=True).create(info)
    schedule = psy.invokes.invoke_list[0].schedule
    rc_trans = Dynamo0p3RedundantComputationTrans()
    rc_trans.apply(schedule.children[0], depth=3)
    f_trans = DynamoLoopFuseTrans()
    with pytest.raises(TransformationError) as excinfo:
        # Indices of loops to fuse in the schedule
        f_trans.apply(schedule.children[2], schedule.children[3])
    assert ("Error in DynamoLoopFuse transformation. The upper bound names "
            "are not the same. Found 'cell_halo' and 'ncells'"
            in str(excinfo.value))
    # Now test for f1 write to read dependency
    psy = PSyFactory(TEST_API, distributed_memory=True).create(info)
    schedule = psy.invokes.invoke_list[0].schedule
    call = schedule.children[0].children[0]
    f1_arg = call.arguments.args[0]
    monkeypatch.setattr(f1_arg, "_access", value="gh_write")
    rc_trans.apply(schedule.children[0], depth=3)
    with pytest.raises(TransformationError) as excinfo:
        f_trans.apply(schedule.children[1], schedule.children[2])
    assert ("Error in DynamoLoopFuse transformation. The upper bound names "
            "are not the same. Found 'cell_halo' and 'ncells'"
            in str(excinfo.value))


def test_rc_max_w_to_r_continuous_known_halo(monkeypatch, annexed):
    '''If we have a continuous field being written to in one loop to the
    maximum halo depth and then being read in a following (dependent)
    loop to the maximum halo depth we can determine that we definitely
    need a halo exchange (at the outermost halo level). This test
    checks that a halo with no runtime checking is produced for this
    case. We also test when annexed is False and True as it affects
    how many halo exchanges are generated.

    '''
    config = Config.get()
    dyn_config = config.api_conf("dynamo0.3")
    monkeypatch.setattr(dyn_config, "_compute_annexed_dofs", annexed)
    _, invoke_info = parse(os.path.join(
        BASE_PATH, "14.10_halo_continuous_cell_w_to_r.f90"), api="dynamo0.3")
    psy = PSyFactory(TEST_API, distributed_memory=True).create(invoke_info)
    schedule = psy.invokes.invoke_list[0].schedule

    if annexed:
        index1 = 1
        index2 = 3
    else:
        index1 = 2
        index2 = 5
    w_loop = schedule.children[index1]
    r_loop = schedule.children[index2]

    # make both the writer and reader loops use the full halo
    rc_trans = Dynamo0p3RedundantComputationTrans()
    rc_trans.apply(w_loop)
    rc_trans.apply(r_loop)

    if annexed:
        w_to_r_halo_exchange = schedule.children[3]
    else:
        w_to_r_halo_exchange = schedule.children[4]

    # sanity check that the halo exchange goes to the full halo depth
    assert (w_to_r_halo_exchange._compute_halo_depth() ==
            "mesh%get_halo_depth()")

    # the halo exchange should be both required to be added and known
    # to be needed
    required, known = w_to_r_halo_exchange.required()
    assert required
    assert known


def test_red_comp_w_to_n_r_clean_gt_cleaned():
    '''Tests the case where we have multiple (derived) read dependence
    entries and one of them has a literal depth value (and no
    associated variable) and we write redundantly into the halo with a
    literal depth. Depending on the literal values of the halo-reads
    and the halo-depth of the redundant write we may, or may not, know
    that we need a halo exchange. This test checks that we get the
    expected behaviour.

    '''
    # The initial test case writes to a field over dofs, then reads
    # the halo to depth 2 with a stencil, then reads the halo to a
    # variable depth with a stencil
    _, invoke_info = parse(os.path.join(
        BASE_PATH, "14.11_halo_required_clean_multi.f90"), api="dynamo0.3")
    psy = PSyFactory(TEST_API, distributed_memory=True).create(invoke_info)
    schedule = psy.invokes.invoke_list[0].schedule

    w_loop = schedule.children[0]
    w_to_r_halo_exchange = schedule.children[1]

    # make the writer loop write redundantly into the level 1 halo. We
    # now make the level one halo clean but we still definitely need a
    # halo exchange as one of the readers reads the halo to level 2
    rc_trans = Dynamo0p3RedundantComputationTrans()
    rc_trans.apply(w_loop, depth=1)

    # the halo exchange should be both required and known to be needed
    required, known = w_to_r_halo_exchange.required()
    assert required
    assert known

    # make the writer loop write redundantly into the level 2 halo. We
    # now make the level two halo clean so the reader that reads to
    # the level 2 halo does not need a halo exchange, but another
    # reader reads to a variable level so we are not sure if we need a
    # halo exchange or not.
    rc_trans.apply(w_loop, depth=2)

    w_to_r_halo_exchange = schedule.children[1]

    # the halo exchange should be required but not known to be needed
    required, known = w_to_r_halo_exchange.required()
    assert required
    assert not known

    # make the reader loop with a variable size also write redundantly
    # into the level 3 halo. We now know that we need a halo exchange
    # as the minimum halo depth that needs to be clean is level 3 and
    # we only clean up to the level 2 halo.
    r_var_stencil_loop = schedule.children[2]
    rc_trans.apply(r_var_stencil_loop, depth=3)

    w_to_r_halo_exchange = schedule.children[1]

    # the halo exchange should be required and known to be needed
    required, known = w_to_r_halo_exchange.required()
    assert required
    assert known


def test_rc_no_directive():
    '''When the redundant computation transformation is given a Loop whose
    parent is a directive an exception is raised as this is not
    supported (redundant computation transformations must be applied
    before directives are added). This test checks that this exception
    is raised correctly.'''
    _, invoke_info = parse(os.path.join(
        BASE_PATH, "1_single_invoke.f90"), api="dynamo0.3")
    psy = PSyFactory(TEST_API, distributed_memory=True).create(invoke_info)
    invoke = psy.invokes.invoke_list[0]
    schedule = invoke.schedule

    # create a colouring transformation and apply this to the loop
    ctrans = Dynamo0p3ColourTrans()
    schedule, _ = ctrans.apply(schedule.children[3])

    # create an openmp transformation and apply this to the loop
    otrans = DynamoOMPParallelLoopTrans()
    schedule, _ = otrans.apply(schedule.children[3].children[0])

    # create a redundant computation transformation and apply this to the loop
    rc_trans = Dynamo0p3RedundantComputationTrans()
    with pytest.raises(TransformationError) as excinfo:
        schedule, _ = rc_trans.apply(
            schedule.children[3].children[0].children[0], depth=1)
    assert ("Redundant computation must be applied before directives are added"
            in str(excinfo.value))


def test_rc_wrong_parent(monkeypatch):
    '''When the redundant computation transformation is given a Loop which
    has the wrong parent, and that parent is not a Directive (which is
    handled in a separate case) an exception is raised. This test
    checks that this exception is raised correctly.'''
    _, invoke_info = parse(os.path.join(
        BASE_PATH, "1_single_invoke.f90"), api="dynamo0.3")
    psy = PSyFactory(TEST_API, distributed_memory=True).create(invoke_info)
    invoke = psy.invokes.invoke_list[0]
    schedule = invoke.schedule

    # make the parent of the loop a halo exchange
    monkeypatch.setattr(schedule.children[3], "parent", schedule.children[0])

    rc_trans = Dynamo0p3RedundantComputationTrans()
    # apply redundant computation to the loop
    with pytest.raises(TransformationError) as excinfo:
        schedule, _ = rc_trans.apply(schedule.children[3], depth=1)
    assert ("the parent of the supplied loop must be the Schedule, or a Loop"
            in str(excinfo.value))


def test_rc_parent_loop_colour(monkeypatch):
    '''If the parent of the loop supplied to the redundant computation
    transformation is a loop then

    1) the parent loop's parent should be a schedule. If this is not
    the case then an exception is raised.

    2) the parent loop should iterate over 'colours'. If this is not
    the case then an exception is raised.

    3) the supplied loop should iterate over cells of a given
    colour. If this is not the case then an exception is raised.

    This test checks that the appropriate exceptions are correctly
    raised for these three situations.

    '''

    _, invoke_info = parse(os.path.join(
        BASE_PATH, "1_single_invoke.f90"), api="dynamo0.3")
    psy = PSyFactory(TEST_API, distributed_memory=True).create(invoke_info)
    invoke = psy.invokes.invoke_list[0]
    schedule = invoke.schedule

    # apply colouring
    # create colour transformation
    ctrans = Dynamo0p3ColourTrans()
    # Colour the loop
    schedule, _ = ctrans.apply(schedule.children[3])

    # make the parent of the outermost loop something other than
    # Schedule (we use halo exchange in this case)
    monkeypatch.setattr(schedule.children[3], "parent", schedule.children[0])

    rc_trans = Dynamo0p3RedundantComputationTrans()
    # apply redundant computation to the loop
    with pytest.raises(TransformationError) as excinfo:
        _, _ = rc_trans.apply(schedule.children[3].children[0], depth=1)
    assert ("if the parent of the supplied Loop is also a Loop then the "
            "parent's parent must be the Schedule" in str(excinfo.value))

    # make the outermost loop iterate over cells (it should be
    # colours). We can ignore the previous monkeypatch as this
    # exception is ecountered before the previous one.
    monkeypatch.setattr(schedule.children[3], "_loop_type", "cells")

    rc_trans = Dynamo0p3RedundantComputationTrans()
    # apply redundant computation to the loop
    with pytest.raises(TransformationError) as excinfo:
        _, _ = rc_trans.apply(schedule.children[3].children[0], depth=1)
    assert ("if the parent of the supplied Loop is also a Loop then the "
            "parent must iterate over 'colours'" in str(excinfo.value))

    # make the innermost loop iterate over cells (it should be
    # colour). We can ignore the previous monkeypatches as this
    # exception is encountered before the previous ones.
    monkeypatch.setattr(schedule.children[3].children[0], "_loop_type",
                        "cells")

    rc_trans = Dynamo0p3RedundantComputationTrans()
    # apply redundant computation to the loop
    with pytest.raises(TransformationError) as excinfo:
        _, _ = rc_trans.apply(schedule.children[3].children[0], depth=1)
    assert ("if the parent of the supplied Loop is also a Loop then the "
            "supplied Loop must iterate over 'colour'" in str(excinfo.value))


def test_rc_unsupported_loop_type(monkeypatch):
    '''When an unsupported loop type is provided to the redundant
    computation apply method an exception is raised. It is not
    possible to get to this exception in normal circumstances due to
    the validation tests so we monkey patch it. This test checks that
    the exception is raised correctly.

    '''
    _, invoke_info = parse(os.path.join(
        BASE_PATH, "1_single_invoke.f90"), api="dynamo0.3")
    psy = PSyFactory(TEST_API, distributed_memory=True).create(invoke_info)
    invoke = psy.invokes.invoke_list[0]
    schedule = invoke.schedule

    # apply colouring
    # create colour transformation
    ctrans = Dynamo0p3ColourTrans()
    # Colour the loop
    schedule, _ = ctrans.apply(schedule.children[3])

    # make the loop type invalid
    monkeypatch.setattr(schedule.children[3].children[0], "_loop_type",
                        "invalid")

    rc_trans = Dynamo0p3RedundantComputationTrans()

    # switch off validation
    monkeypatch.setattr(rc_trans, "_validate",
                        lambda loop, depth: None)

    # apply redundant computation to the loop
    with pytest.raises(TransformationError) as excinfo:
        _, _ = rc_trans.apply(schedule.children[3].children[0], depth=1)
    assert "Unsupported loop_type 'invalid' found" in str(excinfo.value)


def test_rc_colour_no_loop_decrease():
    '''Test that we raise an exception if we try to reduce the size of a
    loop halo depth when using the redundant computation
    transformation. This is not allowed partly for simplicity but also
    because, in the current implementation we might not decrease the
    size of the relevant halo exchange as these can only be increased
    with the current logic.

    '''
    _, info = parse(os.path.join(
        BASE_PATH, "1_single_invoke.f90"),
                    api=TEST_API)
    psy = PSyFactory(TEST_API, distributed_memory=True).create(info)
    invoke = psy.invokes.invoke_list[0]
    schedule = invoke.schedule

    # create our colour transformation
    ctrans = Dynamo0p3ColourTrans()
    # Colour the loop
    schedule, _ = ctrans.apply(schedule.children[3])

    rc_trans = Dynamo0p3RedundantComputationTrans()
    # first set our loop to redundantly compute to the level 2 halo
    loop = schedule.children[3].children[0]
    schedule, _ = rc_trans.apply(loop, depth=2)
    invoke.schedule = schedule
    # now try to reduce the redundant computation to the level 1 halo
    with pytest.raises(TransformationError) as excinfo:
        schedule, _ = rc_trans.apply(loop, depth=1)
    assert ("supplied depth (1) must be greater than the existing halo depth "
            "(2)") in str(excinfo)
    # second set our loop to redundantly compute to the maximum halo depth
    schedule, _ = rc_trans.apply(loop)
    invoke.schedule = schedule
    # now try to reduce the redundant computation to a fixed value
    with pytest.raises(TransformationError) as excinfo:
        schedule, _ = rc_trans.apply(loop, depth=2)
    assert ("loop is already set to the maximum halo depth so can't be "
            "set to a fixed value") in str(excinfo)
    # now try to set the redundant computation to the same (max) value
    # it is now
    with pytest.raises(TransformationError) as excinfo:
        schedule, _ = rc_trans.apply(loop)
    assert ("loop is already set to the maximum halo depth so this "
            "transformation does nothing") in str(excinfo)


def test_rc_colour(tmpdir, f90, f90flags):
    '''Test that we can redundantly compute over a colour in a coloured
    loop.'''
    _, invoke_info = parse(os.path.join(
        BASE_PATH, "1_single_invoke.f90"), api="dynamo0.3")
    psy = PSyFactory(TEST_API, distributed_memory=True).create(invoke_info)
    invoke = psy.invokes.invoke_list[0]
    schedule = invoke.schedule

    # create our colour transformation
    ctrans = Dynamo0p3ColourTrans()
    # Colour the loop
    cschedule, _ = ctrans.apply(schedule.children[3])

    # create our redundant computation transformation
    rc_trans = Dynamo0p3RedundantComputationTrans()
    # apply redundant computation to the colour loop
    rc_trans.apply(cschedule.children[3].children[0], depth=2)

    result = str(psy.gen)

    assert (
        "      IF (f2_proxy%is_dirty(depth=2)) THEN\n"
        "        CALL f2_proxy%halo_exchange(depth=2)\n"
        "      END IF \n"
        "      !\n"
        "      IF (m1_proxy%is_dirty(depth=2)) THEN\n"
        "        CALL m1_proxy%halo_exchange(depth=2)\n"
        "      END IF \n"
        "      !\n"
        "      IF (m2_proxy%is_dirty(depth=2)) THEN\n"
        "        CALL m2_proxy%halo_exchange(depth=2)\n"
        "      END IF \n" in result)
    assert "      cmap => mesh%get_colour_map()\n" in result
    assert (
        "      DO colour=1,ncolour\n"
        "        DO cell=1,mesh%get_last_halo_cell_per_colour(colour,2)\n"
        in result)

    # We've requested redundant computation out to the level 2 halo
    # but f1 is continuous and so the outermost halo depth (2) remains
    # dirty. This means that all of the halo is dirty apart from level
    # 1.
    assert (
        "      CALL f1_proxy%set_dirty()\n"
        "      CALL f1_proxy%set_clean(1)" in result)

    if TEST_COMPILE:
        # If compilation testing has been enabled (--compile flag
        # to py.test)
        assert code_compiles("dynamo0.3", psy, tmpdir, f90, f90flags)


def test_rc_max_colour(tmpdir, f90, f90flags):
    '''Test that we can redundantly compute over a colour to the maximum
    depth in a coloured loop.'''
    _, invoke_info = parse(os.path.join(
        BASE_PATH, "1_single_invoke.f90"), api="dynamo0.3")
    psy = PSyFactory(TEST_API, distributed_memory=True).create(invoke_info)
    invoke = psy.invokes.invoke_list[0]
    schedule = invoke.schedule

    # create our colour transformation
    ctrans = Dynamo0p3ColourTrans()
    # Colour the loop
    cschedule, _ = ctrans.apply(schedule.children[3])

    # create our redundant computation transformation
    rc_trans = Dynamo0p3RedundantComputationTrans()
    # apply redundant computation to the colour loop out to the full
    # halo depth
    rc_trans.apply(cschedule.children[3].children[0])

    result = str(psy.gen)
    assert (
        "      IF (f2_proxy%is_dirty(depth=mesh%get_halo_depth())) THEN\n"
        "        CALL f2_proxy%halo_exchange(depth=mesh%get_halo_depth())\n"
        "      END IF \n"
        "      !\n"
        "      IF (m1_proxy%is_dirty(depth=mesh%get_halo_depth())) THEN\n"
        "        CALL m1_proxy%halo_exchange(depth=mesh%get_halo_depth())\n"
        "      END IF \n"
        "      !\n"
        "      IF (m2_proxy%is_dirty(depth=mesh%get_halo_depth())) THEN\n"
        "        CALL m2_proxy%halo_exchange(depth=mesh%get_halo_depth())\n"
        "      END IF \n" in result)
    assert "      cmap => mesh%get_colour_map()\n" in result
    assert (
        "      DO colour=1,ncolour\n"
        "        DO cell=1,mesh%get_last_halo_cell_per_colour(colour)\n"
        in result)

    assert (
        "      CALL f1_proxy%set_dirty()\n"
        "      CALL f1_proxy%set_clean(mesh%get_halo_depth()-1)" in result)

    if TEST_COMPILE:
        # If compilation testing has been enabled (--compile flag
        # to py.test)
        assert code_compiles("dynamo0.3", psy, tmpdir, f90, f90flags)


def test_colour_discontinuous():
    ''' Test that we raise an exception if we try to colour a loop
    containing a kernel that modifies a discontinuous field.
    The test is performed twice: first for a discontinuous wtheta writer
    and then for a discontinuous w2v readwriter. '''
    fsnames = ["wtheta", "w2v"]
    for name in fsnames:
        filename = "1_single_invoke_" + name + ".f90"
        _, invoke_info = parse(os.path.join(BASE_PATH, filename),
                               api=TEST_API)
        psy = PSyFactory(TEST_API, distributed_memory=True).create(invoke_info)
        invoke = psy.invokes.invoke_list[0]
        schedule = invoke.schedule

        # Create our colour transformation
        ctrans = Dynamo0p3ColourTrans()

        with pytest.raises(TransformationError) as excinfo:
            # Colour the loop
            _, _ = ctrans.apply(schedule.children[0])
        assert ("Loops iterating over a discontinuous function space are "
                "not currently supported") in str(excinfo)


def test_rc_then_colour(tmpdir, f90, f90flags):
    '''Test that we generate correct code when we first perform redundant
    computation to a fixed depth then colour the loop.

    '''
    _, invoke_info = parse(os.path.join(BASE_PATH,
                                        "1_single_invoke.f90"),
                           api=TEST_API)
    psy = PSyFactory(TEST_API, distributed_memory=True).create(invoke_info)
    invoke = psy.invokes.invoke_list[0]
    schedule = invoke.schedule

    # create our colour transformation
    ctrans = Dynamo0p3ColourTrans()

    # create our redundant computation transformation
    rc_trans = Dynamo0p3RedundantComputationTrans()

    # apply redundant computation to the loop, out to the level-3 halo
    schedule, _ = rc_trans.apply(schedule.children[3], 3)

    # Colour the loop
    schedule, _ = ctrans.apply(schedule.children[3])

    psy.invokes.invoke_list[0].schedule = schedule

    result = str(psy.gen)

    assert (
        "      IF (f2_proxy%is_dirty(depth=3)) THEN\n"
        "        CALL f2_proxy%halo_exchange(depth=3)\n"
        "      END IF \n"
        "      !\n"
        "      IF (m1_proxy%is_dirty(depth=3)) THEN\n"
        "        CALL m1_proxy%halo_exchange(depth=3)\n"
        "      END IF \n"
        "      !\n"
        "      IF (m2_proxy%is_dirty(depth=3)) THEN\n"
        "        CALL m2_proxy%halo_exchange(depth=3)\n"
        "      END IF \n" in result)
    assert "      cmap => mesh%get_colour_map()\n" in result
    assert (
        "      DO colour=1,ncolour\n"
        "        DO cell=1,mesh%get_last_halo_cell_per_colour(colour,3)\n"
        "          !\n"
        "          CALL testkern_code(nlayers, a, f1_proxy%data,"
        " f2_proxy%data, m1_proxy%data, m2_proxy%data, ndf_w1, undf_w1, "
        "map_w1(:,cmap(colour, cell)), ndf_w2, undf_w2, "
        "map_w2(:,cmap(colour, cell)), ndf_w3, undf_w3, "
        "map_w3(:,cmap(colour, cell)))\n" in result)

    assert (
        "      CALL f1_proxy%set_dirty()\n"
        "      CALL f1_proxy%set_clean(2)" in result)

    if TEST_COMPILE:
        # If compilation testing has been enabled (--compile flag
        # to py.test)
        assert code_compiles("dynamo0.3", psy, tmpdir, f90, f90flags)


def test_rc_then_colour2(tmpdir, f90, f90flags):
    '''Test that we generate correct code when we first perform redundant
    computation to the full depth then colour the loop.

    '''
    _, invoke_info = parse(os.path.join(BASE_PATH,
                                        "1_single_invoke.f90"),
                           api=TEST_API)
    psy = PSyFactory(TEST_API, distributed_memory=True).create(invoke_info)
    invoke = psy.invokes.invoke_list[0]
    schedule = invoke.schedule

    # create our colour transformation
    ctrans = Dynamo0p3ColourTrans()

    # create our redundant computation transformation
    rc_trans = Dynamo0p3RedundantComputationTrans()

    # apply redundant computation to the loop to the full halo depth
    schedule, _ = rc_trans.apply(schedule.children[3])

    # Colour the loop
    schedule, _ = ctrans.apply(schedule.children[3])

    psy.invokes.invoke_list[0].schedule = schedule

    result = str(psy.gen)

    assert (
        "      IF (f2_proxy%is_dirty(depth=mesh%get_halo_depth())) THEN\n"
        "        CALL f2_proxy%halo_exchange(depth=mesh%get_halo_depth())\n"
        "      END IF \n"
        "      !\n"
        "      IF (m1_proxy%is_dirty(depth=mesh%get_halo_depth())) THEN\n"
        "        CALL m1_proxy%halo_exchange(depth=mesh%get_halo_depth())\n"
        "      END IF \n"
        "      !\n"
        "      IF (m2_proxy%is_dirty(depth=mesh%get_halo_depth())) THEN\n"
        "        CALL m2_proxy%halo_exchange(depth=mesh%get_halo_depth())\n"
        "      END IF \n" in result)
    assert "      cmap => mesh%get_colour_map()\n" in result
    assert (
        "      DO colour=1,ncolour\n"
        "        DO cell=1,mesh%get_last_halo_cell_per_colour(colour)\n"
        in result)

    assert (
        "      CALL f1_proxy%set_dirty()\n"
        "      CALL f1_proxy%set_clean(mesh%get_halo_depth()-1)" in result)

    if TEST_COMPILE:
        # If compilation testing has been enabled (--compile flag
        # to py.test)
        assert code_compiles("dynamo0.3", psy, tmpdir, f90, f90flags)


def test_loop_fuse_then_rc(tmpdir, f90, f90flags):
    '''Test that we are able to fuse two loops together, perform
    redundant computation and then colour.'''
    _, info = parse(os.path.join(os.path.dirname(os.path.abspath(__file__)),
                                 "test_files", "dynamo0p3",
                                 "4_multikernel_invokes.f90"),
                    api=TEST_API)
    psy = PSyFactory(TEST_API, distributed_memory=True).create(info)
    invoke = psy.invokes.get('invoke_0')
    schedule = invoke.schedule

    ftrans = DynamoLoopFuseTrans()

    # fuse the loops
    schedule, _ = ftrans.apply(schedule.children[3],
                               schedule.children[4])

    # create our redundant computation transformation
    rc_trans = Dynamo0p3RedundantComputationTrans()

    # apply redundant computation to the loop
    schedule, _ = rc_trans.apply(schedule.children[3])

    # create our colour transformation
    ctrans = Dynamo0p3ColourTrans()

    # Colour the loop
    schedule, _ = ctrans.apply(schedule.children[3])

    psy.invokes.invoke_list[0].schedule = schedule

    result = str(psy.gen)

    assert (
        "      IF (f2_proxy%is_dirty(depth=mesh%get_halo_depth())) THEN\n"
        "        CALL f2_proxy%halo_exchange(depth=mesh%get_halo_depth())\n"
        "      END IF \n"
        "      !\n"
        "      IF (m1_proxy%is_dirty(depth=mesh%get_halo_depth())) THEN\n"
        "        CALL m1_proxy%halo_exchange(depth=mesh%get_halo_depth())\n"
        "      END IF \n"
        "      !\n"
        "      IF (m2_proxy%is_dirty(depth=mesh%get_halo_depth())) THEN\n"
        "        CALL m2_proxy%halo_exchange(depth=mesh%get_halo_depth())\n"
        "      END IF \n" in result)
    assert "      cmap => mesh%get_colour_map()\n" in result
    assert (
        "      DO colour=1,ncolour\n"
        "        DO cell=1,mesh%get_last_halo_cell_per_colour(colour)\n"
        in result)

    assert (
        "      CALL f1_proxy%set_dirty()\n"
        "      CALL f1_proxy%set_clean(mesh%get_halo_depth()-1)" in result)

    if TEST_COMPILE:
        # If compilation testing has been enabled (--compile flag
        # to py.test)
        assert code_compiles("dynamo0.3", psy, tmpdir, f90, f90flags)


def test_haloex_colouring(tmpdir, f90, f90flags, monkeypatch, annexed):
    '''Check that the halo exchange logic for halo exchanges between loops
    works when we colour the loops. We also test when annexed is False
    and True as it affects how many halo exchanges are generated.

    '''

    def check_halo_exchange(halo_exchange):
        '''internal function to check the validity of a halo exchange for
        field f1 which is guaranteed (has no runtime logic to
        determine whether it is needed or not) and is of depth 1.

        '''
        # check halo exchange has the expected values
        assert halo_exchange.field.name == "f1"
        assert halo_exchange._compute_stencil_type() == "region"
        assert halo_exchange._compute_halo_depth() == "1"
        assert halo_exchange.required() == (True, True)
        # check that the write_access information (information based on
        # the previous writer) has been computed correctly
        write_access = halo_exchange._compute_halo_write_info()
        assert write_access.set_by_value
        assert not write_access.var_depth
        assert not write_access.max_depth
        assert write_access.literal_depth == 1
        assert write_access.dirty_outer
        assert not write_access.annexed_only
        # check that the read_access information is correct
        depth_info_list = halo_exchange._compute_halo_read_depth_info()
        assert len(depth_info_list) == 1
        depth_info = depth_info_list[0]
        assert not depth_info.annexed_only
        assert depth_info.literal_depth == 1
        assert not depth_info.max_depth
        assert not depth_info.var_depth

    config = Config.get()
    dyn_config = config.api_conf("dynamo0.3")
    monkeypatch.setattr(dyn_config, "_compute_annexed_dofs", annexed)
    if annexed:
        w_loop_idx = 1
        r_loop_idx = 3
        halo_idx = 2
    else:
        w_loop_idx = 2
        r_loop_idx = 5
        halo_idx = 4
    ctrans = Dynamo0p3ColourTrans()

    # Begin with a loop which modifies the continuous field f1
    # followed by a loop which modifies the continuous field f3 and
    # reads field f1. This will produce a guaranteed halo exchange of
    # depth 1 for field f1. Next, check that loop colouring the first
    # loop makes no difference to the halo exchange.  Next, check that
    # loop colouring the first and second loops makes no difference to
    # the halo exchange.  Finally, check that loop colouring just the
    # second loop makes no difference to the halo exchange.
    for idx, cloop_idxs in enumerate([[], [r_loop_idx],
                                      [r_loop_idx, w_loop_idx], [w_loop_idx]]):

        _, invoke_info = parse(os.path.join(
            BASE_PATH, "14.10_halo_continuous_cell_w_to_r.f90"),
                               api="dynamo0.3")
        psy = PSyFactory(TEST_API, distributed_memory=True).create(invoke_info)
        invoke = psy.invokes.invoke_list[0]
        schedule = invoke.schedule

        for cloop_idx in cloop_idxs:
            schedule, _ = ctrans.apply(schedule.children[cloop_idx])

        invoke.schedule = schedule
        halo_exchange = schedule.children[halo_idx]
        check_halo_exchange(halo_exchange)

        if TEST_COMPILE:
            # If compilation testing has been enabled (--compile flag
            # to py.test)
            assert code_compiles("dynamo0.3", psy, tmpdir, f90, f90flags)

        print("OK for iteration ", idx)


def test_haloex_rc1_colouring(tmpdir, f90, f90flags, monkeypatch, annexed):
    '''Check that the halo exchange logic for halo exchanges between loops
    works when we colour the loops and apply redundant computation to
    the maximum depth for the reader. We first check the halo exchange
    properties are correct with no colouring then apply colouring to
    the first loop, then the second and finally both. In each case we
    check that the halo exchange properties do not change. We expect
    to see a definite (no runtime check) halo exchange to the maximum
    halo depth. We also test when annexed is False and True as it
    affects how many halo exchanges are generated.

    '''

    def check_halo_exchange(halo_exchange):
        '''Internal method to check the validity of a halo exchange for field
        f1 which is guaranteed (has no runtime logic to determine
        whether it is needed or not) and is to the full depth of the
        halo.

        '''
        # check halo exchange has the expected values
        assert halo_exchange.field.name == "f1"
        assert halo_exchange._compute_stencil_type() == "region"
        assert halo_exchange._compute_halo_depth() == "mesh%get_halo_depth()"
        assert halo_exchange.required
        # check that the write_access information (information based on
        # the previous writer) has been computed correctly
        write_access = halo_exchange._compute_halo_write_info()
        assert write_access.set_by_value
        assert not write_access.var_depth
        assert not write_access.max_depth
        assert write_access.literal_depth == 1
        assert write_access.dirty_outer
        assert not write_access.annexed_only
        # check that the read_access information is correct
        depth_info_list = halo_exchange._compute_halo_read_depth_info()
        assert len(depth_info_list) == 1
        depth_info = depth_info_list[0]
        assert not depth_info.annexed_only
        assert not depth_info.literal_depth
        assert depth_info.max_depth
        assert not depth_info.var_depth

    config = Config.get()
    dyn_config = config.api_conf("dynamo0.3")
    monkeypatch.setattr(dyn_config, "_compute_annexed_dofs", annexed)

    if annexed:
        w_loop_idx = 1
        r_loop_idx = 4
    else:
        w_loop_idx = 2
        r_loop_idx = 5
    ctrans = Dynamo0p3ColourTrans()
    rc_trans = Dynamo0p3RedundantComputationTrans()

    # Begin with a loop which modifies the continuous field f1
    # followed by a loop which modifies the continuous field f3 to the
    # maximum depth and reads field f1. This will produce a guaranteed
    # halo exchange of maximum depth for field f1. Next, check that
    # loop colouring the first loop makes no difference to the halo
    # exchange. Next, check that loop colouring the first and second
    # loops makes no difference to the halo exchange. Finally, check
    # that loop colouring just the second loop makes no difference to
    # the halo exchange.
    for idx, cloop_idxs in enumerate([[], [r_loop_idx],
                                      [w_loop_idx, r_loop_idx], [w_loop_idx]]):

        _, invoke_info = parse(os.path.join(
            BASE_PATH, "14.10_halo_continuous_cell_w_to_r.f90"),
                               api="dynamo0.3")
        psy = PSyFactory(TEST_API, distributed_memory=True).create(invoke_info)

        invoke = psy.invokes.invoke_list[0]
        schedule = invoke.schedule

        if annexed:
            index = 3
        else:
            index = 5
        schedule, _ = rc_trans.apply(schedule.children[index])

        for cloop_idx in cloop_idxs:
            schedule, _ = ctrans.apply(schedule.children[cloop_idx])

        invoke.schedule = schedule
        if annexed:
            halo_exchange = schedule.children[2]
        else:
            halo_exchange = schedule.children[4]
        check_halo_exchange(halo_exchange)

        if TEST_COMPILE:
            # If compilation testing has been enabled (--compile flag
            # to py.test)
            assert code_compiles("dynamo0.3", psy, tmpdir, f90, f90flags)

        print("OK for iteration ", idx)


def test_haloex_rc2_colouring(tmpdir, f90, f90flags, monkeypatch, annexed):
    '''Check that the halo exchange logic for halo exchanges between loops
    works when we colour the loops and apply redundant computation to
    the maximum depth for the writer. We first check the halo exchange
    properties are correct with no colouring then apply colouring to
    the first loop, then the second and finally both. In each case we
    check that the halo exchange properties do not change. We expect
    to see a potential (runtime check) halo exchange of depth 1. This
    is because we do not know the depth of the halo and the writer
    ends up with its outermost halo-depth dirty. So, if the maximum
    depth of the halo is 1 then we need a halo exchange but if it is 2
    or more we do not. We also test when annexed is False and True
    as it affects how many halo exchanges are generated.

    '''

    def check_halo_exchange(halo_exchange):
        '''Internal method to check the validity of a potential (has a runtime
        check) halo exchange for field f1 of depth 1.

        '''
        # check halo exchange has the expected values
        assert halo_exchange.field.name == "f1"
        assert halo_exchange._compute_stencil_type() == "region"
        assert halo_exchange._compute_halo_depth() == "1"
        assert halo_exchange.required() == (True, False)
        # check that the write_access information (information based on
        # the previous writer) has been computed correctly
        write_access = halo_exchange._compute_halo_write_info()
        assert write_access.set_by_value
        assert not write_access.var_depth
        assert write_access.max_depth
        assert not write_access.literal_depth
        assert write_access.dirty_outer
        assert not write_access.annexed_only
        # check that the read_access information is correct
        depth_info_list = halo_exchange._compute_halo_read_depth_info()
        assert len(depth_info_list) == 1
        depth_info = depth_info_list[0]
        assert not depth_info.annexed_only
        assert depth_info.literal_depth == 1
        assert not depth_info.max_depth
        assert not depth_info.var_depth

    config = Config.get()
    dyn_config = config.api_conf("dynamo0.3")
    monkeypatch.setattr(dyn_config, "_compute_annexed_dofs", annexed)
    w_loop_idx = 2
    if annexed:
        r_loop_idx = 4
    else:
        r_loop_idx = 5
    ctrans = Dynamo0p3ColourTrans()
    rc_trans = Dynamo0p3RedundantComputationTrans()

    # Begin with a loop which modifies the continuous field f1 to the
    # maximum depth followed by a loop which modifies the continuous
    # field f3 and reads field f1. This will produce a potential
    # (runtime check) halo exchange of depth 1 for field f1. Next,
    # check that loop colouring the first loop makes no difference to
    # the halo exchange. Next, check that loop colouring the first and
    # second loops makes no difference to the halo exchange. Finally,
    # check that loop colouring just the second loop makes no
    # difference to the halo exchange.
    for idx, cloops in enumerate([[], [r_loop_idx], [r_loop_idx, w_loop_idx],
                                  [w_loop_idx]]):

        _, invoke_info = parse(os.path.join(
            BASE_PATH, "14.10_halo_continuous_cell_w_to_r.f90"),
                               api="dynamo0.3")
        psy = PSyFactory(TEST_API, distributed_memory=True).create(invoke_info)

        invoke = psy.invokes.invoke_list[0]
        schedule = invoke.schedule

        if annexed:
            index = 1
        else:
            index = w_loop_idx
        schedule, _ = rc_trans.apply(schedule.children[index])

        for cloop in cloops:
            schedule, _ = ctrans.apply(schedule.children[cloop])

        invoke.schedule = schedule
        if annexed:
            index = 3
        else:
            index = 4
        halo_exchange = schedule.children[index]
        check_halo_exchange(halo_exchange)

        if TEST_COMPILE:
            # If compilation testing has been enabled (--compile flag
            # to py.test)
            assert code_compiles("dynamo0.3", psy, tmpdir, f90, f90flags)

        print("OK for iteration ", idx)


def test_haloex_rc3_colouring(tmpdir, f90, f90flags, monkeypatch, annexed):
    '''Check that the halo exchange logic for halo exchanges between loops
    works when we colour the loops and apply redundant computation to
    the maximum depth for the writer and the reader. We first check
    the halo exchange properties are correct with no colouring then
    apply colouring to the first loop, then the second and finally
    both. In each case we check that the halo exchange properties do
    not change. We expect to see a definite (no runtime check) halo
    exchange to the maximum halo depth. We could halo exchange only
    the outermost halo depth but the LFRic API does not currently
    support this option. We also test when annexed is False and True
    as it affects how many halo exchanges are generated.'''

    def check_halo_exchange(halo_exchange):
        '''internal method to check the validity of a halo exchange for field
        f1 which is guaranteed (has no runtime logic to determine
        whether it is needed or not) and is to the full depth of the
        halo.

        '''
        # check halo exchange has the expected values
        assert halo_exchange.field.name == "f1"
        assert halo_exchange._compute_stencil_type() == "region"
        assert halo_exchange._compute_halo_depth() == "mesh%get_halo_depth()"
        assert halo_exchange.required() == (True, True)
        # check that the write_access information (information based on
        # the previous writer) has been computed correctly
        write_access = halo_exchange._compute_halo_write_info()
        assert write_access.set_by_value
        assert not write_access.var_depth
        assert write_access.max_depth
        assert not write_access.literal_depth
        assert write_access.dirty_outer
        assert not write_access.annexed_only
        # check that the read_access information is correct
        depth_info_list = halo_exchange._compute_halo_read_depth_info()
        assert len(depth_info_list) == 1
        depth_info = depth_info_list[0]
        assert not depth_info.annexed_only
        assert not depth_info.literal_depth
        assert depth_info.max_depth
        assert not depth_info.var_depth

    config = Config.get()
    dyn_config = config.api_conf("dynamo0.3")
    monkeypatch.setattr(dyn_config, "_compute_annexed_dofs", annexed)
    w_loop_idx = 2
    r_loop_idx = 5
    ctrans = Dynamo0p3ColourTrans()
    rc_trans = Dynamo0p3RedundantComputationTrans()

    # Begin with a loop which modifies the continuous field f1 to the
    # maximum depth followed by a loop which modifies the continuous
    # field f3 to the maximum depth and reads field f1. This will
    # produce a guaranteed halo exchange of maximum depth for field
    # f1. Next, check that loop colouring the first loop makes no
    # difference to the halo exchange. Next, check that loop colouring
    # the first and second loops makes no difference to the halo
    # exchange. Finally, check that loop colouring just the second
    # loop makes no difference to the halo exchange.
    for idx, cloop_idxs in enumerate([[], [r_loop_idx],
                                      [r_loop_idx, w_loop_idx], [w_loop_idx]]):
        _, invoke_info = parse(
            os.path.join(BASE_PATH, "14.10_halo_continuous_cell_w_to_r.f90"),
            api="dynamo0.3")
        psy = PSyFactory(TEST_API, distributed_memory=True).create(invoke_info)

        invoke = psy.invokes.invoke_list[0]
        schedule = invoke.schedule

        if annexed:
            index1 = 1
            index2 = 4
        else:
            index1 = w_loop_idx
            index2 = r_loop_idx
        schedule, _ = rc_trans.apply(schedule.children[index1])
        schedule, _ = rc_trans.apply(schedule.children[index2])

        for cloop_idx in cloop_idxs:
            schedule, _ = ctrans.apply(schedule.children[cloop_idx])

        invoke.schedule = schedule
        if annexed:
            index = 3
        else:
            index = 4
        halo_exchange = schedule.children[index]
        check_halo_exchange(halo_exchange)

        if TEST_COMPILE:
            # If compilation testing has been enabled (--compile flag
            # to py.test)
            assert code_compiles("dynamo0.3", psy, tmpdir, f90, f90flags)

        print("OK for iteration ", idx)


def test_haloex_rc4_colouring(tmpdir, f90, f90flags, monkeypatch, annexed):
    '''Check that the halo exchange logic for halo exchanges between loops
    works when we colour the loops and apply redundant computation to
    depth 2 for the writer. We first check a halo exchange is not
    generated. We then apply colouring to the first loop, then the
    second and finally both. In each case we check that a halo
    exchange is not generated. We also test when annexed is False and
    True as it affects how many halo exchanges are generated.

    '''

    config = Config.get()
    dyn_config = config.api_conf("dynamo0.3")
    monkeypatch.setattr(dyn_config, "_compute_annexed_dofs", annexed)
    # At the start we have two halo exchange calls for field f1, one
    # before the first loop and one between the two loops when annexed
    # is False, and just the latter halo exchange when annexed is True
    _, invoke_info = parse(os.path.join(
        BASE_PATH, "14.10_halo_continuous_cell_w_to_r.f90"), api="dynamo0.3")
    psy = PSyFactory(TEST_API, distributed_memory=True).create(invoke_info)
    result = str(psy.gen)
    invoke = psy.invokes.invoke_list[0]
    schedule = invoke.schedule

    from psyclone.dynamo0p3 import DynHaloExchange
    if annexed:
        assert result.count("f1_proxy%halo_exchange(depth=1)") == 1
        assert isinstance(schedule.children[2], DynHaloExchange)
        assert schedule.children[2].field.name == "f1"
    else:
        assert result.count("f1_proxy%halo_exchange(depth=1)") == 2
        assert isinstance(schedule.children[0], DynHaloExchange)
        assert schedule.children[0].field.name == "f1"
        assert isinstance(schedule.children[4], DynHaloExchange)
        assert schedule.children[4].field.name == "f1"

    w_loop_idx = 2
    if annexed:
        r_loop_idx = 3
    else:
        r_loop_idx = 4
    ctrans = Dynamo0p3ColourTrans()
    rc_trans = Dynamo0p3RedundantComputationTrans()

    # We then apply redundant computation so that the loop which
    # modifies the continuous field f1 does so to depth=2. The code
    # will no longer produce a halo exchange between the two loops for
    # field f1. We will therefore only have one halo exchange for
    # field f1 (before the first loop). Next, check that loop
    # colouring the first loop makes no difference to the halo
    # exchange. Next, check that loop colouring the first and second
    # loops makes no difference to the halo exchange. Finally, check
    # that loop colouring just the second loop makes no difference to
    # the halo exchange.
    for idx, cloop_idxs in enumerate([[], [r_loop_idx],
                                      [r_loop_idx, w_loop_idx], [w_loop_idx]]):

        _, invoke_info = parse(os.path.join(
            BASE_PATH, "14.10_halo_continuous_cell_w_to_r.f90"),
                               api="dynamo0.3")
        psy = PSyFactory("dynamo0.3").create(invoke_info)
        result = str(psy.gen)

        invoke = psy.invokes.invoke_list[0]
        schedule = invoke.schedule

        if annexed:
            index = 1
        else:
            index = w_loop_idx

        schedule, _ = rc_trans.apply(schedule.children[index], depth=2)

        for cloop_idx in cloop_idxs:
            schedule, _ = ctrans.apply(schedule.children[cloop_idx])

        invoke.schedule = schedule
        result = str(psy.gen)

        # the redundant computation code has one halo exchange for field f1
        assert result.count("f1_proxy%halo_exchange(depth=1)") == 1
        if annexed:
            index = 1
        else:
            index = 0
        assert isinstance(schedule.children[index], DynHaloExchange)
        assert schedule.children[index].field.name == "f1"

        if TEST_COMPILE:
            # If compilation testing has been enabled (--compile flag
            # to py.test)
            assert code_compiles("dynamo0.3", psy, tmpdir, f90, f90flags)

        print("OK for iteration ", idx)


def test_intergrid_colour(dist_mem):
    ''' Check that we can apply colouring to a loop containing
    an inter-grid kernel. '''
    # Use an example that contains both prolongation and restriction
    # kernels
    _, invoke_info = parse(os.path.join(
        BASE_PATH, "22.2_intergrid_3levels.f90"), api=TEST_API)
    psy = PSyFactory(TEST_API, distributed_memory=dist_mem).create(invoke_info)
    schedule = psy.invokes.invoke_list[0].schedule
    # First two kernels are prolongation, last two are restriction
    loops = schedule.walk(schedule.children, psyGen.Loop)
    ctrans = Dynamo0p3ColourTrans()
    # To a prolong kernel
    _, _ = ctrans.apply(loops[1])
    # To a restrict kernel
    _, _ = ctrans.apply(loops[3])
    gen = str(psy.gen).lower()
    expected = '''\
      ncolour_fld_m = mesh_fld_m%get_ncolours()
      cmap_fld_m => mesh_fld_m%get_colour_map()'''
    assert expected in gen
    expected = '''\
      ncolour_fld_c = mesh_fld_c%get_ncolours()
      cmap_fld_c => mesh_fld_c%get_colour_map()'''
    assert expected in gen
    if dist_mem:
        expected = (
            "      do colour=1,ncolour_fld_m\n"
            "        do cell=1,mesh_fld_m%get_last_halo_cell_per_colour("
            "colour,1)\n")
    else:
        expected = (
            "      do colour=1,ncolour_fld_m\n"
            "        do cell=1,mesh_fld_m%get_last_edge_cell_per_colour("
            "colour)\n")
    assert expected in gen
    expected = (
        "          call prolong_kernel_code(nlayers, cell_map_fld_m(:,"
        "cmap_fld_m(colour, cell)), ncpc_fld_f_fld_m, ncell_fld_f, "
        "fld_f_proxy%data, fld_m_proxy%data, ndf_w1, undf_w1, map_w1, "
        "undf_w2, map_w2(:,cmap_fld_m(colour, cell)))\n")
    assert expected in gen


def test_intergrid_colour_errors(dist_mem, monkeypatch):
    ''' Check that we raise the expected error when colouring is not applied
    correctly to inter-grid kernels within a loop over colours. '''
    ctrans = Dynamo0p3ColourTrans()
    # Use an example that contains both prolongation and restriction kernels
    _, invoke_info = parse(os.path.join(
        BASE_PATH, "22.2_intergrid_3levels.f90"), api=TEST_API)
    psy = PSyFactory(TEST_API, distributed_memory=dist_mem).create(invoke_info)
    schedule = psy.invokes.invoke_list[0].schedule
    # First two kernels are prolongation, last two are restriction
    loops = schedule.walk(schedule.children, psyGen.Loop)
    loop = loops[1]
    # To a prolong kernel
    new_sched, _ = ctrans.apply(loop)
    # Update our list of loops
    loops = new_sched.walk(schedule.children, psyGen.Loop)
    # Trigger the error by calling the internal method to get the upper
    # bound before the colourmaps have been set-up
    with pytest.raises(InternalError) as err:
        _ = loops[1]._upper_bound_fortran()
    assert ("All kernels within a loop over colours must have been coloured "
            "but kernel 'prolong_kernel_code' has not" in str(err))
    # Set-up the colourmaps
    psy.invokes.invoke_list[0].meshes._colourmap_init()
    # Check that the upper bound is now correct
    upperbound = loops[1]._upper_bound_fortran()
    assert upperbound == "ncolour_fld_m"
    # Manually add an un-coloured kernel to the loop that we coloured
    loop = loops[2]
    monkeypatch.setattr(loops[3].children[0], "is_coloured", lambda: True)
    loop.children.append(loops[3].children[0])
    with pytest.raises(InternalError) as err:
        _ = loops[1]._upper_bound_fortran()
    assert ("All kernels within a loop over colours must have been coloured "
            "but kernel 'restrict_kernel_code' has not" in str(err))


def test_intergrid_omp_parado(dist_mem, tmpdir, f90, f90flags):
    '''Check that we can add an OpenMP parallel loop to a loop containing
    an inter-grid kernel call.

    '''
    # Use an example that contains both prolongation and restriction
    # kernels
    _, invoke_info = parse(os.path.join(
        BASE_PATH, "22.2_intergrid_3levels.f90"), api=TEST_API)
    psy = PSyFactory(TEST_API, distributed_memory=dist_mem).create(invoke_info)
    schedule = psy.invokes.invoke_list[0].schedule
    # First two kernels are prolongation, last two are restriction
    loops = schedule.walk(schedule.children, psyGen.Loop)
    ctrans = Dynamo0p3ColourTrans()
    # To a prolong kernel
    _, _ = ctrans.apply(loops[1])
    # To a restrict kernel
    _, _ = ctrans.apply(loops[3])
    loops = schedule.walk(schedule.children, psyGen.Loop)
    otrans = DynamoOMPParallelLoopTrans()
    # Apply OMP to loops over coloured cells
    _, _ = otrans.apply(loops[2])
    _, _ = otrans.apply(loops[5])
    gen = str(psy.gen)
    assert ("      DO colour=1,ncolour_fld_c\n"
            "        !$omp parallel do default(shared), private(cell), "
            "schedule(static)\n" in gen)
    if dist_mem:
        assert ("        DO cell=1,mesh_fld_c%get_last_halo_cell_per_colour("
                "colour,1)\n" in gen)
    else:
        assert ("        DO cell=1,mesh_fld_c%get_last_edge_cell_per_colour("
                "colour)\n" in gen)
    if TEST_COMPILE:
        assert code_compiles(TEST_API, psy, tmpdir, f90, f90flags)


def test_intergrid_omp_para_region1(dist_mem, tmpdir, f90, f90flags):
    ''' Check that we can create an OpenMP-parallel region containing
    a single inter-grid kernel call. '''
    _, invoke_info = parse(os.path.join(
        BASE_PATH, "22.2_intergrid_3levels.f90"), api=TEST_API)
    psy = PSyFactory(TEST_API, distributed_memory=dist_mem).create(invoke_info)
    schedule = psy.invokes.invoke_list[0].schedule
    # Get the various transformations we need
    ctrans = Dynamo0p3ColourTrans()
    ptrans = OMPParallelTrans()
    otrans = Dynamo0p3OMPLoopTrans()
    # Colour the first loop
    loops = schedule.walk(schedule.children, psyGen.Loop)
    _, _ = ctrans.apply(loops[0])
    # Parallelise the loop over cells of a given colour
    loops = schedule.walk(schedule.children, psyGen.Loop)
    _, _ = otrans.apply(loops[1])
    # Put the parallel loop inside a parallel region
    dirs = schedule.walk(schedule.children, psyGen.Directive)
    _, _ = ptrans.apply(dirs[0])
    gen = str(psy.gen)
    if dist_mem:
        upper_bound = "mesh_fld_c%get_last_halo_cell_per_colour(colour,1)"
    else:
        upper_bound = "mesh_fld_c%get_last_edge_cell_per_colour(colour)"
    assert ("      DO colour=1,ncolour_fld_m\n"
            "        !$omp parallel default(shared), private(cell)\n"
            "        !$omp do schedule(static)\n"
            "        DO cell=1,{0}\n"
            "          !\n"
            "          CALL prolong_kernel_code(nlayers, cell_map_fld_c(:,"
            "cmap_fld_m(colour, cell)), ncpc_fld_m_fld_c, ncell_fld_m, "
            "fld_m_proxy%data, fld_c_proxy%data, ndf_w1, undf_w1, map_w1, "
            "undf_w2, map_w2(:,cmap_fld_m(colour, cell)))\n"
            "        END DO \n"
            "        !$omp end do\n"
            "        !$omp end parallel\n"
            "      END DO \n".format(upper_bound) in gen)
    if TEST_COMPILE:
        assert code_compiles(TEST_API, psy, tmpdir, f90, f90flags)


@pytest.mark.xfail(reason="Loop-fusion not yet supported for inter-grid "
                   "kernels")
def test_intergrid_omp_para_region2(dist_mem, tmpdir, f90, f90flags):
    ''' Check that we can create an OpenMP-parallel region containing
    multiple inter-grid kernels. '''
    _, invoke_info = parse(os.path.join(
        BASE_PATH, "22.2_intergrid_3levels.f90"), api=TEST_API)
    psy = PSyFactory(TEST_API, distributed_memory=dist_mem).create(invoke_info)
    schedule = psy.invokes.invoke_list[0].schedule
    schedule.view()
    loops = schedule.walk(schedule.children, psyGen.Loop)
    ctrans = Dynamo0p3ColourTrans()
    ftrans = DynamoLoopFuseTrans()
    _, _ = ctrans.apply(loops[0])
    _, _ = ctrans.apply(loops[1])
    schedule.view()
    loops = schedule.walk(schedule.children, psyGen.Loop)
    _, _ = ftrans.apply(loops[0], loops[2])
    schedule.view()
    if TEST_COMPILE:
        assert code_compiles(TEST_API, psy, tmpdir, f90, f90flags)


def test_intergrid_err(dist_mem):
    ''' Check that we cannot apply redundant computation or loop
    fusion to loops containing inter-grid kernels. '''
    # Use an example that contains both prolongation and restriction
    # kernels
    _, invoke_info = parse(os.path.join(
        BASE_PATH, "22.2_intergrid_3levels.f90"), api=TEST_API)
    psy = PSyFactory(TEST_API, distributed_memory=dist_mem).create(invoke_info)
    schedule = psy.invokes.invoke_list[0].schedule
    # First two kernels are prolongation, last two are restriction
    loops = schedule.walk(schedule.children, psyGen.Loop)

    expected_err = (
        "cannot currently be applied to nodes which have inter-grid "
        "kernels as children and ")

    if dist_mem:
        # Cannot apply redundant computation unless DM is enabled
        rc_trans = Dynamo0p3RedundantComputationTrans()
        with pytest.raises(TransformationError) as excinfo:
            rc_trans.apply(loops[2], depth=2)
            assert expected_err in str(excinfo)

    lftrans = DynamoLoopFuseTrans()
    with pytest.raises(TransformationError) as excinfo:
        lftrans.apply(loops[0], loops[1])
    assert expected_err in str(excinfo)


def test_no_acc():
    '''
    Check that attempting to add any sort of OpenACC directive to a
    dynamo0p3 Schedule causes an error.

    '''
    from psyclone.transformations import ACCDataTrans, ACCLoopTrans, \
        ACCParallelTrans
    accdt = ACCDataTrans()
    accpt = ACCParallelTrans()
    acclt = ACCLoopTrans()

    _, info = parse(os.path.join(os.path.dirname(os.path.abspath(__file__)),
                                 "test_files", "dynamo0p3",
                                 "1_single_invoke.f90"),
                    api=TEST_API)
    psy = PSyFactory(TEST_API, distributed_memory=False).create(info)
    sched = psy.invokes.get('invoke_0_testkern_type').schedule

    with pytest.raises(NotImplementedError) as err:
        _ = accdt.apply(sched)
    assert ("ACCDataDirective not implemented for a schedule of type "
            in str(err))

    with pytest.raises(NotImplementedError) as err:
        _ = accpt.apply(sched.children)
    assert ("OpenACC parallel regions are currently only supported for "
            "the gocean 1.0 API" in str(err))

    with pytest.raises(NotImplementedError) as err:
        _ = acclt.apply(sched.children[0])
    assert ("OpenACC loop transformations are currently only supported for "
            "the gocean 1.0 API" in str(err))


<<<<<<< HEAD
def test_no_ocl():
    ''' Check that attempting to apply an OpenCL transformation to a Dynamo
    Schedule raises the expected error. '''
    from psyclone.transformations import OCLTrans
    _, info = parse(os.path.join(os.path.dirname(os.path.abspath(__file__)),
                                 "test_files", "dynamo0p3",
                                 "1_single_invoke.f90"),
                    api=TEST_API)
    psy = PSyFactory(TEST_API, distributed_memory=False).create(info)
    sched = psy.invokes.get('invoke_0_testkern_type').schedule
    trans = OCLTrans()
    with pytest.raises(TransformationError) as err:
        _ = trans.apply(sched)
    assert ("OpenCL generation is currently only supported for the GOcean "
            "API but got a Schedule of type:" in str(err))
=======
def test_async_hex_wrong_node():
    '''Test that we raise the expected exception if an asynchronous halo
    exchange transformation is applied to a node that is not a halo
    exchange.

    '''
    from psyclone.psyGen import Loop
    node = Loop()
    ahex = Dynamo0p3AsyncHaloExchangeTrans()
    with pytest.raises(TransformationError) as err:
        _, _ = ahex.apply(node)
    assert "node must be a synchronous halo exchange" in str(err.value)


def test_async_hex_name():
    ''' Name test for the Dynamo0p3AsyncHaloExchangeTrans class. '''
    ahex = Dynamo0p3AsyncHaloExchangeTrans()
    assert ahex.name == "Dynamo0p3AsyncHaloExchangeTrans"


def test_async_hex_str():
    ''' String test for the Dynamo0p3AsyncHaloExchangeTrans class. '''
    ahex = Dynamo0p3AsyncHaloExchangeTrans()
    assert (str(ahex) == "Changes a synchronous halo exchange into an "
            "asynchronous one.")


def test_async_hex(tmpdir, f90, f90flags):
    '''Test that we can convert a synchronous halo exchange to an
    asynchronous one using the Dynamo0p3AsyncHaloExchangeTrans transformation.

    '''
    _, invoke_info = parse(os.path.join(
        os.path.dirname(os.path.abspath(__file__)),
        "test_files", "dynamo0p3",
        "1_single_invoke.f90"),
                           api=TEST_API)
    psy = PSyFactory(TEST_API, distributed_memory=True).create(invoke_info)
    schedule = psy.invokes.invoke_list[0].schedule
    f2_hex = schedule.children[0]
    ahex_trans = Dynamo0p3AsyncHaloExchangeTrans()
    schedule, _ = ahex_trans.apply(f2_hex)
    result = str(psy.gen)
    assert (
        "      ! Call kernels and communication routines\n"
        "      !\n"
        "      IF (f2_proxy%is_dirty(depth=1)) THEN\n"
        "        CALL f2_proxy%halo_exchange_start(depth=1)\n"
        "      END IF \n"
        "      !\n"
        "      IF (f2_proxy%is_dirty(depth=1)) THEN\n"
        "        CALL f2_proxy%halo_exchange_finish(depth=1)\n"
        "      END IF \n"
        "      !\n") in result

    if TEST_COMPILE:
        # If compilation testing has been enabled (--compile flag
        # to py.test)
        assert code_compiles("dynamo0.3", psy, tmpdir, f90, f90flags)


def test_async_hex_move_1(tmpdir, f90, f90flags):
    '''Test that we can convert a synchronous halo exchange to an
    asynchronous one using the Dynamo0p3AsyncHaloExchangeTrans
    transformation and then move them to new valid locations. In this
    case we move them before and after other halo exchanges
    respectively.

    '''
    _, invoke_info = parse(os.path.join(
        os.path.dirname(os.path.abspath(__file__)),
        "test_files", "dynamo0p3",
        "1_single_invoke.f90"),
                           api=TEST_API)
    psy = PSyFactory(TEST_API, distributed_memory=True).create(invoke_info)
    schedule = psy.invokes.invoke_list[0].schedule
    m1_hex = schedule.children[1]
    ahex_trans = Dynamo0p3AsyncHaloExchangeTrans()
    schedule, _ = ahex_trans.apply(m1_hex)

    mtrans = MoveTrans()
    schedule, _ = mtrans.apply(schedule.children[1],
                               schedule.children[0])
    schedule, _ = mtrans.apply(schedule.children[3],
                               schedule.children[2])
    result = str(psy.gen)
    assert (
        "      IF (m1_proxy%is_dirty(depth=1)) THEN\n"
        "        CALL m1_proxy%halo_exchange_start(depth=1)\n"
        "      END IF \n"
        "      !\n"
        "      IF (f2_proxy%is_dirty(depth=1)) THEN\n"
        "        CALL f2_proxy%halo_exchange(depth=1)\n"
        "      END IF \n"
        "      !\n"
        "      IF (m2_proxy%is_dirty(depth=1)) THEN\n"
        "        CALL m2_proxy%halo_exchange(depth=1)\n"
        "      END IF \n"
        "      !\n"
        "      IF (m1_proxy%is_dirty(depth=1)) THEN\n"
        "        CALL m1_proxy%halo_exchange_finish(depth=1)\n"
        "      END IF \n") in result

    if TEST_COMPILE:
        # If compilation testing has been enabled (--compile flag
        # to py.test)
        assert code_compiles("dynamo0.3", psy, tmpdir, f90, f90flags)


def test_async_hex_preserve_properties():
    '''Test that an asynchronous halo exchange created by the
    Dynamo0p3AsyncHaloExchangeTrans transformation maintains the properties
    of the original halo exchange.

    '''
    _, invoke_info = parse(os.path.join(
        os.path.dirname(os.path.abspath(__file__)),
        "test_files", "dynamo0p3",
        "4.3_multikernel_invokes.f90"),
                           api=TEST_API)
    psy = PSyFactory(TEST_API, distributed_memory=True).create(invoke_info)
    schedule = psy.invokes.invoke_list[0].schedule

    # We don't need this halo exchange
    f2_hex = schedule.children[0]
    _, known = f2_hex.required()
    field_name = f2_hex.field.name
    stencil_type = f2_hex._compute_stencil_type()
    halo_depth = f2_hex._compute_halo_depth()

    ahex_trans = Dynamo0p3AsyncHaloExchangeTrans()
    schedule, _ = ahex_trans.apply(f2_hex)
    f2_async_hex_start = schedule.children[0]

    _, f2_async_start_known = f2_async_hex_start.required()
    assert f2_async_start_known == known
    assert f2_async_hex_start.field.name == field_name
    assert f2_async_hex_start._compute_stencil_type() == stencil_type
    assert f2_async_hex_start._compute_halo_depth() == halo_depth

    f2_async_hex_end = schedule.children[1]
    _, f2_async_end_known = f2_async_hex_end.required()
    assert f2_async_end_known == known
    assert f2_async_hex_end.field.name == field_name
    assert f2_async_hex_end._compute_stencil_type() == stencil_type
    assert f2_async_hex_end._compute_halo_depth() == halo_depth

    # we do need this halo exchange
    f1_hex = schedule.children[6]
    _, known = f1_hex.required()
    field_name = f1_hex.field.name
    stencil_type = f1_hex._compute_stencil_type()
    halo_depth = f1_hex._compute_halo_depth()

    ahex_trans = Dynamo0p3AsyncHaloExchangeTrans()
    schedule, _ = ahex_trans.apply(f1_hex)

    f1_async_hex_start = schedule.children[6]
    _, f1_async_start_known = f1_async_hex_start.required()
    assert f1_async_start_known == known
    assert f1_async_hex_start.field.name == field_name
    assert f1_async_hex_start._compute_stencil_type() == stencil_type
    assert f1_async_hex_start._compute_halo_depth() == halo_depth

    f1_async_hex_end = schedule.children[7]
    _, f1_async_end_known = f1_async_hex_end.required()
    assert f1_async_end_known == known
    assert f1_async_hex_end.field.name == field_name
    assert f1_async_hex_end._compute_stencil_type() == stencil_type
    assert f1_async_hex_end._compute_halo_depth() == halo_depth


def test_async_hex_move_2(tmpdir, f90, f90flags, monkeypatch):
    '''Test that we can convert a synchronous halo exchange to an
    asynchronous one using the Dynamo0p3AsyncHaloExchangeTrans
    transformation and then move them to new valid locations. In this
    case we move a haloexchangestart before a loop.

    '''

    config = Config.get()
    dyn_config = config.api_conf("dynamo0.3")
    monkeypatch.setattr(dyn_config, "_compute_annexed_dofs", False)
    _, invoke_info = parse(os.path.join(
        os.path.dirname(os.path.abspath(__file__)),
        "test_files", "dynamo0p3",
        "4.5.2_multikernel_invokes.f90"),
                           api=TEST_API)
    psy = PSyFactory(TEST_API, distributed_memory=True).create(invoke_info)
    schedule = psy.invokes.invoke_list[0].schedule
    f2_hex = schedule.children[10]
    ahex_trans = Dynamo0p3AsyncHaloExchangeTrans()
    schedule, _ = ahex_trans.apply(f2_hex)

    mtrans = MoveTrans()
    schedule, _ = mtrans.apply(schedule.children[10],
                               schedule.children[9])
    result = str(psy.gen)
    assert (
        "      CALL f2_proxy%halo_exchange_start(depth=1)\n"
        "      !\n"
        "      DO cell=1,mesh%get_last_halo_cell(1)\n"
        "        !\n"
        "        CALL testkern_any_space_3_code(cell, nlayers, "
        "op_proxy%ncell_3d, op_proxy%local_stencil, ndf_any_space_1_op, "
        "ndf_any_space_2_op)\n"
        "      END DO \n"
        "      CALL f2_proxy%halo_exchange_finish(depth=1)\n") in result

    if TEST_COMPILE:
        # If compilation testing has been enabled (--compile flag
        # to py.test)
        assert code_compiles("dynamo0.3", psy, tmpdir, f90, f90flags)


def test_async_hex_move_error_1():
    '''Test that an asynchronous halo exchange start can not be moved
    after its end and its end cannot be moved before its start.

    '''
    _, invoke_info = parse(os.path.join(
        os.path.dirname(os.path.abspath(__file__)),
        "test_files", "dynamo0p3",
        "1_single_invoke.f90"),
                           api=TEST_API)
    psy = PSyFactory(TEST_API, distributed_memory=True).create(invoke_info)
    schedule = psy.invokes.invoke_list[0].schedule

    m1_hex = schedule.children[1]
    ahex_trans = Dynamo0p3AsyncHaloExchangeTrans()
    schedule, _ = ahex_trans.apply(m1_hex)

    mtrans = MoveTrans()

    # end before start
    with pytest.raises(TransformationError) as excinfo:
        schedule, _ = mtrans.apply(schedule.children[2],
                                   schedule.children[1])
    assert "dependencies forbid" in str(excinfo.value)

    # start after end
    with pytest.raises(TransformationError) as excinfo:
        schedule, _ = mtrans.apply(schedule.children[1],
                                   schedule.children[3])
    assert "dependencies forbid" in str(excinfo.value)


def test_async_hex_move_error_2():
    '''Test that an asynchronous halo exchange start can not be moved
    before a kernel that modifies the field and its end cannot be
    moved after a kernel that reads the field.

    '''
    _, invoke_info = parse(os.path.join(
        os.path.dirname(os.path.abspath(__file__)),
        "test_files", "dynamo0p3",
        "4.3_multikernel_invokes.f90"),
                           api=TEST_API)
    psy = PSyFactory(TEST_API, distributed_memory=True).create(invoke_info)
    schedule = psy.invokes.invoke_list[0].schedule

    f1_hex = schedule.children[5]
    ahex_trans = Dynamo0p3AsyncHaloExchangeTrans()
    schedule, _ = ahex_trans.apply(f1_hex)

    mtrans = MoveTrans()

    # start before prev modifier
    with pytest.raises(TransformationError) as excinfo:
        schedule, _ = mtrans.apply(schedule.children[5],
                                   schedule.children[4])
    assert "dependencies forbid" in str(excinfo.value)

    # end after following reader
    with pytest.raises(TransformationError) as excinfo:
        schedule, _ = mtrans.apply(schedule.children[6],
                                   schedule.children[7],
                                   position="after")
    assert "dependencies forbid" in str(excinfo.value)


def test_rc_remove_async_halo_exchange(monkeypatch, tmpdir, f90, f90flags):
    '''Test that an asynchronous halo exchange is removed if redundant
    computation means that it is no longer required. Halo exchanges
    are not required in this example when we compute annexed
    dofs. Therefore we ensure we compute over owned dofs (via
    monkeypatch) to perform the test.

    '''
    api_config = Config.get().api_conf(TEST_API)
    monkeypatch.setattr(api_config, "_compute_annexed_dofs", False)
    _, info = parse(os.path.join(
        BASE_PATH, "14.7_halo_annexed.f90"),
                    api=TEST_API)
    psy = PSyFactory(TEST_API, distributed_memory=True).create(info)
    schedule = psy.invokes.invoke_list[0].schedule

    ahex_trans = Dynamo0p3AsyncHaloExchangeTrans()

    f2_hex = schedule.children[3]
    schedule, _ = ahex_trans.apply(f2_hex)
    f1_hex = schedule.children[2]
    schedule, _ = ahex_trans.apply(f1_hex)

    result = str(psy.gen)
    assert "CALL f1_proxy%halo_exchange_start(depth=1)" in result
    assert "CALL f1_proxy%halo_exchange_finish(depth=1)" in result
    assert "CALL f2_proxy%halo_exchange_start(depth=1)" in result
    assert "CALL f2_proxy%halo_exchange_finish(depth=1)" in result
    assert "IF (m1_proxy%is_dirty(depth=1)) THEN" in result
    assert "CALL m1_proxy%halo_exchange(depth=1)" in result

    rc_trans = Dynamo0p3RedundantComputationTrans()
    loop = schedule.children[0]
    rc_trans.apply(loop, depth=1)
    result = str(psy.gen)
    assert "CALL f1_proxy%halo_exchange_start(depth=1)" not in result
    assert "CALL f1_proxy%halo_exchange_finish(depth=1)" not in result
    assert "CALL f2_proxy%halo_exchange_start(depth=1)" in result
    assert "CALL f2_proxy%halo_exchange_finish(depth=1)" in result
    assert "IF (m1_proxy%is_dirty(depth=1)) THEN" in result
    assert "CALL m1_proxy%halo_exchange(depth=1)" in result
    #
    loop = schedule.children[1]
    rc_trans.apply(loop, depth=1)
    result = str(psy.gen)
    assert "CALL f1_proxy%halo_exchange_start(depth=1)" not in result
    assert "CALL f1_proxy%halo_exchange_finish(depth=1)" not in result
    assert "CALL f2_proxy%halo_exchange_start(depth=1)" not in result
    assert "CALL f2_proxy%halo_exchange_finish(depth=1)" not in result
    assert "IF (m1_proxy%is_dirty(depth=1)) THEN" in result
    assert "CALL m1_proxy%halo_exchange(depth=1)" in result

    if TEST_COMPILE:
        # If compilation testing has been enabled (--compile flag
        # to py.test)
        assert code_compiles("dynamo0.3", psy, tmpdir, f90, f90flags)


def test_rc_redund_async_halo_exchange(monkeypatch, tmpdir, f90, f90flags):
    '''Test that an asynchronous halo exchange works correctly with
    redundant computation being applied.
    '''

    # ensure we compute over annexed dofs so no halo exchanges are required
    api_config = Config.get().api_conf(TEST_API)
    monkeypatch.setattr(api_config, "_compute_annexed_dofs", True)
    _, info = parse(os.path.join(
        BASE_PATH, "14.7_halo_annexed.f90"),
                    api=TEST_API)
    psy = PSyFactory(TEST_API, distributed_memory=True).create(info)
    schedule = psy.invokes.invoke_list[0].schedule

    # Make it so that halo exchanges are required to depth 2 for
    # fields m1, m2, f1 and f2. m2 will have a set clean for depth 1
    # after the last loop.
    rc_trans = Dynamo0p3RedundantComputationTrans()
    loop = schedule.children[2]
    rc_trans.apply(loop, depth=2)

    # make m2 halo exchange asynchronous and check depths and set
    # clean are generated correctly for m2
    ahex_trans = Dynamo0p3AsyncHaloExchangeTrans()
    m2_hex = schedule.children[5]
    schedule, _ = ahex_trans.apply(m2_hex)
    result = str(psy.gen)
    assert (
        "      IF (m2_proxy%is_dirty(depth=2)) THEN\n"
        "        CALL m2_proxy%halo_exchange_start(depth=2)\n"
        "      END IF \n"
        "      !\n"
        "      IF (m2_proxy%is_dirty(depth=2)) THEN\n"
        "        CALL m2_proxy%halo_exchange_finish(depth=2)\n"
        "      END IF \n") in result
    assert (
        "      ! Set halos dirty/clean for fields modified in the above loop\n"
        "      !\n"
        "      CALL m2_proxy%set_dirty()\n"
        "      CALL m2_proxy%set_clean(2)\n") in result

    # move m2 async halo exchange start and end then check depths and
    # set clean are still generated correctly for m2
    mtrans = MoveTrans()
    schedule, _ = mtrans.apply(schedule.children[5],
                               schedule.children[0])
    schedule, _ = mtrans.apply(schedule.children[6],
                               schedule.children[2])
    result = str(psy.gen)
    assert (
        "      IF (m2_proxy%is_dirty(depth=2)) THEN\n"
        "        CALL m2_proxy%halo_exchange_start(depth=2)\n"
        "      END IF \n") in result
    assert (
        "      IF (m2_proxy%is_dirty(depth=2)) THEN\n"
        "        CALL m2_proxy%halo_exchange_finish(depth=2)\n"
        "      END IF \n") in result
    assert (
        "      ! Set halos dirty/clean for fields modified in the above loop\n"
        "      !\n"
        "      CALL m2_proxy%set_dirty()\n"
        "      CALL m2_proxy%set_clean(2)\n") in result

    # increase depth of redundant computation. We do this to all loops
    # to remove halo exchanges for f1 and f2 just because we can :-)
    # Check depths and set clean are still generated correctly for m2
    rc_trans = Dynamo0p3RedundantComputationTrans()
    for index in [7, 1, 3]:
        loop = schedule.children[index]
        rc_trans.apply(loop, depth=3)
    result = str(psy.gen)
    assert (
        "      IF (m2_proxy%is_dirty(depth=3)) THEN\n"
        "        CALL m2_proxy%halo_exchange_start(depth=3)\n"
        "      END IF \n") in result
    assert (
        "      IF (m2_proxy%is_dirty(depth=3)) THEN\n"
        "        CALL m2_proxy%halo_exchange_finish(depth=3)\n"
        "      END IF \n") in result
    assert (
        "      ! Set halos dirty/clean for fields modified in the above loop\n"
        "      !\n"
        "      CALL m2_proxy%set_dirty()\n"
        "      CALL m2_proxy%set_clean(3)\n") in result

    if TEST_COMPILE:
        # If compilation testing has been enabled (--compile flag
        # to py.test)
        assert code_compiles("dynamo0.3", psy, tmpdir, f90, f90flags)


@pytest.mark.xfail(reason="dependence analysis thinks independent vectors "
                   "depend on each other")
def test_move_vector_halo_exchange():
    '''Test that halo exchanges for different vectors for the same field
    are independent of each other, i.e. they do not depend on
    each other.

    '''
    _, info = parse(os.path.join(
        BASE_PATH, "8.3_multikernel_invokes_vector.f90"),
                    api=TEST_API)
    psy = PSyFactory(TEST_API, distributed_memory=True).create(info)
    schedule = psy.invokes.invoke_list[0].schedule
    schedule.view()

    # reverse the order of the vector halo exchanges
    mtrans = MoveTrans()
    schedule, _ = mtrans.apply(schedule.children[1],
                               schedule.children[0])
    schedule, _ = mtrans.apply(schedule.children[2],
                               schedule.children[1])
    # When the test is fixed, add a check for re-ordered output here


def test_vector_halo_exchange_remove():
    '''test that we remove vector halo exchanges when they are no longer
    required.

    '''
    _, info = parse(os.path.join(
        BASE_PATH, "8.3_multikernel_invokes_vector.f90"),
                    api=TEST_API)
    psy = PSyFactory(TEST_API, distributed_memory=True).create(info)
    schedule = psy.invokes.invoke_list[0].schedule

    # remove second set of halo exchanges via redundant
    # computation. If they are removed correctly then the two loops
    # will be adjacent to each other and will follow 3 haloexchange
    # calls.
    rc_trans = Dynamo0p3RedundantComputationTrans()
    rc_trans.apply(schedule.children[3], depth=2)
    assert len(schedule.children) == 5
    from psyclone.dynamo0p3 import DynHaloExchange, DynLoop
    for index in [0, 1, 2]:
        assert isinstance(schedule.children[index], DynHaloExchange)
    assert isinstance(schedule.children[3], DynLoop)
    assert isinstance(schedule.children[4], DynLoop)


def test_vector_async_halo_exchange(tmpdir, f90, f90flags):
    '''Test that an asynchronous halo exchange works correctly with
    vector fields.
    '''
    _, info = parse(os.path.join(
        BASE_PATH, "8.3_multikernel_invokes_vector.f90"),
                    api=TEST_API)
    psy = PSyFactory(TEST_API, distributed_memory=True).create(info)
    schedule = psy.invokes.invoke_list[0].schedule

    # Create vector halo exchanges after the first loop by performing
    # redundant computation.
    rc_trans = Dynamo0p3RedundantComputationTrans()
    rc_trans.apply(schedule.children[4], depth=2)
    # make all f1 vector halo exchanges asynchronous before the first
    # loop and one of them before the second loop, then check depths
    # and set clean are still generated correctly
    ahex_trans = Dynamo0p3AsyncHaloExchangeTrans()
    for index in [5, 2, 1, 0]:
        hex = schedule.children[index]
        schedule, _ = ahex_trans.apply(hex)
    result = str(psy.gen)
    for index in [1, 2, 3]:
        assert (
            "      IF (f1_proxy({0})%is_dirty(depth=1)) THEN\n"
            "        CALL f1_proxy({0})%halo_exchange_start(depth=1)\n"
            "      END IF \n"
            "      !\n"
            "      IF (f1_proxy({0})%is_dirty(depth=1)) THEN\n"
            "        CALL f1_proxy({0})%halo_exchange_finish(depth=1)\n"
            "      END IF \n".format(index)) in result
    assert (
        "      CALL f1_proxy(1)%halo_exchange(depth=1)\n"
        "      !\n"
        "      CALL f1_proxy(2)%halo_exchange_start(depth=1)\n"
        "      !\n"
        "      CALL f1_proxy(2)%halo_exchange_finish(depth=1)\n"
        "      !\n"
        "      CALL f1_proxy(3)%halo_exchange(depth=1)\n") in result

    # we are not able to test re-ordering of vector halo exchanges as
    # the dependence analysis does not currently support it
    # mtrans = MoveTrans()
    # schedule, _ = mtrans.apply(schedule.children[2],
    #                            schedule.children[1])
    # schedule, _ = mtrans.apply(schedule.children[4],
    #                            schedule.children[2])

    # remove second set of halo exchanges via redundant
    # computation. If they are removed correctly then the two loops
    # will be adjacent to each other and will follow 6 haloexchange
    # start and end calls.
    rc_trans = Dynamo0p3RedundantComputationTrans()
    rc_trans.apply(schedule.children[6], depth=2)
    schedule.view()
    from psyclone.dynamo0p3 import DynLoop, DynHaloExchangeStart, \
        DynHaloExchangeEnd
    assert len(schedule.children) == 8
    for index in [0, 2, 4]:
        assert isinstance(schedule.children[index], DynHaloExchangeStart)
        assert isinstance(schedule.children[index+1], DynHaloExchangeEnd)
    assert isinstance(schedule.children[6], DynLoop)
    assert isinstance(schedule.children[7], DynLoop)

    if TEST_COMPILE:
        # If compilation testing has been enabled (--compile flag
        # to py.test)
        assert code_compiles("dynamo0.3", psy, tmpdir, f90, f90flags)


def test_async_halo_exchange_nomatch1():
    '''Test that an exception is raised if an asynchronous halo exchange
    start matches with something other than the expected halo exchange
    end.

    '''
    _, info = parse(os.path.join(
        BASE_PATH, "8.3_multikernel_invokes_vector.f90"),
                    api=TEST_API)
    psy = PSyFactory(TEST_API, distributed_memory=True).create(info)
    schedule = psy.invokes.invoke_list[0].schedule

    # create vector halo exchanges after the first loop by performing
    # redundant computation
    rc_trans = Dynamo0p3RedundantComputationTrans()
    rc_trans.apply(schedule.children[4], depth=2)

    # make the first vector component of the halo exchange for f1
    # asynchronous before the first loop.
    ahex_trans = Dynamo0p3AsyncHaloExchangeTrans()
    my_hex = schedule.children[0]
    schedule, _ = ahex_trans.apply(my_hex)

    # now remove the generated halo exchange end. This will mean that
    # the halo exchange start will now match with the halo exchange
    # for the first vector component after the loop (which is a
    # standard halo exchange). This should cause an exception to be
    # raised.
    del(schedule.children[1])

    hex_start = schedule.children[0]
    with pytest.raises(GenerationError) as excinfo:
        _ = hex_start._get_hex_end()
    assert ("Halo exchange start for field 'f1' should match with a halo "
            "exchange end, but found <class 'psyclone.dynamo0p3."
            "DynHaloExchange'>") in str(excinfo.value)


def test_async_halo_exchange_nomatch2():
    '''Test that an exception is raised if an asynchronous halo exchange
    start matches with no other halo exchange with the same name.

    '''
    _, info = parse(os.path.join(
        BASE_PATH, "8.3_multikernel_invokes_vector.f90"),
                    api=TEST_API)
    psy = PSyFactory(TEST_API, distributed_memory=True).create(info)
    schedule = psy.invokes.invoke_list[0].schedule

    # make the last vector component of the halo exchange for f1
    # asynchronous after the first loop.
    ahex_trans = Dynamo0p3AsyncHaloExchangeTrans()
    my_hex = schedule.children[0]
    schedule, _ = ahex_trans.apply(my_hex)

    # now remove the generated halo exchange end. This will mean that
    # the halo exchange start will now match with nothing as it is the
    # last halo exchange in the schedule. This should cause an
    # exception to be raised.
    del(schedule.children[1])

    hex_start = schedule.children[0]
    with pytest.raises(GenerationError) as excinfo:
        _ = hex_start._get_hex_end()
    assert ("Halo exchange start for field 'f1' has no matching halo "
            "exchange end") in str(excinfo.value)
>>>>>>> 2d0dcb8e
<|MERGE_RESOLUTION|>--- conflicted
+++ resolved
@@ -6792,7 +6792,6 @@
             "the gocean 1.0 API" in str(err))
 
 
-<<<<<<< HEAD
 def test_no_ocl():
     ''' Check that attempting to apply an OpenCL transformation to a Dynamo
     Schedule raises the expected error. '''
@@ -6808,7 +6807,8 @@
         _ = trans.apply(sched)
     assert ("OpenCL generation is currently only supported for the GOcean "
             "API but got a Schedule of type:" in str(err))
-=======
+
+
 def test_async_hex_wrong_node():
     '''Test that we raise the expected exception if an asynchronous halo
     exchange transformation is applied to a node that is not a halo
@@ -7423,5 +7423,4 @@
     with pytest.raises(GenerationError) as excinfo:
         _ = hex_start._get_hex_end()
     assert ("Halo exchange start for field 'f1' has no matching halo "
-            "exchange end") in str(excinfo.value)
->>>>>>> 2d0dcb8e
+            "exchange end") in str(excinfo.value)