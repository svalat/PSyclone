# -----------------------------------------------------------------------------
# BSD 3-Clause License
#
# Copyright (c) 2017-2020, Science and Technology Facilities Council
# All rights reserved.
#
# Redistribution and use in source and binary forms, with or without
# modification, are permitted provided that the following conditions are met:
#
# * Redistributions of source code must retain the above copyright notice, this
#   list of conditions and the following disclaimer.
#
# * Redistributions in binary form must reproduce the above copyright notice,
#   this list of conditions and the following disclaimer in the documentation
#   and/or other materials provided with the distribution.
#
# * Neither the name of the copyright holder nor the names of its
#   contributors may be used to endorse or promote products derived from
#   this software without specific prior written permission.
#
# THIS SOFTWARE IS PROVIDED BY THE COPYRIGHT HOLDERS AND CONTRIBUTORS
# "AS IS" AND ANY EXPRESS OR IMPLIED WARRANTIES, INCLUDING, BUT NOT
# LIMITED TO, THE IMPLIED WARRANTIES OF MERCHANTABILITY AND FITNESS
# FOR A PARTICULAR PURPOSE ARE DISCLAIMED. IN NO EVENT SHALL THE
# COPYRIGHT HOLDER OR CONTRIBUTORS BE LIABLE FOR ANY DIRECT, INDIRECT,
# INCIDENTAL, SPECIAL, EXEMPLARY, OR CONSEQUENTIAL DAMAGES (INCLUDING,
# BUT NOT LIMITED TO, PROCUREMENT OF SUBSTITUTE GOODS OR SERVICES;
# LOSS OF USE, DATA, OR PROFITS; OR BUSINESS INTERRUPTION) HOWEVER
# CAUSED AND ON ANY THEORY OF LIABILITY, WHETHER IN CONTRACT, STRICT
# LIABILITY, OR TORT (INCLUDING NEGLIGENCE OR OTHERWISE) ARISING IN
# ANY WAY OUT OF THE USE OF THIS SOFTWARE, EVEN IF ADVISED OF THE
# POSSIBILITY OF SUCH DAMAGE.
# -----------------------------------------------------------------------------
# Author R. Ford and A. R. Porter, STFC Daresbury Lab
# Modified I. Kavcic, Met Office

''' This module tests the support for Column-Matrix-Assembly operators in
the Dynamo 0.3 API using pytest. '''

from __future__ import absolute_import, print_function
import os
import pytest
import fparser
from fparser import api as fpapi
from psyclone.tests.lfric_build import LFRicBuild
from psyclone.configuration import Config
from psyclone.parse.algorithm import parse
from psyclone.parse.utils import ParseError
from psyclone.domain.lfric import LFRicArgDescriptor
from psyclone.dynamo0p3 import DynKernMetadata
from psyclone.psyGen import PSyFactory
from psyclone.errors import GenerationError, InternalError
from psyclone.gen_kernel_stub import generate

# Constants
BASE_PATH = os.path.join(os.path.dirname(os.path.abspath(__file__)),
                         "test_files", "dynamo0p3")

TEST_API = "dynamo0.3"

# Define LMA/CMA operator write accesses for testing purposes
OP_WRITE_ACCESSES = ["gh_write", "gh_readwrite"]

CMA_ASSEMBLE = '''
module testkern_cma
  type, extends(kernel_type) :: testkern_cma_type
     type(arg_type), meta_args(4) =                                    &
          (/ arg_type(gh_operator, gh_read, any_space_1, any_space_2), &
             arg_type(gh_columnwise_operator, gh_write, any_space_1,   &
                      any_space_2),                                    &
             arg_type(gh_field, gh_read, any_space_1),                 &
             arg_type(gh_real, gh_read)                                &
           /)
     integer :: iterates_over = cells
   contains
     procedure, nopass :: code => testkern_cma_code
  end type testkern_cma_type
contains
  subroutine testkern_cma_code(a, b, c, d)
  end subroutine testkern_cma_code
end module testkern_cma
'''


@pytest.fixture(scope="module", autouse=True)
def setup():
    '''Make sure that all tests here use Dynamo0.3 as API.'''
    Config.get().api = "dynamo0.3"


def test_cma_mdata_assembly():
    ''' Check that we can parse meta-data entries relating to Column-Matrix
    Assembly. '''
    fparser.logging.disable(fparser.logging.CRITICAL)
    code = CMA_ASSEMBLE
    ast = fpapi.parse(code, ignore_comments=False)
    name = "testkern_cma_type"
    dkm = DynKernMetadata(ast, name=name)
    cma_op_desc = dkm.arg_descriptors[1]

    # Assert correct string representation from LFRicArgDescriptor
    cma_op_desc_str = str(cma_op_desc)
    expected = (
        "LFRicArgDescriptor object\n"
        "  argument_type[0]='gh_columnwise_operator'\n"
        "  data_type[1]='gh_real'\n"
        "  access_descriptor[2]='gh_write'\n"
        "  function_space_to[3]='any_space_1'\n"
        "  function_space_from[4]='any_space_2'\n")

    assert expected in cma_op_desc_str
    assert dkm._cma_operation == "assembly"

    # Check LFRicArgDescriptor argument properties
    assert cma_op_desc.argument_type == "gh_columnwise_operator"
    assert cma_op_desc.data_type == "gh_real"
    assert cma_op_desc.function_space_to == "any_space_1"
    assert cma_op_desc.function_space_from == "any_space_2"
    assert cma_op_desc.function_space == "any_space_2"
    assert cma_op_desc.function_spaces == ['any_space_1', 'any_space_2']
    assert str(cma_op_desc.access) == "WRITE"
    assert cma_op_desc.mesh is None
    assert cma_op_desc.stencil is None
    assert cma_op_desc.vector_size == 1


def test_cma_mdata_validate_wrong_type():
    ''' Test that an error is raised if something other than an operator
    is passed to the LFRicArgDescriptor._init_operator() method. '''
    ast = fpapi.parse(CMA_ASSEMBLE, ignore_comments=False)
    name = "testkern_cma_type"
    metadata = DynKernMetadata(ast, name=name)
    # Get an argument which is not an operator
    wrong_arg = metadata._inits[3]
    with pytest.raises(InternalError) as excinfo:
<<<<<<< HEAD
        LFRicArgDescriptor(
            wrong_arg, metadata._iterates_over)._validate_operator(wrong_arg)
    assert ("LFRicArgDescriptor._validate_operator(): expecting an operator "
=======
        LFRicArgDescriptor(wrong_arg)._init_operator(wrong_arg)
    assert ("LFRicArgDescriptor._init_operator(): expecting an operator "
>>>>>>> 496fa99e
            "argument but got an argument of type 'gh_real'." in
            str(excinfo.value))


def test_cma_mdata_assembly_missing_op():
    ''' Check that we raise the expected error if the supplied meta-data
    is assembling a gh_columnwise_operator but doesn't have a read-only
    gh_operator '''
    fparser.logging.disable(fparser.logging.CRITICAL)
    # Remove  the (required) LMA operator
    code = CMA_ASSEMBLE.replace(
        "arg_type(gh_operator, gh_read, any_space_1, any_space_2),", "", 1)
    code = code.replace("meta_args(4) =", "meta_args(3) =", 1)
    ast = fpapi.parse(code, ignore_comments=False)
    name = "testkern_cma_type"
    with pytest.raises(ParseError) as excinfo:
        _ = DynKernMetadata(ast, name=name)
    assert ("Kernel testkern_cma_type has a single column-wise operator "
            "argument but does not conform to the rules for an Assembly "
            "kernel because it does not have any read-only LMA operator "
            "arguments") in str(excinfo.value)


def test_cma_mdata_multi_writes():
    ''' Check that we raise the expected error if the supplied meta-data
    specifies more than one CMA operator that is written to '''
    fparser.logging.disable(fparser.logging.CRITICAL)
    # Replace the field arg with another CMA operator that is written to
    for access in OP_WRITE_ACCESSES:
        cmaopstring = "arg_type(gh_columnwise_operator," + access + \
                      ",any_space_1,any_space_2)"
        code = CMA_ASSEMBLE.replace(
            "arg_type(gh_field, gh_read, any_space_1)",
            cmaopstring, 1)
        ast = fpapi.parse(code, ignore_comments=False)
        name = "testkern_cma_type"
        with pytest.raises(ParseError) as excinfo:
            _ = DynKernMetadata(ast, name=name)
        assert ("A Dynamo 0.3 kernel cannot update more than one CMA "
                "(column-wise) operator but kernel testkern_cma_type "
                "updates 2") in str(excinfo.value)
        code = CMA_ASSEMBLE.replace(
            "arg_type(gh_field, gh_read, any_space_1)",
            cmaopstring + ",&\n" +
            cmaopstring, 1)
        code = code.replace("meta_args(4) = ", "meta_args(5) = ", 1)
        ast = fpapi.parse(code, ignore_comments=False)
        with pytest.raises(ParseError) as excinfo:
            _ = DynKernMetadata(ast, name=name)
        assert ("A Dynamo 0.3 kernel cannot update more than one CMA "
                "(column-wise) operator but kernel testkern_cma_type "
                "updates 3") in str(excinfo.value)


def test_cma_mdata_mutable_op():
    ''' Check that we raise the expected error if the supplied meta-data
    is assembling a gh_columnwise_operator but doesn't have a read-only
    gh_operator '''
    fparser.logging.disable(fparser.logging.CRITICAL)
    # Make the LMA operator gh_write and gh_readwrite instead of gh_read
    for access in OP_WRITE_ACCESSES:
        opstring = "arg_type(gh_operator," + access + \
                   ", any_space_1, any_space_2),"
        code = CMA_ASSEMBLE.replace(
            "arg_type(gh_operator, gh_read, any_space_1, any_space_2),",
            opstring, 1)
        ast = fpapi.parse(code, ignore_comments=False)
        name = "testkern_cma_type"
        with pytest.raises(ParseError) as excinfo:
            _ = DynKernMetadata(ast, name=name)
        assert ("Kernel testkern_cma_type writes to a column-wise operator "
                "but also writes to ['gh_operator'] argument(s). This is "
                "not allowed.") in str(excinfo.value)


def test_cma_mdata_writes_lma_op():
    ''' Check that we raise the expected error if the supplied meta-data
    is assembling a gh_columnwise_operator but also writes to a
    gh_operator '''
    fparser.logging.disable(fparser.logging.CRITICAL)
    # Add an additional LMA operator that has write or readwrite access
    for access in OP_WRITE_ACCESSES:
        opstring = "arg_type(gh_operator," + access + \
                   ", any_space_1, any_space_2), &\n"
        code = CMA_ASSEMBLE.replace(
            "arg_type(gh_operator, gh_read, any_space_1, any_space_2), &\n",
            "arg_type(gh_operator, gh_read, any_space_1, any_space_2), &\n" +
            opstring, 1)
        code = code.replace("meta_args(4)", "meta_args(5)", 1)
        ast = fpapi.parse(code, ignore_comments=False)
        name = "testkern_cma_type"
        with pytest.raises(ParseError) as excinfo:
            _ = DynKernMetadata(ast, name=name)
        assert ("Kernel testkern_cma_type writes to a column-wise operator "
                "but also writes to ['gh_operator'] argument(s). This is "
                "not allowed.") in str(excinfo.value)


def test_cma_mdata_assembly_diff_spaces():
    ''' Check that we successfully parse the supplied meta-data if it
    is assembling a gh_columnwise_operator but the to/from spaces don't
    match those of the supplied 'gh_operator'.

    '''
    fparser.logging.disable(fparser.logging.CRITICAL)
    # Change the to space of the LMA operator
    code = CMA_ASSEMBLE.replace(
        "arg_type(gh_operator, gh_read, any_space_1, any_space_2),",
        "arg_type(gh_operator, gh_read, any_space_3, any_space_2),", 1)
    ast = fpapi.parse(code, ignore_comments=False)
    name = "testkern_cma_type"
    dkm = DynKernMetadata(ast, name=name)
    dkm_str = str(dkm.arg_descriptors[0])
    expected = (
        "LFRicArgDescriptor object\n"
        "  argument_type[0]='gh_operator'\n"
        "  data_type[1]='gh_real'\n"
        "  access_descriptor[2]='gh_read'\n"
        "  function_space_to[3]='any_space_3'\n"
        "  function_space_from[4]='any_space_2'\n")
    assert expected in dkm_str
    assert dkm._cma_operation == "assembly"


def test_cma_mdata_asm_vector_error():
    ''' Check that we raise the expected error if a kernel assembling a
    CMA operator has any vector arguments. '''
    fparser.logging.disable(fparser.logging.CRITICAL)
    name = "testkern_cma_type"

    # Reject a field vector argument
    code = CMA_ASSEMBLE.replace(
        "arg_type(gh_field, gh_read, any_space_1)",
        "arg_type(gh_field*3, gh_read, any_space_1)", 1)
    ast = fpapi.parse(code, ignore_comments=False)
    with pytest.raises(ParseError) as excinfo:
        _ = DynKernMetadata(ast, name=name)
    assert ("Kernel testkern_cma_type takes a CMA operator but has a "
            "vector argument 'gh_field*3'. This is forbidden."
            in str(excinfo.value))

    # Reject a CMA operator vector argument
    code = CMA_ASSEMBLE.replace(
        "gh_columnwise_operator,", "gh_columnwise_operator*2,", 1)
    ast = fpapi.parse(code, ignore_comments=False)
    with pytest.raises(ParseError) as excinfo:
        _ = DynKernMetadata(ast, name=name)
    assert ("In the LFRic API, vector notation is only supported "
            "for ['gh_field'] argument types but found "
            "'gh_columnwise_operator * 2'." in str(excinfo.value))


def test_cma_mdata_asm_stencil_error():
    ''' Check that we raise the expected error if a kernel assembling a
    CMA operator specifies a stencil access on a field. '''
    fparser.logging.disable(fparser.logging.CRITICAL)
    # Change the space of the field that is written
    code = CMA_ASSEMBLE.replace(
        "arg_type(gh_field, gh_read, any_space_1)",
        "arg_type(gh_field, gh_read,any_space_1,stencil(x1d))", 1)
    ast = fpapi.parse(code, ignore_comments=False)
    name = "testkern_cma_type"
    with pytest.raises(ParseError) as excinfo:
        _ = DynKernMetadata(ast, name=name)
    assert ("Kernel testkern_cma_type takes a CMA operator but has an "
            "argument with a stencil access ('x1d'). This is forbidden."
            in str(excinfo.value))


CMA_APPLY = '''
module testkern_cma_apply
  type, extends(kernel_type) :: testkern_cma_type
  type(arg_type) :: meta_args(3) = (/                                      &
       arg_type(GH_FIELD,    GH_INC,  ANY_SPACE_1),                        &
       arg_type(GH_FIELD,    GH_READ, ANY_SPACE_2),                        &
       arg_type(GH_COLUMNWISE_OPERATOR, GH_READ, ANY_SPACE_1, ANY_SPACE_2) &
       /)
     integer :: iterates_over = cells
   contains
     procedure, nopass :: code => testkern_cma_code
  end type testkern_cma_type
contains
  subroutine testkern_cma_code(a, b, c, d)
  end subroutine testkern_cma_code
end module testkern_cma_apply
'''


def test_cma_mdata_apply():
    ''' Check that we can parse meta-data entries relating to the
    application of Column-Matrix operators. '''
    fparser.logging.disable(fparser.logging.CRITICAL)
    code = CMA_APPLY
    ast = fpapi.parse(code, ignore_comments=False)
    name = "testkern_cma_type"
    dkm = DynKernMetadata(ast, name=name)
    dkm_str = str(dkm.arg_descriptors[1])
    expected = (
        "LFRicArgDescriptor object\n"
        "  argument_type[0]='gh_field'\n"
        "  data_type[1]='gh_real'\n"
        "  access_descriptor[2]='gh_read'\n"
        "  function_space[3]='any_space_2'\n")

    assert expected in dkm_str
    dkm_str = str(dkm.arg_descriptors[2])
    expected = (
        "LFRicArgDescriptor object\n"
        "  argument_type[0]='gh_columnwise_operator'\n"
        "  data_type[1]='gh_real'\n"
        "  access_descriptor[2]='gh_read'\n"
        "  function_space_to[3]='any_space_1'\n"
        "  function_space_from[4]='any_space_2'\n")
    assert expected in dkm_str
    assert dkm._cma_operation == "apply"


def test_cma_mdata_apply_too_many_ops():
    ''' Check that we raise the expected error if there are too-many
    CMA operators '''
    fparser.logging.disable(fparser.logging.CRITICAL)
    # Add an additional read-only CMA operator to the argument list
    code = CMA_APPLY.replace(
        "ANY_SPACE_2),                        &\n",
        "ANY_SPACE_2),                        &\n"
        "       arg_type(GH_COLUMNWISE_OPERATOR, GH_READ, ANY_SPACE_1, "
        "ANY_SPACE_2), &\n", 1)
    code = code.replace("meta_args(3)", "meta_args(4)", 1)
    ast = fpapi.parse(code, ignore_comments=False)
    name = "testkern_cma_type"
    with pytest.raises(ParseError) as excinfo:
        _ = DynKernMetadata(ast, name=name)
    assert ("a kernel that applies a CMA operator must only have one such "
            "operator in its list of arguments but found 2"
            in str(excinfo.value))


def test_cma_mdata_apply_too_many_flds():
    ''' Check that we raise the expected error if there are too-many
    field args to a kernel that applies a CMA operator '''
    fparser.logging.disable(fparser.logging.CRITICAL)
    # Add an additional read-only field to the argument list
    code = CMA_APPLY.replace(
        "ANY_SPACE_2),                        &\n",
        "ANY_SPACE_2),                        &\n"
        "       arg_type(GH_FIELD,    GH_READ, ANY_SPACE_2), &\n", 1)
    code = code.replace("meta_args(3)", "meta_args(4)", 1)
    ast = fpapi.parse(code, ignore_comments=False)
    name = "testkern_cma_type"
    with pytest.raises(ParseError) as excinfo:
        _ = DynKernMetadata(ast, name=name)
    assert ("a kernel that applies a CMA operator must have 3 arguments "
            "(the operator and two fields) but kernel testkern_cma_type "
            "has 4") in str(excinfo.value)


def test_cma_mdata_apply_no_read_fld():
    ''' Check that we raise the expected error if there is no read-only
    field arg to a kernel that applies a CMA operator.'''
    fparser.logging.disable(fparser.logging.CRITICAL)
    # Make the read-only field gh_write instead
    code = CMA_APPLY.replace(
        "arg_type(GH_FIELD,    GH_READ, ANY_SPACE_2), ",
        "arg_type(GH_FIELD,    GH_INC, ANY_SPACE_2), ", 1)
    ast = fpapi.parse(code, ignore_comments=False)
    name = "testkern_cma_type"
    with pytest.raises(ParseError) as excinfo:
        _ = DynKernMetadata(ast, name=name)
    assert ("has a read-only CMA operator. In order to apply it the kernel "
            "must have one read-only field argument") in str(excinfo.value)


def test_cma_mdata_apply_no_write_fld():
    ''' Check that we raise the expected error if there is no written
    field arg to a kernel that applies a CMA operator '''
    fparser.logging.disable(fparser.logging.CRITICAL)
    # Turn the written field into an operator instead
    code = CMA_APPLY.replace(
        "arg_type(GH_FIELD,    GH_INC,  ANY_SPACE_1), ",
        "arg_type(GH_OPERATOR, GH_WRITE, ANY_SPACE_1, ANY_SPACE_1), ", 1)
    ast = fpapi.parse(code, ignore_comments=False)
    name = "testkern_cma_type"
    with pytest.raises(ParseError) as excinfo:
        _ = DynKernMetadata(ast, name=name)
    assert ("has a read-only CMA operator. In order to apply it the kernel "
            "must write to one field argument") in str(excinfo.value)


def test_cma_mdata_apply_wrong_spaces():
    ''' Check that we raise the expected error if the function spaces of the
    read and write fields do not match the from and to function spaces of the
    CMA operator '''
    fparser.logging.disable(fparser.logging.CRITICAL)
    # Change the space of the field that is written
    code = CMA_APPLY.replace("arg_type(GH_FIELD,    GH_INC,  ANY_SPACE_1)",
                             "arg_type(GH_FIELD,    GH_INC,  ANY_SPACE_3)", 1)
    ast = fpapi.parse(code, ignore_comments=False)
    name = "testkern_cma_type"
    with pytest.raises(ParseError) as excinfo:
        _ = DynKernMetadata(ast, name=name)
    assert ("applies a CMA operator but the function space of the field "
            "argument it writes to (any_space_3) does not match the 'to' "
            "space of the operator (any_space_1)") in str(excinfo.value)
    # Change the space of the field that is read
    code = CMA_APPLY.replace("arg_type(GH_FIELD,    GH_READ, ANY_SPACE_2)",
                             "arg_type(GH_FIELD,    GH_READ, ANY_SPACE_3)", 1)
    ast = fpapi.parse(code, ignore_comments=False)
    name = "testkern_cma_type"
    with pytest.raises(ParseError) as excinfo:
        _ = DynKernMetadata(ast, name=name)
    assert ("applies a CMA operator but the function space of the field "
            "argument it reads from (any_space_3) does not match the 'from' "
            "space of the operator (any_space_2)") in str(excinfo.value)


def test_cma_mdata_apply_vector_error():
    ''' Check that we raise the expected error if the metadata for a kernel
    that applies a CMA operator contains a vector argument. '''
    fparser.logging.disable(fparser.logging.CRITICAL)
    name = "testkern_cma_type"

    # Reject a field vector argument
    code = CMA_APPLY.replace("arg_type(GH_FIELD,    GH_INC,  ANY_SPACE_1)",
                             "arg_type(GH_FIELD*3,  GH_INC,  ANY_SPACE_1)", 1)
    ast = fpapi.parse(code, ignore_comments=False)
    with pytest.raises(ParseError) as excinfo:
        _ = DynKernMetadata(ast, name=name)
    assert ("Kernel testkern_cma_type takes a CMA operator but has a "
            "vector argument 'gh_field*3'. This is forbidden."
            in str(excinfo.value))

    # Reject a CMA operator vector argument
    code = CMA_APPLY.replace("GH_COLUMNWISE_OPERATOR,",
                             "GH_COLUMNWISE_OPERATOR*4,", 1)
    ast = fpapi.parse(code, ignore_comments=False)
    with pytest.raises(ParseError) as excinfo:
        _ = DynKernMetadata(ast, name=name)
    assert ("In the LFRic API, vector notation is only supported "
            "for ['gh_field'] argument types but found "
            "'gh_columnwise_operator * 4'." in str(excinfo.value))


def test_cma_mdata_apply_fld_stencil_error():
    ''' Check that we raise the expected error if the metadata for a kernel
    that applies a CMA operator contains a field argument with a stencil
    access. '''
    fparser.logging.disable(fparser.logging.CRITICAL)
    code = CMA_APPLY.replace(
        "arg_type(GH_FIELD,    GH_READ, ANY_SPACE_2)",
        "arg_type(GH_FIELD,    GH_READ, ANY_SPACE_2, STENCIL(X1D))", 1)
    ast = fpapi.parse(code, ignore_comments=False)
    name = "testkern_cma_type"
    with pytest.raises(ParseError) as excinfo:
        _ = DynKernMetadata(ast, name=name)
    assert ("Kernel testkern_cma_type takes a CMA operator but has an "
            "argument with a stencil access ('x1d'). This is "
            "forbidden.") in str(excinfo.value)


CMA_MATRIX = '''
module testkern_cma_matrix_matrix
  type, extends(kernel_type) :: testkern_cma_type
  type(arg_type) :: meta_args(4) = (/                                        &
       arg_type(GH_COLUMNWISE_OPERATOR, GH_READ,  ANY_SPACE_1, ANY_SPACE_2), &
       arg_type(GH_REAL,                GH_READ),                            &
       arg_type(GH_COLUMNWISE_OPERATOR, GH_READ,  ANY_SPACE_1, ANY_SPACE_2), &
       arg_type(GH_COLUMNWISE_OPERATOR, GH_WRITE, ANY_SPACE_1, ANY_SPACE_2)  &
       /)
     integer :: iterates_over = cells
   contains
     procedure, nopass :: code => testkern_cma_code
  end type testkern_cma_type
contains
  subroutine testkern_cma_code(a, b, c, d)
  end subroutine testkern_cma_code
end module testkern_cma_matrix_matrix
'''


def test_cma_mdata_matrix_prod():
    ''' Check that we can parse meta-data entries relating to a kernel
    that performs a product of two CMA operators. '''
    fparser.logging.disable(fparser.logging.CRITICAL)
    code = CMA_MATRIX
    ast = fpapi.parse(code, ignore_comments=False)
    name = "testkern_cma_type"
    dkm = DynKernMetadata(ast, name=name)
    dkm_str = str(dkm.arg_descriptors[2])
    expected = (
        "LFRicArgDescriptor object\n"
        "  argument_type[0]='gh_columnwise_operator'\n"
        "  data_type[1]='gh_real'\n"
        "  access_descriptor[2]='gh_read'\n"
        "  function_space_to[3]='any_space_1'\n"
        "  function_space_from[4]='any_space_2'\n")

    assert expected in dkm_str
    assert dkm._cma_operation == "matrix-matrix"


def test_cma_mdata_matrix_too_few_args():
    ''' Check that we raise the expected error when there are too few
    arguments specified in meta-data '''
    fparser.logging.disable(fparser.logging.CRITICAL)
    code = CMA_MATRIX.replace(
        "       arg_type(GH_COLUMNWISE_OPERATOR, GH_READ,  ANY_SPACE_1, "
        "ANY_SPACE_2), &\n", "", 2)
    code = code.replace("meta_args(4)", "meta_args(2)", 1)
    ast = fpapi.parse(code, ignore_comments=False)
    name = "testkern_cma_type"
    with pytest.raises(ParseError) as excinfo:
        _ = DynKernMetadata(ast, name=name)
    assert ("has a single column-wise operator argument but does not conform "
            "to the rules for an Assembly kernel because it does not have "
            "any read-only LMA operator arguments") in str(excinfo.value)


def test_cma_mdata_matrix_field_arg():
    ''' Check that we raise the expected error when a matrix-matrix kernel
    reads from a field argument. Adding an argument that is not a CMA
    operator or scalar means that PSyclone attempts to identify this as an
    assembly kernel. '''
    fparser.logging.disable(fparser.logging.CRITICAL)
    code = CMA_MATRIX.replace(
        "arg_type(GH_COLUMNWISE_OPERATOR, GH_READ,  ANY_SPACE_1, "
        "ANY_SPACE_2)", "arg_type(GH_FIELD, GH_READ, ANY_SPACE_1)", 1)
    ast = fpapi.parse(code, ignore_comments=False)
    name = "testkern_cma_type"
    with pytest.raises(ParseError) as excinfo:
        _ = DynKernMetadata(ast, name=name)
    assert ("A column-wise matrix-matrix kernel must have only column-wise "
            "operators and scalars as arguments but kernel testkern_cma_type "
            "has: ['gh_field', ") in str(excinfo.value)


def test_cma_mdata_matrix_no_scalar_arg():
    ''' Check that we successfully parse meta-data for a matrix-matrix kernel
    that has no scalar arguments. '''
    fparser.logging.disable(fparser.logging.CRITICAL)
    code = CMA_MATRIX.replace(
        "arg_type(GH_REAL,                GH_READ)",
        "arg_type(GH_COLUMNWISE_OPERATOR, GH_READ, ANY_SPACE_1, ANY_SPACE_2)",
        1)
    ast = fpapi.parse(code, ignore_comments=False)
    name = "testkern_cma_type"
    dkm = DynKernMetadata(ast, name=name)
    assert dkm._cma_operation == "matrix-matrix"


def test_cma_mdata_matrix_2_scalar_args():
    ''' Check that we successfully parse meta-data for a matrix-matrix kernel
    that has 2 scalar arguments. '''
    fparser.logging.disable(fparser.logging.CRITICAL)
    code = CMA_MATRIX.replace(
        "arg_type(GH_COLUMNWISE_OPERATOR, GH_READ,  ANY_SPACE_1, ANY_SPACE_2)",
        "arg_type(GH_REAL,                GH_READ)",
        1)
    ast = fpapi.parse(code, ignore_comments=False)
    name = "testkern_cma_type"
    dkm = DynKernMetadata(ast, name=name)
    assert dkm._cma_operation == "matrix-matrix"


def test_cma_mdata_matrix_2_writes():
    ''' Check that we raise the expected error when a matrix-matrix kernel
    writes (write and readwrite access) to more than one CMA operator '''
    fparser.logging.disable(fparser.logging.CRITICAL)
    for access in OP_WRITE_ACCESSES:
        cmaopstring = "arg_type(GH_COLUMNWISE_OPERATOR," + access + \
                      ", ANY_SPACE_1, ANY_SPACE_2), &\n"
        code = CMA_MATRIX.replace(
            "arg_type(GH_COLUMNWISE_OPERATOR, GH_READ,  ANY_SPACE_1, "
            "ANY_SPACE_2), &\n",
            "arg_type(GH_COLUMNWISE_OPERATOR, GH_READ,  ANY_SPACE_1, "
            "ANY_SPACE_2), &\n" +
            cmaopstring, 1)
        code = code.replace("meta_args(4)", "meta_args(5)", 1)
        ast = fpapi.parse(code, ignore_comments=False)
        name = "testkern_cma_type"
        with pytest.raises(ParseError) as excinfo:
            _ = DynKernMetadata(ast, name=name)
        assert ("A Dynamo 0.3 kernel cannot update more than one CMA "
                "(column-wise) operator but kernel testkern_cma_type "
                "updates 2") in str(excinfo.value)


def test_cma_mdata_stencil_invalid():
    ''' Check that we raise the expected error when a matrix-matrix kernel
    specifies a stencil. '''
    fparser.logging.disable(fparser.logging.CRITICAL)
    code = CMA_MATRIX.replace(
        "arg_type(GH_COLUMNWISE_OPERATOR, GH_WRITE, ANY_SPACE_1, ANY_SPACE_2)",
        "arg_type(GH_COLUMNWISE_OPERATOR, GH_WRITE, ANY_SPACE_1, "
        "stencil(cross))", 1)
    ast = fpapi.parse(code, ignore_comments=False)
    name = "testkern_cma_type"
    with pytest.raises(ParseError) as excinfo:
        _ = DynKernMetadata(ast, name=name)
    assert ("the 4th argument of a 'meta_arg' operator entry must be a valid "
            "function space") in str(excinfo.value)
    code = CMA_MATRIX.replace(
        "arg_type(GH_COLUMNWISE_OPERATOR, GH_WRITE, ANY_SPACE_1, ANY_SPACE_2)",
        "arg_type(GH_COLUMNWISE_OPERATOR, GH_WRITE, ANY_SPACE_1, ANY_SPACE_2, "
        "stencil(cross))", 1)
    ast = fpapi.parse(code, ignore_comments=False)
    name = "testkern_cma_type"
    with pytest.raises(ParseError) as excinfo:
        _ = DynKernMetadata(ast, name=name)
    assert ("each 'meta_arg' entry must have 4 arguments if its first "
            "argument is an operator (one of {0})".
            format(LFRicArgDescriptor.VALID_OPERATOR_NAMES)
            in str(excinfo.value))


def test_cma_mdata_matrix_vector_error():
    ''' Check that we raise the expected error when a matrix-matrix kernel
    contains a vector argument. '''
    fparser.logging.disable(fparser.logging.CRITICAL)
    name = "testkern_cma_type"

    # Reject a CMA operator vector argument
    code = CMA_MATRIX.replace(
        "arg_type(GH_COLUMNWISE_OPERATOR, GH_WRITE, ANY_SPACE_1, ANY_SPACE_2)",
        "arg_type(GH_COLUMNWISE_OPERATOR*3,GH_WRITE, ANY_SPACE_1,ANY_SPACE_2)",
        1)
    ast = fpapi.parse(code, ignore_comments=False)
    with pytest.raises(ParseError) as excinfo:
        _ = DynKernMetadata(ast, name=name)
    assert ("In the LFRic API, vector notation is only supported "
            "for ['gh_field'] argument types but found "
            "'gh_columnwise_operator * 3'." in str(excinfo.value))


def test_cma_asm_cbanded_dofmap_error():
    ''' Check that we raise expected internal error if DynInvokeDofmaps
    encounters an assembly kernel that has more than one CMA op argument '''
    _, invoke_info = parse(
        os.path.join(BASE_PATH,
                     "20.0_cma_assembly.f90"),
        api=TEST_API)
    psy = PSyFactory(TEST_API,
                     distributed_memory=True).create(invoke_info)
    invoke = psy.invokes.invoke_list[0]
    calls = invoke.schedule.kernels()
    # We must go in and make the internal state inconsistent in order
    # to trigger the error. So, we set the type of all the arguments
    # in the kernel cal to be CMA operators...
    for arg in calls[0].arguments.args:
        arg._argument_type = 'gh_columnwise_operator'
    with pytest.raises(GenerationError) as excinfo:
        invoke.dofmaps.__init__(invoke)
    assert ("Internal error: there should only be one CMA operator argument "
            "for a CMA assembly kernel but found 2") in str(excinfo.value)


def test_cma_asm(tmpdir, dist_mem):
    ''' Test that we generate correct code for an invoke containing
    a kernel that assembles a CMA operator.

    '''
    _, invoke_info = parse(
        os.path.join(BASE_PATH,
                     "20.0_cma_assembly.f90"),
        api=TEST_API)
    psy = PSyFactory(TEST_API,
                     distributed_memory=dist_mem).create(invoke_info)
    code = str(psy.gen)

    assert ("USE operator_mod, ONLY: operator_type, operator_proxy_type, "
            "columnwise_operator_type, columnwise_operator_proxy_type") \
        in code
    assert "TYPE(operator_proxy_type) lma_op1_proxy" in code
    assert "TYPE(columnwise_operator_type), intent(in) :: cma_op1" in code
    assert "TYPE(columnwise_operator_proxy_type) cma_op1_proxy" in code
    assert "INTEGER(KIND=i_def) ncell_2d" in code
    assert ("INTEGER(KIND=i_def), pointer :: cbanded_map_adspc1_lma_op1(:,:) "
            "=> null(), cbanded_map_adspc2_lma_op1(:,:) => null()") in code
    assert "ncell_2d = cma_op1_proxy%ncell_2d" in code
    assert "cma_op1_proxy = cma_op1%get_proxy()" in code
    assert ("CALL columnwise_op_asm_kernel_code(cell, nlayers, ncell_2d, "
            "lma_op1_proxy%ncell_3d, lma_op1_proxy%local_stencil, "
            "cma_op1_matrix, cma_op1_nrow, cma_op1_ncol, cma_op1_bandwidth, "
            "cma_op1_alpha, cma_op1_beta, cma_op1_gamma_m, cma_op1_gamma_p, "
            "ndf_adspc1_lma_op1, cbanded_map_adspc1_lma_op1, "
            "ndf_adspc2_lma_op1, cbanded_map_adspc2_lma_op1)") in code

    assert LFRicBuild(tmpdir).code_compiles(psy)


def test_cma_asm_field(tmpdir, dist_mem):
    ''' Test that we generate correct code for an invoke containing
    a kernel that assembles a CMA operator with a field as argument.

    '''
    _, invoke_info = parse(
        os.path.join(BASE_PATH,
                     "20.3_cma_assembly_field.f90"),
        api=TEST_API)
    psy = PSyFactory(TEST_API,
                     distributed_memory=dist_mem).create(invoke_info)
    code = str(psy.gen)

    assert ("USE operator_mod, ONLY: operator_type, operator_proxy_type, "
            "columnwise_operator_type, columnwise_operator_proxy_type"
            in code)
    assert "TYPE(operator_proxy_type) lma_op1_proxy" in code
    assert "TYPE(columnwise_operator_type), intent(in) :: cma_op1" in code
    assert "TYPE(columnwise_operator_proxy_type) cma_op1_proxy" in code
    assert ("INTEGER(KIND=i_def), pointer :: "
            "cbanded_map_aspc1_afield(:,:) => null(), "
            "cbanded_map_aspc2_lma_op1(:,:) => null()" in code)
    assert "INTEGER(KIND=i_def) ncell_2d" in code
    assert "ncell_2d = cma_op1_proxy%ncell_2d" in code
    assert "cma_op1_proxy = cma_op1%get_proxy()" in code
    expected = (
        "CALL columnwise_op_asm_field_kernel_code(cell, nlayers, ncell_2d, "
        "afield_proxy%data, lma_op1_proxy%ncell_3d, "
        "lma_op1_proxy%local_stencil, cma_op1_matrix, cma_op1_nrow, "
        "cma_op1_ncol, cma_op1_bandwidth, cma_op1_alpha, cma_op1_beta, "
        "cma_op1_gamma_m, cma_op1_gamma_p, ndf_aspc1_afield, "
        "undf_aspc1_afield, map_aspc1_afield(:,cell), "
        "cbanded_map_aspc1_afield, ndf_aspc2_lma_op1, "
        "cbanded_map_aspc2_lma_op1)")
    assert expected in code

    assert LFRicBuild(tmpdir).code_compiles(psy)


def test_cma_asm_scalar(dist_mem, tmpdir):
    ''' Test that we generate correct code for an invoke containing
    a kernel that assembles a CMA operator with a scalar as argument. The
    name of the scalar is deliberately chosen to provoke a clash with the
    name generated for one of the CMA parameters.

    '''
    _, invoke_info = parse(
        os.path.join(BASE_PATH,
                     "20.0.1_cma_assembly_scalar.f90"),
        api=TEST_API)
    psy = PSyFactory(TEST_API,
                     distributed_memory=dist_mem).create(invoke_info)
    code = str(psy.gen)

    assert ("USE operator_mod, ONLY: operator_type, operator_proxy_type, "
            "columnwise_operator_type, columnwise_operator_proxy_type"
            in code)
    assert "TYPE(operator_proxy_type) lma_op1_proxy" in code
    assert "TYPE(columnwise_operator_type), intent(in) :: cma_op1" in code
    assert "TYPE(columnwise_operator_proxy_type) cma_op1_proxy" in code
    assert ("INTEGER(KIND=i_def), pointer :: "
            "cbanded_map_aspc1_lma_op1(:,:) => null(), "
            "cbanded_map_aspc2_lma_op1(:,:) => null()" in code)
    assert "INTEGER(KIND=i_def) ncell_2d" in code
    assert "ncell_2d = cma_op1_proxy%ncell_2d" in code
    assert "cma_op1_proxy = cma_op1%get_proxy()" in code
    expected = ("CALL columnwise_op_asm_kernel_scalar_code(cell, "
                "nlayers, ncell_2d, lma_op1_proxy%ncell_3d, "
                "lma_op1_proxy%local_stencil, cma_op1_matrix, cma_op1_nrow, "
                "cma_op1_ncol, cma_op1_bandwidth, cma_op1_alpha_1, "
                "cma_op1_beta, cma_op1_gamma_m, cma_op1_gamma_p, "
                "cma_op1_alpha, ndf_aspc1_lma_op1, cbanded_map_aspc1_lma_op1, "
                "ndf_aspc2_lma_op1, cbanded_map_aspc2_lma_op1)")

    assert expected in code

    assert LFRicBuild(tmpdir).code_compiles(psy)


def test_cma_asm_field_same_fs(dist_mem, tmpdir):
    ''' Test that we generate correct code for an invoke containing
    a kernel that assembles a CMA operator with a field as argument.
    In this case the fs_from and fs_to spaces of the operator are the
    same so we only need to pass in one banded dofmap.

    '''
    _, invoke_info = parse(
        os.path.join(BASE_PATH,
                     "20.4_cma_assembly_field_same_fs.f90"),
        api=TEST_API)
    psy = PSyFactory(TEST_API,
                     distributed_memory=dist_mem).create(invoke_info)
    code = str(psy.gen)

    assert ("USE operator_mod, ONLY: operator_type, operator_proxy_type, "
            "columnwise_operator_type, columnwise_operator_proxy_type"
            in code)
    assert "TYPE(operator_proxy_type) lma_op1_proxy" in code
    assert ("TYPE(columnwise_operator_type), intent(in) :: cma_op1"
            in code)
    assert "TYPE(columnwise_operator_proxy_type) cma_op1_proxy" in code
    assert ("INTEGER(KIND=i_def), pointer :: "
            "cbanded_map_aspc2_lma_op1(:,:) => null()\n" in code)
    assert "INTEGER(KIND=i_def) ncell_2d" in code
    assert "ncell_2d = cma_op1_proxy%ncell_2d" in code
    assert "cma_op1_proxy = cma_op1%get_proxy()" in code
    if dist_mem:
        # When distributed-memory is enabled then we compute operators
        # redundantly (out to the L1 halo)
        assert "DO cell=1,mesh%get_last_halo_cell(1)\n" in code
    else:
        assert "DO cell=1,cma_op1_proxy%fs_from%get_ncell()\n" in code
    expected = ("CALL columnwise_op_asm_same_fs_kernel_code(cell, "
                "nlayers, ncell_2d, lma_op1_proxy%ncell_3d, "
                "lma_op1_proxy%local_stencil, afield_proxy%data, "
                "cma_op1_matrix, cma_op1_nrow, cma_op1_bandwidth, "
                "cma_op1_alpha, cma_op1_beta, cma_op1_gamma_m, "
                "cma_op1_gamma_p, ndf_aspc1_lma_op1, undf_aspc1_lma_op1, "
                "map_aspc1_lma_op1(:,cell), ndf_aspc2_lma_op1, "
                "cbanded_map_aspc2_lma_op1)")
    assert expected in code
    # We do not perform halo swaps for operators
    assert "lma_op1_proxy%is_dirty(" not in code
    assert "cma_op1_proxy%is_dirty(" not in code

    assert LFRicBuild(tmpdir).code_compiles(psy)


def test_cma_apply_indirection_dofmap_error():
    ''' Check that we raise expected internal error if DynInvokeDofmaps
    encounters an apply kernel that has more than one CMA op argument '''
    _, invoke_info = parse(
        os.path.join(BASE_PATH,
                     "20.1_cma_apply.f90"),
        api=TEST_API)
    psy = PSyFactory(TEST_API,
                     distributed_memory=True).create(invoke_info)
    invoke = psy.invokes.invoke_list[0]
    calls = invoke.schedule.kernels()
    # We must go in and make the internal state inconsistent in order
    # to trigger the error. So, we set the type of all the arguments
    # in the kernel cal to be CMA operators...
    for arg in calls[0].arguments.args:
        arg._argument_type = 'gh_columnwise_operator'
    with pytest.raises(GenerationError) as excinfo:
        invoke.dofmaps.__init__(invoke)
    assert ("Internal error: there should only be one CMA "
            "operator argument for a kernel that applies a "
            "CMA operator but found 3") in str(excinfo.value)


def test_cma_apply(tmpdir, dist_mem):
    ''' Test that we generate correct code for a kernel that applies
    a CMA operator. '''
    _, invoke_info = parse(
        os.path.join(BASE_PATH,
                     "20.1_cma_apply.f90"),
        api=TEST_API)
    psy = PSyFactory(TEST_API,
                     distributed_memory=dist_mem).create(invoke_info)
    code = str(psy.gen)

    assert "INTEGER(KIND=i_def) ncell_2d" in code
    assert "TYPE(columnwise_operator_proxy_type) cma_op1_proxy" in code
    assert "ncell_2d = cma_op1_proxy%ncell_2d" in code
    assert ("INTEGER(KIND=i_def), pointer :: cma_indirection_map_aspc1_"
            "field_a(:) => null(), "
            "cma_indirection_map_aspc2_field_b(:) => null()\n") in code
    assert ("ndf_aspc1_field_a = field_a_proxy%vspace%get_ndf()\n"
            "      undf_aspc1_field_a = field_a_proxy%vspace%"
            "get_undf()") in code
    assert ("cma_indirection_map_aspc1_field_a => "
            "cma_op1_proxy%indirection_dofmap_to") in code
    assert ("cma_indirection_map_aspc2_field_b => "
            "cma_op1_proxy%indirection_dofmap_from") in code
    assert ("CALL columnwise_op_app_kernel_code(cell, ncell_2d, "
            "field_a_proxy%data, field_b_proxy%data, cma_op1_matrix, "
            "cma_op1_nrow, cma_op1_ncol, cma_op1_bandwidth, cma_op1_alpha, "
            "cma_op1_beta, cma_op1_gamma_m, cma_op1_gamma_p, "
            "ndf_aspc1_field_a, undf_aspc1_field_a, "
            "map_aspc1_field_a(:,cell), cma_indirection_map_aspc1_field_a, "
            "ndf_aspc2_field_b, undf_aspc2_field_b, map_aspc2_field_b(:,cell),"
            " cma_indirection_map_aspc2_field_b)") in code
    # We do not perform halo swaps for operators
    assert "cma_op1_proxy%is_dirty(" not in code

    assert LFRicBuild(tmpdir).code_compiles(psy)


def test_cma_apply_discontinuous_spaces(tmpdir, dist_mem):
    ''' Test that we generate correct code for a kernel that applies a CMA
    operator to fields on discontinuous spaces any_discontinuous_space_1
    and w2v.

    '''
    _, invoke_info = parse(
        os.path.join(BASE_PATH,
                     "20.1.2_cma_apply_disc.f90"),
        api=TEST_API)
    psy = PSyFactory(TEST_API,
                     distributed_memory=dist_mem).create(invoke_info)
    code = str(psy.gen)

    # Check any_discontinuous_space_1
    assert "INTEGER(KIND=i_def) ncell_2d" in code
    assert "TYPE(columnwise_operator_proxy_type) cma_op1_proxy" in code
    assert "ncell_2d = cma_op1_proxy%ncell_2d" in code
    assert ("INTEGER(KIND=i_def), pointer :: "
            "cma_indirection_map_adspc1_field_a(:) => null(), "
            "cma_indirection_map_aspc1_field_b(:) => null()\n") in code
    assert ("ndf_adspc1_field_a = field_a_proxy%vspace%get_ndf()\n"
            "      undf_adspc1_field_a = "
            "field_a_proxy%vspace%get_undf()") in code
    assert ("cma_indirection_map_adspc1_field_a => "
            "cma_op1_proxy%indirection_dofmap_to") in code
    # Check w2v
    assert "TYPE(columnwise_operator_proxy_type) cma_op2_proxy" in code
    assert "ncell_2d = cma_op2_proxy%ncell_2d" in code
    assert ("INTEGER(KIND=i_def), pointer :: "
            "cma_indirection_map_w2v(:) => null(), "
            "cma_indirection_map_aspc2_field_d(:) => null()\n") in code
    assert ("ndf_w2v = field_c_proxy%vspace%get_ndf()\n"
            "      undf_w2v = field_c_proxy%vspace%get_undf()") in code
    assert ("cma_indirection_map_w2v => "
            "cma_op2_proxy%indirection_dofmap_to") in code
    if dist_mem:
        # The kernel only *reads* from a CMA operator and writes to a
        # field on a discontinuous space - therefore we do not need to
        # loop out into the L1 halo.
        assert code.count("DO cell=1,mesh%get_last_edge_cell()") == 2
    else:
        assert "DO cell=1,field_a_proxy%vspace%get_ncell()" in code
        assert "DO cell=1,field_c_proxy%vspace%get_ncell()" in code
    # Check any_discontinuous_space_1
    assert ("CALL columnwise_op_app_anydspace_kernel_code(cell, "
            "ncell_2d, field_a_proxy%data, field_b_proxy%data, "
            "cma_op1_matrix, cma_op1_nrow, cma_op1_ncol, "
            "cma_op1_bandwidth, cma_op1_alpha, cma_op1_beta, "
            "cma_op1_gamma_m, cma_op1_gamma_p, ndf_adspc1_field_a, "
            "undf_adspc1_field_a, map_adspc1_field_a(:,cell), "
            "cma_indirection_map_adspc1_field_a, ndf_aspc1_field_b, "
            "undf_aspc1_field_b, map_aspc1_field_b(:,cell), "
            "cma_indirection_map_aspc1_field_b") in code
    # Check w2v
    assert ("CALL columnwise_op_app_w2v_kernel_code(cell, ncell_2d, "
            "field_c_proxy%data, field_d_proxy%data, cma_op2_matrix, "
            "cma_op2_nrow, cma_op2_ncol, cma_op2_bandwidth, cma_op2_alpha, "
            "cma_op2_beta, cma_op2_gamma_m, cma_op2_gamma_p, ndf_w2v, "
            "undf_w2v, map_w2v(:,cell), cma_indirection_map_w2v, "
            "ndf_aspc2_field_d, undf_aspc2_field_d, map_aspc2_field_d"
            "(:,cell), cma_indirection_map_aspc2_field_d)") in code

    if dist_mem:
        # Check any_discontinuous_space_1
        assert "CALL field_a_proxy%set_dirty()" in code
        assert "cma_op1_proxy%is_dirty(" not in code
        # Check w2v
        assert "CALL field_c_proxy%set_dirty()" in code
        assert "cma_op2_proxy%is_dirty(" not in code

    assert LFRicBuild(tmpdir).code_compiles(psy)


def test_cma_apply_same_space(dist_mem, tmpdir):
    ''' Test that we generate correct code for
    a kernel that applies a CMA operator which has the same to- and from-
    spaces.

    '''
    _, invoke_info = parse(
        os.path.join(BASE_PATH,
                     "20.1.1_cma_apply_same_spaces.f90"),
        api=TEST_API)
    psy = PSyFactory(TEST_API,
                     distributed_memory=dist_mem).create(invoke_info)
    code = str(psy.gen)

    assert "INTEGER(KIND=i_def) ncell_2d" in code
    assert "TYPE(columnwise_operator_proxy_type) cma_op1_proxy" in code
    assert "ncell_2d = cma_op1_proxy%ncell_2d" in code
    assert ("INTEGER(KIND=i_def), pointer :: cma_indirection_map_aspc2_"
            "field_a(:) => null()\n") in code
    assert ("ndf_aspc2_field_a = field_a_proxy%vspace%get_ndf()\n"
            "      undf_aspc2_field_a = field_a_proxy%vspace%"
            "get_undf()") in code
    assert ("cma_indirection_map_aspc2_field_a => "
            "cma_op1_proxy%indirection_dofmap_to") in code
    assert ("CALL columnwise_op_app_same_fs_kernel_code(cell, ncell_2d, "
            "field_a_proxy%data, field_b_proxy%data, "
            "cma_op1_matrix, cma_op1_nrow, "
            "cma_op1_bandwidth, cma_op1_alpha, "
            "cma_op1_beta, cma_op1_gamma_m, cma_op1_gamma_p, "
            "ndf_aspc2_field_a, undf_aspc2_field_a, "
            "map_aspc2_field_a(:,cell), "
            "cma_indirection_map_aspc2_field_a)") in code
    if dist_mem:
        assert "CALL field_a_proxy%set_dirty()" in code
        assert "cma_op1_proxy%is_dirty(" not in code

    assert LFRicBuild(tmpdir).code_compiles(psy)


def test_cma_matrix_matrix(tmpdir, dist_mem):
    ''' Test that we generate correct code for an invoke containing
    a kernel that performs a matrix-matrix CMA calculation '''
    _, invoke_info = parse(
        os.path.join(BASE_PATH,
                     "20.2_cma_matrix_matrix.f90"),
        api=TEST_API)
    psy = PSyFactory(TEST_API,
                     distributed_memory=dist_mem).create(invoke_info)
    code = str(psy.gen)

    assert "INTEGER(KIND=i_def) ncell_2d" in code
    assert "ncell_2d = cma_opa_proxy%ncell_2d" in code

    if dist_mem:
        # When distributed-memory is enabled then we compute operators
        # redundantly (out to the L1 halo)
        assert "DO cell=1,mesh%get_last_halo_cell(1)\n" in code
    else:
        assert "DO cell=1,cma_opc_proxy%fs_from%get_ncell()\n" in code

    assert ("CALL columnwise_op_mul_kernel_code(cell, "
            "ncell_2d, "
            "cma_opa_matrix, cma_opa_nrow, cma_opa_ncol, "
            "cma_opa_bandwidth, cma_opa_alpha, "
            "cma_opa_beta, cma_opa_gamma_m, cma_opa_gamma_p, "
            "cma_opb_matrix, cma_opb_nrow, cma_opb_ncol, "
            "cma_opb_bandwidth, cma_opb_alpha, "
            "cma_opb_beta, cma_opb_gamma_m, cma_opb_gamma_p, "
            "cma_opc_matrix, cma_opc_nrow, cma_opc_ncol, "
            "cma_opc_bandwidth, cma_opc_alpha, "
            "cma_opc_beta, cma_opc_gamma_m, cma_opc_gamma_p)") in code
    if dist_mem:
        assert "_dirty(" not in code

    assert LFRicBuild(tmpdir).code_compiles(psy)


def test_cma_matrix_matrix_2scalars(tmpdir, dist_mem):
    ''' Test that we generate correct code for an invoke containing
    a kernel that performs a matrix-matrix CMA calculation including
    scalar arguments. '''
    _, invoke_info = parse(
        os.path.join(BASE_PATH,
                     "20.2.1_cma_matrix_matrix.f90"),
        api=TEST_API)
    psy = PSyFactory(TEST_API,
                     distributed_memory=dist_mem).create(invoke_info)
    code = str(psy.gen)
    assert "INTEGER(KIND=i_def) ncell_2d" in code
    assert "ncell_2d = cma_opa_proxy%ncell_2d" in code

    if dist_mem:
        # When distributed-memory is enabled then we compute operators
        # redundantly (out to the L1 halo)
        assert "DO cell=1,mesh%get_last_halo_cell(1)\n" in code
    else:
        assert "DO cell=1,cma_opc_proxy%fs_from%get_ncell()\n" in code

    assert ("CALL columnwise_op_mul_2scalars_kernel_code(cell, "
            "ncell_2d, "
            "cma_opa_matrix, cma_opa_nrow, cma_opa_ncol, "
            "cma_opa_bandwidth, cma_opa_alpha, "
            "cma_opa_beta, cma_opa_gamma_m, cma_opa_gamma_p, "
            "alpha, "
            "cma_opb_matrix, cma_opb_nrow, cma_opb_ncol, "
            "cma_opb_bandwidth, cma_opb_alpha, "
            "cma_opb_beta, cma_opb_gamma_m, cma_opb_gamma_p, "
            "beta, "
            "cma_opc_matrix, cma_opc_nrow, cma_opc_ncol, "
            "cma_opc_bandwidth, cma_opc_alpha, "
            "cma_opc_beta, cma_opc_gamma_m, cma_opc_gamma_p)") in code
    if dist_mem:
        assert "_dirty(" not in code

    assert LFRicBuild(tmpdir).code_compiles(psy)


def test_cma_multi_kernel(tmpdir, dist_mem):
    ''' Test that we generate correct code when an invoke contains multiple
    kernels with CMA operator arguments.

    '''
    _, invoke_info = parse(
        os.path.join(BASE_PATH, "20.5_multi_cma_invoke.f90"),
        api=TEST_API)
    psy = PSyFactory(TEST_API,
                     distributed_memory=dist_mem).create(invoke_info)
    code = str(psy.gen)

    assert ("      afield_proxy = afield%get_proxy()\n"
            "      lma_op1_proxy = lma_op1%get_proxy()\n"
            "      cma_op1_proxy = cma_op1%get_proxy()\n"
            "      field_a_proxy = field_a%get_proxy()\n"
            "      field_b_proxy = field_b%get_proxy()\n"
            "      cma_opb_proxy = cma_opb%get_proxy()\n"
            "      cma_opc_proxy = cma_opc%get_proxy()\n") in code

    assert "cma_op1_matrix => cma_op1_proxy%columnwise_matrix\n" in code
    assert "cma_op1_ncol = cma_op1_proxy%ncol\n" in code
    assert "cma_op1_nrow = cma_op1_proxy%nrow\n" in code
    assert "cma_op1_bandwidth = cma_op1_proxy%bandwidth\n" in code
    assert "cma_op1_alpha = cma_op1_proxy%alpha\n" in code
    assert "cma_op1_beta = cma_op1_proxy%beta\n" in code

    assert ("      cbanded_map_aspc1_afield => "
            "cma_op1_proxy%column_banded_dofmap_to\n"
            "      cbanded_map_aspc2_lma_op1 => "
            "cma_op1_proxy%column_banded_dofmap_from\n") in code
    assert ("cma_indirection_map_aspc1_field_a => "
            "cma_op1_proxy%indirection_dofmap_to\n"
            "      cma_indirection_map_aspc2_field_b => "
            "cma_op1_proxy%indirection_dofmap_from\n") in code

    if dist_mem:
        # When distributed-memory is enabled then we compute operators
        # redundantly (out to the L1 halo). Since the field that the
        # CMA operator is applied to is on any-space, we must assume
        # the worst and also loop out to L1 for it too.
        assert code.count("DO cell=1,mesh%get_last_halo_cell(1)\n") == 3
    else:
        assert "DO cell=1,cma_op1_proxy%fs_from%get_ncell()\n" in code
        assert "DO cell=1,field_a_proxy%vspace%get_ncell()\n" in code
        assert "DO cell=1,cma_opc_proxy%fs_from%get_ncell()\n" in code

    assert ("CALL columnwise_op_asm_field_kernel_code(cell, nlayers, "
            "ncell_2d, afield_proxy%data, lma_op1_proxy%ncell_3d, "
            "lma_op1_proxy%local_stencil, cma_op1_matrix, cma_op1_nrow, "
            "cma_op1_ncol, cma_op1_bandwidth, cma_op1_alpha, cma_op1_beta, "
            "cma_op1_gamma_m, cma_op1_gamma_p, ndf_aspc1_afield, "
            "undf_aspc1_afield, map_aspc1_afield(:,cell), "
            "cbanded_map_aspc1_afield, ndf_aspc2_lma_op1, "
            "cbanded_map_aspc2_lma_op1)") in code
    assert ("CALL columnwise_op_app_kernel_code(cell, ncell_2d, "
            "field_a_proxy%data, field_b_proxy%data, cma_op1_matrix, "
            "cma_op1_nrow, cma_op1_ncol, cma_op1_bandwidth, cma_op1_alpha, "
            "cma_op1_beta, cma_op1_gamma_m, cma_op1_gamma_p, "
            "ndf_aspc1_field_a, undf_aspc1_field_a, "
            "map_aspc1_field_a(:,cell), cma_indirection_map_aspc1_field_a, "
            "ndf_aspc2_field_b, undf_aspc2_field_b, "
            "map_aspc2_field_b(:,cell), "
            "cma_indirection_map_aspc2_field_b)\n") in code
    assert ("CALL columnwise_op_mul_kernel_code(cell, ncell_2d, "
            "cma_op1_matrix, cma_op1_nrow, cma_op1_ncol, cma_op1_bandwidth, "
            "cma_op1_alpha, cma_op1_beta, cma_op1_gamma_m, cma_op1_gamma_p, "
            "cma_opb_matrix, cma_opb_nrow, cma_opb_ncol, cma_opb_bandwidth, "
            "cma_opb_alpha, cma_opb_beta, cma_opb_gamma_m, cma_opb_gamma_p, "
            "cma_opc_matrix, cma_opc_nrow, cma_opc_ncol, cma_opc_bandwidth, "
            "cma_opc_alpha, cma_opc_beta, cma_opc_gamma_m, "
            "cma_opc_gamma_p)") in code

    assert LFRicBuild(tmpdir).code_compiles(psy)

# Tests for the kernel-stub generator


def test_dyndofmap_stubdecln_err():
    ''' Check that DynDofmaps._stub_declarations raises the expected errors
    if the stored CMA information is invalid. '''
    from psyclone.dynamo0p3 import DynDofmaps
    from psyclone.f2pygen import ModuleGen
    _, invoke_info = parse(os.path.join(BASE_PATH,
                                        "20.5_multi_cma_invoke.f90"),
                           api=TEST_API)
    psy = PSyFactory(TEST_API, distributed_memory=False).create(invoke_info)
    dofmaps = DynDofmaps(psy.invokes.invoke_list[0])
    mod = ModuleGen(name="test_module")
    for cma in dofmaps._unique_indirection_maps.values():
        cma["direction"] = "not-a-direction"
    with pytest.raises(InternalError) as err:
        dofmaps._stub_declarations(mod)
    assert ("Invalid direction ('not-a-direction') found for CMA operator "
            "when collecting indirection dofmaps" in str(err.value))
    for cma in dofmaps._unique_cbanded_maps.values():
        cma["direction"] = "not-a-direction"
    with pytest.raises(InternalError) as err:
        dofmaps._stub_declarations(mod)
    assert ("Invalid direction ('not-a-direction') found for CMA operator "
            "when collecting column-banded dofmaps" in str(err.value))


def test_cma_asm_stub_gen():
    ''' Test the kernel-stub generator for CMA operator assembly.

    '''
    result = generate(os.path.join(BASE_PATH,
                                   "columnwise_op_asm_kernel_mod.F90"),
                      api=TEST_API)

    expected = (
        "  MODULE columnwise_op_asm_kernel_mod\n"
        "    IMPLICIT NONE\n"
        "    CONTAINS\n"
        "    SUBROUTINE columnwise_op_asm_kernel_code(cell, nlayers, "
        "ncell_2d, op_1_ncell_3d, op_1, cma_op_2, cma_op_2_nrow, "
        "cma_op_2_ncol, cma_op_2_bandwidth, cma_op_2_alpha, cma_op_2_beta, "
        "cma_op_2_gamma_m, cma_op_2_gamma_p, ndf_adspc1_op_1, "
        "cbanded_map_adspc1_op_1, ndf_adspc2_op_1, cbanded_map_adspc2_op_1)\n"
        "      USE constants_mod, ONLY: r_def, i_def\n"
        "      IMPLICIT NONE\n"
        "      INTEGER(KIND=i_def), intent(in) :: nlayers\n"
        "      INTEGER(KIND=i_def), intent(in) :: ndf_adspc1_op_1\n"
        "      INTEGER(KIND=i_def), intent(in), dimension("
        "ndf_adspc1_op_1,nlayers) :: cbanded_map_adspc1_op_1\n"
        "      INTEGER(KIND=i_def), intent(in) :: ndf_adspc2_op_1\n"
        "      INTEGER(KIND=i_def), intent(in), dimension("
        "ndf_adspc2_op_1,nlayers) :: cbanded_map_adspc2_op_1\n"
        "      INTEGER(KIND=i_def), intent(in) :: cell, ncell_2d\n"
        "      INTEGER(KIND=i_def), intent(in) :: cma_op_2_nrow, "
        "cma_op_2_ncol, cma_op_2_bandwidth, cma_op_2_alpha, cma_op_2_beta, "
        "cma_op_2_gamma_m, cma_op_2_gamma_p\n"
        "      REAL(KIND=r_def), intent(out), dimension(cma_op_2_bandwidth,"
        "cma_op_2_nrow,ncell_2d) :: cma_op_2\n"
        "      INTEGER(KIND=i_def), intent(in) :: op_1_ncell_3d\n"
        "      REAL(KIND=r_def), intent(in), dimension(ndf_adspc1_op_1,"
        "ndf_adspc2_op_1,op_1_ncell_3d) :: op_1\n"
        "    END SUBROUTINE columnwise_op_asm_kernel_code\n"
        "  END MODULE columnwise_op_asm_kernel_mod")
    assert expected in str(result)


def test_cma_asm_with_field_stub_gen():
    ''' Test the kernel-stub generator for CMA operator assembly when a
    field is involved.

    '''
    result = generate(os.path.join(BASE_PATH,
                                   "columnwise_op_asm_field_kernel_mod.F90"),
                      api=TEST_API)

    expected = (
        "  MODULE columnwise_op_asm_field_kernel_mod\n"
        "    IMPLICIT NONE\n"
        "    CONTAINS\n"
        "    SUBROUTINE columnwise_op_asm_field_kernel_code(cell, nlayers, "
        "ncell_2d, field_1_aspc1_field_1, op_2_ncell_3d, op_2, cma_op_3, "
        "cma_op_3_nrow, cma_op_3_ncol, cma_op_3_bandwidth, cma_op_3_alpha, "
        "cma_op_3_beta, cma_op_3_gamma_m, cma_op_3_gamma_p, "
        "ndf_aspc1_field_1, undf_aspc1_field_1, map_aspc1_field_1, "
        "cbanded_map_aspc1_field_1, ndf_aspc2_op_2, cbanded_map_aspc2_op_2)\n"
        "      USE constants_mod, ONLY: r_def, i_def\n"
        "      IMPLICIT NONE\n"
        "      INTEGER(KIND=i_def), intent(in) :: nlayers\n"
        "      INTEGER(KIND=i_def), intent(in) :: ndf_aspc1_field_1\n"
        "      INTEGER(KIND=i_def), intent(in), "
        "dimension(ndf_aspc1_field_1) :: map_aspc1_field_1\n"
        "      INTEGER(KIND=i_def), intent(in), "
        "dimension(ndf_aspc1_field_1,nlayers) :: cbanded_map_aspc1_field_1\n"
        "      INTEGER(KIND=i_def), intent(in) :: ndf_aspc2_op_2\n"
        "      INTEGER(KIND=i_def), intent(in), "
        "dimension(ndf_aspc2_op_2,nlayers) :: cbanded_map_aspc2_op_2\n"
        "      INTEGER(KIND=i_def), intent(in) :: undf_aspc1_field_1\n"
        "      INTEGER(KIND=i_def), intent(in) :: cell, ncell_2d\n"
        "      INTEGER(KIND=i_def), intent(in) :: cma_op_3_nrow, "
        "cma_op_3_ncol, cma_op_3_bandwidth, cma_op_3_alpha, cma_op_3_beta, "
        "cma_op_3_gamma_m, cma_op_3_gamma_p\n"
        "      REAL(KIND=r_def), intent(out), dimension(cma_op_3_bandwidth,"
        "cma_op_3_nrow,ncell_2d) :: cma_op_3\n"
        "      REAL(KIND=r_def), intent(in), dimension(undf_aspc1_field_1) :: "
        "field_1_aspc1_field_1\n"
        "      INTEGER(KIND=i_def), intent(in) :: op_2_ncell_3d\n"
        "      REAL(KIND=r_def), intent(in), dimension("
        "ndf_aspc1_field_1,ndf_aspc2_op_2,op_2_ncell_3d) :: op_2\n"
        "    END SUBROUTINE columnwise_op_asm_field_kernel_code\n"
        "  END MODULE columnwise_op_asm_field_kernel_mod")
    assert expected in str(result)


def test_cma_asm_same_fs_stub_gen():
    ''' Test the kernel-stub generator for CMA operator assembly when the
    to and from spaces are the same.

    '''
    result = generate(os.path.join(BASE_PATH,
                                   "columnwise_op_asm_same_fs_kernel_mod.F90"),
                      api=TEST_API)

    expected = (
        "  MODULE columnwise_op_asm_same_fs_kernel_mod\n"
        "    IMPLICIT NONE\n"
        "    CONTAINS\n"
        "    SUBROUTINE columnwise_op_asm_same_fs_kernel_code(cell, nlayers, "
        "ncell_2d, op_1_ncell_3d, op_1, field_2_aspc1_op_1, cma_op_3, "
        "cma_op_3_nrow, cma_op_3_bandwidth, cma_op_3_alpha, cma_op_3_beta, "
        "cma_op_3_gamma_m, cma_op_3_gamma_p, ndf_aspc1_op_1, undf_aspc1_op_1, "
        "map_aspc1_op_1, ndf_aspc2_op_1, cbanded_map_aspc2_op_1)\n"
        "      USE constants_mod, ONLY: r_def, i_def\n"
        "      IMPLICIT NONE\n"
        "      INTEGER(KIND=i_def), intent(in) :: nlayers\n"
        "      INTEGER(KIND=i_def), intent(in) :: ndf_aspc1_op_1\n"
        "      INTEGER(KIND=i_def), intent(in), "
        "dimension(ndf_aspc1_op_1) :: map_aspc1_op_1\n"
        "      INTEGER(KIND=i_def), intent(in) :: ndf_aspc2_op_1\n"
        "      INTEGER(KIND=i_def), intent(in), "
        "dimension(ndf_aspc2_op_1,nlayers) :: cbanded_map_aspc2_op_1\n"
        "      INTEGER(KIND=i_def), intent(in) :: undf_aspc1_op_1\n"
        "      INTEGER(KIND=i_def), intent(in) :: cell, ncell_2d\n"
        "      INTEGER(KIND=i_def), intent(in) :: cma_op_3_nrow, "
        "cma_op_3_bandwidth, cma_op_3_alpha, cma_op_3_beta, "
        "cma_op_3_gamma_m, cma_op_3_gamma_p\n"
        "      REAL(KIND=r_def), intent(out), dimension(cma_op_3_bandwidth,"
        "cma_op_3_nrow,ncell_2d) :: cma_op_3\n"
        "      REAL(KIND=r_def), intent(in), dimension(undf_aspc1_op_1) :: "
        "field_2_aspc1_op_1\n"
        "      INTEGER(KIND=i_def), intent(in) :: op_1_ncell_3d\n"
        "      REAL(KIND=r_def), intent(in), dimension(ndf_aspc1_op_1,"
        "ndf_aspc2_op_1,op_1_ncell_3d) :: op_1\n")
    assert expected in str(result)


def test_cma_app_stub_gen():
    ''' Test the kernel-stub generator for a CMA apply kernel. This has
    two fields and one CMA operator as arguments.

    '''
    result = generate(os.path.join(BASE_PATH,
                                   "columnwise_op_app_kernel_mod.F90"),
                      api=TEST_API)

    expected = (
        "  MODULE columnwise_op_app_kernel_mod\n"
        "    IMPLICIT NONE\n"
        "    CONTAINS\n"
        "    SUBROUTINE columnwise_op_app_kernel_code(cell, ncell_2d, "
        "field_1_aspc1_field_1, field_2_aspc2_field_2, cma_op_3, "
        "cma_op_3_nrow, cma_op_3_ncol, cma_op_3_bandwidth, cma_op_3_alpha, "
        "cma_op_3_beta, cma_op_3_gamma_m, cma_op_3_gamma_p, "
        "ndf_aspc1_field_1, undf_aspc1_field_1, map_aspc1_field_1, "
        "cma_indirection_map_aspc1_field_1, ndf_aspc2_field_2, "
        "undf_aspc2_field_2, map_aspc2_field_2, "
        "cma_indirection_map_aspc2_field_2)\n"
        "      USE constants_mod, ONLY: r_def, i_def\n"
        "      IMPLICIT NONE\n"
        "      INTEGER(KIND=i_def), intent(in) :: ndf_aspc1_field_1\n"
        "      INTEGER(KIND=i_def), intent(in), "
        "dimension(ndf_aspc1_field_1) :: map_aspc1_field_1\n"
        "      INTEGER(KIND=i_def), intent(in) :: ndf_aspc2_field_2\n"
        "      INTEGER(KIND=i_def), intent(in), "
        "dimension(ndf_aspc2_field_2) :: map_aspc2_field_2\n"
        "      INTEGER(KIND=i_def), intent(in) :: cma_op_3_nrow\n"
        "      INTEGER(KIND=i_def), intent(in), dimension(cma_op_3_nrow) :: "
        "cma_indirection_map_aspc1_field_1\n"
        "      INTEGER(KIND=i_def), intent(in) :: cma_op_3_ncol\n"
        "      INTEGER(KIND=i_def), intent(in), dimension(cma_op_3_ncol) :: "
        "cma_indirection_map_aspc2_field_2\n"
        "      INTEGER(KIND=i_def), intent(in) :: undf_aspc1_field_1, "
        "undf_aspc2_field_2\n"
        "      INTEGER(KIND=i_def), intent(in) :: cell, ncell_2d\n"
        "      INTEGER(KIND=i_def), intent(in) :: cma_op_3_bandwidth, "
        "cma_op_3_alpha, cma_op_3_beta, cma_op_3_gamma_m, cma_op_3_gamma_p\n"
        "      REAL(KIND=r_def), intent(in), dimension(cma_op_3_bandwidth,"
        "cma_op_3_nrow,ncell_2d) :: cma_op_3\n"
        "      REAL(KIND=r_def), intent(inout), "
        "dimension(undf_aspc1_field_1) :: field_1_aspc1_field_1\n"
        "      REAL(KIND=r_def), intent(in), "
        "dimension(undf_aspc2_field_2) :: field_2_aspc2_field_2\n"
        "    END SUBROUTINE columnwise_op_app_kernel_code\n"
        "  END MODULE columnwise_op_app_kernel_mod")
    assert expected in str(result)


def test_cma_app_same_space_stub_gen():
    ''' Test the kernel-stub generator for a CMA apply kernel where the
    to/from function spaces of the CMA operator are the same. This kernel has
    two fields and one CMA operator as arguments.

    '''
    result = generate(os.path.join(BASE_PATH,
                                   "columnwise_op_app_same_fs_kernel_mod.F90"),
                      api=TEST_API)

    expected = (
        "  MODULE columnwise_op_app_same_fs_kernel_mod\n"
        "    IMPLICIT NONE\n"
        "    CONTAINS\n"
        "    SUBROUTINE columnwise_op_app_same_fs_kernel_code(cell, ncell_2d, "
        "field_1_aspc2_field_1, field_2_aspc2_field_1, cma_op_3, "
        "cma_op_3_nrow, cma_op_3_bandwidth, cma_op_3_alpha, cma_op_3_beta, "
        "cma_op_3_gamma_m, cma_op_3_gamma_p, ndf_aspc2_field_1, "
        "undf_aspc2_field_1, map_aspc2_field_1, "
        "cma_indirection_map_aspc2_field_1)\n"
        "      USE constants_mod, ONLY: r_def, i_def\n"
        "      IMPLICIT NONE\n"
        "      INTEGER(KIND=i_def), intent(in) :: ndf_aspc2_field_1\n"
        "      INTEGER(KIND=i_def), intent(in), "
        "dimension(ndf_aspc2_field_1) :: map_aspc2_field_1\n"
        "      INTEGER(KIND=i_def), intent(in) :: cma_op_3_nrow\n"
        "      INTEGER(KIND=i_def), intent(in), dimension(cma_op_3_nrow) :: "
        "cma_indirection_map_aspc2_field_1\n"
        "      INTEGER(KIND=i_def), intent(in) :: undf_aspc2_field_1\n"
        "      INTEGER(KIND=i_def), intent(in) :: cell, ncell_2d\n"
        "      INTEGER(KIND=i_def), intent(in) :: cma_op_3_bandwidth, "
        "cma_op_3_alpha, cma_op_3_beta, cma_op_3_gamma_m, cma_op_3_gamma_p\n"
        "      REAL(KIND=r_def), intent(in), dimension(cma_op_3_bandwidth,"
        "cma_op_3_nrow,ncell_2d) :: cma_op_3\n"
        "      REAL(KIND=r_def), intent(inout), "
        "dimension(undf_aspc2_field_1) :: field_1_aspc2_field_1\n"
        "      REAL(KIND=r_def), intent(in), "
        "dimension(undf_aspc2_field_1) :: field_2_aspc2_field_1\n"
        "    END SUBROUTINE columnwise_op_app_same_fs_kernel_code\n"
        "  END MODULE columnwise_op_app_same_fs_kernel_mod")
    assert expected in str(result)


def test_cma_mul_stub_gen():
    ''' Test the kernel-stub generator for a CMA matrix-matrix kernel '''
    result = generate(os.path.join(BASE_PATH,
                                   "columnwise_op_mul_kernel_mod.F90"),
                      api=TEST_API)

    expected = (
        "  MODULE columnwise_op_mul_kernel_mod\n"
        "    IMPLICIT NONE\n"
        "    CONTAINS\n"
        "    SUBROUTINE columnwise_op_mul_kernel_code(cell, ncell_2d, "
        "cma_op_1, cma_op_1_nrow, cma_op_1_ncol, cma_op_1_bandwidth, "
        "cma_op_1_alpha, cma_op_1_beta, cma_op_1_gamma_m, cma_op_1_gamma_p, "
        "cma_op_2, cma_op_2_nrow, cma_op_2_ncol, cma_op_2_bandwidth, "
        "cma_op_2_alpha, cma_op_2_beta, cma_op_2_gamma_m, cma_op_2_gamma_p, "
        "cma_op_3, cma_op_3_nrow, cma_op_3_ncol, cma_op_3_bandwidth, "
        "cma_op_3_alpha, cma_op_3_beta, cma_op_3_gamma_m, cma_op_3_gamma_p)\n"
        "      USE constants_mod, ONLY: r_def, i_def\n"
        "      IMPLICIT NONE\n"
        "      INTEGER(KIND=i_def), intent(in) :: cell, ncell_2d\n"
        "      INTEGER(KIND=i_def), intent(in) :: cma_op_1_nrow, "
        "cma_op_1_ncol, cma_op_1_bandwidth, cma_op_1_alpha, cma_op_1_beta, "
        "cma_op_1_gamma_m, cma_op_1_gamma_p\n"
        "      REAL(KIND=r_def), intent(in), dimension(cma_op_1_bandwidth,"
        "cma_op_1_nrow,ncell_2d) :: cma_op_1\n"
        "      INTEGER(KIND=i_def), intent(in) :: cma_op_2_nrow, "
        "cma_op_2_ncol, cma_op_2_bandwidth, cma_op_2_alpha, cma_op_2_beta, "
        "cma_op_2_gamma_m, cma_op_2_gamma_p\n"
        "      REAL(KIND=r_def), intent(in), dimension(cma_op_2_bandwidth,"
        "cma_op_2_nrow,ncell_2d) :: cma_op_2\n"
        "      INTEGER(KIND=i_def), intent(in) :: cma_op_3_nrow, "
        "cma_op_3_ncol, cma_op_3_bandwidth, cma_op_3_alpha, cma_op_3_beta, "
        "cma_op_3_gamma_m, cma_op_3_gamma_p\n"
        "      REAL(KIND=r_def), intent(inout), dimension(cma_op_3_bandwidth,"
        "cma_op_3_nrow,ncell_2d) :: cma_op_3\n"
        "    END SUBROUTINE columnwise_op_mul_kernel_code\n"
        "  END MODULE columnwise_op_mul_kernel_mod")
    assert expected in str(result)


def test_cma_mul_with_scalars_stub_gen():
    ''' Test the kernel-stub generator for a CMA matrix-matrix kernel that
    includes scalar arguments '''
    result = generate(
        os.path.join(BASE_PATH, "columnwise_op_mul_2scalars_kernel_mod.F90"),
        api=TEST_API)

    expected = (
        "  MODULE columnwise_op_mul_2scalars_kernel_mod\n"
        "    IMPLICIT NONE\n"
        "    CONTAINS\n"
        "    SUBROUTINE columnwise_op_mul_2scalars_kernel_code(cell, "
        "ncell_2d, cma_op_1, cma_op_1_nrow, cma_op_1_ncol, "
        "cma_op_1_bandwidth, cma_op_1_alpha, cma_op_1_beta, cma_op_1_gamma_m, "
        "cma_op_1_gamma_p, rscalar_2, "
        "cma_op_3, cma_op_3_nrow, cma_op_3_ncol, cma_op_3_bandwidth, "
        "cma_op_3_alpha, cma_op_3_beta, cma_op_3_gamma_m, cma_op_3_gamma_p, "
        "rscalar_4, "
        "cma_op_5, cma_op_5_nrow, cma_op_5_ncol, cma_op_5_bandwidth, "
        "cma_op_5_alpha, cma_op_5_beta, cma_op_5_gamma_m, cma_op_5_gamma_p)\n"
        "      USE constants_mod, ONLY: r_def, i_def\n"
        "      IMPLICIT NONE\n"
        "      INTEGER(KIND=i_def), intent(in) :: cell, ncell_2d\n"
        "      INTEGER(KIND=i_def), intent(in) :: cma_op_1_nrow, "
        "cma_op_1_ncol, cma_op_1_bandwidth, cma_op_1_alpha, cma_op_1_beta, "
        "cma_op_1_gamma_m, cma_op_1_gamma_p\n"
        "      REAL(KIND=r_def), intent(in), dimension(cma_op_1_bandwidth,"
        "cma_op_1_nrow,ncell_2d) :: cma_op_1\n"
        "      INTEGER(KIND=i_def), intent(in) :: cma_op_3_nrow, "
        "cma_op_3_ncol, cma_op_3_bandwidth, cma_op_3_alpha, cma_op_3_beta, "
        "cma_op_3_gamma_m, cma_op_3_gamma_p\n"
        "      REAL(KIND=r_def), intent(in), dimension(cma_op_3_bandwidth,"
        "cma_op_3_nrow,ncell_2d) :: cma_op_3\n"
        "      INTEGER(KIND=i_def), intent(in) :: cma_op_5_nrow, "
        "cma_op_5_ncol, cma_op_5_bandwidth, cma_op_5_alpha, cma_op_5_beta, "
        "cma_op_5_gamma_m, cma_op_5_gamma_p\n"
        "      REAL(KIND=r_def), intent(inout), dimension(cma_op_5_bandwidth,"
        "cma_op_5_nrow,ncell_2d) :: cma_op_5\n"
        "      REAL(KIND=r_def), intent(in) :: rscalar_2, rscalar_4\n"
        "    END SUBROUTINE columnwise_op_mul_2scalars_kernel_code\n"
        "  END MODULE columnwise_op_mul_2scalars_kernel_mod")
    assert expected in str(result)<|MERGE_RESOLUTION|>--- conflicted
+++ resolved
@@ -133,14 +133,9 @@
     # Get an argument which is not an operator
     wrong_arg = metadata._inits[3]
     with pytest.raises(InternalError) as excinfo:
-<<<<<<< HEAD
         LFRicArgDescriptor(
-            wrong_arg, metadata._iterates_over)._validate_operator(wrong_arg)
-    assert ("LFRicArgDescriptor._validate_operator(): expecting an operator "
-=======
-        LFRicArgDescriptor(wrong_arg)._init_operator(wrong_arg)
+            wrong_arg, metadata._iterates_over)._init_operator(wrong_arg)
     assert ("LFRicArgDescriptor._init_operator(): expecting an operator "
->>>>>>> 496fa99e
             "argument but got an argument of type 'gh_real'." in
             str(excinfo.value))
 
