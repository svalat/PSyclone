# -----------------------------------------------------------------------------
# (c) The copyright relating to this work is owned jointly by the Crown,
# Met Office and NERC 2015.
# However, it has been created with the help of the GungHo Consortium,
# whose members are identified at https://puma.nerc.ac.uk/trac/GungHo/wiki
# -----------------------------------------------------------------------------
# Author R. Ford STFC Daresbury Lab

''' This module implements the PSyclone Dynamo 0.3 API by 1)
    specialising the required base classes in parser.py (Descriptor,
    KernelType) and adding a new class (DynFuncDescriptor03) to
    capture function descriptor metadata and 2) specialising the
    required base classes in psyGen.py (PSy, Invokes, Invoke, Schedule,
    Loop, Kern, Inf, Arguments and Argument). '''

# imports
import os
from parse import Descriptor, KernelType, ParseError
import expression as expr
import fparser
from psyGen import PSy, Invokes, Invoke, Schedule, Loop, Kern, \
    Arguments, KernelArgument, NameSpaceFactory, GenerationError, \
    FieldNotFoundError, HaloExchange, GlobalSum, FORTRAN_INTENT_NAMES
import psyGen
import config

# first section : Parser specialisations and classes

# constants
DISCONTINUOUS_FUNCTION_SPACES = ["w3"]
CONTINUOUS_FUNCTION_SPACES = ["w0", "w1", "w2", "wtheta", "w2h", "w2v"]
VALID_FUNCTION_SPACES = DISCONTINUOUS_FUNCTION_SPACES + \
    CONTINUOUS_FUNCTION_SPACES

VALID_ANY_SPACE_NAMES = ["any_space_1", "any_space_2", "any_space_3",
                         "any_space_4", "any_space_5", "any_space_6",
                         "any_space_7", "any_space_8", "any_space_9"]

VALID_FUNCTION_SPACE_NAMES = VALID_FUNCTION_SPACES + VALID_ANY_SPACE_NAMES

VALID_OPERATOR_NAMES = ["gh_basis", "gh_diff_basis", "gh_orientation"]

VALID_SCALAR_NAMES = ["gh_real", "gh_integer"]
VALID_ARG_TYPE_NAMES = ["gh_field", "gh_operator"] + VALID_SCALAR_NAMES

VALID_REDUCTION_NAMES = ["gh_sum"]
VALID_ACCESS_DESCRIPTOR_NAMES = ["gh_read", "gh_write", "gh_inc"] + \
    VALID_REDUCTION_NAMES

VALID_STENCIL_TYPES = ["x1d", "y1d", "xory1d", "cross", "region"]
# Note, can't use VALID_STENCIL_DIRECTIONS at all locations in this
# file as it causes failures with py.test 2.8.7. Therefore some parts
# of the code do not use the VALID_STENCIL_DIRECTIONS variable.
VALID_STENCIL_DIRECTIONS = ["x_direction", "y_direction"]
# Note, xory1d does not have a direct mapping in STENCIL_MAPPING as it
# indicates either x1d or y1d.
# Note, the LFRic infrastructure currently does not have 'region' as
# an option in stencil_dofmap_mod.F90 so it is not included in
# STENCIL_MAPPING.
STENCIL_MAPPING = {"x1d": "STENCIL_1DX", "y1d": "STENCIL_1DY",
                   "cross": "STENCIL_CROSS"}

VALID_LOOP_BOUNDS_NAMES = ["start", "inner", "edge", "halo", "ncolour",
                           "ncolours", "cells", "dofs"]

# The mapping from meta-data strings to field-access types
# used in this API.
FIELD_ACCESS_MAP = {"write": "gh_write", "read": "gh_read",
                    "readwrite": "gh_rw", "inc": "gh_inc"}

# Valid Dynamo loop types. The default is "" which is over cells (in the
# horizontal plane).
VALID_LOOP_TYPES = ["dofs", "colours", "colour", ""]

# Mappings used by non-API-Specific code in psyGen
psyGen.MAPPING_REDUCTIONS = {"sum": "gh_sum"}
psyGen.MAPPING_SCALARS = {"iscalar": "gh_integer", "rscalar": "gh_real"}
psyGen.MAPPING_ACCESSES = {"inc": "gh_inc", "write": "gh_write",
                           "read": "gh_read"}
psyGen.VALID_ARG_TYPE_NAMES = VALID_ARG_TYPE_NAMES
psyGen.VALID_ACCESS_DESCRIPTOR_NAMES = VALID_ACCESS_DESCRIPTOR_NAMES

# Functions


def get_fs_map_name(function_space):
    ''' Returns a dofmap name for the supplied FunctionSpace. '''
    return "map_" + function_space.mangled_name


def get_fs_ndf_name(function_space):
    ''' Returns a ndf name for this FunctionSpace object. '''
    return "ndf_" + function_space.mangled_name


def get_fs_undf_name(function_space):
    ''' Returns a undf name for this FunctionSpace object. '''
    return "undf_" + function_space.mangled_name


def get_fs_orientation_name(function_space):
    ''' Returns an orientation name for a function space with the
    supplied name '''
    return "orientation" + "_" + function_space.mangled_name


def get_fs_basis_name(function_space):
    ''' Returns a name for the basis function on this FunctionSpace.
    The name is unique to the function space, it is not the
    raw metadata value. '''
    return "basis" + "_" + function_space.mangled_name


def get_fs_diff_basis_name(function_space):
    ''' Returns a name for the differential basis function on the
    supplied FunctionSpace. The name is unique to the function space, it
    is not the raw metadata value. '''
    return "diff_basis" + "_" + function_space.mangled_name


def get_fs_operator_name(operator_name, function_space):
    ''' Returns the name of the specified operator for the supplied
    FunctionSpace. The name is unique to the function space, it
    is not the raw metadata value. '''
    if operator_name == "gh_orientation":
        return get_fs_orientation_name(function_space)
    elif operator_name == "gh_basis":
        return get_fs_basis_name(function_space)
    elif operator_name == "gh_diff_basis":
        return get_fs_diff_basis_name(function_space)
    else:
        raise GenerationError(
            "Unsupported name '{0}' found. Expected one of {1}".
            format(operator_name, VALID_OPERATOR_NAMES))


def mangle_fs_name(args, fs_name):
    ''' Construct the mangled version of a function-space name given
    a list of kernel arguments '''
    if fs_name not in VALID_ANY_SPACE_NAMES:
        # If the supplied function-space name is not any any-space then
        # we don't need to mangle the name
        return fs_name
    for arg in args:
        for fspace in arg.function_spaces:
            if fspace and fspace.orig_name.lower() == fs_name.lower():
                return fs_name.lower() + "_" + arg.name
    raise FieldNotFoundError("No kernel argument found for function space "
                             "'{0}'".format(fs_name))


def field_on_space(function_space, arguments):
    ''' Returns True if the supplied list of arguments contains a field
    that exists on the specified space. '''
    if function_space.mangled_name in arguments.unique_fs_names:
        for arg in arguments.args:
            # First, test that arg is a field as some argument objects won't
            # have function spaces, e.g. scalars
            if arg.type == "gh_field" and \
               arg.function_space.orig_name == function_space.orig_name:
                return True
    return False

# Classes


class FunctionSpace(object):
    ''' Manages the name of a function space. If it is an any-space
    then its name is mangled such that it is unique within the scope
    of an Invoke '''

    def __init__(self, name, kernel_args):
        self._orig_name = name
        self._kernel_args = kernel_args
        if self._orig_name not in VALID_ANY_SPACE_NAMES:
            # We only need to name-mangle any-space spaces
            self._mangled_name = self._orig_name
        else:
            # We do not construct the name-mangled name at this point
            # as the full list of kernel arguments may still be under
            # construction.
            self._mangled_name = None

    @property
    def orig_name(self):
        ''' Returns the name of this function space as declared in the
        kernel meta-data '''
        return self._orig_name

    @property
    def mangled_name(self):
        ''' Returns the mangled name of this function space such that
        it is unique within the scope of an invoke. If the mangled
        name has not been generated then we do that the first time we're
        called. '''
        if self._mangled_name:
            return self._mangled_name
        else:
            # Cannot use kernel_args.field_on_space(x) here because that
            # routine itself requires the mangled name in order to identify
            # whether the space is present in the kernel call.
            self._mangled_name = mangle_fs_name(self._kernel_args.args,
                                                self._orig_name)
            return self._mangled_name


class DynFuncDescriptor03(object):
    ''' The Dynamo 0.3 API includes a function-space descriptor as
    well as an argument descriptor which is not supported by the base
    classes. This class captures the information specified in a
    function-space descriptor. '''

    def __init__(self, func_type):
        self._func_type = func_type
        if func_type.name != 'func_type':
            raise ParseError(
                "In the dynamo0.3 API each meta_func entry must be of type "
                "'func_type' but found '{0}'".format(func_type.name))
        if len(func_type.args) < 2:
            raise ParseError(
                "In the dynamo0.3 API each meta_func entry must have at "
                "least 2 args, but found '{0}'".format(len(func_type.args)))
        self._operator_names = []
        for idx, arg in enumerate(func_type.args):
            if idx == 0:  # first func_type arg
                if arg.name not in VALID_FUNCTION_SPACE_NAMES:
                    raise ParseError(
                        "In the dynamo0p3 API the 1st argument of a "
                        "meta_func entry should be a valid function space "
                        "name (one of {0}), but found '{1}' in '{2}'".format(
                            VALID_FUNCTION_SPACE_NAMES, arg.name, func_type))
                self._function_space_name = arg.name
            else:  # subsequent func_type args
                if arg.name not in VALID_OPERATOR_NAMES:
                    raise ParseError(
                        "In the dynamo0.3 API, the 2nd argument and all "
                        "subsequent arguments of a meta_func entry should "
                        "be a valid operator name (one of {0}), but found "
                        "'{1}' in '{2}".format(VALID_OPERATOR_NAMES,
                                               arg.name, func_type))
                if arg.name in self._operator_names:
                    raise ParseError(
                        "In the dynamo0.3 API, it is an error to specify an "
                        "operator name more than once in a meta_func entry, "
                        "but '{0}' is replicated in '{1}".format(arg.name,
                                                                 func_type))
                self._operator_names.append(arg.name)
        self._name = func_type.name

    @property
    def function_space_name(self):
        ''' Returns the name of the descriptors function space '''
        return self._function_space_name

    @property
    def operator_names(self):
        ''' Returns a list of operators that are associated with this
        descriptors function space '''
        return self._operator_names

    def __repr__(self):
        return "DynFuncDescriptor03({0})".format(self._func_type)

    def __str__(self):
        res = "DynFuncDescriptor03 object" + os.linesep
        res += "  name='{0}'".format(self._name) + os.linesep
        res += "  nargs={0}".format(len(self._operator_names)+1) + os.linesep
        res += "  function_space_name[{0}] = '{1}'".\
               format(0, self._function_space_name) + os.linesep
        for idx, arg in enumerate(self._operator_names):
            res += "  operator_name[{0}] = '{1}'".format(idx+1, arg) + \
                   os.linesep
        return res


class DynArgDescriptor03(Descriptor):
    ''' This class captures the information specified in an argument
    descriptor.'''

    def __init__(self, arg_type):
        self._arg_type = arg_type
        if arg_type.name != 'arg_type':
            raise ParseError(
                "In the dynamo0.3 API each meta_arg entry must be of type "
                "'arg_type', but found '{0}'".format(arg_type.name))
        # we require at least 2 args
        if len(arg_type.args) < 2:
            raise ParseError(
                "In the dynamo0.3 API each meta_arg entry must have at least "
                "2 args, but found '{0}'".format(len(arg_type.args)))
        # the first arg is the type of field, possibly with a *n appended
        self._vector_size = 1
        if isinstance(arg_type.args[0], expr.BinaryOperator):
            # we expect 'field_type * n' to have been specified
            self._type = arg_type.args[0].toks[0].name
            operator = arg_type.args[0].toks[1]
            try:
                self._vector_size = int(arg_type.args[0].toks[2])
            except TypeError:
                raise ParseError(
                    "In the dynamo0.3 API vector notation expects the format "
                    "(field*n) where n is an integer, but the following was "
                    "found '{0}' in '{1}'.".
                    format(str(arg_type.args[0].toks[2]), arg_type))
            if self._type not in VALID_ARG_TYPE_NAMES:
                raise ParseError(
                    "In the dynamo0.3 API the 1st argument of a meta_arg "
                    "entry should be a valid argument type (one of {0}), but "
                    "found '{1}' in '{2}'".format(VALID_ARG_TYPE_NAMES,
                                                  self._type, arg_type))
            if self._type in VALID_SCALAR_NAMES and self._vector_size > 1:
                raise ParseError(
                    "In the dynamo0.3 API vector notation is not supported "
                    "for scalar arguments (found '{0}')".
                    format(arg_type.args[0]))
            if not operator == "*":
                raise ParseError(
                    "In the dynamo0.3 API the 1st argument of a meta_arg "
                    "entry may be a vector but if so must use '*' as the "
                    "separator in the format (field*n), but found '{0}' in "
                    "'{1}'".format(operator, arg_type))
            if not self._vector_size > 1:
                raise ParseError(
                    "In the dynamo0.3 API the 1st argument of a meta_arg "
                    "entry may be a vector but if so must contain a valid "
                    "integer vector size in the format (field*n where n>1), "
                    "but found '{0}' in '{1}'".format(self._vector_size,
                                                      arg_type))

        elif isinstance(arg_type.args[0], expr.FunctionVar):
            # we expect 'field_type' to have been specified
            if arg_type.args[0].name not in VALID_ARG_TYPE_NAMES:
                raise ParseError(
                    "In the dynamo0.3 API the 1st argument of a "
                    "meta_arg entry should be a valid argument type (one of "
                    "{0}), but found '{1}' in '{2}'".
                    format(VALID_ARG_TYPE_NAMES, arg_type.args[0].name,
                           arg_type))
            self._type = arg_type.args[0].name
        else:
            raise ParseError(
                "Internal error in DynArgDescriptor03.__init__, (1) should "
                "not get to here")
        # The 2nd arg is an access descriptor
        if arg_type.args[1].name not in VALID_ACCESS_DESCRIPTOR_NAMES:
            raise ParseError(
                "In the dynamo0.3 API the 2nd argument of a meta_arg entry "
                "must be a valid access descriptor (one of {0}), but found "
                "'{1}' in '{2}'".format(VALID_ACCESS_DESCRIPTOR_NAMES,
                                        arg_type.args[1].name, arg_type))
        self._access_descriptor = arg_type.args[1]
        # Reduction access descriptors are only valid for scalar arguments
        if self._type not in VALID_SCALAR_NAMES and \
           self._access_descriptor.name in VALID_REDUCTION_NAMES:
            raise ParseError(
                "In the dynamo0.3 API a reduction access '{0}' is only valid "
                "with a scalar argument, but '{1}' was found".
                format(self._access_descriptor.name, self._type))
        # Scalars can only be read_only or reductions
        if self._type in VALID_SCALAR_NAMES:
            if self._access_descriptor.name not in ["gh_read"] + \
               VALID_REDUCTION_NAMES:
                raise ParseError(
                    "In the dynamo0.3 API scalar arguments must be "
                    "read-only (gh_read) or a reduction ({0}) but found "
                    "'{1}' in '{2}'".format(VALID_REDUCTION_NAMES,
                                            self._access_descriptor.name,
                                            arg_type))
        stencil = None
        if self._type == "gh_field":
            if len(arg_type.args) < 3:
                raise ParseError(
                    "In the dynamo0.3 API each meta_arg entry must have at "
                    "least 3 arguments if its first argument is gh_field, but "
                    "found {0} in '{1}'".format(len(arg_type.args), arg_type)
                    )
            # There must be at most 4 arguments.
            if len(arg_type.args) > 4:
                raise ParseError(
                    "In the dynamo0.3 API each meta_arg entry must have at "
                    "most 4 arguments if its first argument is gh_field, but "
                    "found {0} in '{1}'".format(len(arg_type.args), arg_type))
            # The 3rd argument must be a function space name
            if arg_type.args[2].name not in VALID_FUNCTION_SPACE_NAMES:
                raise ParseError(
                    "In the dynamo0.3 API the 3rd argument of a meta_arg "
                    "entry must be a valid function space name if its first "
                    "argument is gh_field (one of {0}), but found '{1}' in "
                    "'{2}".format(VALID_FUNCTION_SPACE_NAMES,
                                  arg_type.args[2].name, arg_type))
            self._function_space1 = arg_type.args[2].name

            # The optional 4th argument is a stencil specification
            if len(arg_type.args) == 4:
                try:
                    stencil = self._get_stencil(arg_type.args[3],
                                                VALID_STENCIL_TYPES)
                except ParseError as err:
                    raise ParseError(
                        "In the dynamo0.3 API the 4th argument of a meta_arg "
                        "entry must be a valid stencil specification but "
                        "entry '{0}' raised the following error:".
                        format(arg_type) + str(err))

            if self._function_space1.lower() == "w3" and \
               self._access_descriptor.name.lower() == "gh_inc":
                raise ParseError(
                    "it does not make sense for a 'w3' space to have a "
                    "'gh_inc' access")
            if stencil and self._access_descriptor.name.lower() != \
                    "gh_read":
                raise ParseError("a stencil must be read only so its access"
                                 "should be gh_read")

        elif self._type == "gh_operator":
            # we expect 4 arguments with the 3rd and 4th each being a
            # function space
            if len(arg_type.args) != 4:
                raise ParseError(
                    "In the dynamo0.3 API each meta_arg entry must have 4 "
                    "arguments if its first argument is gh_operator, but "
                    "found {0} in '{1}'".format(len(arg_type.args), arg_type))
            if arg_type.args[2].name not in VALID_FUNCTION_SPACE_NAMES:
                raise ParseError(
                    "In the dynamo0.3 API the 3rd argument of a meta_arg "
                    "entry must be a valid function space name (one of {0}), "
                    "but found '{1}' in '{2}".
                    format(VALID_FUNCTION_SPACE_NAMES, arg_type.args[2].name,
                           arg_type))
            self._function_space1 = arg_type.args[2].name
            if arg_type.args[3].name not in VALID_FUNCTION_SPACE_NAMES:
                raise ParseError(
                    "In the dynamo0.3 API the 4th argument of a meta_arg "
                    "entry must be a valid function space name (one of {0}), "
                    "but found '{1}' in '{2}".
                    format(VALID_FUNCTION_SPACE_NAMES, arg_type.args[2].name,
                           arg_type))
            self._function_space2 = arg_type.args[3].name
        elif self._type in VALID_SCALAR_NAMES:
            if len(arg_type.args) != 2:
                raise ParseError(
                    "In the dynamo0.3 API each meta_arg entry must have 2 "
                    "arguments if its first argument is gh_{{r,i}}scalar, but "
                    "found {0} in '{1}'".format(len(arg_type.args), arg_type))
            # Scalars don't have a function space
            self._function_space1 = None
        else:  # we should never get to here
            raise ParseError(
                "Internal error in DynArgDescriptor03.__init__, (2) should "
                "not get to here")
        Descriptor.__init__(self, self._access_descriptor.name,
                            self._function_space1, stencil=stencil)

    @property
    def function_space_to(self):
        ''' Return the "to" function space for a gh_operator. This is
        the first function space specified in the metadata. Raise an
        error if this is not an operator. '''
        if self._type == "gh_operator":
            return self._function_space1
        else:
            raise RuntimeError(
                "function_space_to only makes sense for a gh_operator, but "
                "this is a '{0}'".format(self._type))

    @property
    def function_space_from(self):
        ''' Return the "from" function space for a gh_operator. This is
        the second function space specified in the metadata. Raise an
        error if this is not an operator. '''
        if self._type == "gh_operator":
            return self._function_space2
        else:
            raise RuntimeError(
                "function_space_from only makes sense for a gh_operator, but "
                "this is a '{0}'".format(self._type))

    @property
    def function_space(self):
        ''' Return the function space name that this instance operates
        on. In the case of a gh_operator, where there are 2 function
        spaces, return function_space_from. '''
        if self._type == "gh_field":
            return self._function_space1
        elif self._type == "gh_operator":
            return self._function_space2
        elif self._type in VALID_SCALAR_NAMES:
            return None
        else:
            raise RuntimeError(
                "Internal error, DynArgDescriptor03:function_space(), should "
                "not get to here.")

    @property
    def function_spaces(self):
        ''' Return the function space names that this instance operates
        on as a list. In the case of a gh_operator, where there are 2 function
        spaces, we return both. '''
        if self._type == "gh_field":
            return [self.function_space]
        elif self._type == "gh_operator":
            # return to before from to maintain expected ordering
            return [self.function_space_to, self.function_space_from]
        elif self._type in VALID_SCALAR_NAMES:
            return []
        else:
            raise RuntimeError(
                "Internal error, DynArgDescriptor03:function_spaces(), should "
                "not get to here.")

    @property
    def is_any_space(self):
        ''' Returns True if this descriptor is of type any_space. This
        could be any on the any_space spaces, i.e. any of any_space_1,
        any_space_2, ... any_space_9, otherwise returns False. For
        operators, returns True if the source descriptor is of type
        any_space, else returns False. '''
        return self.function_space in VALID_ANY_SPACE_NAMES

    @property
    def vector_size(self):
        ''' Returns the vector size of the argument. This will be 1 if *n
        has not been specified. '''
        return self._vector_size

    @property
    def type(self):
        ''' returns the type of the argument (gh_field, gh_operator, ...). '''
        return self._type

    def __str__(self):
        res = "DynArgDescriptor03 object" + os.linesep
        res += "  argument_type[0]='{0}'".format(self._type)
        if self._vector_size > 1:
            res += "*"+str(self._vector_size)
        res += os.linesep
        res += "  access_descriptor[1]='{0}'".format(self._access_descriptor) \
               + os.linesep
        if self._type == "gh_field":
            res += "  function_space[2]='{0}'".format(self._function_space1) \
                   + os.linesep
        elif self._type == "gh_operator":
            res += "  function_space_to[2]='{0}'".\
                   format(self._function_space1) + os.linesep
            res += "  function_space_from[3]='{0}'".\
                   format(self._function_space2) + os.linesep
        elif self._type in VALID_SCALAR_NAMES:
            pass  # we have nothing to add if we're a scalar
        else:  # we should never get to here
            raise ParseError("Internal error in DynArgDescriptor03.__str__")
        return res

    def __repr__(self):
        return "DynArgDescriptor03({0})".format(self._arg_type)


class DynKernMetadata(KernelType):
    ''' Captures the Kernel subroutine code and metadata describing
    the subroutine for the Dynamo 0.3 API. '''

    def __init__(self, ast, name=None):
        KernelType.__init__(self, ast, name=name)
        # parse the arg_type metadata
        self._arg_descriptors = []
        for arg_type in self._inits:
            self._arg_descriptors.append(DynArgDescriptor03(arg_type))
        # parse the func_type metadata if it exists
        found = False
        for line in self._ktype.content:
            if isinstance(line, fparser.typedecl_statements.Type):
                for entry in line.selector:
                    if entry == "func_type":
                        if line.entity_decls[0].split()[0].split("(")[0] == \
                                "meta_funcs":
                            found = True
                            break
        if not found:
            func_types = []
        else:
            # use the base class method to extract the information
            func_types = self.getkerneldescriptors(self._ktype,
                                                   var_name="meta_funcs")
        self._func_descriptors = []
        # populate a list of function descriptor objects which we
        # return via the func_descriptors method.
        arg_fs_names = []
        for descriptor in self._arg_descriptors:
            arg_fs_names.extend(descriptor.function_spaces)
        used_fs_names = []
        for func_type in func_types:
            descriptor = DynFuncDescriptor03(func_type)
            fs_name = descriptor.function_space_name
            # check that function space names in meta_funcs are specified in
            # meta_args
            if fs_name not in arg_fs_names:
                raise ParseError(
                    "In the dynamo0.3 API all function spaces specified in "
                    "meta_funcs must exist in meta_args, but '{0}' breaks "
                    "this rule in ...\n'{1}'.".
                    format(fs_name, self._ktype.content))
            if fs_name not in used_fs_names:
                used_fs_names.append(fs_name)
            else:
                raise ParseError(
                    "In the dynamo0.3 API function spaces specified in "
                    "meta_funcs must be unique, but '{0}' is replicated."
                    .format(fs_name))
            self._func_descriptors.append(descriptor)

    @property
    def func_descriptors(self):
        ''' Returns metadata about the function spaces within a
        Kernel. This metadata is provided within Kernel code via the
        meta_funcs variable. Information is returned as a list of
        DynFuncDescriptor03 objects, one for each function space. '''
        return self._func_descriptors

# Second section : PSy specialisations

# classes


class DynamoPSy(PSy):
    ''' The Dynamo specific PSy class. This creates a Dynamo specific
    invokes object (which controls all the required invocation calls).
    It also overrides the PSy gen method so that we generate dynamo
    specific PSy module code. '''

    def __init__(self, invoke_info):
        PSy.__init__(self, invoke_info)
        self._invokes = DynamoInvokes(invoke_info.calls)

    @property
    def gen(self):
        '''
        Generate PSy code for the Dynamo0.3 api.

        :rtype: ast

        '''
        from f2pygen import ModuleGen, UseGen
        # create an empty PSy layer module
        psy_module = ModuleGen(self.name)
        # include required infrastructure modules
        psy_module.add(UseGen(psy_module, name="field_mod", only=True,
                              funcnames=["field_type", "field_proxy_type"]))
        psy_module.add(UseGen(psy_module, name="operator_mod", only=True,
                              funcnames=["operator_type",
                                         "operator_proxy_type"]))
        psy_module.add(UseGen(psy_module, name="quadrature_mod", only=True,
                              funcnames=["quadrature_type"]))
        psy_module.add(UseGen(psy_module, name="constants_mod", only=True,
                              funcnames=["r_def"]))
        # add all invoke specific information
        self.invokes.gen_code(psy_module)
        # inline kernels where requested
        self.inline(psy_module)
        # return the generated code
        return psy_module.root


class DynamoInvokes(Invokes):
    ''' The Dynamo specific invokes class. This passes the Dynamo
    specific invoke class to the base class so it creates the one we
    require. '''

    def __init__(self, alg_calls):
        self._name_space_manager = NameSpaceFactory().create()
        if False:
            self._0_to_n = DynInvoke(None, None)  # for pyreverse
        Invokes.__init__(self, alg_calls, DynInvoke)


def stencil_extent_value(field):
    '''Returns the content of the stencil extent. This may be a literal
    value (a number) or a variable name. This function simplifies this
    problem by returning a string in either case'''
    if field.stencil.extent_arg.is_literal():
        extent = field.stencil.extent_arg.text
    else:
        extent = field.stencil.extent_arg.varName
    return extent


def stencil_unique_str(arg, context):
    '''Returns a string that uniquely identifies a stencil. As a stencil
    differs due to the function space it operates on, type of
    stencil and extent of stencil, we concatenate these things together
    to return a unique string '''
    unique = context
    unique += arg.function_space.mangled_name
    unique += arg.descriptor.stencil['type']
    if arg.descriptor.stencil['extent']:
        raise GenerationError(
            "found a stencil with an extent specified in the metadata. This "
            "is not coded for.")
    unique += arg.stencil.extent_arg.text.lower()
    if arg.descriptor.stencil['type'] == 'xory1d':
        unique += arg.stencil.direction_arg.text.lower()
    return unique


def stencil_map_name(arg):
    ''' returns a valid unique map name for a stencil in the PSy layer '''
    root_name = arg.name + "_stencil_map"
    unique = stencil_unique_str(arg, "map")
    name_space_manager = NameSpaceFactory().create()
    return name_space_manager.create_name(
        root_name=root_name, context="PSyVars", label=unique)


def stencil_dofmap_name(arg):
    ''' returns a valid unique dofmap name for a stencil in the PSy layer '''
    root_name = arg.name + "_stencil_dofmap"
    unique = stencil_unique_str(arg, "dofmap")
    name_space_manager = NameSpaceFactory().create()
    return name_space_manager.create_name(
        root_name=root_name, context="PSyVars", label=unique)


def stencil_size_name(arg):
    ''' returns a valid unique name for the size (in cells) of a stencil
    in the PSy layer '''
    root_name = arg.name + "_stencil_size"
    unique = stencil_unique_str(arg, "size")
    name_space_manager = NameSpaceFactory().create()
    return name_space_manager.create_name(
        root_name=root_name, context="PSyVars", label=unique)


class DynInvokeStencil(object):
    '''stencil information and code generation associated with a
    DynInvoke call'''

    def __init__(self, schedule):

        self._name_space_manager = NameSpaceFactory().create()
        # list of arguments which have an extent value passed to this
        # invoke routine from the algorithm layer. Duplicate argument
        # names are removed.
        self._unique_extent_args = []
        extent_names = []
        for call in schedule.calls():
            for arg in call.arguments.args:
                if arg.stencil:
                    # check for the existence of arg.extent here as in
                    # the future we plan to support kernels which
                    # specify the value of extent in metadata. If this
                    # is the case then an extent argument is not
                    # required.
                    if not arg.stencil.extent:
                        if not arg.stencil.extent_arg.is_literal():
                            if arg.stencil.extent_arg.text not in extent_names:
                                extent_names.append(
                                    arg.stencil.extent_arg.text)
                                self._unique_extent_args.append(arg)

        # a list of arguments that have a direction variable passed in
        # to this invoke routine from the algorithm layer. Duplicate
        # argument names are removed.
        self._unique_direction_args = []
        direction_names = []
        for call in schedule.calls():
            for idx, arg in enumerate(call.arguments.args):
                if arg.stencil and arg.stencil.direction_arg:
                    if arg.stencil.direction_arg.is_literal():
                        raise GenerationError(
                            "Kernel {0}, metadata arg {1}, a literal is not "
                            "a valid value for a stencil direction".
                            format(call.name, str(idx)))
                    if arg.stencil.direction_arg.text.lower() not in \
                       ["x_direction", "y_direction"]:
                        if arg.stencil.direction_arg.text not in \
                           direction_names:
                            direction_names.append(
                                arg.stencil.direction_arg.text)
                            self._unique_direction_args.append(arg)

        # list of stencil args with an extent variable passed in. The same
        # field name may occur more than once here from different kernels.
        self._kern_args = []
        for call in schedule.calls():
            for arg in call.arguments.args:
                if arg.stencil:
                    if not arg.stencil.extent:
                        self._kern_args.append(arg)

    @property
    def _unique_extent_vars(self):
        '''return a list of all the unique extent argument names in this
        invoke call. '''
        names = []
        for arg in self._unique_extent_args:
            names.append(arg.stencil.extent_arg.varName)
        return names

    def _declare_unique_extent_vars(self, parent):
        '''Declare all unique extent arguments as integers with intent in and
        add the declaration as a child of the parent argument passed
        in. The parent argument should be an appropriate f2pygen
        object. '''
        from f2pygen import DeclGen
        if self._unique_extent_vars:
            parent.add(DeclGen(parent, datatype="integer",
                               entity_decls=self._unique_extent_vars,
                               intent="in"))

    @property
    def _unique_direction_vars(self):
        '''return a list of all the unique direction argument names in this
        invoke call.'''
        names = []
        for arg in self._unique_direction_args:
            names.append(arg.stencil.direction_arg.varName)
        return names

    def _declare_unique_direction_vars(self, parent):
        '''Declare all unique direction arguments as integers with intent in
        and add the declaration as a child of the parent argument
        passed in. The parent argument should be an appropriate
        f2pygen object. '''
        from f2pygen import DeclGen
        if self._unique_direction_vars:
            parent.add(DeclGen(parent, datatype="integer",
                               entity_decls=self._unique_direction_vars,
                               intent="in"))

    @property
    def unique_alg_vars(self):
        '''returns a list of the names of the extent and direction arguments
        specified in the algorithm layer'''
        return self._unique_extent_vars + self._unique_direction_vars

    def declare_unique_alg_vars(self, parent):
        '''declares all extent and direction arguments passed into the PSy
        layer'''
        self._declare_unique_extent_vars(parent)
        self._declare_unique_direction_vars(parent)

    def initialise_stencil_maps(self, parent):
        '''adds in the required stencil dofmap code to the PSy layer'''
        from f2pygen import AssignGen, IfThenGen, TypeDeclGen, UseGen, \
            CommentGen, DeclGen
        if self._kern_args:
            parent.add(CommentGen(parent, ""))
            parent.add(CommentGen(parent, " Initialise stencil dofmaps"))
            parent.add(CommentGen(parent, ""))
            parent.add(UseGen(parent, name="stencil_dofmap_mod", only=True,
                              funcnames=["stencil_dofmap_type"]))
            stencil_map_names = []
            for arg in self._kern_args:
                map_name = stencil_map_name(arg)
                if map_name not in stencil_map_names:
                    # only initialise maps once
                    stencil_map_names.append(map_name)
                    parent.add(
                        TypeDeclGen(parent, pointer=True,
                                    datatype="stencil_dofmap_type",
                                    entity_decls=[map_name+" => null()"]))
                    stencil_type = arg.descriptor.stencil['type']
                    if stencil_type == "xory1d":
                        parent.add(UseGen(parent, name="flux_direction_mod",
                                          only=True,
                                          funcnames=["x_direction",
                                                     "y_direction"]))
                        parent.add(UseGen(parent, name="stencil_dofmap_mod",
                                          only=True,
                                          funcnames=["STENCIL_1DX",
                                                     "STENCIL_1DY"]))
                        direction_name = arg.stencil.direction_arg.varName
                        for direction in ["x", "y"]:
                            if_then = IfThenGen(parent, direction_name +
                                                " .eq. " + direction +
                                                "_direction")
                            if_then.add(
                                AssignGen(if_then, pointer=True,
                                          lhs=map_name, rhs=arg.proxy_name +
                                          "%vspace%get_stencil_dofmap("
                                          "STENCIL_1D" + direction.upper() +
                                          ","+stencil_extent_value(arg)+")"))
                            parent.add(if_then)
                    else:
                        try:
                            stencil_name = STENCIL_MAPPING[stencil_type]
                        except KeyError:
                            raise GenerationError(
                                "Unsupported stencil type '{0}' supplied. "
                                "Supported mappings are {1}".
                                format(arg.descriptor.stencil['type'],
                                       str(STENCIL_MAPPING)))
                        parent.add(UseGen(parent, name="stencil_dofmap_mod",
                                          only=True,
                                          funcnames=[stencil_name]))
                        parent.add(
                            AssignGen(parent, pointer=True, lhs=map_name,
                                      rhs=arg.proxy_name +
                                      "%vspace%get_stencil_dofmap(" +
                                      stencil_name + "," +
                                      stencil_extent_value(arg) + ")"))
                    parent.add(DeclGen(parent, datatype="integer",
                                       pointer=True,
                                       entity_decls=[stencil_dofmap_name(arg) +
                                                     "(:,:,:) => null()"]))
                    parent.add(AssignGen(parent, pointer=True,
                                         lhs=stencil_dofmap_name(arg),
                                         rhs=map_name + "%get_whole_dofmap()"))

                    # Add declaration and look-up of stencil size
                    parent.add(DeclGen(parent, datatype="integer",
                                       entity_decls=[stencil_size_name(arg)]))
                    parent.add(AssignGen(parent, lhs=stencil_size_name(arg),
                                         rhs=map_name + "%get_size()"))


class DynInvokeDofmaps(object):
    ''' Holds all information on the dofmaps required by an invoke '''

    def __init__(self, schedule):

        self._name_space_manager = NameSpaceFactory().create()
        # Look at every kernel call in this invoke and generate a list
        # of the unique function spaces involved.
        # We create a dictionary whose keys are the map names and entries
        # are the corresponding field objects.
        self._unique_fs_maps = {}
        for call in schedule.calls():
            # Currently, built-in kernels do not need dofmaps so we have
            # to check
            if call.requires_fs_dofmap:
                for unique_fs in call.arguments.unique_fss:
                    if field_on_space(unique_fs, call.arguments):
                        map_name = get_fs_map_name(unique_fs)
                        if map_name not in self._unique_fs_maps:
                            field = call.arguments.get_arg_on_space(unique_fs)
                            self._unique_fs_maps[map_name] = field

    def initialise_dofmaps(self, parent):
        ''' Generates the calls to the LFRic infrastructure that
        look-up the necessary dofmaps. Adds these calls as children
        of the supplied parent node. This must be an appropriate
        f2pygen object. '''
        from f2pygen import CommentGen, AssignGen

        # If we've got no dofmaps then we do nothing
        if not self._unique_fs_maps:
            return

        parent.add(CommentGen(parent, ""))
        parent.add(CommentGen(parent,
                              " Look-up dofmaps for each function space"))
        parent.add(CommentGen(parent, ""))

        for dmap, field in self._unique_fs_maps.items():
            parent.add(AssignGen(parent, pointer=True, lhs=dmap,
                                 rhs=field.proxy_name_indexed +
                                 "%" + field.ref_name() +
                                 "%get_whole_dofmap()"))

    def declare_dofmaps(self, parent):
        ''' Declare all unique function space dofmaps as pointers to
        integer arrays of rank 2. The declarations are added as
        children of the supplied parent argument. This must be an
        appropriate f2pygen object. '''
        from f2pygen import DeclGen
        decl_map_names = \
            [dmap+"(:,:) => null()" for dmap in self._unique_fs_maps]

        if decl_map_names:
            parent.add(DeclGen(parent, datatype="integer", pointer=True,
                               entity_decls=decl_map_names))


class DynInvoke(Invoke):
    ''' The Dynamo specific invoke class. This passes the Dynamo
    specific schedule class to the base class so it creates the one we
    require.  Also overrides the gen_code method so that we generate
    dynamo specific invocation code. '''

    def __init__(self, alg_invocation, idx):
        if False:
            self._schedule = DynSchedule(None)  # for pyreverse
        reserved_names_list = []
        reserved_names_list.extend(STENCIL_MAPPING.values())
        reserved_names_list.extend(VALID_STENCIL_DIRECTIONS)
        Invoke.__init__(self, alg_invocation, idx, DynSchedule,
                        reserved_names=reserved_names_list)

        # The baseclass works out the algorithm code's unique argument
        # list and stores it in the self._alg_unique_args
        # list. However, the base class currently ignores any stencil and qr
        # arguments so we need to add them in.

        # initialise our invoke stencil information
        self.stencil = DynInvokeStencil(self.schedule)

        # Initialise the object holding all information on the dofmaps
        # required by this invoke.
        self.dofmaps = DynInvokeDofmaps(self.schedule)

        # extend arg list
        self._alg_unique_args.extend(self.stencil.unique_alg_vars)

        # adding in qr arguments
        self._alg_unique_qr_args = []
        for call in self.schedule.calls():
            if call.qr_required:
                if call.qr_text not in self._alg_unique_qr_args:
                    self._alg_unique_qr_args.append(call.qr_text)
        self._alg_unique_args.extend(self._alg_unique_qr_args)
        # we also need to work out the names to use for the qr
        # arguments within the psy layer. These are stored in the
        # _psy_unique_qr_vars list
        self._psy_unique_qr_vars = []
        for call in self.schedule.calls():
            if call.qr_required:
                if call.qr_name not in self._psy_unique_qr_vars:
                    self._psy_unique_qr_vars.append(call.qr_name)

        # lastly, add in halo exchange calls and global sums if
        # required. We only need to add halo exchange calls for fields
        # since operators are assembled in place and scalars don't
        # have halos. We only need to add global sum calls for scalars
        # which have a gh_sum access.
        if config.DISTRIBUTED_MEMORY:
            # halo exchange calls
            # for the moment just add them before each loop as required
            for loop in self.schedule.loops():
                inc = loop.has_inc_arg()
                for halo_field in loop.unique_fields_with_halo_reads():
                    if halo_field.vector_size > 1:
                        # the range function below returns values from
                        # 1 to the vector size which is what we
                        # require in our Fortran code
                        for idx in range(1, halo_field.vector_size+1):
                            exchange = DynHaloExchange(
                                halo_field, parent=loop, vector_index=idx,
                                inc=inc)
                            loop.parent.children.insert(loop.position,
                                                        exchange)
                    else:
                        exchange = DynHaloExchange(halo_field, parent=loop,
                                                   inc=inc)
                        loop.parent.children.insert(loop.position, exchange)
            # global sum calls
            for loop in self.schedule.loops():
                for scalar in loop.args_filter(
                        arg_types=VALID_SCALAR_NAMES,
                        arg_accesses=VALID_REDUCTION_NAMES, unique=True):
                    if scalar.type.lower() == "gh_integer":
                        raise GenerationError(
                            "Integer reductions are not currently supported "
                            "by the LFRic infrastructure. Error found in "
                            "Kernel '{0}', argument '{1}'".format(
                                scalar.call.name, scalar.name))
                    global_sum = DynGlobalSum(scalar, parent=loop.parent)
                    loop.parent.children.insert(loop.position+1, global_sum)

    @property
    def qr_required(self):
        ''' Returns True if at least one of the kernels in this invoke
        requires QR, otherwise returns False. '''
        required = False
        for call in self.schedule.calls():
            if call.qr_required:
                required = True
                break
        return required

    def unique_proxy_declarations(self, datatype, access=None):
        ''' Returns a list of all required proxy declarations for the
        specified datatype.  If access is supplied (e.g. "gh_write")
        then only declarations with that access are returned. '''
        if datatype not in VALID_ARG_TYPE_NAMES:
            raise GenerationError(
                "unique_proxy_declarations called with an invalid datatype. "
                "Expected one of '{0}' but found '{1}'".
                format(str(VALID_ARG_TYPE_NAMES), datatype))
        if access and access not in VALID_ACCESS_DESCRIPTOR_NAMES:
            raise GenerationError(
                "unique_proxy_declarations called with an invalid access "
                "type. Expected one of '{0}' but got '{1}'".
                format(VALID_ACCESS_DESCRIPTOR_NAMES, access))
        declarations = []
        for call in self.schedule.calls():
            for arg in call.arguments.args:
                if not access or arg.access == access:
                    if arg.text and arg.type == datatype:
                        if arg.proxy_declaration_name not in declarations:
                            declarations.append(arg.proxy_declaration_name)
        return declarations

    def arg_for_funcspace(self, fspace):
        ''' Returns an argument object which is on the requested
        function space. Searches through all Kernel calls in this
        invoke. Currently the first argument object that is found is
        used. Throws an exception if no argument exists. '''
        for kern_call in self.schedule.calls():
            try:
                return kern_call.arguments.get_arg_on_space(fspace)
            except FieldNotFoundError:
                pass
        raise GenerationError(
            "No argument found on '{0}' space".format(fspace.mangled_name))

    def unique_fss(self):
        ''' Returns the unique function space *objects* over all kernel
        calls in this invoke. '''
        unique_fs = []
        unique_fs_names = []
        for kern_call in self.schedule.calls():
            kern_fss = kern_call.arguments.unique_fss
            for fspace in kern_fss:
                if fspace.mangled_name not in unique_fs_names:
                    unique_fs.append(fspace)
                    unique_fs_names.append(fspace.mangled_name)
        return unique_fs

    def basis_required(self, func_space):
        ''' Returns true if at least one of the kernels in this invoke
        requires a basis function for this function space, otherwise
        it returns False. '''
        # look in each kernel
        for kern_call in self.schedule.kern_calls():
            # is there a descriptor for this function space?
            if kern_call.fs_descriptors.exists(func_space):
                descriptor = kern_call.fs_descriptors.\
                    get_descriptor(func_space)
                # does this descriptor specify that a basis function
                # is required?
                if descriptor.requires_basis:
                    # found a kernel that requires a basis function
                    # for this function space
                    return True

        # none of my kernels require a basis function for this function space
        return False

    def diff_basis_required(self, func_space):
        ''' Returns true if at least one of the kernels in this invoke
        requires a differential basis function for this function
        space, otherwise it returns False.'''
        # look in each kernel
        for kern_call in self.schedule.kern_calls():
            # is there a descriptor for this function space?
            if kern_call.fs_descriptors.exists(func_space):
                descriptor = kern_call.fs_descriptors.\
                    get_descriptor(func_space)
                # does this descriptor specify that a basis function
                # is required?
                if descriptor.requires_diff_basis:
                    # found a kernel that requires a diff basis
                    # function for this function space
                    return True
        # none of my kernels require a diff basis function for this
        # function space
        return False

    def is_coloured(self):
        ''' Returns true if at least one of the loops in the
        schedule of this invoke has been coloured '''
        for loop in self.schedule.loops():
            if loop.loop_type == "colours":
                return True
        return False

    def get_fs_operator_name(self, operator_name, function_space):
        ''' A convenience method that returns an operator name for a
        particular operator on a particular function space. These
        names are specified in function_space_descriptors objects
        contained within Kernel objects. The first Kernel which uses
        the specified function space is used to return the name. If no
        Kernel using this function space exists in this invoke, an
        error is thrown. '''
        for kern_call in self.schedule.kern_calls():
            if kern_call.fs_descriptors.exists(function_space):
                return get_fs_operator_name(operator_name, function_space)
        raise GenerationError(
            "Dyn_invoke:get_fs_operator_name: no kern call with function "
            "space '{0}' and operator '{1}'".format(function_space,
                                                    operator_name))

    def field_on_space(self, func_space):
        ''' Returns true if a field exists on this space for any
        kernel in this invoke. '''
        for kern_call in self.schedule.calls():
            if field_on_space(func_space, kern_call.arguments):
                return True
        return False

    def gen_code(self, parent):
        ''' Generates Dynamo specific invocation code (the subroutine
        called by the associated invoke call in the algorithm
        layer). This consists of the PSy invocation subroutine and the
        declaration of its arguments. '''
        from f2pygen import SubroutineGen, TypeDeclGen, AssignGen, DeclGen, \
            AllocateGen, DeallocateGen, CallGen, CommentGen
        # Create a namespace manager so we can avoid name clashes
        self._name_space_manager = NameSpaceFactory().create()
        # Create the subroutine
        invoke_sub = SubroutineGen(parent, name=self.name,
                                   args=self.psy_unique_var_names +
                                   self.stencil.unique_alg_vars +
                                   self._psy_unique_qr_vars)

        # Add the subroutine argument declarations for real scalars
        scalar_args = self.unique_declns_by_intent("gh_real")
        for intent in FORTRAN_INTENT_NAMES:
            if scalar_args[intent]:
                invoke_sub.add(DeclGen(invoke_sub, datatype="real",
                                       kind="r_def",
                                       entity_decls=scalar_args[intent],
                                       intent=intent))

        # Add the subroutine argument declarations for integer scalars
        scalar_args = self.unique_declns_by_intent("gh_integer")
        for intent in FORTRAN_INTENT_NAMES:
            if scalar_args[intent]:
                invoke_sub.add(DeclGen(invoke_sub, datatype="integer",
                                       entity_decls=scalar_args[intent],
                                       intent=intent))

        # declare any stencil arguments
        self.stencil.declare_unique_alg_vars(invoke_sub)

<<<<<<< HEAD
        # Declare any dofmaps
        self.dofmaps.declare_dofmaps(invoke_sub)

        fld_args = self.unique_declns_by_intent("gh_field")
=======
>>>>>>> 6616b97c
        # Add the subroutine argument declarations for fields
        fld_args = self.unique_declns_by_intent("gh_field")
        for intent in FORTRAN_INTENT_NAMES:
            if fld_args[intent]:
                if intent == "out":
                    # The data part of a field might have intent(out) but
                    # in order to preserve the state of the whole derived-type
                    # object it must be declared as inout.
                    fort_intent = "inout"
                else:
                    fort_intent = intent
                invoke_sub.add(TypeDeclGen(invoke_sub, datatype="field_type",
                                           entity_decls=fld_args[intent],
                                           intent=fort_intent))

        # Add the subroutine argument declarations for operators that
        # are read or written (operators are always on discontinous spaces
        # and therefore are never 'inc')
        op_declarations_dict = self.unique_declns_by_intent("gh_operator")
        for intent in FORTRAN_INTENT_NAMES:
            if op_declarations_dict[intent]:
                if intent == "out":
                    # The data part of an operator might have intent(out) but
                    # in order to preserve the state of the whole derived-type
                    # object it must be declared as inout.
                    fort_intent = "inout"
                else:
                    fort_intent = intent
                invoke_sub.add(
                    TypeDeclGen(invoke_sub, datatype="operator_type",
                                entity_decls=op_declarations_dict[intent],
                                intent=fort_intent))

        # Add the subroutine argument declarations for qr (quadrature
        # rules)
        if len(self._psy_unique_qr_vars) > 0:
            invoke_sub.add(TypeDeclGen(invoke_sub, datatype="quadrature_type",
                                       entity_decls=self._psy_unique_qr_vars,
                                       intent="in"))

        # Zero any scalar arguments that are GH_SUM
        zero_real_args = self.unique_declarations("gh_real", access="gh_sum")
        zero_integer_args = self.unique_declarations("gh_integer",
                                                     access="gh_sum")
        if zero_real_args or zero_integer_args:
            invoke_sub.add(CommentGen(invoke_sub, ""))
            invoke_sub.add(CommentGen(invoke_sub, " Zero summation variables"))
            invoke_sub.add(CommentGen(invoke_sub, ""))
            for arg in zero_real_args:
                invoke_sub.add(AssignGen(invoke_sub,
                                         lhs=arg, rhs="0.0_r_def"))
            for arg in zero_integer_args:
                invoke_sub.add(AssignGen(invoke_sub,
                                         lhs=arg, rhs="0"))

        # declare and initialise proxies for each of the (non-scalar)
        # arguments
        invoke_sub.add(CommentGen(invoke_sub, ""))
        invoke_sub.add(CommentGen(invoke_sub, " Initialise field proxies"))
        invoke_sub.add(CommentGen(invoke_sub, ""))
        for arg in self.psy_unique_vars:
            # We don't have proxies for scalars
            if arg.type in VALID_SCALAR_NAMES:
                continue
            if arg.vector_size > 1:
                # the range function below returns values from
                # 1 to the vector size which is what we
                # require in our Fortran code
                for idx in range(1, arg.vector_size+1):
                    invoke_sub.add(
                        AssignGen(invoke_sub,
                                  lhs=arg.proxy_name+"("+str(idx)+")",
                                  rhs=arg.name+"("+str(idx)+")%get_proxy()"))
            else:
                invoke_sub.add(AssignGen(invoke_sub, lhs=arg.proxy_name,
                                         rhs=arg.name+"%get_proxy()"))

        field_proxy_decs = self.unique_proxy_declarations("gh_field")
        if len(field_proxy_decs) > 0:
            invoke_sub.add(
                TypeDeclGen(invoke_sub,
                            datatype="field_proxy_type",
                            entity_decls=field_proxy_decs))
        op_proxy_decs = self.unique_proxy_declarations("gh_operator")
        if len(op_proxy_decs) > 0:
            invoke_sub.add(
                TypeDeclGen(invoke_sub,
                            datatype="operator_proxy_type",
                            entity_decls=op_proxy_decs))
        # Initialise the number of layers
        invoke_sub.add(CommentGen(invoke_sub, ""))
        invoke_sub.add(CommentGen(invoke_sub, " Initialise number of layers"))
        invoke_sub.add(CommentGen(invoke_sub, ""))

        # Use the first argument that is not a scalar
        first_var = None
        for var in self.psy_unique_vars:
            if var.type in ["gh_field", "gh_operator"]:
                first_var = var
                break
        if not first_var:
            raise GenerationError(
                "Cannot create an Invoke with no field/operator arguments")

        # Use our namespace manager to create a unique name unless
        # the context and label match and in this case return the
        # previous name
        nlayers_name = self._name_space_manager.create_name(
            root_name="nlayers", context="PSyVars", label="nlayers")
        invoke_sub.add(
            AssignGen(invoke_sub, lhs=nlayers_name,
                      rhs=first_var.proxy_name_indexed + "%" +
                      first_var.ref_name() + "%get_nlayers()"))
        invoke_sub.add(DeclGen(invoke_sub, datatype="integer",
                               entity_decls=[nlayers_name]))

        # declare and initialise a mesh object if required
        if config.DISTRIBUTED_MEMORY:
            from f2pygen import UseGen
            # we will need a mesh object for any loop bounds
            mesh_obj_name = self._name_space_manager.create_name(
                root_name="mesh", context="PSyVars", label="mesh")
            invoke_sub.add(UseGen(invoke_sub, name="mesh_mod", only=True,
                                  funcnames=["mesh_type"]))
            invoke_sub.add(
                TypeDeclGen(invoke_sub, datatype="mesh_type", pointer=True,
                            entity_decls=[mesh_obj_name+" => null()"]))
            rhs = first_var.name_indexed + "%get_mesh()"
            invoke_sub.add(CommentGen(invoke_sub, ""))
            invoke_sub.add(CommentGen(invoke_sub, " Create a mesh object"))
            invoke_sub.add(CommentGen(invoke_sub, ""))
            invoke_sub.add(AssignGen(invoke_sub, pointer=True,
                                     lhs=mesh_obj_name, rhs=rhs))

        # Initialise any stencil maps
        self.stencil.initialise_stencil_maps(invoke_sub)

        # Initialise dofmaps (one for each function space that is used
        # in this invoke)
        self.dofmaps.initialise_dofmaps(invoke_sub)

        if self.qr_required:
            # declare and initialise qr values
            invoke_sub.add(CommentGen(invoke_sub, ""))
            invoke_sub.add(CommentGen(invoke_sub, " Initialise qr values"))
            invoke_sub.add(CommentGen(invoke_sub, ""))
            invoke_sub.add(
                DeclGen(invoke_sub, datatype="integer",
                        entity_decls=["nqp_h", "nqp_v"]))
            invoke_sub.add(
                DeclGen(invoke_sub, datatype="real", pointer=True,
                        kind="r_def", entity_decls=["xp(:,:) => null()"]))
            decl_list = ["zp(:) => null()", "wh(:) => null()",
                         "wv(:) => null()"]
            invoke_sub.add(
                DeclGen(invoke_sub, datatype="real", pointer=True,
                        kind="r_def", entity_decls=decl_list))
            if len(self._psy_unique_qr_vars) > 1:
                raise GenerationError(
                    "Oops, not yet coded for multiple qr values")
            qr_var_name = self._psy_unique_qr_vars[0]
            qr_ptr_vars = {"zp": "xqp_v", "xp": "xqp_h", "wh": "wqp_h",
                           "wv": "wqp_v"}
            qr_vars = ["nqp_h", "nqp_v"]
            for qr_var in qr_ptr_vars.keys():
                invoke_sub.add(
                    AssignGen(invoke_sub, pointer=True, lhs=qr_var,
                              rhs=qr_var_name + "%get_" +
                              qr_ptr_vars[qr_var] + "()"))
            for qr_var in qr_vars:
                invoke_sub.add(
                    AssignGen(invoke_sub, lhs=qr_var,
                              rhs=qr_var_name + "%get_" + qr_var + "()"))
        operator_declarations = []
        var_list = []
        var_dim_list = []
        # loop over all unique function spaces used by the kernels in this
        # invoke
        for function_space in self.unique_fss():
            # Initialise information associated with this function space
            invoke_sub.add(CommentGen(invoke_sub, ""))
            invoke_sub.add(
                CommentGen(invoke_sub, " Initialise sizes and "
                           "allocate any basis arrays for " +
                           function_space.mangled_name))
            invoke_sub.add(CommentGen(invoke_sub, ""))
            # Find an argument on this space to use to dereference
            arg = self.arg_for_funcspace(function_space)
            name = arg.proxy_name_indexed
            # initialise ndf for this function space and add name to
            # list to declare later
            ndf_name = get_fs_ndf_name(function_space)
            var_list.append(ndf_name)
            invoke_sub.add(AssignGen(invoke_sub, lhs=ndf_name,
                                     rhs=name +
                                     "%" + arg.ref_name(function_space) +
                                     "%get_ndf()"))
            # if there is a field on this space then initialise undf
            # for this function space and add name to list to declare
            # later
            if self.field_on_space(function_space):
                undf_name = get_fs_undf_name(function_space)
                var_list.append(undf_name)
                invoke_sub.add(AssignGen(invoke_sub, lhs=undf_name,
                                         rhs=name + "%" +
                                         arg.ref_name(function_space) +
                                         "%get_undf()"))
            if self.basis_required(function_space):
                # initialise 'dim' variable for this function space
                # and add name to list to declare later
                lhs = "dim_"+function_space.mangled_name
                var_dim_list.append(lhs)
                rhs = name+"%"+arg.ref_name(function_space)+"%get_dim_space()"
                invoke_sub.add(AssignGen(invoke_sub, lhs=lhs, rhs=rhs))
                # allocate the basis function variable
                alloc_args = "dim_" + function_space.mangled_name + ", " + \
                             get_fs_ndf_name(function_space) + ", nqp_h, nqp_v"
                op_name = self.get_fs_operator_name("gh_basis", function_space)
                invoke_sub.add(AllocateGen(invoke_sub,
                                           op_name+"("+alloc_args+")"))
                # add basis function variable to list to declare later
                operator_declarations.append(op_name+"(:,:,:,:)")
            if self.diff_basis_required(function_space):
                # initialise 'diff_dim' variable for this function
                # space and add name to list to declare later
                lhs = "diff_dim_" + function_space.mangled_name
                var_dim_list.append(lhs)
                rhs = name+"%" + arg.ref_name(function_space) + \
                    "%get_dim_space_diff()"
                invoke_sub.add(AssignGen(invoke_sub, lhs=lhs, rhs=rhs))
                # allocate the diff basis function variable
                alloc_args = ("diff_dim_" + function_space.mangled_name +
                              ", " + get_fs_ndf_name(function_space) +
                              ", nqp_h, nqp_v")
                op_name = self.get_fs_operator_name("gh_diff_basis",
                                                    function_space)
                invoke_sub.add(AllocateGen(invoke_sub,
                                           op_name+"("+alloc_args+")"))
                # add diff basis function variable to list to declare later
                operator_declarations.append(op_name+"(:,:,:,:)")
        if var_list:
            # declare ndf and undf for all function spaces
            invoke_sub.add(DeclGen(invoke_sub, datatype="integer",
                                   entity_decls=var_list))
        if var_dim_list:
            # declare dim and diff_dim for all function spaces
            invoke_sub.add(DeclGen(invoke_sub, datatype="integer",
                                   entity_decls=var_dim_list))
        if operator_declarations:
            # declare the basis function operators
            invoke_sub.add(DeclGen(invoke_sub, datatype="real",
                                   allocatable=True,
                                   kind="r_def",
                                   entity_decls=operator_declarations))

        if self.is_coloured():
            # Add declarations of the colour map and array holding the
            # no. of cells of each colour
            invoke_sub.add(DeclGen(parent, datatype="integer",
                                   pointer=True,
                                   entity_decls=["cmap(:,:)",
                                                 "ncp_colour(:)"]))
            # Declaration of variable to hold the number of colours
            invoke_sub.add(DeclGen(parent, datatype="integer",
                                   entity_decls=["ncolour"]))

        if self.qr_required:
            # add calls to compute the values of any basis arrays
            invoke_sub.add(CommentGen(invoke_sub, ""))
            invoke_sub.add(CommentGen(invoke_sub, " Compute basis arrays"))
            invoke_sub.add(CommentGen(invoke_sub, ""))
            # only look at function spaces that are used by the
            # kernels in this invoke
            for function_space in self.unique_fss():
                # see if a basis function is needed for this function space
                if self.basis_required(function_space):
                    # Create the argument list
                    args = []
                    op_name = self.get_fs_operator_name("gh_basis",
                                                        function_space)
                    args.append(op_name)
                    args.append(get_fs_ndf_name(function_space))
                    args.extend(["nqp_h", "nqp_v", "xp", "zp"])
                    # find an appropriate field to access
                    arg = self.arg_for_funcspace(function_space)
                    name = arg.proxy_name_indexed
                    # insert the basis array call
                    invoke_sub.add(CallGen(invoke_sub,
                                           name=name + "%" +
                                           arg.ref_name(function_space) +
                                           "%compute_basis_function",
                                           args=args))
                if self.diff_basis_required(function_space):
                    # Create the argument list
                    args = []
                    op_name = self.get_fs_operator_name("gh_diff_basis",
                                                        function_space)
                    args.append(op_name)
                    args.append(get_fs_ndf_name(function_space))
                    args.extend(["nqp_h", "nqp_v", "xp", "zp"])
                    # find an appropriate field to access
                    arg = self.arg_for_funcspace(function_space)
                    name = arg.proxy_name_indexed
                    # insert the diff basis array call
                    invoke_sub.add(
                        CallGen(invoke_sub, name=name + "%" +
                                arg.ref_name(function_space) +
                                "%compute_diff_basis_function", args=args))
        invoke_sub.add(CommentGen(invoke_sub, ""))
        if config.DISTRIBUTED_MEMORY:
            invoke_sub.add(CommentGen(invoke_sub, " Call kernels and "
                                      "communication routines"))
        else:
            invoke_sub.add(CommentGen(invoke_sub, " Call our kernels"))
        invoke_sub.add(CommentGen(invoke_sub, ""))
        # add content from the schedule
        self.schedule.gen_code(invoke_sub)
        if self.qr_required:
            # deallocate all allocated basis function arrays
            invoke_sub.add(CommentGen(invoke_sub, ""))
            invoke_sub.add(CommentGen(invoke_sub, " Deallocate basis arrays"))
            invoke_sub.add(CommentGen(invoke_sub, ""))
            func_space_var_names = []
            # loop over all function spaces used by the kernels in this invoke
            for function_space in self.unique_fss():
                if self.basis_required(function_space):
                    # add the basis array name to the list to use later
                    op_name = self.get_fs_operator_name("gh_basis",
                                                        function_space)
                    func_space_var_names.append(op_name)
                if self.diff_basis_required(function_space):
                    # add the diff_basis array name to the list to use later
                    op_name = self.get_fs_operator_name("gh_diff_basis",
                                                        function_space)
                    func_space_var_names.append(op_name)
            # add the required deallocate call
            invoke_sub.add(DeallocateGen(invoke_sub, func_space_var_names))
        invoke_sub.add(CommentGen(invoke_sub, ""))
        # finally, add me to my parent
        parent.add(invoke_sub)


class DynSchedule(Schedule):
    ''' The Dynamo specific schedule class. This passes the Dynamo-
    specific factories for creating kernel and infrastructure calls
    to the base class so it creates the ones we require. '''

    def __init__(self, arg):
        from dynamo0p3_builtins import DynBuiltInCallFactory
        Schedule.__init__(self, DynKernCallFactory, DynBuiltInCallFactory, arg)

    def view(self, indent=0):
        '''a method implemented by all classes in a schedule which display the
        tree in a textual form. This method overrides the default view
        method to include distributed memory information '''
        print self.indent(indent) + "Schedule[invoke='" + self.invoke.name + \
            "' dm="+str(config.DISTRIBUTED_MEMORY)+"]"
        for entity in self._children:
            entity.view(indent=indent + 1)


class DynGlobalSum(GlobalSum):
    ''' Dynamo specific global sum class which can be added to and
    manipulated in, a schedule '''
    def __init__(self, scalar, parent=None):
        if not config.DISTRIBUTED_MEMORY:
            raise GenerationError("It makes no sense to create a DynGlobalSum "
                                  "object when dm=False")
        # a list of scalar types that this class supports
        self._supported_scalars = ["gh_real"]
        if scalar.type not in self._supported_scalars:
            raise GenerationError("DynGlobalSum currently only supports "
                                  "'{0}', but found '{1}'.".
                                  format(self._supported_scalars, scalar.type))
        GlobalSum.__init__(self, scalar, parent=parent)

    def gen_code(self, parent):
        ''' Dynamo specific code generation for this class '''
        from f2pygen import AssignGen, TypeDeclGen, UseGen
        name = self._scalar.name
        name_space_manager = NameSpaceFactory().create()
        sum_name = name_space_manager.create_name(
            root_name="global_sum", context="PSyVars", label="global_sum")
        parent.add(UseGen(parent, name="scalar_mod", only=True,
                          funcnames=["scalar_type"]))
        parent.add(TypeDeclGen(parent, datatype="scalar_type",
                               entity_decls=[sum_name]))
        parent.add(AssignGen(parent, lhs=sum_name+"%value", rhs=name))
        parent.add(AssignGen(parent, lhs=name, rhs=sum_name+"%get_sum()"))


class DynHaloExchange(HaloExchange):

    ''' Dynamo specific halo exchange class which can be added to and
    manipulated in, a schedule '''

    def __init__(self, field, check_dirty=True, parent=None,
                 vector_index=None, inc=False):

        self._vector_index = vector_index
        if field.descriptor.stencil:
            halo_type = field.descriptor.stencil['type']
            halo_depth = field.descriptor.stencil['extent']
            if not halo_depth:
                # halo_depth is provided by the algorithm layer
                halo_depth = stencil_extent_value(field)
            else:
                halo_depth = str(halo_depth)
            if inc:
                # there is an inc writer which needs redundant
                # computation so our halo depth must be increased by 1
                halo_depth += "+1"
        else:
            halo_type = 'region'
            halo_depth = "1"
        HaloExchange.__init__(self, field, halo_type, halo_depth,
                              check_dirty, parent=parent)

    def gen_code(self, parent):
        ''' Dynamo specific code generation for this class '''
        from f2pygen import IfThenGen, CallGen, CommentGen
        if self._vector_index:
            ref = "(" + str(self._vector_index) + ")"
        else:
            ref = ""
        if self._check_dirty:
            if_then = IfThenGen(parent, self._field.proxy_name + ref +
                                "%is_dirty(depth=" + self._halo_depth +
                                ")")
            parent.add(if_then)
            halo_parent = if_then
        else:
            halo_parent = parent
        halo_parent.add(
            CallGen(
                halo_parent, name=self._field.proxy_name + ref +
                "%halo_exchange(depth=" + self._halo_depth + ")"))
        parent.add(CommentGen(parent, ""))


class DynLoop(Loop):
    ''' The Dynamo specific Loop class. This passes the Dynamo
    specific loop information to the base class so it creates the one
    we require.  Creates Dynamo specific loop bounds when the code is
    being generated. '''

    def __init__(self, parent=None, loop_type=""):
        Loop.__init__(self, parent=parent,
                      valid_loop_types=VALID_LOOP_TYPES)
        self.loop_type = loop_type
        self._kern = None

        # Get the namespace manager instance so we can look-up
        # the name of the nlayers and ndf variables
        self._name_space_manager = NameSpaceFactory().create()

        # set our variable name at initialisation as it might be
        # required by other classes before code generation
        if self._loop_type == "colours":
            self._variable_name = "colour"
        elif self._loop_type == "colour":
            self._variable_name = "cell"
        elif self._loop_type == "dofs":
            self._variable_name = self._name_space_manager.\
                create_name(root_name="df",
                            context="PSyVars",
                            label="dof_loop_idx")
        else:
            self._variable_name = "cell"

        # At this stage we don't know what our loop bounds are
        self._lower_bound_name = None
        self._lower_bound_index = None
        self._upper_bound_name = None
        self._upper_bound_index = None

    def view(self, indent=0):
        ''' Print out a textual representation of this loop. We override
        this method from the Loop class because, in Dynamo0.3, the
        function space is now an object and we need to call orig_name on
        it '''
        print self.indent(indent) +\
            "Loop[type='{0}',field_space='{1}',it_space='{2}']".\
            format(self._loop_type, self._field_space.orig_name,
                   self.iteration_space)
        for entity in self._children:
            entity.view(indent=indent + 1)

    def load(self, kern):
        ''' Load the state of this Loop using the supplied Kernel
        object. This method is provided so that we can individually
        construct Loop objects for a given kernel call. '''
        self._kern = kern

        self._field = kern.arguments.iteration_space_arg()
        self._field_name = self._field.name
        self._field_space = self._field.function_space
        self._iteration_space = kern.iterates_over  # cells etc.

        # Loop bounds
        self.set_lower_bound("start")

        from dynamo0p3_builtins import DynBuiltIn
        if isinstance(kern, DynBuiltIn):
            # If the kernel is a built-in/pointwise operation
            # then this loop must be over DoFs
            self.set_upper_bound("dofs")
        else:
            if config.DISTRIBUTED_MEMORY:
                if self.field_space.orig_name in DISCONTINUOUS_FUNCTION_SPACES:
                    self.set_upper_bound("edge")
                elif self.field_space.orig_name in CONTINUOUS_FUNCTION_SPACES:
                    self.set_upper_bound("halo", index=1)
                elif self.field_space.orig_name in VALID_ANY_SPACE_NAMES:
                    self.set_upper_bound("halo", index=1)
                else:
                    raise GenerationError(
                        "Unexpected function space found. Expecting one of "
                        "{0} but found '{1}'".format(
                            str(VALID_FUNCTION_SPACES),
                            self.field_space.orig_name))
            else:  # sequential
                self.set_upper_bound("cells")

    def set_lower_bound(self, name, index=None):
        ''' Set the lower bounds of this loop '''
        if name not in VALID_LOOP_BOUNDS_NAMES:
            raise GenerationError(
                "The specified lower bound loop name is invalid")
        if name in ["inner", "halo"] and index < 1:
            raise GenerationError(
                "The specified index '{0}' for this lower loop bound is "
                "invalid".format(str(index)))
        self._lower_bound_name = name
        self._lower_bound_index = index

    def set_upper_bound(self, name, index=None):
        ''' Set the upper bounds of this loop '''
        if name not in VALID_LOOP_BOUNDS_NAMES:
            raise GenerationError(
                "The specified upper bound loop name is invalid")
        if name == "start":
            raise GenerationError("'start' is not a valid upper bound")
        if name in ["inner", "halo"] and index < 1:
            raise GenerationError(
                "The specified index '{0}' for this upper loop bound is "
                "invalid".format(str(index)))
        self._upper_bound_name = name
        self._upper_bound_index = index

    def _lower_bound_fortran(self):
        ''' Create the associated fortran code for the type of lower bound '''
        if not config.DISTRIBUTED_MEMORY and self._lower_bound_name != "start":
            raise GenerationError(
                "The lower bound must be 'start' if we are sequential but "
                "found '{0}'".format(self._upper_bound_name))
        if self._lower_bound_name == "start":
            return "1"
        else:
            # the start of our space is the end of the previous space +1
            if self._lower_bound_name == "inner":
                prev_space_name = self._lower_bound_name
                prev_space_index_str = str(self._lower_bound_index + 1)
            elif self._lower_bound_name == "edge":
                prev_space_name = "inner"
                prev_space_index_str = "1"
            elif (self._lower_bound_name == "halo" and
                  self._lower_bound_index == 1):
                prev_space_name = "edge"
                prev_space_index_str = ""
            elif (self._lower_bound_name == "halo" and
                  self._lower_bound_index > 1):
                prev_space_name = self._lower_bound_name
                prev_space_index_str = str(self._lower_bound_index - 1)
            else:
                raise GenerationError("Unsupported lower bound name found")
            mesh_obj_name = self._name_space_manager.create_name(
                root_name="mesh", context="PSyVars", label="mesh")
            return mesh_obj_name + "%get_last_" + prev_space_name + "_cell(" \
                + prev_space_index_str + ")+1"

    def _upper_bound_fortran(self):
        ''' Create the associated fortran code for the type of upper bound '''
        if self._upper_bound_name == "ncolours":
            return "ncolour"
        elif self._upper_bound_name == "ncolour":
            return "ncp_colour(colour)"
        elif self._upper_bound_name == "dofs":
            if config.DISTRIBUTED_MEMORY:
                result = self.field.proxy_name_indexed + "%" + \
                    self.field.ref_name() + "%get_last_dof_owned()"
            else:
                result = self._kern.undf_name
            return result
        elif not config.DISTRIBUTED_MEMORY:
            if self._upper_bound_name == "cells":
                result = self.field.proxy_name_indexed + "%" + \
                    self.field.ref_name() + "%get_ncell()"
            else:
                raise GenerationError(
                    "For sequential/shared-memory code, the upper loop "
                    "bound must be one of ncolours, ncolour, cells or dofs "
                    "but got '{0}'".format(self._upper_bound_name))
            return result
        else:
            if self._upper_bound_name in ["inner", "halo"]:
                index = self._upper_bound_index
            else:
                index = ""
            mesh_obj_name = self._name_space_manager.create_name(
                root_name="mesh", context="PSyVars", label="mesh")
            return mesh_obj_name + "%get_last_" + self._upper_bound_name + \
                "_cell(" + str(index) + ")"

    def has_inc_arg(self, mapping=None):
        ''' Returns True if any of the Kernels called within this loop
        have an argument with INC access. Returns False otherwise. '''
        if mapping is not None:
            my_mapping = mapping
        else:
            my_mapping = FIELD_ACCESS_MAP
        return Loop.has_inc_arg(self, my_mapping)

    def unique_fields_with_halo_reads(self):
        ''' Returns all fields in this loop that require at least some
        of their halo to be clean to work correctly. '''

        unique_fields = []
        unique_field_names = []

        for call in self.calls():
            for arg in call.arguments.args:
                if self._halo_read_access(arg):
                    if arg.name not in unique_field_names:
                        unique_field_names.append(arg.name)
                        unique_fields.append(arg)
        return unique_fields

    def _halo_read_access(self, arg):
        '''Determines whether this argument reads from the halo for this
        loop'''
        if arg.descriptor.stencil:
            if self._upper_bound_name not in ["halo", "edge"]:
                raise GenerationError(
                    "Loop bounds other than halo and edge are currently "
                    "unsupported. Found '{0}'.".format(self._upper_bound_name))
            return self._upper_bound_name in ["halo", "edge"]
        if arg.type in VALID_SCALAR_NAMES:
            # scalars do not have halos
            return False
        elif arg.type == "gh_operator":
            # operators do not have halos
            return False
        elif arg.discontinuous and arg.access.lower() == "gh_read":
            # there are no shared dofs so access to inner and edge are
            # local so we only care about reads in the halo
            return self._upper_bound_name == "halo"
        elif arg.access.lower() in ["gh_read", "gh_inc"]:
            # it is either continuous or we don't know (any_space_x)
            # and we need to assume it may be continuous for
            # correctness. There may be shared dofs so only access to
            # inner is local so we care about reads in both the edge
            # (annexed dofs) and the halo
            return self._upper_bound_name in ["halo", "edge"]
        else:
            # access is neither a read nor an inc so does not need halo
            return False

    def gen_code(self, parent):
        ''' Work out the appropriate loop bounds and variable name
        depending on the loop type and then call the base class to
        generate the code. '''

        # Check that we're not within an OpenMP parallel region if
        # we are a loop over colours.
        if self._loop_type == "colours" and self.is_openmp_parallel():
            raise GenerationError("Cannot have a loop over "
                                  "colours within an OpenMP "
                                  "parallel region.")

        # get fortran loop bounds
        self._start = self._lower_bound_fortran()
        self._stop = self._upper_bound_fortran()
        Loop.gen_code(self, parent)

        if config.DISTRIBUTED_MEMORY and self._loop_type != "colour":
            # Set halo dirty for all fields that are modified
            from f2pygen import CallGen, CommentGen
            fields = self.unique_modified_args(FIELD_ACCESS_MAP, "gh_field")
            if fields:
                parent.add(CommentGen(parent, ""))
                parent.add(CommentGen(parent,
                                      " Set halos dirty for fields modified "
                                      "in the above loop"))
                parent.add(CommentGen(parent, ""))
                for field in fields:
                    if field.vector_size > 1:
                        # the range function below returns values from
                        # 1 to the vector size which is what we
                        # require in our Fortran code
                        for index in range(1, field.vector_size+1):
                            parent.add(CallGen(parent, name=field.proxy_name +
                                               "(" + str(index) +
                                               ")%set_dirty()"))
                    else:
                        parent.add(CallGen(parent, name=field.proxy_name +
                                           "%set_dirty()"))
                parent.add(CommentGen(parent, ""))


class DynKern(Kern):
    ''' Stores information about Dynamo Kernels as specified by the
    Kernel metadata and associated algorithm call. Uses this
    information to generate appropriate PSy layer code for the Kernel
    instance or to generate a Kernel stub'''

    def __init__(self):
        if False:
            self._arguments = DynKernelArguments(None, None)  # for pyreverse
        self._func_descriptors = None
        self._fs_descriptors = None
        self._qr_required = False
        self._qr_text = ""
        self._qr_name = ""
        self._qr_args = None
        self._name_space_manager = NameSpaceFactory().create()
        # In the dynamo 0.3 API, all user-supplied kernels must be
        # passed dofmaps for each function space that they
        # use. This info is used in DynInvokeDofmaps to determine
        # which dofmaps to declare and initialise.
        self.requires_fs_dofmap = True

    def load(self, call, parent=None):
        ''' sets up kernel information with the call object which is
        created by the parser. This object includes information about
        the invoke call and the associated kernel'''
        self._setup_qr(call.ktype.func_descriptors)
        self._setup(call.ktype, call.module_name, call.args, parent)

    def load_meta(self, ktype):
        ''' sets up kernel information with the kernel type object
        which is created by the parser. The object includes the
        metadata describing the kernel code '''

        # create a name for each argument
        from parse import Arg
        args = []
        for idx, descriptor in enumerate(ktype.arg_descriptors):
            pre = None
            if descriptor.type.lower() == "gh_operator":
                pre = "op_"
            elif descriptor.type.lower() == "gh_field":
                pre = "field_"
            elif descriptor.type.lower() == "gh_real":
                pre = "rscalar_"
            elif descriptor.type.lower() == "gh_integer":
                pre = "iscalar_"
            else:
                raise GenerationError(
                    "load_meta expected one of '{0}' but "
                    "found '{1}'".format(VALID_ARG_TYPE_NAMES,
                                         descriptor.type))
            args.append(Arg("variable", pre+str(idx+1)))

            if descriptor.stencil:
                if not descriptor.stencil["extent"]:
                    # stencil size (in cells) is passed in
                    args.append(Arg("variable",
                                    pre+str(idx+1)+"_stencil_size"))
                if descriptor.stencil["type"] == "xory1d":
                    # direction is passed in
                    args.append(Arg("variable", pre+str(idx+1)+"_direction"))

        # initialise qr so we can test whether it is required
        self._setup_qr(ktype.func_descriptors)
        if self._qr_required:
            # it is required so add a qr algorithm argument
            args.append(Arg("variable", "qr"))
        self._setup(ktype, "dummy_name", args, None)

    def _setup_qr(self, func_descriptors):
        ''' initialisation of the qr information. This may be needed before
        general setup so is computed in a separate method. '''
        self._qr_required = False
        for descriptor in func_descriptors:
            if len(descriptor.operator_names) > 0:
                self._qr_required = True
                break

    def _setup(self, ktype, module_name, args, parent):
        ''' internal setup of kernel information. '''
        from parse import KernelCall
        Kern.__init__(self, DynKernelArguments,
                      KernelCall(module_name, ktype, args),
                      parent, check=False)
        self._func_descriptors = ktype.func_descriptors
        self._fs_descriptors = FSDescriptors(ktype.func_descriptors)
        # dynamo 0.3 api kernels require quadrature rule arguments to be
        # passed in if one or more basis functions are used by the kernel.
        self._qr_args = {"nh": "nqp_h", "nv": "nqp_v", "h": "wh", "v": "wv"}

        # if there is a quadrature rule, what is the name of the
        # algorithm argument?
        self._qr_text = ""
        self._qr_name = ""
        if self._qr_required:
            qr_arg = args[-1]
            self._qr_text = qr_arg.text
            # use our namespace manager to create a unique name unless
            # the context and label match and in this case return the
            # previous name. We use the full text of the original
            # as a label.
            self._qr_name = self._name_space_manager.create_name(
                root_name=qr_arg.varName, context="AlgArgs",
                label=self._qr_text)

    @property
    def fs_descriptors(self):
        ''' Returns a list of function space descriptor objects of
        type FSDescriptor which contain information about the function
        spaces. '''
        return self._fs_descriptors

    @property
    def qr_required(self):
        ''' Returns True if this kernel makes use of a quadrature
        rule, else returns False. '''
        return self._qr_required

    @property
    def qr_text(self):
        ''' Returns the QR argument-text used by the algorithm layer
        in the calling argument list. '''
        return self._qr_text

    @property
    def qr_name(self):
        ''' Returns a Quadrature-rule name for this Kernel. '''
        return self._qr_name

    def local_vars(self):
        ''' Returns the names used by the Kernel that vary from one
        invocation to the next and therefore require privatisation
        when parallelised. '''
        lvars = []
        # Orientation maps
        for unique_fs in self.arguments.unique_fss:
            if self._fs_descriptors.exists(unique_fs):
                fs_descriptor = self._fs_descriptors.get_descriptor(unique_fs)
                if fs_descriptor.requires_orientation:
                    lvars.append(get_fs_orientation_name(unique_fs))
        return lvars

    def _create_arg_list(self, parent, my_type="call"):
        ''' creates the kernel call or kernel stub subroutine argument
        list. For kernel stubs it also creates the data
        declarations. '''
        from f2pygen import DeclGen, AssignGen, UseGen
        if my_type == "subroutine":
            # add in any required USE associations
            parent.add(UseGen(parent, name="constants_mod", only=True,
                              funcnames=["r_def"]))

        # Store the expression used to get the current cell index when
        # the kernel is called. If the parent loop has been coloured
        # then this requires a look-up from the colour map.
        cell_ref_name = "cell"
        if my_type == "call" and self.is_coloured():
            cell_ref_name = "cmap(colour, cell)"

        # create the argument list
        arglist = []
        if self._arguments.has_operator:
            # 0.5: provide cell position
            if my_type == "call":
                arglist.append(cell_ref_name)
            else:
                arglist.append("cell")
            if my_type == "subroutine":
                parent.add(DeclGen(parent, datatype="integer", intent="in",
                                   entity_decls=["cell"]))
        # 1: provide mesh height
        if my_type == "subroutine":
            arglist.append("nlayers")
            parent.add(DeclGen(parent, datatype="integer", intent="in",
                               entity_decls=["nlayers"]))
        else:
            nlayers_name = self._name_space_manager.create_name(
                root_name="nlayers", context="PSyVars", label="nlayers")
            arglist.append(nlayers_name)
        # 2: Provide data associated with fields in the order
        #    specified in the metadata.  If we have a vector field
        #    then generate the appropriate number of arguments.  If
        #    the field is accessed with a stencil operation then add
        #    in any required additional arguments.
        first_arg = True
        first_arg_decl = None
        for arg in self._arguments.args:
            if arg.type == "gh_field":
                undf_name = get_fs_undf_name(arg.function_space)
                dataref = "%data"
                if arg.vector_size > 1:
                    # the range function below returns values from
                    # 1 to the vector size which is what we
                    # require in our Fortran code
                    for idx in range(1, arg.vector_size+1):
                        if my_type == "subroutine":
                            text = (arg.name + "_" +
                                    arg.function_space.mangled_name +
                                    "_v" + str(idx))
                            intent = arg.intent
                            decl = DeclGen(parent, datatype="real",
                                           kind="r_def", dimension=undf_name,
                                           intent=intent, entity_decls=[text])
                            parent.add(decl)
                            if first_arg:
                                first_arg = False
                                first_arg_decl = decl
                        else:
                            text = arg.proxy_name + "(" + str(idx) + ")" + \
                                dataref
                        arglist.append(text)
                else:
                    if my_type == "subroutine":
                        text = arg.name + "_" + arg.function_space.mangled_name
                        intent = arg.intent
                        decl = DeclGen(parent, datatype="real",
                                       kind="r_def", dimension=undf_name,
                                       intent=intent, entity_decls=[text])
                        parent.add(decl)
                        if first_arg:
                            first_arg = False
                            first_arg_decl = decl
                    else:
                        text = arg.proxy_name + dataref
                    arglist.append(text)
                # add in any required stencil arguments
                if arg.descriptor.stencil:
                    if not arg.descriptor.stencil['extent']:
                        # the extent is not specified in the metadata
                        # so pass the value in
                        if my_type == "subroutine":
                            name = arg.name + "_stencil_size"
                            parent.add(DeclGen(parent, datatype="integer",
                                               intent="in",
                                               entity_decls=[name]))
                        else:
                            name = stencil_size_name(arg)
                        arglist.append(name)
                    if arg.descriptor.stencil['type'] == "xory1d":
                        # the direction of the stencil is not known so
                        # pass the value in
                        if my_type == "subroutine":
                            name = arg.name+"_direction"
                            parent.add(DeclGen(parent, datatype="integer",
                                               intent="in",
                                               entity_decls=[name]))
                        else:
                            name = arg.stencil.direction_arg.varName
                        arglist.append(name)
                    if my_type == "subroutine":
                        name = arg.name+"_stencil_map"
                        ndf_name = get_fs_ndf_name(arg.function_space)
                        parent.add(DeclGen(parent, datatype="integer",
                                           intent="in",
                                           dimension=ndf_name + "," +
                                           arg.name + "_stencil_size",
                                           entity_decls=[name]))
                    else:
                        # add in stencil dofmap
                        var_name = stencil_dofmap_name(arg)
                        name = var_name + "(:,:," + cell_ref_name + ")"
                    arglist.append(name)

            elif arg.type == "gh_operator":
                if my_type == "subroutine":
                    size = arg.name + "_ncell_3d"
                    arglist.append(size)
                    decl = DeclGen(parent, datatype="integer", intent="in",
                                   entity_decls=[size])
                    parent.add(decl)
                    if first_arg:
                        first_arg = False
                        first_arg_decl = decl
                    text = arg.name
                    arglist.append(text)

                    intent = arg.intent
                    ndf_name_to = get_fs_ndf_name(arg.function_space_to)
                    ndf_name_from = get_fs_ndf_name(arg.function_space_from)
                    parent.add(DeclGen(parent, datatype="real",
                                       kind="r_def",
                                       dimension=ndf_name_to + "," +
                                       ndf_name_from + "," + size,
                                       intent=intent, entity_decls=[text]))
                else:
                    arglist.append(arg.proxy_name_indexed+"%ncell_3d")
                    arglist.append(arg.proxy_name_indexed+"%local_stencil")

            elif arg.type in VALID_SCALAR_NAMES:
                if my_type == "subroutine":
                    if arg.type == "gh_real":
                        decl = DeclGen(parent, datatype="real", kind="r_def",
                                       intent=arg.intent,
                                       entity_decls=[arg.name])
                    elif arg.type == "gh_integer":
                        decl = DeclGen(parent, datatype="integer",
                                       intent=arg.intent,
                                       entity_decls=[arg.name])
                    else:
                        raise GenerationError(
                            "Internal error: expected arg type to be one "
                            "of '{0}' but got '{1}'".format(VALID_SCALAR_NAMES,
                                                            arg.type))
                    parent.add(decl)
                arglist.append(arg.name)

            else:
                raise GenerationError(
                    "Unexpected arg type found in "
                    "dynamo0p3.py:DynKern:gen_code(). Expected one of '{0}' "
                    "but found '{1}'".format(VALID_ARG_TYPE_NAMES, arg.type))
        # 3: For each function space (in the order they appear in the
        # metadata arguments)
        for unique_fs in self.arguments.unique_fss:
            # 3.1 Provide compulsory arguments common to operators and
            # fields on a space. There is one: "ndf".
            ndf_name = get_fs_ndf_name(unique_fs)
            arglist.append(ndf_name)
            if my_type == "subroutine":
                parent.add(
                    DeclGen(parent, datatype="integer", intent="in",
                            entity_decls=[ndf_name]),
                    position=["before", first_arg_decl.root])
            # 3.1.1 Provide additional compulsory arguments if there
            # is a field on this space
            if field_on_space(unique_fs, self.arguments):
                undf_name = get_fs_undf_name(unique_fs)
                arglist.append(undf_name)
                map_name = get_fs_map_name(unique_fs)
                if my_type == "subroutine":
                    arglist.append(map_name)
                    # ndf* declarations need to be before argument
                    # declarations as some compilers don't like
                    # declarations after they have been used. We place
                    # ndf* before the first argument declaration
                    # (field or operator) (rather than after nlayers)
                    # as this keeps the declarations in the order
                    # specified in the metadata and first used by
                    # fields/operators.
                    parent.add(DeclGen(parent, datatype="integer", intent="in",
                                       entity_decls=[undf_name]),
                               position=["before", first_arg_decl.root])
                    parent.add(DeclGen(parent, datatype="integer", intent="in",
                                       dimension=ndf_name,
                                       entity_decls=[map_name]))
                else:
                    arglist.append(map_name+"(:,"+cell_ref_name+")")

            # 3.2 Provide any optional arguments. These arguments are
            # associated with the keyword arguments (basis function,
            # differential basis function and orientation) for a
            # function space.
            if self._fs_descriptors.exists(unique_fs):
                descriptor = self._fs_descriptors.get_descriptor(unique_fs)
                if descriptor.requires_basis:
                    basis_name = get_fs_basis_name(unique_fs)
                    arglist.append(basis_name)
                    if my_type == "subroutine":
                        # the size of the first dimension for a
                        # basis array depends on the
                        # function space. The values are
                        # w0=1, w1=3, w2=3, w3=1, wtheta=1, w2h=3, w2v=3
                        first_dim = None
                        if unique_fs.orig_name.lower() in \
                           ["w0", "w3", "wtheta"]:
                            first_dim = "1"
                        elif (unique_fs.orig_name.lower() in
                              ["w1", "w2", "w2h", "w2v"]):
                            first_dim = "3"
                        else:
                            raise GenerationError(
                                "Unsupported space for basis function, "
                                "expecting one of {0} but found "
                                "'{1}'".format(VALID_FUNCTION_SPACES,
                                               unique_fs.orig_name))
                        parent.add(DeclGen(parent, datatype="real",
                                           kind="r_def", intent="in",
                                           dimension=first_dim + "," +
                                           ndf_name + "," +
                                           self._qr_args["nh"] + "," +
                                           self._qr_args["nv"],
                                           entity_decls=[basis_name]))
                if descriptor.requires_diff_basis:
                    diff_basis_name = get_fs_diff_basis_name(unique_fs)
                    arglist.append(diff_basis_name)
                    if my_type == "subroutine":
                        # the size of the first dimension for a
                        # differential basis array depends on the
                        # function space. The values are
                        # w0=3, w1=3, w2=1, w3=1, wtheta=3, w2h=1, w2v=1
                        first_dim = None
                        if unique_fs.orig_name.lower() in \
                           ["w2", "w3", "w2h", "w2v"]:
                            first_dim = "1"
                        elif (unique_fs.orig_name.lower() in
                              ["w0", "w1", "wtheta"]):
                            first_dim = "3"
                        else:
                            raise GenerationError(
                                "Unsupported space for differential basis "
                                "function, expecting one of {0} but found "
                                "'{1}'".format(VALID_FUNCTION_SPACES,
                                               unique_fs.orig_name))
                        parent.add(DeclGen(parent, datatype="real",
                                           kind="r_def", intent="in",
                                           dimension=first_dim + "," +
                                           ndf_name + "," +
                                           self._qr_args["nh"] + "," +
                                           self._qr_args["nv"],
                                           entity_decls=[diff_basis_name]))
                if descriptor.requires_orientation:
                    orientation_name = get_fs_orientation_name(unique_fs)
                    arglist.append(orientation_name)
                    if my_type == "subroutine":
                        parent.add(DeclGen(parent, datatype="integer",
                                           intent="in", dimension=ndf_name,
                                           entity_decls=[orientation_name]))
            # 3.3 Fix for boundary_dofs array to the boundary
            # condition kernel (enforce_bc_kernel) arguments
            if self.name.lower() == "enforce_bc_code" and \
               unique_fs.orig_name.lower() == "any_space_1":
                arglist.append("boundary_dofs")
                if my_type == "subroutine":
                    ndf_name = get_fs_ndf_name(unique_fs)
                    parent.add(DeclGen(parent, datatype="integer", intent="in",
                                       dimension=ndf_name+",2",
                                       entity_decls=["boundary_dofs"]))
                if my_type == "call":
                    parent.add(DeclGen(parent, datatype="integer",
                                       pointer=True, entity_decls=[
                                           "boundary_dofs(:,:) => null()"]))
                    fspace = None
                    for fspace in self._arguments.unique_fss:
                        if fspace.orig_name == "any_space_1":
                            break
                    proxy_name = (self._arguments.get_arg_on_space(fspace).
                                  proxy_name)
                    new_parent, position = parent.start_parent_loop()
                    new_parent.add(AssignGen(new_parent, pointer=True,
                                             lhs="boundary_dofs",
                                             rhs=proxy_name +
                                             "%vspace%get_boundary_dofs()"),
                                   position=["before", position])
        # 4: Provide qr arguments if required
        if self._qr_required:
            arglist.extend([self._qr_args["nh"], self._qr_args["nv"],
                            self._qr_args["h"], self._qr_args["v"]])
            if my_type == "subroutine":
                parent.add(DeclGen(parent, datatype="integer", intent="in",
                                   entity_decls=[self._qr_args["nh"],
                                                 self._qr_args["nv"]]))
                parent.add(DeclGen(parent, datatype="real", kind="r_def",
                                   intent="in", dimension=self._qr_args["nh"],
                                   entity_decls=[self._qr_args["h"]]))
                parent.add(DeclGen(parent, datatype="real", kind="r_def",
                                   intent="in", dimension=self._qr_args["nv"],
                                   entity_decls=[self._qr_args["v"]]))
        return arglist

    @property
    def gen_stub(self):
        ''' output a kernel stub '''
        from f2pygen import ModuleGen, SubroutineGen

        # remove "_code" from the name if it exists to determine the
        # base name which (if dynamo0.3 naming conventions are
        # followed) is used as the root for the module and subroutine
        # names.
        if self.name.lower().endswith("_code"):
            base_name = self.name[:-5]
        else:
            # TODO: add a warning here when logging is added
            base_name = self.name

        # create an empty PSy layer module
        psy_module = ModuleGen(base_name+"_mod")

        # create the subroutine
        sub_stub = SubroutineGen(psy_module, name=base_name+"_code",
                                 implicitnone=True)
        # create the arglist and declarations
        arglist = self._create_arg_list(sub_stub, my_type="subroutine")
        # add the arglist
        sub_stub.args = arglist
        # add the subroutine to the parent module
        psy_module.add(sub_stub)
        return psy_module.root

    @property
    def incremented_arg(self):
        ''' Returns the argument corresponding to a field or operator that has
        INC access.  '''
        return Kern.incremented_arg(self, FIELD_ACCESS_MAP)

    @property
    def written_arg(self):
        ''' Returns the argument corresponding to a field or operator that has
        WRITE access '''
        return Kern.written_arg(self, FIELD_ACCESS_MAP)

    @property
    def updated_arg(self):
        ''' Returns the kernel argument that is updated (incremented or
        written to) '''
        arg = None
        try:
            arg = self.incremented_arg
        except FieldNotFoundError:
            arg = self.written_arg
        return arg

    def gen_code(self, parent):
        ''' Generates dynamo version 0.3 specific psy code for a call to
            the dynamo kernel instance. '''
        from f2pygen import CallGen, DeclGen, AssignGen, UseGen, CommentGen, \
            IfThenGen
        parent.add(DeclGen(parent, datatype="integer",
                           entity_decls=["cell"]))

        # If this kernel is being called from within a coloured
        # loop then we have to look-up the colour map
        if self.is_coloured():

            # Find which argument object the kernel writes to (either GH_INC
            # or GH_WRITE) in order to look-up the colour map
            arg = self.updated_arg
            # TODO Check whether this arg is gh_inc and if not, Warn that
            # we're colouring a kernel that has no field object with INC access

            new_parent, position = parent.start_parent_loop()
            # Add the look-up of the colouring map for this kernel
            # call
            new_parent.add(CommentGen(new_parent, ""),
                           position=["before", position])
            new_parent.add(CommentGen(new_parent, " Look-up colour map"),
                           position=["before", position])
            new_parent.add(CommentGen(new_parent, ""),
                           position=["before", position])
            name = arg.proxy_name_indexed + \
                "%" + arg.ref_name() + "%get_colours"
            new_parent.add(CallGen(new_parent,
                                   name=name,
                                   args=["ncolour", "ncp_colour", "cmap"]),
                           position=["before", position])
            new_parent.add(CommentGen(new_parent, ""),
                           position=["before", position])

            # We must look-up the cell index using the colour map rather than
            # use the current cell index directly
            cell_index = "cmap(colour, cell)"
        else:
            # This kernel call has not been coloured
            #  - is it OpenMP parallel, i.e. are we a child of
            # an OpenMP directive?
            if self.is_openmp_parallel():
                try:
                    # It is OpenMP parallel - does it have an argument
                    # with INC access?
                    arg = self.incremented_arg
                except FieldNotFoundError:
                    arg = None
                if arg:
                    raise GenerationError("Kernel {0} has an argument with "
                                          "INC access and therefore must "
                                          "be coloured in order to be "
                                          "parallelised with OpenMP".
                                          format(self._name))
            cell_index = "cell"

        parent.add(CommentGen(parent, ""))

        # orientation arrays initialisation and their declarations
        orientation_decl_names = []
        for unique_fs in self.arguments.unique_fss:
            if self._fs_descriptors.exists(unique_fs):
                fs_descriptor = self._fs_descriptors.get_descriptor(unique_fs)
                if fs_descriptor.requires_orientation:
                    field = self._arguments.get_arg_on_space(unique_fs)
                    oname = get_fs_orientation_name(unique_fs)
                    orientation_decl_names.append(oname+"(:) => null()")
                    parent.add(
                        AssignGen(parent, pointer=True,
                                  lhs=oname,
                                  rhs=field.proxy_name_indexed + "%" +
                                  field.ref_name(unique_fs) +
                                  "%get_cell_orientation(" +
                                  cell_index + ")"))
        if orientation_decl_names:
            parent.add(DeclGen(parent, datatype="integer", pointer=True,
                               entity_decls=orientation_decl_names))
            parent.add(CommentGen(parent, ""))

        arglist = self._create_arg_list(parent)

        # generate the kernel call and associated use statement
        parent.add(CallGen(parent, self._name, arglist))
        if not self.module_inline:
            parent.add(UseGen(parent, name=self._module_name,
                              only=True, funcnames=[self._name]))
        # 5: Fix for boundary_dofs array in matrix_vector_code
        if self.name == "matrix_vector_code":
            # Any call to this kernel must be followed by a call
            # to update boundary conditions (if the updated field
            # is not on W3 space).
            # Rather than rely on knowledge of the interface to
            # matrix_vector kernel, look-up the argument that is
            # updated and then apply b.c.'s to that...
            enforce_bc_arg = self.updated_arg
            space_names = ["w1", "w2"]
            kern_func_space_name = enforce_bc_arg.function_space
            ndf_name = get_fs_ndf_name(kern_func_space_name)
            undf_name = get_fs_undf_name(kern_func_space_name)
            map_name = get_fs_map_name(kern_func_space_name)
            proxy_name = enforce_bc_arg.proxy_name
            self._name_space_manager = NameSpaceFactory().create()
            fs_name = self._name_space_manager.create_name(root_name="fs")
            boundary_dofs_name = self._name_space_manager.create_name(
                root_name="boundary_dofs")
            parent.add(UseGen(parent, name="function_space_mod",
                              only=True, funcnames=space_names))
            parent.add(DeclGen(parent, datatype="integer", pointer=True,
                               entity_decls=[boundary_dofs_name +
                                             "(:,:) => null()"]))
            parent.add(DeclGen(parent, datatype="integer",
                               entity_decls=[fs_name]))
            new_parent, position = parent.start_parent_loop()
            new_parent.add(AssignGen(new_parent, lhs=fs_name,
                                     rhs=enforce_bc_arg.name +
                                     "%which_function_space()"),
                           position=["before", position])
            test_str = ""
            for idx, space_name in enumerate(space_names):
                test_str += "("+fs_name+" .eq. "+space_name+")"
                if idx < (len(space_names)-1):
                    test_str += " .or. "
            if_then = IfThenGen(new_parent, test_str)
            new_parent.add(if_then, position=["before", position])
            if_then.add(AssignGen(if_then, pointer=True,
                                  lhs=boundary_dofs_name,
                                  rhs=proxy_name +
                                  "%vspace%get_boundary_dofs()"))
            parent.add(CommentGen(parent, ""))
            if_then = IfThenGen(parent, test_str)
            parent.add(if_then)
            nlayers_name = self._name_space_manager.create_name(
                root_name="nlayers", context="PSyVars", label="nlayers")
            parent.add(UseGen(parent, name="enforce_bc_kernel_mod", only=True,
                              funcnames=["enforce_bc_code"]))
            if_then.add(CallGen(if_then, "enforce_bc_code",
                                [nlayers_name,
                                 enforce_bc_arg.proxy_name+"%data",
                                 ndf_name, undf_name,
                                 map_name+"(:,"+cell_index+")",
                                 boundary_dofs_name]))
            parent.add(CommentGen(parent, ""))


class FSDescriptor(object):
    ''' Provides information about a particular function space used by
    a meta-funcs entry in the kernel metadata. '''

    def __init__(self, descriptor):
        self._descriptor = descriptor

    @property
    def requires_basis(self):
        ''' Returns True if a basis function is associated with this
        function space, otherwise it returns False. '''
        return "gh_basis" in self._descriptor.operator_names

    @property
    def requires_diff_basis(self):
        ''' Returns True if a differential basis function is
        associated with this function space, otherwise it returns
        False. '''
        return "gh_diff_basis" in self._descriptor.operator_names

    @property
    def requires_orientation(self):
        ''' Returns True if an orientation function is
        associated with this function space, otherwise it returns
        False. '''
        return "gh_orientation" in self._descriptor.operator_names

    @property
    def fs_name(self):
        ''' Returns the raw metadata value of this function space. '''
        return self._descriptor.function_space_name


class FSDescriptors(object):
    ''' Contains a collection of FSDescriptor objects and methods
    that provide information across these objects. We have one
    FSDescriptor for each meta-funcs entry in the kernel
    meta-data '''

    def __init__(self, descriptors):
        self._orig_descriptors = descriptors
        self._descriptors = []
        for descriptor in descriptors:
            self._descriptors.append(FSDescriptor(descriptor))

    def exists(self, fspace):
        ''' Return True if a descriptor with the specified function
        space exists, otherwise return False. '''
        for descriptor in self._descriptors:
            # FS descriptors hold information taken from the kernel
            # metadata and therefore it is the original name of
            # the supplied function space that we must look at
            if descriptor.fs_name == fspace.orig_name:
                return True
        return False

    def get_descriptor(self, fspace):
        ''' Return the descriptor with the specified function space
        name. If it does not exist raise an error.'''
        for descriptor in self._descriptors:
            if descriptor.fs_name == fspace.orig_name:
                return descriptor
        raise GenerationError(
            "FSDescriptors:get_descriptor: there is no descriptor for "
            "function space {0}".format(fspace.orig_name))


def check_args(call):
    '''checks that the kernel arguments provided via the invoke call are
    consistent with the information expected, as specified by the
    kernel metadata '''

    # stencil arguments
    stencil_arg_count = 0
    for arg_descriptor in call.ktype.arg_descriptors:
        if arg_descriptor.stencil:
            if not arg_descriptor.stencil['extent']:
                # an extent argument must be provided
                stencil_arg_count += 1
            if arg_descriptor.stencil['type'] == 'xory1d':
                # a direction argument must be provided
                stencil_arg_count += 1

    # qr_argument
    qr_required = False
    for descriptor in call.ktype.func_descriptors:
        if len(descriptor.operator_names) > 0:
            qr_required = True
    if qr_required:
        qr_arg_count = 1
    else:
        qr_arg_count = 0

    expected_arg_count = len(call.ktype.arg_descriptors) + \
        stencil_arg_count + qr_arg_count

    if expected_arg_count != len(call.args):
        raise GenerationError(
            "error: expected '{0}' arguments in the algorithm layer but "
            "found '{1}'. Expected '{2}' standard arguments, '{3}' "
            "stencil arguments and '{4}' qr_arguments'".format(
                expected_arg_count, len(call.args),
                len(call.ktype.arg_descriptors), stencil_arg_count,
                qr_arg_count))


class DynStencil(object):
    ''' Provides stencil information about a Dynamo argument '''
    def __init__(self, name):
        self._name = name
        self._extent = None
        self._extent_arg = None
        self._direction_arg = None

    @property
    def extent(self):
        '''Returns the extent of the stencil if it is known. It will be known
        if it is specified in the metadata.'''
        return self._extent

    @property
    def extent_arg(self):
        '''Returns the algorithm argument associated with the extent value if
        extent has not been provided in the metadata.'''
        return self._extent_arg

    @extent_arg.setter
    def extent_arg(self, value):
        ''' sets the extent_arg argument. '''
        self._extent_arg = value

    @property
    def direction_arg(self):
        '''returns the direction argument associated with the direction of
        the stencil if the direction of the stencil is not known'''
        return self._direction_arg

    @direction_arg.setter
    def direction_arg(self, value):
        ''' sets the direction_arg argument. '''
        self._direction_arg = value


class DynKernelArguments(Arguments):
    ''' Provides information about Dynamo kernel call arguments
    collectively, as specified by the kernel argument metadata. '''

    def __init__(self, call, parent_call):
        if False:  # for pyreverse
            self._0_to_n = DynKernelArgument(None, None, None, None)

        self._name_space_manager = NameSpaceFactory().create()

        Arguments.__init__(self, parent_call)

        # check that the arguments provided by the algorithm layer are
        # consistent with those expected by the kernel(s)
        check_args(call)

        # create our arguments and add in stencil information where
        # appropriate.
        self._args = []
        idx = 0
        for arg in call.ktype.arg_descriptors:

            dyn_argument = DynKernelArgument(self, arg, call.args[idx],
                                             parent_call)
            idx += 1
            if dyn_argument.descriptor.stencil:
                stencil = DynStencil(dyn_argument.descriptor.stencil['type'])
                if dyn_argument.descriptor.stencil['extent']:
                    raise GenerationError("extent metadata not yet supported")
                    # if supported we would add the following
                    # line. However, note there is currently no setter
                    # for extent in DynStencil so this would need to
                    # be added.  stencil.extent =
                    # dyn_argument.descriptor.stencil['extent']
                else:
                    # an extent argument has been added
                    stencil.extent_arg = call.args[idx]
                    # extent_arg is not a standard dynamo argument, it is
                    # an Arg object created by the parser. Therefore its
                    # name may clash. We register and update the name here.
                    unique_name = self._name_space_manager.create_name(
                        root_name=stencil.extent_arg.varName,
                        context="AlgArgs",
                        label=stencil.extent_arg.text)
                    stencil.extent_arg.varName = unique_name
                    idx += 1
                if dyn_argument.descriptor.stencil['type'] == 'xory1d':
                    # a direction argument has been added
                    stencil.direction_arg = call.args[idx]
                    if stencil.direction_arg.varName not in \
                       VALID_STENCIL_DIRECTIONS:
                        # direction_arg is not a standard dynamo
                        # argument, it is an Arg object created by the
                        # parser. Therefore its name may clash. We
                        # register and update the name here.
                        unique_name = self._name_space_manager.create_name(
                            root_name=stencil.direction_arg.varName,
                            context="AlgArgs",
                            label=stencil.direction_arg.text)
                        stencil.direction_arg.varName = unique_name
                    idx += 1
                dyn_argument.stencil = stencil
            self._args.append(dyn_argument)

        self._dofs = []

        # Generate a static list of unique function-space names used
        # by the set of arguments: store the mangled names as these
        # are what we use at the level of an Invoke
        self._unique_fs_names = []
        # List of corresponding unique function-space objects
        self._unique_fss = []
        for arg in self._args:
            for function_space in arg.function_spaces:
                # We check that function_space is not None because scalar
                # args don't have one and fields only have one (only
                # operators have two).
                if function_space and \
                   function_space.mangled_name not in self._unique_fs_names:
                    self._unique_fs_names.append(function_space.mangled_name)
                    self._unique_fss.append(function_space)

    def get_arg_on_space(self, func_space):
        '''Returns the first argument (field or operator) found that
        is on the specified function space. If no field or operator is
        found an exception is raised.'''
        for arg in self._args:
            for function_space in arg.function_spaces:
                if function_space and \
                   func_space.mangled_name == function_space.mangled_name:
                    return arg
        raise FieldNotFoundError("DynKernelArguments:get_arg_on_space: there "
                                 "is no field or operator with function space "
                                 "{0}".format(func_space.mangled_name))

    @property
    def has_operator(self):
        ''' Returns true if at least one of the arguments is an operator. '''
        for arg in self._args:
            if arg.type == "gh_operator":
                return True
        return False

    @property
    def unique_fss(self):
        ''' Returns a unique list of function space objects used by the
        arguments of this kernel '''
        return self._unique_fss

    @property
    def unique_fs_names(self):
        ''' Return the list of unique function space names used by the
        arguments of this kernel. The names are unmangled (i.e. as
        specified in the kernel metadata) '''
        return self._unique_fs_names

    def iteration_space_arg(self, mapping=None):
        '''Returns the first argument we can use to dereference the iteration
        space. This can be a field or operator that is modified or
        alternatively a field that is read if one or more scalars
        are modified. '''

        # first look for known function spaces then try any_space
        for spaces in [VALID_FUNCTION_SPACES, VALID_ANY_SPACE_NAMES]:

            # do we have a field or operator that is modified?
            for arg in self._args:
                if arg.type in ["gh_field", "gh_operator"] and \
                   arg.access in ["gh_write", "gh_inc"] \
                   and arg.function_space.orig_name in spaces:
                    return arg

        # no modified fields or operators. Check for unmodified fields
        for arg in self._args:
            if arg.type == "gh_field" and \
               arg.access == "gh_read":
                return arg

        # it is an error if we get to here
        raise GenerationError(
            "iteration_space_arg(). The dynamo0.3 api must have a modified "
            "field, a modified operator, or an unmodified field (in the case "
            "of a modified scalar). None of these were found.")

    @property
    def dofs(self):
        ''' Currently required for invoke base class although this
        makes no sense for dynamo. Need to refactor the invoke class
        and pull out dofs into the gunghoproto api. '''
        return self._dofs


class DynKernelArgument(KernelArgument):
    ''' Provides information about individual Dynamo kernel call
    arguments as specified by the kernel argument metadata. '''

    def __init__(self, kernel_args, arg_meta_data, arg_info, call):
        KernelArgument.__init__(self, arg_meta_data, arg_info, call)
        # Keep a reference to DynKernelArguments object that contains
        # this argument. This permits us to manage name-mangling for
        # any-space function spaces.
        self._kernel_args = kernel_args
        self._vector_size = arg_meta_data.vector_size
        self._type = arg_meta_data.type
        self._stencil = None

        # The list of function-space objects for this argument. Each
        # object can be queried for its original name and for the
        # mangled name (used to make any-space arguments distinct
        # within an invoke). The argument will only have more than
        # one function-space associated with it if it is an operator.
        fs1 = None
        fs2 = None

        if self._type == "gh_operator":

            fs1 = FunctionSpace(arg_meta_data.function_space_to,
                                self._kernel_args)
            fs2 = FunctionSpace(arg_meta_data.function_space_from,
                                self._kernel_args)
        else:
            if arg_meta_data.function_space:
                fs1 = FunctionSpace(arg_meta_data.function_space,
                                    self._kernel_args)
        self._function_spaces = [fs1, fs2]

    @property
    def descriptor(self):
        ''' return a descriptor object which contains Kernel
        metadata about this argument '''
        return self._arg

    def ref_name(self, function_space=None):
        ''' Returns the name used to dereference this type of argument. '''
        if not function_space:
            if self._type == "gh_operator":
                # For an operator we use the 'from' FS
                function_space = self._function_spaces[1]
            else:
                function_space = self._function_spaces[0]
        else:
            # Check that the supplied function space is valid for this
            # argument
            found = False
            for fspace in self.function_spaces:
                if fspace and fspace.orig_name == function_space.orig_name:
                    found = True
                    break
            if not found:
                raise GenerationError(
                    "DynKernelArgument:ref_name(fs). The supplied function "
                    "space (fs='{0}') is not one of the function spaces "
                    "associated with this argument (fss='{1}')".format(
                        function_space.orig_name,
                        self.function_space_names))
        if self._type == "gh_field":
            return "vspace"
        elif self._type == "gh_operator":
            if function_space.orig_name == self.descriptor.function_space_from:
                return "fs_from"
            elif function_space.orig_name == self.descriptor.function_space_to:
                return "fs_to"
            else:
                raise GenerationError(
                    "ref_name: Error, function space '{0}' is one of the "
                    "gh_operator function spaces '{1}' but is not being "
                    "returned by either function_space from '{2}' or "
                    "function_space_to '{3}'".format(
                        function_space.orig_name, self.function_spaces,
                        self.descriptor.function_space_from,
                        self.descriptor.function_space_to))
        else:
            raise GenerationError(
                "ref_name: Error, unsupported arg type '{0}' found".
                format(self._type))

    @property
    def type(self):
        ''' Returns the type of this argument. '''
        return self._type

    @property
    def vector_size(self):
        ''' Returns the vector size of this argument as specified in
        the Kernel metadata. '''
        return self._vector_size

    @property
    def proxy_name(self):
        ''' Returns the proxy name for this argument. '''
        return self._name+"_proxy"

    @property
    def proxy_declaration_name(self):
        ''' Returns the proxy name for this argument with the array
        dimensions added if required. '''
        if self._vector_size > 1:
            return self.proxy_name+"("+str(self._vector_size)+")"
        else:
            return self.proxy_name

    @property
    def declaration_name(self):
        ''' Returns the name for this argument with the array
        dimensions added if required. '''
        if self._vector_size > 1:
            return self._name+"("+str(self._vector_size)+")"
        else:
            return self._name

    @property
    def proxy_name_indexed(self):
        ''' Returns the proxy name for this argument with an
        additional index which accesses the first element for a vector
        argument. '''
        if self._vector_size > 1:
            return self._name+"_proxy(1)"
        else:
            return self._name+"_proxy"

    @property
    def name_indexed(self):
        ''' Returns the name for this argument with an
        additional index which accesses the first element for a vector
        argument. '''
        if self._vector_size > 1:
            return self._name+"(1)"
        else:
            return self._name

    @property
    def function_space(self):
        ''' Returns the expected finite element function space for this
            argument as specified by the kernel argument metadata. '''
        if self._type == "gh_operator":
            return self.function_spaces[1]
        else:
            return self._function_spaces[0]

    @property
    def function_space_to(self):
        ''' Returns the 'to' function space of an operator '''
        return self._function_spaces[0]

    @property
    def function_space_from(self):
        ''' Returns the 'from' function space of an operator '''
        return self._function_spaces[1]

    @property
    def function_spaces(self):
        ''' Returns the expected finite element function spaces for this
        argument as a list as specified by the kernel argument
        metadata. We have more than one function space when dealing
        with operators. '''
        return self._function_spaces

    @property
    def function_space_names(self):
        ''' Returns a list of the names of the function spaces associated
        with this argument. We have more than one function space when
        dealing with operators. '''
        fs_names = []
        for fspace in self._function_spaces:
            if fspace:
                fs_names.append(fspace.orig_name)
        return fs_names

    @property
    def intent(self):
        ''' Returns the fortran intent of this argument. '''
        if self.access == "gh_read":
            return "in"
        elif self.access == "gh_write":
            return "out"
        elif self.access in ["gh_inc"] + VALID_REDUCTION_NAMES:
            return "inout"
        else:
            raise GenerationError(
                "Expecting argument access to be one of 'gh_read, gh_write, "
                "gh_inc' or one of {0}, but found '{1}'".
                format(str(VALID_REDUCTION_NAMES), self.access))

    @property
    def discontinuous(self):
        '''Returns True if this argument is known to be on a discontinuous
        function space, otherwise returns False.'''
        if self.function_space in DISCONTINUOUS_FUNCTION_SPACES:
            return True
        elif self.function_space in VALID_ANY_SPACE_NAMES:
            # we will eventually look this up based on our dependence
            # analysis but for the moment we assume the worst
            return False
        else:  # must be a continuous function space
            return False

    @property
    def stencil(self):
        '''Return stencil information about this kernel argument if it
        exists. The information is returned as a DynStencil object.'''
        return self._stencil

    @stencil.setter
    def stencil(self, value):
        '''Set stencil information for this kernel argument. The information
        should be provided as a DynStencil object. '''
        self._stencil = value


class DynKernCallFactory(object):
    ''' Create the necessary framework for a Dynamo kernel call.
    This consists of a Loop over cells containing a call to the
    user-supplied kernel routine. '''
    @staticmethod
    def create(call, parent=None):
        ''' Create the objects needed for a call to the kernel
        described in the call object '''

        # Loop over cells
        cloop = DynLoop(parent=parent)

        # The kernel itself
        kern = DynKern()
        kern.load(call, cloop)

        # Add the kernel as a child of the loop
        cloop.addchild(kern)

        # Set-up the loop now we have the kernel object
        cloop.load(kern)

        # Return the outermost loop
        return cloop<|MERGE_RESOLUTION|>--- conflicted
+++ resolved
@@ -1222,13 +1222,9 @@
         # declare any stencil arguments
         self.stencil.declare_unique_alg_vars(invoke_sub)
 
-<<<<<<< HEAD
         # Declare any dofmaps
         self.dofmaps.declare_dofmaps(invoke_sub)
 
-        fld_args = self.unique_declns_by_intent("gh_field")
-=======
->>>>>>> 6616b97c
         # Add the subroutine argument declarations for fields
         fld_args = self.unique_declns_by_intent("gh_field")
         for intent in FORTRAN_INTENT_NAMES:
