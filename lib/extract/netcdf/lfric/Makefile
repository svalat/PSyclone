--- conflicted
+++ resolved
@@ -112,12 +112,8 @@
 	$(F90) $(F90FLAGS) $(LFRIC_INCLUDE_FLAGS) -c $<
 
 clean:
-<<<<<<< HEAD
 	rm -f *.o *.mod $(PSYDATA_LIB) psy_data_base.f90 extract_netcdf_base.f90 \
 	   compare_variables_mod.f90
-=======
-	rm -f *.o *.mod $(PSYDATA_LIB) psy_data_base.f90 extract_netcdf_base.F90
->>>>>>> 57643713
 
 allclean: clean
 	$(MAKE) -C $(LFRIC_PATH) allclean