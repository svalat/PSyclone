--- conflicted
+++ resolved
@@ -47,12 +47,8 @@
    psyir
    psyir_symbols
    psyir_backends
-<<<<<<< HEAD
    psykal
-=======
-   parsing
    module_manager
->>>>>>> 08e762d3
    APIs
    modules
    dependency
